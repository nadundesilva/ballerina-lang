{
    "root": "Node",
    "type": "abstract",
    "attributes": [
        {
            "name": "kind",
            "type": "SyntaxKind"
        },
        {
            "name": "width",
            "type": "int"
        }
    ],
    "nodes": [
        {
            "name": "ModulePartNode",
            "base": "Node",
            "kind": "MODULE_PART",
            "attributes": [
                {
                    "name": "imports",
                    "type": "ImportDeclarationNode",
                    "occurrences": "MULTIPLE"
                },
                {
                    "name": "members",
                    "type": "ModuleMemberDeclarationNode",
                    "occurrences": "MULTIPLE"
                },
                {
                    "name": "eofToken",
                    "type": "Token"
                }
            ]
        },
        {
            "name": "ModuleMemberDeclarationNode",
            "base": "Node",
            "isAbstract": true
        },
        {
            "name": "FunctionDefinitionNode",
            "base": "ModuleMemberDeclarationNode",
            "kind": "FUNCTION_DEFINITION",
            "attributes": [
                {
                    "name": "metadata",
                    "type": "MetadataNode"
                },
                {
                    "name": "visibilityQualifier",
                    "type": "Token",
                    "isOptional": true
                },
                {
                    "name": "functionKeyword",
                    "type": "Token"
                },
                {
                    "name": "functionName",
                    "type": "IdentifierToken"
                },
                {
                    "name": "openParenToken",
                    "type": "Token"
                },
                {
                    "name": "parameters",
                    "type": "ParameterNode",
                    "occurrences": "MULTIPLE"
                },
                {
                    "name": "closeParenToken",
                    "type": "Token"
                },
                {
                    "name": "returnTypeDesc",
                    "type": "Node",
                    "isOptional": true
                },
                {
                    "name": "functionBody",
                    "type": "Node"
                }
            ]
        },
        {
            "name": "ImportDeclarationNode",
            "base": "Node",
            "kind": "IMPORT_DECLARATION",
            "attributes": [
                {
                    "name": "importKeyword",
                    "type": "Token"
                },
                {
                    "name": "orgName",
                    "type": "Node",
                    "isOptional": true
                },
                {
                    "name": "moduleName",
                    "type": "IdentifierToken",
                    "occurrences": "MULTIPLE_SEPARATED"
                },
                {
                    "name": "version",
                    "type": "Node",
                    "isOptional": true
                },
                {
                    "name": "prefix",
                    "type": "Node",
                    "isOptional": true
                },
                {
                    "name": "semicolon",
                    "type": "Token"
                }
            ]
        },
        {
            "name": "ListenerDeclarationNode",
            "base": "ModuleMemberDeclarationNode",
            "kind": "LISTENER_DECLARATION",
            "attributes": [
                {
                    "name": "metadata",
                    "type": "MetadataNode"
                },
                {
                    "name": "visibilityQualifier",
                    "type": "Token",
                    "isOptional": true
                },
                {
                    "name": "listenerKeyword",
                    "type": "Token"
                },
                {
                    "name": "typeDescriptor",
                    "type": "Node"
                },
                {
                    "name": "variableName",
                    "type": "Token"
                },
                {
                    "name": "equalsToken",
                    "type": "Token"
                },
                {
                    "name": "initializer",
                    "type": "Node"
                },
                {
                    "name": "semicolonToken",
                    "type": "Token"
                }
            ]
        },
        {
            "name": "TypeDefinitionNode",
            "base": "ModuleMemberDeclarationNode",
            "kind": "TYPE_DEFINITION",
            "attributes": [
                {
                    "name": "metadata",
                    "type": "MetadataNode"
                },
                {
                    "name": "visibilityQualifier",
                    "type": "Token",
                    "isOptional": true
                },
                {
                    "name": "typeKeyword",
                    "type": "Token"
                },
                {
                    "name": "typeName",
                    "type": "Token"
                },
                {
                    "name": "typeDescriptor",
                    "type": "Node"
                },
                {
                    "name": "semicolonToken",
                    "type": "Token"
                }
            ]
        },
        {
            "name": "ServiceDeclarationNode",
            "base": "ModuleMemberDeclarationNode",
            "kind": "SERVICE_DECLARATION",
            "attributes": [
                {
                    "name": "metadata",
                    "type": "MetadataNode"
                },
                {
                    "name": "serviceKeyword",
                    "type": "Token"
                },
                {
                    "name": "serviceName",
                    "type": "IdentifierToken"
                },
                {
                    "name": "onKeyword",
                    "type": "Token"
                },
                {
                    "name": "expressions",
                    "type": "ExpressionNode",
                    "occurrences": "MULTIPLE"
                },
                {
                    "name": "serviceBody",
                    "type": "Node"
                }
            ]
        },
        {
            "name": "StatementNode",
            "base": "Node",
            "isAbstract": true
        },
        {
            "name": "AssignmentStatementNode",
            "base": "StatementNode",
            "kind": "ASSIGNMENT_STATEMENT",
            "attributes": [
                {
                    "name": "varRef",
                    "type": "Node"
                },
                {
                    "name": "equalsToken",
                    "type": "Token"
                },
                {
                    "name": "expression",
                    "type": "ExpressionNode"
                },
                {
                    "name": "semicolonToken",
                    "type": "Token"
                }
            ]
        },
        {
            "name": "CompoundAssignmentStatementNode",
            "base": "StatementNode",
            "kind": "COMPOUND_ASSIGNMENT_STATEMENT",
            "attributes": [
                {
                    "name": "lhsExpression",
                    "type": "ExpressionNode"
                },
                {
                    "name": "binaryOperator",
                    "type": "Token"
                },
                {
                    "name": "equalsToken",
                    "type": "Token"
                },
                {
                    "name": "rhsExpression",
                    "type": "ExpressionNode"
                },
                {
                    "name": "semicolonToken",
                    "type": "Token"
                }
            ]
        },
        {
            "name": "VariableDeclarationNode",
            "base": "StatementNode",
            "kind": "LOCAL_VAR_DECL",
            "attributes": [
                {
                    "name": "annotations",
                    "type": "AnnotationNode",
                    "occurrences": "MULTIPLE"
                },
                {
                    "name": "finalKeyword",
                    "type": "Token",
                    "isOptional": true
                },
                {
                    "name": "typeName",
                    "type": "Node"
                },
                {
                    "name": "variableName",
                    "type": "Token"
                },
                {
                    "name": "equalsToken",
                    "type": "Token",
                    "isOptional": true
                },
                {
                    "name": "initializer",
                    "type": "ExpressionNode",
                    "isOptional": true
                },
                {
                    "name": "semicolonToken",
                    "type": "Token"
                }
            ]
        },
        {
            "name": "BlockStatementNode",
            "base": "StatementNode",
            "kind": "BLOCK_STATEMENT",
            "attributes": [
                {
                    "name": "openBraceToken",
                    "type": "Token"
                },
                {
                    "name": "statements",
                    "type": "StatementNode",
                    "occurrences": "MULTIPLE"
                },
                {
                    "name": "closeBraceToken",
                    "type": "Token"
                }
            ]
        },
        {
            "name": "BreakStatementNode",
            "base": "StatementNode",
            "kind": "BREAK_STATEMENT",
            "attributes": [
                {
                    "name": "breakToken",
                    "type": "Token"
                },
                {
                    "name": "semicolonToken",
                    "type": "Token"
                }
            ]
        },
        {
            "name": "ExpressionStatementNode",
            "base": "StatementNode",
            "attributes": [
                {
                    "name": "expression",
                    "type": "ExpressionNode"
                },
                {
                    "name": "semicolonToken",
                    "type": "Token"
                }
            ]
        },
        {
            "name": "ContinueStatementNode",
            "base": "StatementNode",
            "kind": "CONTINUE_STATEMENT",
            "attributes": [
                {
                    "name": "continueToken",
                    "type": "Token"
                },
                {
                    "name": "semicolonToken",
                    "type": "Token"
                }
            ]
        },
        {
            "name": "ExternalFunctionBodyNode",
            "base": "StatementNode",
            "kind": "EXTERNAL_FUNCTION_BODY",
            "attributes": [
                {
                    "name": "equalsToken",
                    "type": "Token"
                },
                {
                    "name": "annotations",
                    "type": "AnnotationNode",
                    "occurrences": "MULTIPLE"
                },
                {
                    "name": "externalKeyword",
                    "type": "Token"
                },
                {
                    "name": "semicolonToken",
                    "type": "Token"
                }
            ]
        },
        {
            "name": "IfElseStatementNode",
            "base": "StatementNode",
            "kind": "IF_ELSE_STATEMENT",
            "attributes": [
                {
                    "name": "ifKeyword",
                    "type": "Token"
                },
                {
                    "name": "condition",
                    "type": "ExpressionNode"
                },
                {
                    "name": "ifBody",
                    "type": "BlockStatementNode"
                },
                {
                    "name": "elseBody",
                    "type": "Node",
                    "isOptional": true
                }
            ]
        },
        {
            "name": "ElseBlockNode",
            "base": "Node",
            "kind": "ELSE_BLOCK",
            "attributes": [
                {
                    "name": "elseKeyword",
                    "type": "Token"
                },
                {
                    "name": "elseBody",
                    "type": "StatementNode"
                }
            ]
        },
        {
            "name": "WhileStatementNode",
            "base": "StatementNode",
            "kind": "WHILE_STATEMENT",
            "attributes": [
                {
                    "name": "whileKeyword",
                    "type": "Token"
                },
                {
                    "name": "condition",
                    "type": "ExpressionNode"
                },
                {
                    "name": "whileBody",
                    "type": "BlockStatementNode"
                }
            ]
        },
        {
            "name": "PanicStatementNode",
            "base": "StatementNode",
            "kind": "PANIC_STATEMENT",
            "attributes": [
                {
                    "name": "panicKeyword",
                    "type": "Token"
                },
                {
                    "name": "expression",
                    "type": "ExpressionNode"
                },
                {
                    "name": "semicolonToken",
                    "type": "Token"
                }
            ]
        },
        {
            "name": "ReturnStatementNode",
            "base": "StatementNode",
            "kind": "RETURN_STATEMENT",
            "attributes": [
                {
                    "name": "returnKeyword",
                    "type": "Token"
                },
                {
                    "name": "expression",
                    "type": "ExpressionNode",
                    "isOptional": true
                },
                {
                    "name": "semicolonToken",
                    "type": "Token"
                }
            ]
        },
        {
            "name": "LocalTypeDefinitionStatementNode",
            "base": "StatementNode",
            "kind": "LOCAL_TYPE_DEFINITION_STATEMENT",
            "attributes": [
                {
                    "name": "annotations",
                    "type": "AnnotationNode",
                    "occurrences": "MULTIPLE"
                },
                {
                    "name": "typeKeyword",
                    "type": "Token"
                },
                {
                    "name": "typeName",
                    "type": "Node"
                },
                {
                    "name": "typeDescriptor",
                    "type": "Node"
                },
                {
                    "name": "semicolonToken",
                    "type": "Token"
                }
            ]
        },
        {
            "name": "LockStatementNode",
            "base": "StatementNode",
            "kind": "LOCK_STATEMENT",
            "attributes": [
                {
                    "name": "lockKeyword",
                    "type": "Token"
                },
                {
                    "name": "blockStatement",
                    "type": "StatementNode"
                }
            ]
        },
        {
            "name": "ForkStatementNode",
            "base": "StatementNode",
            "kind": "FORK_STATEMENT",
            "attributes": [
                {
                    "name": "forkKeyword",
                    "type": "Token"
                },
                {
                    "name": "openBraceToken",
                    "type": "Token"
                },
                {
                    "name": "namedWorkerDeclarations",
                    "type": "NamedWorkerDeclarationNode",
                    "occurrences": "MULTIPLE"
                },
                {
                    "name": "closeBraceToken",
                    "type": "Token"
                }
            ]
        },
        {
            "name": "ForEachStatementNode",
            "base": "StatementNode",
            "kind": "FOREACH_STATEMENT",
            "attributes": [
                {
                    "name": "forEachKeyword",
                    "type": "Token"
                },
                {
                    "name": "typeDescriptor",
                    "type": "Node"
                },
                {
                    "name": "variableName",
                    "type": "Token"
                },
                {
                    "name": "inKeyword",
                    "type": "Token"
                },
                {
                    "name": "ActionOrExpressionNode",
                    "type": "Node"
                },
                {
                    "name": "blockStatement",
                    "type": "StatementNode"
                }
            ]
        },
        {
            "name": "ExpressionNode",
            "base": "Node",
            "isAbstract": true
        },
        {
            "name": "BinaryExpressionNode",
            "base": "ExpressionNode",
            "attributes": [
                {
                    "name": "lhsExpr",
                    "type": "Node"
                },
                {
                    "name": "operator",
                    "type": "Token"
                },
                {
                    "name": "rhsExpr",
                    "type": "Node"
                }
            ]
        },
        {
            "name": "BracedExpressionNode",
            "base": "ExpressionNode",
            "attributes": [
                {
                    "name": "openParen",
                    "type": "Token"
                },
                {
                    "name": "expression",
                    "type": "ExpressionNode"
                },
                {
                    "name": "closeParen",
                    "type": "Token"
                }
            ]
        },
        {
            "name": "CheckExpressionNode",
            "base": "ExpressionNode",
            "attributes": [
                {
                    "name": "checkKeyword",
                    "type": "Token"
                },
                {
                    "name": "expression",
                    "type": "ExpressionNode"
                }
            ]
        },
        {
            "name": "FieldAccessExpressionNode",
            "base": "ExpressionNode",
            "kind": "FIELD_ACCESS",
            "attributes": [
                {
                    "name": "expression",
                    "type": "ExpressionNode"
                },
                {
                    "name": "dotToken",
                    "type": "Token"
                },
                {
                    "name": "fieldName",
                    "type": "Token"
                }
            ]
        },
        {
            "name": "FunctionCallExpressionNode",
            "base": "ExpressionNode",
            "kind": "FUNCTION_CALL",
            "attributes": [
                {
                    "name": "functionName",
                    "type": "Node"
                },
                {
                    "name": "openParenToken",
                    "type": "Token"
                },
                {
                    "name": "arguments",
                    "type": "FunctionArgumentNode",
                    "occurrences": "MULTIPLE"
                },
                {
                    "name": "closeParenToken",
                    "type": "Token"
                }
            ]
        },
        {
            "name": "MethodCallExpressionNode",
            "base": "ExpressionNode",
            "kind": "METHOD_CALL",
            "attributes": [
                {
                    "name": "expression",
                    "type": "ExpressionNode"
                },
                {
                    "name": "dotToken",
                    "type": "Token"
                },
                {
                    "name": "methodName",
                    "type": "Token"
                },
                {
                    "name": "openParenToken",
                    "type": "Token"
                },
                {
                    "name": "arguments",
                    "type": "FunctionArgumentNode",
                    "occurrences": "MULTIPLE"
                },
                {
                    "name": "closeParenToken",
                    "type": "Token"
                }
            ]
        },
        {
            "name": "MappingConstructorExpressionNode",
            "base": "ExpressionNode",
            "kind": "MAPPING_CONSTRUCTOR",
            "attributes": [
                {
                    "name": "openBrace",
                    "type": "Token"
                },
                {
                    "name": "fields",
                    "type": "MappingFieldNode",
                    "occurrences": "MULTIPLE"
                },
                {
                    "name": "closeBrace",
                    "type": "Token"
                }
            ]
        },
        {
            "name": "MemberAccessExpressionNode",
            "base": "ExpressionNode",
            "kind": "MEMBER_ACCESS",
            "attributes": [
                {
                    "name": "containerExpression",
                    "type": "ExpressionNode"
                },
                {
                    "name": "openBracket",
                    "type": "Token"
                },
                {
                    "name": "keyExpression",
                    "type": "ExpressionNode"
                },
                {
                    "name": "closeBracket",
                    "type": "Token"
                }
            ]
        },
        {
            "name": "TypeofExpressionNode",
            "base": "ExpressionNode",
            "kind": "TYPEOF_EXPRESSION",
            "attributes": [
                {
                    "name": "typeofKeyword",
                    "type": "Token"
                },
                {
                    "name": "expression",
                    "type": "ExpressionNode"
                }
            ]
        },
        {
            "name": "UnaryExpressionNode",
            "base": "ExpressionNode",
            "kind": "UNARY_EXPRESSION",
            "attributes": [
                {
                    "name": "unaryOperator",
                    "type": "Token"
                },
                {
                    "name": "expression",
                    "type": "ExpressionNode"
                }
            ]
        },
        {
            "name": "ComputedNameFieldNode",
            "base": "Node",
            "kind": "COMPUTED_NAME_FIELD",
            "attributes": [
                {
                    "name": "leadingComma",
                    "type": "Token"
                },
                {
                    "name": "openBracket",
                    "type": "Token"
                },
                {
                    "name": "fieldNameExpr",
                    "type": "ExpressionNode"
                },
                {
                    "name": "closeBracket",
                    "type": "Token"
                },
                {
                    "name": "colonToken",
                    "type": "Token"
                },
                {
                    "name": "valueExpr",
                    "type": "ExpressionNode"
                }
            ]
        },
        {
            "name": "ConstantDeclarationNode",
            "base": "ModuleMemberDeclarationNode",
            "kind": "CONST_DECLARATION",
            "attributes": [
                {
                    "name": "metadata",
                    "type": "MetadataNode"
                },
                {
                    "name": "visibilityQualifier",
                    "type": "Token"
                },
                {
                    "name": "constKeyword",
                    "type": "Token"
                },
                {
                    "name": "typeDescriptor",
                    "type": "Node"
                },
                {
                    "name": "variableName",
                    "type": "Token"
                },
                {
                    "name": "equalsToken",
                    "type": "Token"
                },
                {
                    "name": "initializer",
                    "type": "Node"
                },
                {
                    "name": "semicolonToken",
                    "type": "Token"
                }
            ]
        },
        {
            "name": "ParameterNode",
            "base": "Node",
            "isAbstract": true
        },
        {
            "name": "DefaultableParameterNode",
            "base": "ParameterNode",
            "kind": "DEFAULTABLE_PARAM",
            "attributes": [
                {
                    "name": "leadingComma",
                    "type": "Token"
                },
                {
                    "name": "annotations",
                    "type": "AnnotationNode",
                    "occurrences": "MULTIPLE"
                },
                {
                    "name": "visibilityQualifier",
                    "type": "Token",
                    "isOptional": true
                },
                {
                    "name": "typeName",
                    "type": "Node"
                },
                {
                    "name": "paramName",
                    "type": "Token"
                },
                {
                    "name": "equalsToken",
                    "type": "Token"
                },
                {
                    "name": "expression",
                    "type": "Node"
                }
            ]
        },
        {
            "name": "RequiredParameterNode",
            "base": "ParameterNode",
            "kind": "REQUIRED_PARAM",
            "attributes": [
                {
                    "name": "leadingComma",
                    "type": "Token"
                },
                {
                    "name": "annotations",
                    "type": "AnnotationNode",
                    "occurrences": "MULTIPLE"
                },
                {
                    "name": "visibilityQualifier",
                    "type": "Token",
                    "isOptional": true
                },
                {
                    "name": "typeName",
                    "type": "Node"
                },
                {
                    "name": "paramName",
                    "type": "Token"
                }
            ]
        },
        {
            "name": "RestParameterNode",
            "base": "ParameterNode",
            "kind": "REST_PARAM",
            "attributes": [
                {
                    "name": "leadingComma",
                    "type": "Token"
                },
                {
                    "name": "annotations",
                    "type": "AnnotationNode",
                    "occurrences": "MULTIPLE"
                },
                {
                    "name": "typeName",
                    "type": "Node"
                },
                {
                    "name": "ellipsisToken",
                    "type": "Token"
                },
                {
                    "name": "paramName",
                    "type": "Token"
                }
            ]
        },
        {
            "name": "ExpressionListItemNode",
            "base": "Node",
            "kind": "EXPRESSION_LIST_ITEM",
            "attributes": [
                {
                    "name": "leadingComma",
                    "type": "Token"
                },
                {
                    "name": "expression",
                    "type": "ExpressionNode"
                }
            ]
        },
        {
            "name": "ImportOrgNameNode",
            "base": "Node",
            "kind": "IMPORT_ORG_NAME",
            "attributes": [
                {
                    "name": "orgName",
                    "type": "Token"
                },
                {
                    "name": "slashToken",
                    "type": "Token"
                }
            ]
        },
        {
            "name": "ImportPrefixNode",
            "base": "Node",
            "kind": "IMPORT_PREFIX",
            "attributes": [
                {
                    "name": "asKeyword",
                    "type": "Token"
                },
                {
                    "name": "prefix",
                    "type": "Token"
                }
            ]
        },
        {
            "name": "ImportSubVersionNode",
            "base": "Node",
            "kind": "IMPORT_SUB_VERSION",
            "attributes": [
                {
                    "name": "leadingDot",
                    "type": "Token"
                },
                {
                    "name": "versionNumber",
                    "type": "Token"
                }
            ]
        },
        {
            "name": "ImportVersionNode",
            "base": "Node",
            "kind": "IMPORT_VERSION",
            "attributes": [
                {
                    "name": "versionKeyword",
                    "type": "Token"
                },
                {
                    "name": "versionNumber",
                    "type": "Node"
                }
            ]
        },
        {
            "name": "MappingFieldNode",
            "base": "Node",
            "isAbstract": true
        },
        {
            "name": "SpecificFieldNode",
            "base": "MappingFieldNode",
            "kind": "SPECIFIC_FIELD",
            "attributes": [
                {
                    "name": "leadingComma",
                    "type": "Token"
                },
                {
                    "name": "fieldName",
                    "type": "Token"
                },
                {
                    "name": "colon",
                    "type": "Token"
                },
                {
                    "name": "valueExpr",
                    "type": "ExpressionNode"
                }
            ]
        },
        {
            "name": "SpreadFieldNode",
            "base": "MappingFieldNode",
            "kind": "SPREAD_FIELD",
            "attributes": [
                {
                    "name": "leadingComma",
                    "type": "Token"
                },
                {
                    "name": "ellipsis",
                    "type": "Token"
                },
                {
                    "name": "valueExpr",
                    "type": "ExpressionNode"
                }
            ]
        },
        {
            "name": "FunctionArgumentNode",
            "base": "Node",
            "isAbstract": true
        },
        {
            "name": "NamedArgumentNode",
            "base": "FunctionArgumentNode",
            "kind": "NAMED_ARG",
            "attributes": [
                {
                    "name": "leadingComma",
                    "type": "Token"
                },
                {
                    "name": "argumentName",
                    "type": "Token"
                },
                {
                    "name": "equalsToken",
                    "type": "Token"
                },
                {
                    "name": "expression",
                    "type": "ExpressionNode"
                }
            ]
        },
        {
            "name": "PositionalArgumentNode",
            "base": "FunctionArgumentNode",
            "kind": "POSITIONAL_ARG",
            "attributes": [
                {
                    "name": "leadingComma",
                    "type": "Token"
                },
                {
                    "name": "expression",
                    "type": "ExpressionNode"
                }
            ]
        },
        {
            "name": "RestArgumentNode",
            "base": "FunctionArgumentNode",
            "kind": "REST_ARG",
            "attributes": [
                {
                    "name": "leadingComma",
                    "type": "Token"
                },
                {
                    "name": "ellipsis",
                    "type": "Token"
                },
                {
                    "name": "expression",
                    "type": "ExpressionNode"
                }
            ]
        },
        {
            "name": "ObjectTypeDescriptorNode",
            "base": "TypeDescriptorNode",
            "kind": "OBJECT_TYPE_DESC",
            "attributes": [
                {
                    "name": "objectTypeQualifiers",
                    "type": "Token",
                    "occurrences": "MULTIPLE"
                },
                {
                    "name": "objectKeyword",
                    "type": "Token"
                },
                {
                    "name": "openBrace",
                    "type": "Token"
                },
                {
                    "name": "members",
                    "type": "Node",
                    "occurrences": "MULTIPLE"
                },
                {
                    "name": "closeBrace",
                    "type": "Token"
                }
            ]
        },
        {
            "name": "RecordTypeDescriptorNode",
            "base": "TypeDescriptorNode",
            "kind": "RECORD_TYPE_DESC",
            "attributes": [
                {
                    "name": "objectKeyword",
                    "type": "Token"
                },
                {
                    "name": "bodyStartDelimiter",
                    "type": "Token"
                },
                {
                    "name": "fields",
                    "type": "Node",
                    "occurrences": "MULTIPLE"
                },
                {
                    "name": "bodyEndDelimiter",
                    "type": "Token"
                }
            ]
        },
        {
            "name": "ReturnTypeDescriptorNode",
            "base": "Node",
            "kind": "RETURN_TYPE_DESCRIPTOR",
            "attributes": [
                {
                    "name": "returnsKeyword",
                    "type": "Token"
                },
                {
                    "name": "annotations",
                    "type": "AnnotationNode",
                    "occurrences": "MULTIPLE"
                },
                {
                    "name": "type",
                    "type": "Node"
                }
            ]
        },
        {
            "name": "NilTypeDescriptorNode",
            "base": "Node",
            "kind": "NIL_TYPE_DESC",
            "attributes": [
                {
                    "name": "openParenToken",
                    "type": "Token"
                },
                {
                    "name": "closeParenToken",
                    "type": "Token"
                }
            ]
        },
        {
            "name": "OptionalTypeDescriptorNode",
            "base": "TypeDescriptorNode",
            "kind": "OPTIONAL_TYPE_DESC",
            "attributes": [
                {
                    "name": "typeDescriptor",
                    "type": "Node"
                },
                {
                    "name": "questionMarkToken",
                    "type": "Token"
                }
            ]
        },
        {
            "name": "ObjectFieldNode",
            "base": "Node",
            "kind": "OBJECT_FIELD",
            "attributes": [
                {
                    "name": "metadata",
                    "type": "MetadataNode"
                },
                {
                    "name": "visibilityQualifier",
                    "type": "Token"
                },
                {
                    "name": "typeName",
                    "type": "Node"
                },
                {
                    "name": "fieldName",
                    "type": "Token"
                },
                {
                    "name": "equalsToken",
                    "type": "Token"
                },
                {
                    "name": "expression",
                    "type": "ExpressionNode"
                },
                {
                    "name": "semicolonToken",
                    "type": "Token"
                }
            ]
        },
        {
            "name": "RecordFieldNode",
            "base": "Node",
            "kind": "RECORD_FIELD",
            "attributes": [
                {
                    "name": "metadata",
                    "type": "MetadataNode"
                },
                {
                    "name": "typeName",
                    "type": "Node"
                },
                {
                    "name": "fieldName",
                    "type": "Token"
                },
                {
                    "name": "questionMarkToken",
                    "type": "Token",
                    "isOptional": true
                },
                {
                    "name": "semicolonToken",
                    "type": "Token"
                }
            ]
        },
        {
            "name": "RecordFieldWithDefaultValueNode",
            "base": "Node",
            "kind": "RECORD_FIELD_WITH_DEFAULT_VALUE",
            "attributes": [
                {
                    "name": "metadata",
                    "type": "MetadataNode"
                },
                {
                    "name": "typeName",
                    "type": "Node"
                },
                {
                    "name": "fieldName",
                    "type": "Token"
                },
                {
                    "name": "equalsToken",
                    "type": "Token"
                },
                {
                    "name": "expression",
                    "type": "ExpressionNode"
                },
                {
                    "name": "semicolonToken",
                    "type": "Token"
                }
            ]
        },
        {
            "name": "RecordRestDescriptorNode",
            "base": "Node",
            "kind": "RECORD_REST_TYPE",
            "attributes": [
                {
                    "name": "typeName",
                    "type": "Node"
                },
                {
                    "name": "ellipsisToken",
                    "type": "Token"
                },
                {
                    "name": "semicolonToken",
                    "type": "Token"
                }
            ]
        },
        {
            "name": "TypeReferenceNode",
            "base": "TypeDescriptorNode",
            "kind": "TYPE_REFERENCE",
            "attributes": [
                {
                    "name": "asteriskToken",
                    "type": "Token"
                },
                {
                    "name": "typeName",
                    "type": "Node"
                },
                {
                    "name": "semicolonToken",
                    "type": "Token"
                }
            ]
        },
        {
            "name": "ServiceBodyNode",
            "base": "Node",
            "kind": "SERVICE_BODY",
            "attributes": [
                {
                    "name": "openBraceToken",
                    "type": "Token"
                },
                {
                    "name": "resources",
                    "type": "Node",
                    "occurrences": "MULTIPLE"
                },
                {
                    "name": "closeBraceToken",
                    "type": "Token"
                }
            ]
        },
        {
            "name": "AnnotationNode",
            "base": "Node",
            "kind": "ANNOTATION",
            "attributes": [
                {
                    "name": "atToken",
                    "type": "Token"
                },
                {
                    "name": "annotReference",
                    "type": "Node"
                },
                {
                    "name": "annotValue",
                    "type": "MappingConstructorExpressionNode",
                    "isOptional": true
                }
            ]
        },
        {
            "name": "MetadataNode",
            "base": "Node",
            "kind": "METADATA",
            "attributes": [
                {
                    "name": "documentationString",
                    "type": "Node",
                    "isOptional": true
                },
                {
                    "name": "annotations",
                    "type": "AnnotationNode",
                    "occurrences": "MULTIPLE"
                }
            ]
        },
        {
            "name": "ModuleVariableDeclarationNode",
            "base": "ModuleMemberDeclarationNode",
            "kind": "MODULE_VAR_DECL",
            "attributes": [
                {
                    "name": "metadata",
                    "type": "MetadataNode"
                },
                {
                    "name": "finalKeyword",
                    "type": "Token",
                    "isOptional": true
                },
                {
                    "name": "typeName",
                    "type": "Node"
                },
                {
                    "name": "variableName",
                    "type": "Token"
                },
                {
                    "name": "equalsToken",
                    "type": "Token"
                },
                {
                    "name": "initializer",
                    "type": "ExpressionNode"
                },
                {
                    "name": "semicolonToken",
                    "type": "Token"
                }
            ]
        },
        {
            "name": "TypeTestExpressionNode",
            "base": "ExpressionNode",
            "kind": "TYPE_TEST_EXPRESSION",
            "attributes": [
                {
                    "name": "expression",
                    "type": "ExpressionNode"
                },
                {
                    "name": "isKeyword",
                    "type": "Token"
                },
                {
                    "name": "typeDescriptor",
                    "type": "Node"
                }
            ]
        },
        {
            "name": "ArrayTypeDescriptorNode",
            "base": "TypeDescriptorNode",
            "kind": "ARRAY_TYPE_DESC",
            "attributes": [
                {
                    "name": "typeDescriptorNode",
                    "type": "Node"
                },
                {
                    "name": "openBracketToken",
                    "type": "Token"
                },
                {
                    "name": "arrayLengthNode",
                    "type": "Node"
                },
                {
                    "name": "closeBracketToken",
                    "type": "Token"
                }
            ]
        },
        {
            "name": "ActionNode",
            "base": "ExpressionNode",
            "isAbstract": true
        },
        {
            "name": "RemoteMethodCallActionNode",
            "base": "ActionNode",
            "kind": "REMOTE_METHOD_CALL_ACTION",
            "attributes": [
                {
                    "name": "expression",
                    "type": "ExpressionNode"
                },
                {
                    "name": "rightArrowToken",
                    "type": "Token"
                },
                {
                    "name": "methodName",
                    "type": "Token"
                },
                {
                    "name": "openParenToken",
                    "type": "Token"
                },
                {
                    "name": "arguments",
                    "type": "FunctionArgumentNode",
                    "occurrences": "MULTIPLE"
                },
                {
                    "name": "closeParenToken",
                    "type": "Token"
                }
            ]
        },
        {
            "name": "ParameterizedTypeDescriptorNode",
            "base": "TypeDescriptorNode",
            "kind": "PARAMETERIZED_TYPE_DESC",
            "attributes": [
                {
                    "name": "parameterizedType",
                    "type": "Token"
                },
                {
                    "name": "ltToken",
                    "type": "Token"
                },
                {
                    "name": "typeNode",
                    "type": "Node"
                },
                {
                    "name": "gtToken",
                    "type": "Token"
                }
            ]
        },
        {
            "name": "NilLiteralNode",
            "base": "ExpressionNode",
            "kind": "NIL_LITERAL",
            "attributes": [
                {
                    "name": "openParenToken",
                    "type": "Token"
                },
                {
                    "name": "closeParenToken",
                    "type": "Token"
                }
            ]
        },
        {
            "name": "AnnotationDeclarationNode",
            "base": "ModuleMemberDeclarationNode",
            "kind": "ANNOTATION_DECLARATION",
            "attributes": [
                {
                    "name": "metadata",
                    "type": "MetadataNode"
                },
                {
                    "name": "visibilityQualifier",
                    "type": "Token"
                },
                {
                    "name": "constKeyword",
                    "type": "Token"
                },
                {
                    "name": "annotationKeyword",
                    "type": "Token"
                },
                {
                    "name": "typeDescriptor",
                    "type": "Node"
                },
                {
                    "name": "annotationTag",
                    "type": "Token"
                },
                {
                    "name": "onKeyword",
                    "type": "Token"
                },
                {
                    "name": "attachPoints",
                    "type": "Node",
                    "occurrences": "MULTIPLE_SEPARATED"
                },
                {
                    "name": "semicolonToken",
                    "type": "Token"
                }
            ]
        },
        {
            "name": "AnnotationAttachPointNode",
            "base": "Node",
            "kind": "ANNOTATION_ATTACH_POINT",
            "attributes": [
                {
                    "name": "sourceKeyword",
                    "type": "Token"
                },
                {
                    "name": "firstIdent",
                    "type": "Token"
                },
                {
                    "name": "secondIdent",
                    "type": "Token"
                }
            ]
        },
        {
            "name": "XMLNamespaceDeclarationNode",
            "base": "Node",
            "kind": "XML_NAMESPACE_DECLARATION",
            "attributes": [
                {
                    "name": "xmlnsKeyword",
                    "type": "Token"
                },
                {
                    "name": "namespaceuri",
                    "type": "ExpressionNode"
                },
                {
                    "name": "asKeyword",
                    "type": "Token"
                },
                {
                    "name": "namespacePrefix",
                    "type": "IdentifierToken"
                },
                {
                    "name": "semicolonToken",
                    "type": "Token"
                }
            ]
        },
        {
            "name": "FunctionBodyBlockNode",
            "base": "StatementNode",
            "kind": "FUNCTION_BODY_BLOCK",
            "attributes": [
                {
                    "name": "openBraceToken",
                    "type": "Token"
                },
                {
                    "name": "namedWorkerDeclarator",
                    "type": "NamedWorkerDeclarator",
                    "isOptional": true
                },
                {
                    "name": "statements",
                    "type": "StatementNode",
                    "occurrences": "MULTIPLE"
                },
                {
                    "name": "closeBraceToken",
                    "type": "Token"
                }
            ]
        },
        {
            "name": "NamedWorkerDeclarationNode",
            "base": "Node",
            "kind": "NAMED_WORKER_DECLARATION",
            "attributes": [
                {
                    "name": "annotations",
                    "type": "AnnotationNode",
                    "occurrences": "MULTIPLE"
                },
                {
                    "name": "workerKeyword",
                    "type": "Token"
                },
                {
                    "name": "workerName",
                    "type": "IdentifierToken"
                },
                {
                    "name": "returnTypeDesc",
                    "type": "Node",
                    "isOptional": true
                },
                {
                    "name": "workerBody",
                    "type": "BlockStatementNode"
                }
            ]
        },
        {
            "name": "NamedWorkerDeclarator",
            "base": "Node",
            "kind": "NAMED_WORKER_DECLARATOR",
            "attributes": [
                {
                    "name": "workerInitStatements",
                    "type": "StatementNode",
                    "occurrences": "MULTIPLE"
                },
                {
                    "name": "namedWorkerDeclarations",
                    "type": "NamedWorkerDeclarationNode",
                    "occurrences": "MULTIPLE"
                }
            ]
        },
        {
            "name": "DocumentationStringNode",
            "base": "Node",
            "kind": "DOCUMENTATION_STRING",
            "attributes": [
                {
                    "name": "documentationLines",
                    "type": "Token",
                    "occurrences": "MULTIPLE"
                }
            ]
        },
        {
            "name": "BasicLiteralNode",
            "base": "ExpressionNode",
            "attributes": [
                {
                    "name": "literalToken",
                    "type": "Token"
                }
            ]
        },
        {
            "name": "TypeDescriptorNode",
            "base": "ExpressionNode",
            "isAbstract": true
        },
        {
            "name": "NameReferenceNode",
            "base": "TypeDescriptorNode",
            "isAbstract": true
        },
        {
            "name": "SimpleNameReferenceNode",
            "base": "NameReferenceNode",
            "kind": "SIMPLE_NAME_REFERENCE",
            "attributes": [
                {
                    "name": "name",
                    "type": "Token"
                }
            ]
        },
        {
            "name": "QualifiedNameReferenceNode",
            "base": "NameReferenceNode",
            "kind": "QUALIFIED_NAME_REFERENCE",
            "attributes": [
                {
                    "name": "modulePrefix",
                    "type": "Token"
                },
                {
                    "name": "colon",
                    "type": "Node"
                },
                {
                    "name": "identifier",
                    "type": "IdentifierToken"
                }
            ]
        },
        {
            "name": "BuiltinSimpleNameReferenceNode",
            "base": "NameReferenceNode",
            "attributes": [
                {
                    "name": "name",
                    "type": "Token"
                }
            ]
        },
        {
            "name": "TrapExpressionNode",
            "base": "ExpressionNode",
            "kind": "TRAP_EXPRESSION",
            "attributes": [
                {
                    "name": "trapKeyword",
                    "type": "Token"
                },
                {
                    "name": "expression",
                    "type": "ExpressionNode"
                }
            ]
        },
        {
            "name": "ListConstructorExpressionNode",
            "base": "ExpressionNode",
            "kind": "LIST_CONSTRUCTOR",
            "attributes": [
                {
                    "name": "openBracket",
                    "type": "Token"
                },
                {
                    "name": "expressions",
                    "type": "Node",
                    "occurrences": "MULTIPLE_SEPARATED"
                },
                {
                    "name": "closeBracket",
                    "type": "Token"
                }
            ]
        },
        {
            "name": "TypeCastExpressionNode",
            "base": "ExpressionNode",
            "kind": "TYPE_CAST_EXPRESSION",
            "attributes": [
                {
                    "name": "ltToken",
                    "type": "Token"
                },
                {
                    "name": "typeCastParam",
                    "type": "TypeCastParamNode"
                },
                {
                    "name": "gtToken",
                    "type": "Token"
                },
                {
                    "name": "expression",
                    "type": "ExpressionNode"
                }
            ]
        },
        {
            "name": "TypeCastParamNode",
            "base": "Node",
            "kind": "TYPE_CAST_PARAM",
            "attributes": [
                {
                    "name": "annotations",
                    "type": "AnnotationNode",
                    "occurrences": "MULTIPLE"
                },
                {
                    "name": "type",
                    "type": "Node"
                }
            ]
        },
        {
            "name": "UnionTypeDescriptorNode",
            "base": "Node",
            "kind": "UNION_TYPE_DESC",
            "attributes": [
                {
                    "name": "leftTypeDesc",
                    "type": "Node"
                },
                {
                    "name": "pipeToken",
                    "type": "Token"
                },
                {
                    "name": "rightTypeDesc",
                    "type": "Node"
                }
            ]
        },
        {
            "name": "TableConstructorExpressionNode",
            "base": "ExpressionNode",
            "kind": "TABLE_CONSTRUCTOR",
            "attributes": [
                {
                    "name": "tableKeyword",
                    "type": "Token"
                },
                {
                    "name": "KeySpecifier",
                    "type": "KeySpecifierNode"
                },
                {
                    "name": "openBracket",
                    "type": "Token"
                },
                {
                    "name": "mappingConstructors",
                    "type": "Node",
                    "occurrences": "MULTIPLE_SEPARATED"
                },
                {
                    "name": "closeBracket",
                    "type": "Token"
                }
            ]
        },
        {
            "name": "KeySpecifierNode",
            "base": "Node",
            "kind": "KEY_SPECIFIER",
            "attributes": [
                {
                    "name": "keyKeyword",
                    "type": "Token"
                },
                {
                    "name": "openParenToken",
                    "type": "Token"
                },
                {
                    "name": "fieldNames",
                    "type": "Node",
                    "occurrences": "MULTIPLE_SEPARATED"
                },
                {
                    "name": "closeParenToken",
                    "type": "Token"
                }
            ]
        },
        {
            "name": "ErrorTypeDescriptorNode",
            "base": "Node",
            "kind": "ERROR_TYPE_DESC",
            "attributes": [
                {
                    "name": "errorKeywordToken",
                    "type": "Token"
                },
                {
                    "name": "errorTypeParamsNode",
                    "type": "Node"
                }
            ]
        },
        {
            "name": "ErrorTypeParamsNode",
            "base": "Node",
            "kind": "ERROR_TYPE_PARAMS",
            "attributes": [
                {
                    "name": "ltToken",
                    "type": "Token"
                },
                {
                    "name": "parameter",
                    "type": "Node"
                },
                {
                    "name": "gtToken",
                    "type": "Token"
                }
            ]
        },
        {
<<<<<<< HEAD
            "name": "StreamTypeDescriptorNode",
            "base": "Node",
            "kind": "STREAM_TYPE_DESC",
            "attributes": [
                {
                    "name": "streamKeywordToken",
                    "type": "Token"
                },
                {
                    "name": "ltToken",
                    "type": "Token"
                },
                {
                    "name": "leftTypeDescNode",
                    "type": "Node"
                },
                {
                    "name": "commaToken",
                    "type": "Token"
                },
                {
                    "name": "rightTypeDescNode",
                    "type": "Node"
                },
                {
                    "name": "gtToken",
                    "type": "Token"
=======
            "name": "LetExpressionNode",
            "base": "ExpressionNode",
            "kind": "LET_EXPRESSION",
            "attributes": [
                {
                    "name": "letKeyword",
                    "type": "Token"
                },
                {
                    "name": "letVarDeclarations",
                    "type": "Node",
                    "occurrences": "MULTIPLE_SEPARATED"
                },
                {
                    "name": "inKeyword",
                    "type": "Token"
                },
                {
                    "name": "expression",
                    "type": "ExpressionNode"
                }
            ]
        },
        {
            "name": "LetVariableDeclarationNode",
            "base": "Node",
            "kind": "LET_VAR_DECL",
            "attributes": [
                {
                    "name": "annotations",
                    "type": "AnnotationNode",
                    "occurrences": "MULTIPLE"
                },
                {
                    "name": "typeName",
                    "type": "Node"
                },
                {
                    "name": "variableName",
                    "type": "Token"
                },
                {
                    "name": "equalsToken",
                    "type": "Token"
                },
                {
                    "name": "expression",
                    "type": "ExpressionNode"
>>>>>>> 59f74d1a
                }
            ]
        }
    ]
}<|MERGE_RESOLUTION|>--- conflicted
+++ resolved
@@ -2014,7 +2014,6 @@
             ]
         },
         {
-<<<<<<< HEAD
             "name": "StreamTypeDescriptorNode",
             "base": "Node",
             "kind": "STREAM_TYPE_DESC",
@@ -2042,7 +2041,10 @@
                 {
                     "name": "gtToken",
                     "type": "Token"
-=======
+                }
+            ]
+        },
+        {
             "name": "LetExpressionNode",
             "base": "ExpressionNode",
             "kind": "LET_EXPRESSION",
@@ -2091,7 +2093,6 @@
                 {
                     "name": "expression",
                     "type": "ExpressionNode"
->>>>>>> 59f74d1a
                 }
             ]
         }
