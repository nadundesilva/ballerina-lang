--- conflicted
+++ resolved
@@ -2846,7 +2846,78 @@
             ]
         },
         {
-<<<<<<< HEAD
+            "name": "TypedBindingPatternNode",
+            "base": "Node",
+            "kind": "TYPED_BINDING_PATTERN",
+            "attributes": [
+                {
+                    "name": "typeDescriptor",
+                    "type": "TypeDescriptorNode"
+                },
+                {
+                    "name": "bindingPattern",
+                    "type": "BindingPatternNode"
+                }
+            ]
+        },
+        {
+            "name": "BindingPatternNode",
+            "base": "Node",
+            "isAbstract": true
+        },
+        {
+            "name": "CaptureBindingPatternNode",
+            "base": "BindingPatternNode",
+            "kind": "CAPTURE_BINDING_PATTERN",
+            "attributes": [
+                {
+                    "name": "variableName",
+                    "type": "SimpleNameReferenceNode",
+                    "isOptional": true
+                }
+            ]
+        },
+        {
+            "name": "ListBindingPatternNode",
+            "base": "BindingPatternNode",
+            "kind": "LIST_BINDING_PATTERN",
+            "attributes": [
+                {
+                    "name": "openBracket",
+                    "type": "Token"
+                },
+                {
+                    "name": "bindingPatterns",
+                    "type": "BindingPatternNode",
+                    "occurrences": "MULTIPLE_SEPARATED"
+                },
+                {
+                    "name": "restBindingPattern",
+                    "type": "RestBindingPatternNode",
+                    "isOptional": true
+                },
+                {
+                    "name": "closeBracket",
+                    "type": "Token"
+                }
+            ]
+        },
+        {
+            "name": "RestBindingPatternNode",
+            "base": "Node",
+            "kind": "REST_BINDING_PATTERN",
+            "attributes": [
+                {
+                    "name": "ellipsisToken",
+                    "type": "Token"
+                },
+                {
+                    "name": "variableName",
+                    "type": "SimpleNameReferenceNode"
+                }
+            ]
+        },
+        {
             "name": "AsyncSendActionNode",
             "base": "ActionNode",
             "kind": "ASYNC_SEND_ACTION",
@@ -2916,76 +2987,6 @@
                 {
                     "name": "closeBrace",
                     "type": "Token"
-=======
-            "name": "TypedBindingPatternNode",
-            "base": "Node",
-            "kind": "TYPED_BINDING_PATTERN",
-            "attributes": [
-                {
-                    "name": "typeDescriptor",
-                    "type": "TypeDescriptorNode"
-                },
-                {
-                    "name": "bindingPattern",
-                    "type": "BindingPatternNode"
-                }
-            ]
-        },
-        {
-            "name": "BindingPatternNode",
-            "base": "Node",
-            "isAbstract": true
-        },
-        {
-            "name": "CaptureBindingPatternNode",
-            "base": "BindingPatternNode",
-            "kind": "CAPTURE_BINDING_PATTERN",
-            "attributes": [
-                {
-                    "name": "variableName",
-                    "type": "SimpleNameReferenceNode",
-                    "isOptional": true
-                }
-            ]
-        },
-        {
-            "name": "ListBindingPatternNode",
-            "base": "BindingPatternNode",
-            "kind": "LIST_BINDING_PATTERN",
-            "attributes": [
-                {
-                    "name": "openBracket",
-                    "type": "Token"
-                },
-                {
-                    "name": "bindingPatterns",
-                    "type": "BindingPatternNode",
-                    "occurrences": "MULTIPLE_SEPARATED"
-                },
-                {
-                    "name": "restBindingPattern",
-                    "type": "RestBindingPatternNode",
-                    "isOptional": true
-                },
-                {
-                    "name": "closeBracket",
-                    "type": "Token"
-                }
-            ]
-        },
-        {
-            "name": "RestBindingPatternNode",
-            "base": "Node",
-            "kind": "REST_BINDING_PATTERN",
-            "attributes": [
-                {
-                    "name": "ellipsisToken",
-                    "type": "Token"
-                },
-                {
-                    "name": "variableName",
-                    "type": "SimpleNameReferenceNode"
->>>>>>> 2951963f
                 }
             ]
         }
