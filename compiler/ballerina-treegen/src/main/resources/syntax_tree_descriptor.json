--- conflicted
+++ resolved
@@ -1980,7 +1980,40 @@
             ]
         },
         {
-<<<<<<< HEAD
+            "name": "ErrorTypeDescriptorNode",
+            "base": "Node",
+            "kind": "ERROR_TYPE_DESC",
+            "attributes": [
+                {
+                    "name": "errorKeywordToken",
+                    "type": "Token"
+                },
+                {
+                    "name": "errorTypeParamsNode",
+                    "type": "Node"
+                }
+            ]
+        },
+        {
+            "name": "ErrorTypeParamsNode",
+            "base": "Node",
+            "kind": "ERROR_TYPE_PARAMS",
+            "attributes": [
+                {
+                    "name": "ltToken",
+                    "type": "Token"
+                },
+                {
+                    "name": "parameter",
+                    "type": "Node"
+                },
+                {
+                    "name": "gtToken",
+                    "type": "Token"
+                }
+            ]
+        },
+        {
             "name": "LetExpressionNode",
             "base": "ExpressionNode",
             "kind": "LET_EXPRESSION",
@@ -2029,38 +2062,6 @@
                 {
                     "name": "expression",
                     "type": "ExpressionNode"
-=======
-            "name": "ErrorTypeDescriptorNode",
-            "base": "Node",
-            "kind": "ERROR_TYPE_DESC",
-            "attributes": [
-                {
-                    "name": "errorKeywordToken",
-                    "type": "Token"
-                },
-                {
-                    "name": "errorTypeParamsNode",
-                    "type": "Node"
-                }
-            ]
-        },
-        {
-            "name": "ErrorTypeParamsNode",
-            "base": "Node",
-            "kind": "ERROR_TYPE_PARAMS",
-            "attributes": [
-                {
-                    "name": "ltToken",
-                    "type": "Token"
-                },
-                {
-                    "name": "parameter",
-                    "type": "Node"
-                },
-                {
-                    "name": "gtToken",
-                    "type": "Token"
->>>>>>> 5acfcd43
                 }
             ]
         }
