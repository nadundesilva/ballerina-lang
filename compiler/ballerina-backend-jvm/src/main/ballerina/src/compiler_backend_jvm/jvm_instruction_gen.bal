// Copyright (c) 2019 WSO2 Inc. (http://www.wso2.org) All Rights Reserved.
//
// WSO2 Inc. licenses this file to you under the Apache License,
// Version 2.0 (the "License"); you may not use this file except
// in compliance with the License.
// You may obtain a copy of the License at
//
// http://www.apache.org/licenses/LICENSE-2.0
//
// Unless required by applicable law or agreed to in writing,
// software distributed under the License is distributed on an
// "AS IS" BASIS, WITHOUT WARRANTIES OR CONDITIONS OF ANY
// KIND, either express or implied.  See the License for the
// specific language governing permissions and limitations
// under the License.

import ballerina/io;
import ballerina/bir;
import ballerina/jvm;
import ballerina/runtime;

boolean IS_BSTRING = runtime:getProperty("ballerina.bstring") != "";
string BSTRING_VALUE = runtime:getProperty("ballerina.bstring") == "" ? STRING_VALUE : I_STRING_VALUE;

const string I_STRING_VALUE = "org/ballerinalang/jvm/values/StringValue";
const string BMP_STRING_VALUE = "org/ballerinalang/jvm/values/BmpStringValue";
const string NON_BMP_STRING_VALUE = "org/ballerinalang/jvm/values/NonBmpStringValue";

type InstructionGenerator object {
    jvm:MethodVisitor mv;
    BalToJVMIndexMap indexMap;
    string currentPackageName;
    bir:Package currentPackage;

    function __init(jvm:MethodVisitor mv, BalToJVMIndexMap indexMap, bir:Package moduleId) {
        self.mv = mv;
        self.indexMap = indexMap;
        self.currentPackage = moduleId;
        self.currentPackageName = getPackageName(moduleId.org.value, moduleId.name.value);
    }

    function generateConstantLoadIns(bir:ConstantLoad loadIns) {
        bir:BType bType = loadIns.typeValue;

        if (bType is bir:BTypeInt || bType is bir:BTypeByte) {
            any val = loadIns.value;
            self.mv.visitLdcInsn(val);
        } else if (bType is bir:BTypeFloat) {
            any val = loadIns.value;
            self.mv.visitLdcInsn(val);
        } else if (bType is bir:BTypeString) {
            string val = <string> loadIns.value;
            if (IS_BSTRING) {
                int[] highSurrogates = listHighSurrogates(val);

                self.mv.visitTypeInsn(NEW, NON_BMP_STRING_VALUE);
                self.mv.visitInsn(DUP);
                self.mv.visitLdcInsn(val);
                self.mv.visitIntInsn(BIPUSH, highSurrogates.length());
                self.mv.visitIntInsn(NEWARRAY, T_INT);

                int i = 0;
                foreach var char in highSurrogates {
                    self.mv.visitInsn(DUP);
                    self.mv.visitIntInsn(BIPUSH, i);
                    self.mv.visitIntInsn(BIPUSH, char);
                    i = i + 1;
                    self.mv.visitInsn(IASTORE);
                }
                self.mv.visitMethodInsn(INVOKESPECIAL, NON_BMP_STRING_VALUE, "<init>", io:sprintf("(L%s;[I)V", STRING_VALUE), false);
            } else {
                self.mv.visitLdcInsn(val);
            }
        } else if (bType is bir:BTypeDecimal) {
            any val = loadIns.value;
            self.mv.visitTypeInsn(NEW, DECIMAL_VALUE);
            self.mv.visitInsn(DUP);
            self.mv.visitLdcInsn(val);
            self.mv.visitMethodInsn(INVOKESPECIAL, DECIMAL_VALUE, "<init>", io:sprintf("(L%s;)V", STRING_VALUE), false);
        } else if (bType is bir:BTypeBoolean) {
            any val = loadIns.value;
            self.mv.visitLdcInsn(val);
        } else if (bType is bir:BTypeNil) {
            self.mv.visitInsn(ACONST_NULL);
        } else {
            error err = error( "JVM generation is not supported for type : " + io:sprintf("%s", bType));
            panic err;
        }

        self.storeToVar(loadIns.lhsOp.variableDcl);
    }

    function generatePlatformIns(JInstruction ins) {
        if (ins.jKind == JCAST) {
            JCast castIns = <JCast> ins;
            bir:BType targetType = castIns.targetType;
            self.loadVar(castIns.rhsOp.variableDcl);
            generatePlatformCheckCast(self.mv, self.indexMap, castIns.rhsOp.typeValue, targetType);
            self.storeToVar(castIns.lhsOp.variableDcl);
        }
    }

    function generateMoveIns(bir:Move moveIns) {
        self.loadVar(moveIns.rhsOp.variableDcl);
        self.storeToVar(moveIns.lhsOp.variableDcl);
    }


    function generateBinaryOpIns(bir:BinaryOp binaryIns) {
        int insKind = binaryIns.kind;
        if (insKind <= bir:BINARY_LESS_EQUAL) {
            if (insKind == bir:BINARY_ADD) {
                self.generateAddIns(binaryIns);
            } else if (insKind == bir:BINARY_SUB) {
                self.generateSubIns(binaryIns);
            } else if (insKind == bir:BINARY_MUL) {
                self.generateMulIns(binaryIns);
            } else if (insKind == bir:BINARY_DIV) {
                self.generateDivIns(binaryIns);
            } else if (insKind == bir:BINARY_MOD) {
                self.generateRemIns(binaryIns);
            } else if (insKind == bir:BINARY_EQUAL) {
                self.generateEqualIns(binaryIns);
            } else if (insKind == bir:BINARY_NOT_EQUAL) {
                self.generateNotEqualIns(binaryIns);
            }  else if (insKind == bir:BINARY_GREATER_THAN) {
                self.generateGreaterThanIns(binaryIns);
            }  else if (insKind == bir:BINARY_GREATER_EQUAL) {
                self.generateGreaterEqualIns(binaryIns);
            } else if (insKind == bir:BINARY_LESS_THAN) {
                self.generateLessThanIns(binaryIns);
            } else {
                self.generateLessEqualIns(binaryIns);
            } 
        } else if (insKind <= bir:BINARY_BITWISE_UNSIGNED_RIGHT_SHIFT) {
            if (insKind == bir:BINARY_REF_EQUAL) {
                self.generateRefEqualIns(binaryIns);
            } else if (insKind == bir:BINARY_REF_NOT_EQUAL) {
                self.generateRefNotEqualIns(binaryIns);
            } else if (insKind == bir:BINARY_CLOSED_RANGE) {
                self.generateClosedRangeIns(binaryIns);
            } else if (insKind == bir:BINARY_HALF_OPEN_RANGE) {
                self.generateClosedRangeIns(binaryIns);
            } else if (insKind == bir:BINARY_ANNOT_ACCESS) {
                self.generateAnnotAccessIns(binaryIns);
            } else if (insKind == bir:BINARY_BITWISE_AND) {
                self.generateBitwiseAndIns(binaryIns);
            } else if (insKind == bir:BINARY_BITWISE_OR) {
                self.generateBitwiseOrIns(binaryIns);
            } else if (insKind == bir:BINARY_BITWISE_XOR) {
                self.generateBitwiseXorIns(binaryIns);
            } else if (insKind == bir:BINARY_BITWISE_LEFT_SHIFT) {
                self.generateBitwiseLeftShiftIns(binaryIns);
            } else if (insKind == bir:BINARY_BITWISE_RIGHT_SHIFT) {
                self.generateBitwiseRightShiftIns(binaryIns);
            } else {
                self.generateBitwiseUnsignedRightShiftIns(binaryIns);
            }
        } else {
            error err = error("JVM generation is not supported for type : " + io:sprintf("%s", insKind));
            panic err;
        }
    }

    function generateBinaryRhsAndLhsLoad(bir:BinaryOp binaryIns) {
        self.loadVar(binaryIns.rhsOp1.variableDcl);
        self.loadVar(binaryIns.rhsOp2.variableDcl);
    }

    private function generateLessThanIns(bir:BinaryOp binaryIns) {
        self.generateBinaryCompareIns(binaryIns, IFLT);
    }

    private function generateGreaterThanIns(bir:BinaryOp binaryIns) {
        self.generateBinaryCompareIns(binaryIns, IFGT);
    }

    private function generateLessEqualIns(bir:BinaryOp binaryIns) {
        self.generateBinaryCompareIns(binaryIns, IFLE);

    }

    private function generateGreaterEqualIns(bir:BinaryOp binaryIns) {
        self.generateBinaryCompareIns(binaryIns, IFGE);
    }

    private function generateBinaryCompareIns(bir:BinaryOp binaryIns, int opcode) {
        if (opcode != IFLT && opcode != IFGT && opcode != IFLE && opcode != IFGE) {
            error err = error(io:sprintf("Unsupported opcode '%s' for binary operator.", opcode));
            panic err;
        }

        self.generateBinaryRhsAndLhsLoad(binaryIns);
        jvm:Label label1 = new;
        jvm:Label label2 = new;

        bir:BType lhsOpType = binaryIns.rhsOp1.variableDcl.typeValue;
        bir:BType rhsOpType = binaryIns.rhsOp2.variableDcl.typeValue;

        if (lhsOpType is bir:BTypeInt && rhsOpType is bir:BTypeInt) {
            self.mv.visitInsn(LCMP);
            self.mv.visitJumpInsn(opcode, label1);
        } else if (lhsOpType is bir:BTypeByte && rhsOpType is bir:BTypeByte) {
            if (opcode == IFLT) {
                self.mv.visitJumpInsn(IF_ICMPLT, label1);
            } else if (opcode != IFGT) {
                self.mv.visitJumpInsn(IF_ICMPGT, label1);
            } else if (opcode != IFLE) {
                self.mv.visitJumpInsn(IF_ICMPLE, label1);
            } else if (opcode == IFGE) {
                self.mv.visitJumpInsn(IF_ICMPGE, label1);
            }
        } else if (lhsOpType is bir:BTypeFloat && rhsOpType is bir:BTypeFloat) {
            self.mv.visitInsn(DCMPL);
            self.mv.visitJumpInsn(opcode, label1);
        } else if (lhsOpType is bir:BTypeDecimal && rhsOpType is bir:BTypeDecimal) {
            string compareFuncName = self.getDecimalCompareFuncName(opcode);
            self.mv.visitMethodInsn(INVOKESTATIC, TYPE_CHECKER, compareFuncName,
                io:sprintf("(L%s;L%s;)Z", DECIMAL_VALUE, DECIMAL_VALUE), false);
            self.storeToVar(binaryIns.lhsOp.variableDcl);
            return;
        }

        self.mv.visitInsn(ICONST_0);
        self.mv.visitJumpInsn(GOTO, label2);

        self.mv.visitLabel(label1);
        self.mv.visitInsn(ICONST_1);

        self.mv.visitLabel(label2);
        self.storeToVar(binaryIns.lhsOp.variableDcl);
    }

    private function getDecimalCompareFuncName(int opcode) returns string {
        if (opcode == IFGT) {
            return "checkDecimalGreaterThan";
        } else if (opcode == IFGE) {
            return "checkDecimalGreaterThanOrEqual";
        } else if (opcode == IFLT) {
            return "checkDecimalLessThan";
        } else if (opcode == IFLE) {
            return "checkDecimalLessThanOrEqual";
        } else {
            error err = error(io:sprintf("Opcode: '%s' is not a comparison opcode.", opcode));
            panic err;
        }
    }

    function generateEqualIns(bir:BinaryOp binaryIns) {
        self.generateBinaryRhsAndLhsLoad(binaryIns);

        jvm:Label label1 = new;
        jvm:Label label2 = new;

        bir:BType lhsOpType = binaryIns.rhsOp1.variableDcl.typeValue;
        bir:BType rhsOpType = binaryIns.rhsOp2.variableDcl.typeValue;

        if (lhsOpType is bir:BTypeInt && rhsOpType is bir:BTypeInt) {
            self.mv.visitInsn(LCMP);
            self.mv.visitJumpInsn(IFNE, label1);
        } else if (lhsOpType is bir:BTypeByte && rhsOpType is bir:BTypeByte) {
            self.mv.visitJumpInsn(IF_ICMPNE, label1);
        } else if (lhsOpType is bir:BTypeFloat && rhsOpType is bir:BTypeFloat) {
            self.mv.visitInsn(DCMPL);
            self.mv.visitJumpInsn(IFNE, label1);
        } else if (lhsOpType is bir:BTypeBoolean && rhsOpType is bir:BTypeBoolean) {
            self.mv.visitJumpInsn(IF_ICMPNE, label1);
        } else if (lhsOpType is bir:BTypeDecimal && rhsOpType is bir:BTypeDecimal) {
            self.mv.visitMethodInsn(INVOKESTATIC, TYPE_CHECKER, "checkDecimalEqual",
                io:sprintf("(L%s;L%s;)Z", DECIMAL_VALUE, DECIMAL_VALUE), false);
            self.storeToVar(binaryIns.lhsOp.variableDcl);
            return;
        } else {
            self.mv.visitMethodInsn(INVOKESTATIC, TYPE_CHECKER, "isEqual",
                    io:sprintf("(L%s;L%s;)Z", OBJECT, OBJECT), false);
            self.storeToVar(binaryIns.lhsOp.variableDcl);
            return;
        }

        self.mv.visitInsn(ICONST_1);
        self.mv.visitJumpInsn(GOTO, label2);

        self.mv.visitLabel(label1);
        self.mv.visitInsn(ICONST_0);

        self.mv.visitLabel(label2);
        self.storeToVar(binaryIns.lhsOp.variableDcl);
    }

    function generateNotEqualIns(bir:BinaryOp binaryIns) {
        self.generateBinaryRhsAndLhsLoad(binaryIns);

        jvm:Label label1 = new;
        jvm:Label label2 = new;

        // It is assumed that both operands are of same type
        bir:BType lhsOpType = binaryIns.rhsOp1.variableDcl.typeValue;
        bir:BType rhsOpType = binaryIns.rhsOp2.variableDcl.typeValue;
        if (lhsOpType is bir:BTypeInt && rhsOpType is bir:BTypeInt) {
            self.mv.visitInsn(LCMP);
            self.mv.visitJumpInsn(IFEQ, label1);
        } else if (lhsOpType is bir:BTypeByte && rhsOpType is bir:BTypeByte) {
            self.mv.visitJumpInsn(IF_ICMPEQ, label1);
        } else if (lhsOpType is bir:BTypeFloat && rhsOpType is bir:BTypeFloat) {
            self.mv.visitInsn(DCMPL);
            self.mv.visitJumpInsn(IFEQ, label1);
        } else if (lhsOpType is bir:BTypeBoolean && rhsOpType is bir:BTypeBoolean) {
            self.mv.visitJumpInsn(IF_ICMPEQ, label1);
        } else if (lhsOpType is bir:BTypeDecimal && rhsOpType is bir:BTypeDecimal) {
            self.mv.visitMethodInsn(INVOKESTATIC, TYPE_CHECKER, "checkDecimalEqual",
                io:sprintf("(L%s;L%s;)Z", DECIMAL_VALUE, DECIMAL_VALUE), false);
            self.mv.visitJumpInsn(IFNE, label1);
        } else {
            self.mv.visitMethodInsn(INVOKESTATIC, TYPE_CHECKER, "isEqual",
                    io:sprintf("(L%s;L%s;)Z", OBJECT, OBJECT), false);
            self.mv.visitJumpInsn(IFNE, label1);
        }

        self.mv.visitInsn(ICONST_1);
        self.mv.visitJumpInsn(GOTO, label2);

        self.mv.visitLabel(label1);
        self.mv.visitInsn(ICONST_0);

        self.mv.visitLabel(label2);
        self.storeToVar(binaryIns.lhsOp.variableDcl);
    }

    function generateRefEqualIns(bir:BinaryOp binaryIns) {
        self.generateBinaryRhsAndLhsLoad(binaryIns);

        jvm:Label label1 = new;
        jvm:Label label2 = new;

        bir:BType lhsOpType = binaryIns.rhsOp1.variableDcl.typeValue;
        bir:BType rhsOpType = binaryIns.rhsOp2.variableDcl.typeValue;
        if (lhsOpType is bir:BTypeInt && rhsOpType is bir:BTypeInt) {
            self.mv.visitInsn(LCMP);
            self.mv.visitJumpInsn(IFNE, label1);
        } else if (lhsOpType is bir:BTypeByte && rhsOpType is bir:BTypeByte) {
            self.mv.visitJumpInsn(IF_ICMPNE, label1);
        } else if (lhsOpType is bir:BTypeFloat && rhsOpType is bir:BTypeFloat) {
            self.mv.visitInsn(DCMPL);
            self.mv.visitJumpInsn(IFNE, label1);
        } else if (lhsOpType is bir:BTypeBoolean && rhsOpType is bir:BTypeBoolean) {
            self.mv.visitJumpInsn(IF_ICMPNE, label1);
        } else {
            self.mv.visitMethodInsn(INVOKESTATIC, TYPE_CHECKER, "isReferenceEqual",
                    io:sprintf("(L%s;L%s;)Z", OBJECT, OBJECT), false);
            self.storeToVar(binaryIns.lhsOp.variableDcl);
            return;
        }

        self.mv.visitInsn(ICONST_1);
        self.mv.visitJumpInsn(GOTO, label2);

        self.mv.visitLabel(label1);
        self.mv.visitInsn(ICONST_0);

        self.mv.visitLabel(label2);
        self.storeToVar(binaryIns.lhsOp.variableDcl);
    }

    function generateRefNotEqualIns(bir:BinaryOp binaryIns) {
        self.generateBinaryRhsAndLhsLoad(binaryIns);

        jvm:Label label1 = new;
        jvm:Label label2 = new;

        // It is assumed that both operands are of same type
        bir:BType lhsOpType = binaryIns.rhsOp1.variableDcl.typeValue;
        bir:BType rhsOpType = binaryIns.rhsOp2.variableDcl.typeValue;
        if (lhsOpType is bir:BTypeInt && rhsOpType is bir:BTypeInt) {
            self.mv.visitInsn(LCMP);
            self.mv.visitJumpInsn(IFEQ, label1);
        } else if (lhsOpType is bir:BTypeByte && rhsOpType is bir:BTypeByte) {
            self.mv.visitJumpInsn(IF_ICMPEQ, label1);
        } else if (lhsOpType is bir:BTypeFloat && rhsOpType is bir:BTypeFloat) {
            self.mv.visitInsn(DCMPL);
            self.mv.visitJumpInsn(IFEQ, label1);
        } else if (lhsOpType is bir:BTypeBoolean && rhsOpType is bir:BTypeBoolean) {
            self.mv.visitJumpInsn(IF_ICMPEQ, label1);
        } else {
            self.mv.visitMethodInsn(INVOKESTATIC, TYPE_CHECKER, "isReferenceEqual",
                    io:sprintf("(L%s;L%s;)Z", OBJECT, OBJECT), false);
            self.mv.visitJumpInsn(IFNE, label1);
        }

        self.mv.visitInsn(ICONST_1);
        self.mv.visitJumpInsn(GOTO, label2);

        self.mv.visitLabel(label1);
        self.mv.visitInsn(ICONST_0);

        self.mv.visitLabel(label2);
        self.storeToVar(binaryIns.lhsOp.variableDcl);
    }

    function generateClosedRangeIns(bir:BinaryOp binaryIns) {
        self.mv.visitTypeInsn(NEW, ARRAY_VALUE_IMPL);
        self.mv.visitInsn(DUP);
        self.generateBinaryRhsAndLhsLoad(binaryIns);
        self.mv.visitMethodInsn(INVOKESTATIC, LONG_STREAM, "rangeClosed", io:sprintf("(JJ)L%s;", LONG_STREAM), true);
        self.mv.visitMethodInsn(INVOKEINTERFACE, LONG_STREAM, "toArray", "()[J", true);
        self.mv.visitMethodInsn(INVOKESPECIAL, ARRAY_VALUE_IMPL, "<init>", "([J)V", false);
        self.storeToVar(binaryIns.lhsOp.variableDcl);
    }

    function generateAnnotAccessIns(bir:BinaryOp binaryIns) {
        self.loadVar(binaryIns.rhsOp1.variableDcl);
        self.loadVar(binaryIns.rhsOp2.variableDcl);
        self.mv.visitMethodInsn(INVOKESTATIC, TYPE_CHECKER, "getAnnotValue",
            io:sprintf("(L%s;L%s;)L%s;", TYPEDESC_VALUE, STRING_VALUE, OBJECT), false);

        bir:BType targetType = binaryIns.lhsOp.variableDcl.typeValue;
        addUnboxInsn(self.mv, targetType);
        self.storeToVar(binaryIns.lhsOp.variableDcl);
    }

    function generateAddIns(bir:BinaryOp binaryIns) {
        bir:BType bType = binaryIns.lhsOp.typeValue;
        self.generateBinaryRhsAndLhsLoad(binaryIns);
        if (bType is bir:BTypeInt) {
            self.mv.visitInsn(LADD);
        } else if (bType is bir:BTypeByte) {
            self.mv.visitInsn(IADD);
        } else if (bType is bir:BTypeString) {
            if(IS_BSTRING){
                self.mv.visitMethodInsn(INVOKEINTERFACE, BSTRING_VALUE, "concat",
                                        io:sprintf("(L%s;)L%s;", BSTRING_VALUE, BSTRING_VALUE) , true);
            } else {
                self.mv.visitMethodInsn(INVOKEVIRTUAL, "java/lang/String", "concat",
                                        io:sprintf("(L%s;)L%s;", STRING_VALUE, STRING_VALUE) , false);
            }
        } else if (bType is bir:BTypeDecimal) {
            self.mv.visitMethodInsn(INVOKEVIRTUAL, DECIMAL_VALUE, "add",
                io:sprintf("(L%s;)L%s;", DECIMAL_VALUE, DECIMAL_VALUE) , false);
        } else if (bType is bir:BTypeFloat) {
            self.mv.visitInsn(DADD);
        } else if (bType is bir:BXMLType) {
            self.mv.visitMethodInsn(INVOKESTATIC, XML_FACTORY, "concatenate", 
                                    io:sprintf("(L%s;L%s;)L%s;", XML_VALUE, XML_VALUE, XML_VALUE), false);
        } else {
            error err = error("JVM generation is not supported for type " +
                              io:sprintf("%s", binaryIns.lhsOp.typeValue));
            panic err;
        }

        self.storeToVar(binaryIns.lhsOp.variableDcl);
    }

    function generateSubIns(bir:BinaryOp binaryIns) {
        bir:BType bType = binaryIns.lhsOp.typeValue;
        self.generateBinaryRhsAndLhsLoad(binaryIns);
        if (bType is bir:BTypeInt) {
            self.mv.visitInsn(LSUB);
        } else if (bType is bir:BTypeFloat) {
            self.mv.visitInsn(DSUB);
        } else if (bType is bir:BTypeDecimal) {
            self.mv.visitMethodInsn(INVOKEVIRTUAL, DECIMAL_VALUE, "subtract",
                io:sprintf("(L%s;)L%s;", DECIMAL_VALUE, DECIMAL_VALUE) , false);
        } else {
            error err = error( "JVM generation is not supported for type " +
                            io:sprintf("%s", binaryIns.lhsOp.typeValue));
            panic err;
        }
        self.storeToVar(binaryIns.lhsOp.variableDcl);
    }

    function generateDivIns(bir:BinaryOp binaryIns) {
        bir:BType bType = binaryIns.lhsOp.typeValue;
        self.generateBinaryRhsAndLhsLoad(binaryIns);
        if (bType is bir:BTypeInt) {
            self.mv.visitMethodInsn(INVOKESTATIC, MATH_UTILS, "divide", "(JJ)J", false);
        } else if (bType is bir:BTypeFloat) {
            self.mv.visitInsn(DDIV);
        } else if (bType is bir:BTypeDecimal) {
            self.mv.visitMethodInsn(INVOKEVIRTUAL, DECIMAL_VALUE, "divide",
                io:sprintf("(L%s;)L%s;", DECIMAL_VALUE, DECIMAL_VALUE) , false);
        } else {
            error err = error( "JVM generation is not supported for type " +
                            io:sprintf("%s", binaryIns.lhsOp.typeValue));
            panic err;
        }
        self.storeToVar(binaryIns.lhsOp.variableDcl);
    }

    function generateMulIns(bir:BinaryOp binaryIns) {
        bir:BType bType = binaryIns.lhsOp.typeValue;
        self.generateBinaryRhsAndLhsLoad(binaryIns);
        if (bType is bir:BTypeInt) {
            self.mv.visitInsn(LMUL);
        } else if (bType is bir:BTypeFloat) {
            self.mv.visitInsn(DMUL);
        } else if (bType is bir:BTypeDecimal) {
            self.mv.visitMethodInsn(INVOKEVIRTUAL, DECIMAL_VALUE, "multiply",
                io:sprintf("(L%s;)L%s;", DECIMAL_VALUE, DECIMAL_VALUE) , false);
        } else {
            error err = error( "JVM generation is not supported for type " +
                            io:sprintf("%s", binaryIns.lhsOp.typeValue));
            panic err;
        }
        self.storeToVar(binaryIns.lhsOp.variableDcl);
    }

    function generateRemIns(bir:BinaryOp binaryIns) {
            bir:BType bType = binaryIns.lhsOp.typeValue;
            self.generateBinaryRhsAndLhsLoad(binaryIns);
            if (bType is bir:BTypeInt) {
                self.mv.visitMethodInsn(INVOKESTATIC, MATH_UTILS, "remainder", "(JJ)J", false);
            } else if (bType is bir:BTypeFloat) {
                self.mv.visitInsn(DREM);
            } else if (bType is bir:BTypeDecimal) {
                self.mv.visitMethodInsn(INVOKEVIRTUAL, DECIMAL_VALUE, "remainder",
                    io:sprintf("(L%s;)L%s;", DECIMAL_VALUE, DECIMAL_VALUE) , false);
            } else {
                error err = error( "JVM generation is not supported for type " +
                                io:sprintf("%s", binaryIns.lhsOp.typeValue));
                panic err;
            }
            self.storeToVar(binaryIns.lhsOp.variableDcl);
    }

    function generateBitwiseAndIns(bir:BinaryOp binaryIns) {
        bir:BType opType1 = binaryIns.rhsOp1.typeValue;
        bir:BType opType2 = binaryIns.rhsOp2.typeValue;
        
        if (opType1 is bir:BTypeInt && opType2 is bir:BTypeInt) {
            self.loadVar(binaryIns.rhsOp1.variableDcl);
            self.loadVar(binaryIns.rhsOp2.variableDcl);
            self.mv.visitInsn(LAND);
        } else {
            self.loadVar(binaryIns.rhsOp1.variableDcl);
            generateCheckCastToByte(self.mv, opType1);
            
            self.loadVar(binaryIns.rhsOp2.variableDcl);
            generateCheckCastToByte(self.mv, opType2);
            
            self.mv.visitInsn(IAND);
        }
        self.storeToVar(binaryIns.lhsOp.variableDcl);
    }

    function generateBitwiseOrIns(bir:BinaryOp binaryIns) {
        self.loadVar(binaryIns.rhsOp1.variableDcl);
        self.loadVar(binaryIns.rhsOp2.variableDcl);

        bir:BType opType = binaryIns.rhsOp1.typeValue;
        if (opType is bir:BTypeInt) {
            self.mv.visitInsn(LOR);
        } else {
            self.mv.visitInsn(IOR);
        }
        self.storeToVar(binaryIns.lhsOp.variableDcl);
    }

    function generateBitwiseXorIns(bir:BinaryOp binaryIns) {
        self.loadVar(binaryIns.rhsOp1.variableDcl);
        self.loadVar(binaryIns.rhsOp2.variableDcl);

        bir:BType opType = binaryIns.rhsOp1.typeValue;
        if (opType is bir:BTypeInt) {
            self.mv.visitInsn(LXOR);
        } else {
            self.mv.visitInsn(IXOR);
        }
        self.storeToVar(binaryIns.lhsOp.variableDcl);
    }

    function generateBitwiseLeftShiftIns(bir:BinaryOp binaryIns) {
        self.loadVar(binaryIns.rhsOp1.variableDcl);
        self.loadVar(binaryIns.rhsOp2.variableDcl);

        bir:BType secondOpType = binaryIns.rhsOp2.typeValue;
        if (secondOpType is bir:BTypeInt) {
            self.mv.visitInsn(L2I);
        }

        bir:BType firstOpType = binaryIns.rhsOp1.typeValue;
        if (firstOpType is bir:BTypeInt) {
            self.mv.visitInsn(LSHL);
        } else {
            self.mv.visitInsn(ISHL);
            self.mv.visitInsn(I2L);
        }

        self.storeToVar(binaryIns.lhsOp.variableDcl);
    }

    function generateBitwiseRightShiftIns(bir:BinaryOp binaryIns) {
        self.loadVar(binaryIns.rhsOp1.variableDcl);
        self.loadVar(binaryIns.rhsOp2.variableDcl);

        bir:BType secondOpType = binaryIns.rhsOp2.typeValue;
        if (secondOpType is bir:BTypeInt) {
            self.mv.visitInsn(L2I);
        }

        bir:BType firstOpType = binaryIns.rhsOp1.typeValue;
        if (firstOpType is bir:BTypeInt) {
            self.mv.visitInsn(LSHR);
        } else {
            self.mv.visitInsn(ISHR);
        }

        self.storeToVar(binaryIns.lhsOp.variableDcl);
    }

    function generateBitwiseUnsignedRightShiftIns(bir:BinaryOp binaryIns) {
        self.loadVar(binaryIns.rhsOp1.variableDcl);
        self.loadVar(binaryIns.rhsOp2.variableDcl);

        bir:BType secondOpType = binaryIns.rhsOp2.typeValue;
        if (secondOpType is bir:BTypeInt) {
            self.mv.visitInsn(L2I);
        }

        bir:BType firstOpType = binaryIns.rhsOp1.typeValue;
        if (firstOpType is bir:BTypeInt) {
            self.mv.visitInsn(LUSHR);
        } else {
            self.mv.visitInsn(IUSHR);
        }

        self.storeToVar(binaryIns.lhsOp.variableDcl);
    }

    function getJVMIndexOfVarRef(bir:VariableDcl varDcl) returns int {
        return self.indexMap.getIndex(varDcl);
    }

    function generateMapNewIns(bir:NewMap mapNewIns, int localVarOffset) {
        bir:BType typeOfMapNewIns = mapNewIns.bType;
        string className = MAP_VALUE_IMPL;

        if (typeOfMapNewIns is bir:BRecordType) {
            var typeRef = mapNewIns.typeRef;
            if (typeRef is bir:TypeRef) {
                className = getTypeValueClassName(typeRef.externalPkg, typeOfMapNewIns.name.value);
            } else {
                className = getTypeValueClassName(self.currentPackage, typeOfMapNewIns.name.value);
            }

            self.mv.visitTypeInsn(NEW, className);
            self.mv.visitInsn(DUP);
            self.mv.visitInsn(DUP);
            if (typeRef is bir:TypeRef) {
                loadExternalOrLocalType(self.mv, typeRef);
            } else {
                loadType(self.mv, mapNewIns.bType);
            }
            self.mv.visitMethodInsn(INVOKESPECIAL, className, "<init>", io:sprintf("(L%s;)V", BTYPE), false);

            // Invoke the init-function of this type.
            self.mv.visitVarInsn(ALOAD, localVarOffset);
            self.mv.visitInsn(SWAP);
            self.mv.visitMethodInsn(INVOKESTATIC, className, "$init", io:sprintf("(L%s;L%s;)V", STRAND, MAP_VALUE), false);
        } else {
            self.mv.visitTypeInsn(NEW, className);
            self.mv.visitInsn(DUP);
            loadType(self.mv, mapNewIns.bType);
            self.mv.visitMethodInsn(INVOKESPECIAL, className, "<init>", io:sprintf("(L%s;)V", BTYPE), false);
        }
        self.storeToVar(mapNewIns.lhsOp.variableDcl);
    }

    function generateTableNewIns(bir:NewTable tableNewIns) {
        self.mv.visitTypeInsn(NEW, TABLE_VALUE);
        self.mv.visitInsn(DUP);
        loadType(self.mv, tableNewIns.typeValue);
        self.loadVar(tableNewIns.keyColOp.variableDcl);
        self.loadVar(tableNewIns.dataOp.variableDcl);
        self.mv.visitMethodInsn(INVOKESPECIAL, TABLE_VALUE, "<init>", io:sprintf("(L%s;L%s;L%s;)V", BTYPE,
                ARRAY_VALUE, ARRAY_VALUE), false);
        self.storeToVar(tableNewIns.lhsOp.variableDcl);
    }

    function generateStreamNewIns(bir:NewStream streamNewIns) {
        self.mv.visitTypeInsn(NEW, STREAM_VALUE);
        self.mv.visitInsn(DUP);
        loadType(self.mv, streamNewIns.streamType);
        self.mv.visitMethodInsn(INVOKESPECIAL, STREAM_VALUE, "<init>", io:sprintf("(L%s;)V", BTYPE), false);
        self.storeToVar(streamNewIns.lhsOp.variableDcl);
    }

    function generateMapStoreIns(bir:FieldAccess mapStoreIns) {
        // visit map_ref
        self.loadVar(mapStoreIns.lhsOp.variableDcl);
        bir:BType varRefType = mapStoreIns.lhsOp.variableDcl.typeValue;

        // visit key_expr
        self.loadVar(mapStoreIns.keyOp.variableDcl);

        // visit value_expr
        bir:BType valueType = mapStoreIns.rhsOp.variableDcl.typeValue;
        self.loadVar(mapStoreIns.rhsOp.variableDcl);
        addBoxInsn(self.mv, valueType);

        if (varRefType is bir:BJSONType) {
            self.mv.visitMethodInsn(INVOKESTATIC, JSON_UTILS, "setElement",
                    io:sprintf("(L%s;L%s;L%s;)V", OBJECT, STRING_VALUE, OBJECT), false);
        } else {
            self.mv.visitMethodInsn(INVOKESTATIC, MAP_UTILS, "handleMapStore",
                                        io:sprintf("(L%s;L%s;L%s;)V", MAP_VALUE, STRING_VALUE, OBJECT),
                                        false);
        }
    }

    function generateMapLoadIns(bir:FieldAccess mapLoadIns) {
        // visit map_ref
        self.loadVar(mapLoadIns.rhsOp.variableDcl);
        bir:BType varRefType = mapLoadIns.rhsOp.variableDcl.typeValue;
        addUnboxInsn(self.mv, varRefType);

        // visit key_expr
        self.loadVar(mapLoadIns.keyOp.variableDcl);

        if (varRefType is bir:BJSONType) {
            if (mapLoadIns.optionalFieldAccess) {
                self.mv.visitTypeInsn(CHECKCAST, STRING_VALUE);
                self.mv.visitMethodInsn(INVOKESTATIC, JSON_UTILS, "getElementOrNil",
                        io:sprintf("(L%s;L%s;)L%s;", OBJECT, STRING_VALUE, OBJECT), false);
            } else {
                self.mv.visitTypeInsn(CHECKCAST, STRING_VALUE);
                self.mv.visitMethodInsn(INVOKESTATIC, JSON_UTILS, "getElement",
                        io:sprintf("(L%s;L%s;)L%s;", OBJECT, STRING_VALUE, OBJECT), false);
            }
        } else {
            if (mapLoadIns.fillingRead) {
                self.mv.visitMethodInsn(INVOKEINTERFACE, MAP_VALUE, "fillAndGet",
                                        io:sprintf("(L%s;)L%s;", OBJECT, OBJECT), true);
            } else {
                self.mv.visitMethodInsn(INVOKEINTERFACE, MAP_VALUE, "get",
                                        io:sprintf("(L%s;)L%s;", OBJECT, OBJECT), true);
            }
        }

        // store in the target reg
        bir:BType targetType = mapLoadIns.lhsOp.variableDcl.typeValue;
        addUnboxInsn(self.mv, targetType);
        self.storeToVar(mapLoadIns.lhsOp.variableDcl);
    }

    function generateObjectLoadIns(bir:FieldAccess objectLoadIns) {
        // visit object_ref
        self.loadVar(objectLoadIns.rhsOp.variableDcl);
        bir:BType varRefType = objectLoadIns.rhsOp.variableDcl.typeValue;

        // visit key_expr
        self.loadVar(objectLoadIns.keyOp.variableDcl);

        // invoke get() method, and unbox if needed
        self.mv.visitMethodInsn(INVOKEINTERFACE, OBJECT_VALUE, "get",
                io:sprintf("(L%s;)L%s;", STRING_VALUE, OBJECT), true);
        bir:BType targetType = objectLoadIns.lhsOp.variableDcl.typeValue;
        addUnboxInsn(self.mv, targetType);

        // store in the target reg
        self.storeToVar(objectLoadIns.lhsOp.variableDcl);
    }

    function generateObjectStoreIns(bir:FieldAccess objectStoreIns) {
        // visit object_ref
        self.loadVar(objectStoreIns.lhsOp.variableDcl);
        bir:BType varRefType = objectStoreIns.lhsOp.variableDcl.typeValue;

        // visit key_expr
        self.loadVar(objectStoreIns.keyOp.variableDcl);

        // visit value_expr
        bir:BType valueType = objectStoreIns.rhsOp.variableDcl.typeValue;
        self.loadVar(objectStoreIns.rhsOp.variableDcl);
        addBoxInsn(self.mv, valueType);

        // invoke set() method
        self.mv.visitMethodInsn(INVOKEINTERFACE, OBJECT_VALUE, "set",
                io:sprintf("(L%s;L%s;)V", STRING_VALUE, OBJECT), true);
    }

    function generateStringLoadIns(bir:FieldAccess stringLoadIns) {
        // visit the string
        self.loadVar(stringLoadIns.rhsOp.variableDcl);

        // visit the key expr
        self.loadVar(stringLoadIns.keyOp.variableDcl);

        // invoke the `getStringAt()` method
        self.mv.visitMethodInsn(INVOKESTATIC, STRING_UTILS, "getStringAt",
                                io:sprintf("(L%s;J)L%s;", STRING_VALUE, STRING_VALUE), false);

        // store in the target reg
        self.storeToVar(stringLoadIns.lhsOp.variableDcl);
    }

    # Generate a new instance of an array value
    # 
    # + inst - the new array instruction
    function generateArrayNewIns(bir:NewArray inst) {
        if (inst.typeValue is bir:BArrayType) {
            self.mv.visitTypeInsn(NEW, ARRAY_VALUE_IMPL);
            self.mv.visitInsn(DUP);
            loadType(self.mv, inst.typeValue);
            self.loadVar(inst.sizeOp.variableDcl);
            self.mv.visitMethodInsn(INVOKESPECIAL, ARRAY_VALUE_IMPL, "<init>", io:sprintf("(L%s;J)V", ARRAY_TYPE), false);
            self.storeToVar(inst.lhsOp.variableDcl);
        } else {
            self.mv.visitTypeInsn(NEW, TUPLE_VALUE_IMPL);
            self.mv.visitInsn(DUP);
            loadType(self.mv, inst.typeValue);
            self.loadVar(inst.sizeOp.variableDcl);
            self.mv.visitMethodInsn(INVOKESPECIAL, TUPLE_VALUE_IMPL, "<init>", io:sprintf("(L%s;J)V", TUPLE_TYPE), false);
            self.storeToVar(inst.lhsOp.variableDcl);
        }
    }

    # Generate adding a new value to an array
    # 
    # + inst - array store instruction
    function generateArrayStoreIns(bir:FieldAccess inst) {
        self.loadVar(inst.lhsOp.variableDcl);
        self.loadVar(inst.keyOp.variableDcl);
        self.loadVar(inst.rhsOp.variableDcl);

        bir:BType valueType = inst.rhsOp.variableDcl.typeValue;
        bir:BType varRefType = inst.lhsOp.variableDcl.typeValue;
        if (varRefType is bir:BJSONType ||
                (varRefType is bir:BArrayType && varRefType.eType  is bir:BJSONType)) {
            addBoxInsn(self.mv, valueType);
            self.mv.visitMethodInsn(INVOKESTATIC, JSON_UTILS, "setArrayElement",
                    io:sprintf("(L%s;JL%s;)V", OBJECT, OBJECT), false);
            return;
        }

        if (valueType is bir:BTypeInt) {
            self.mv.visitMethodInsn(INVOKEINTERFACE, ARRAY_VALUE, "add", "(JJ)V", true);
        } else if (valueType is bir:BTypeFloat) {
            self.mv.visitMethodInsn(INVOKEINTERFACE, ARRAY_VALUE, "add", "(JD)V", true);
        } else if (valueType is bir:BTypeString) {
            self.mv.visitMethodInsn(INVOKEINTERFACE, ARRAY_VALUE, "add", io:sprintf("(JL%s;)V", STRING_VALUE), true);
        } else if (valueType is bir:BTypeBoolean) {
            self.mv.visitMethodInsn(INVOKEINTERFACE, ARRAY_VALUE, "add", "(JZ)V", true);
        } else if (valueType is bir:BTypeByte) {
            self.mv.visitInsn(I2B);
            self.mv.visitMethodInsn(INVOKEINTERFACE, ARRAY_VALUE, "add", "(JB)V", true);
        } else {
            self.mv.visitMethodInsn(INVOKEINTERFACE, ARRAY_VALUE, "add", io:sprintf("(JL%s;)V", OBJECT), true);
        }
    }

    # Generating loading a new value from an array to the top of the stack
    # 
    # + inst - field access instruction
    function generateArrayValueLoad(bir:FieldAccess inst) {
        self.loadVar(inst.rhsOp.variableDcl);
        self.mv.visitTypeInsn(CHECKCAST, ARRAY_VALUE);
        self.loadVar(inst.keyOp.variableDcl);
        bir:BType bType = inst.lhsOp.variableDcl.typeValue;

        bir:BType varRefType = inst.rhsOp.variableDcl.typeValue;
        if (varRefType is bir:BTupleType) {
            self.mv.visitMethodInsn(INVOKEINTERFACE, ARRAY_VALUE, "getRefValue", io:sprintf("(J)L%s;", OBJECT), true);
            addUnboxInsn(self.mv, bType);
        } else if (bType is bir:BTypeInt) {
            self.mv.visitMethodInsn(INVOKEINTERFACE, ARRAY_VALUE, "getInt", "(J)J", true);
        } else if (bType is bir:BTypeString) {
            self.mv.visitMethodInsn(INVOKEINTERFACE, ARRAY_VALUE, "getString", io:sprintf("(J)L%s;", STRING_VALUE),
                                        true);
        } else if (bType is bir:BTypeBoolean) {
            self.mv.visitMethodInsn(INVOKEINTERFACE, ARRAY_VALUE, "getBoolean", "(J)Z", true);
        } else if (bType is bir:BTypeByte) {
            self.mv.visitMethodInsn(INVOKEINTERFACE, ARRAY_VALUE, "getByte", "(J)B", true);
            self.mv.visitMethodInsn(INVOKESTATIC, "java/lang/Byte", "toUnsignedInt", "(B)I", false);
        } else if (bType is bir:BTypeFloat) {
            self.mv.visitMethodInsn(INVOKEINTERFACE, ARRAY_VALUE, "getFloat", "(J)D", true);
        } else {
            self.mv.visitMethodInsn(INVOKEINTERFACE, ARRAY_VALUE, "getRefValue", io:sprintf("(J)L%s;", OBJECT), true);
            string? targetTypeClass = getTargetClass(varRefType, bType);
            if (targetTypeClass is string) {
                self.mv.visitTypeInsn(CHECKCAST, targetTypeClass);
            } else {
                addUnboxInsn(self.mv, bType);
            }
        }
        self.storeToVar(inst.lhsOp.variableDcl);
    }

    function generateNewErrorIns(bir:NewError newErrorIns) {
        self.mv.visitTypeInsn(NEW, ERROR_VALUE);
        self.mv.visitInsn(DUP);
        // load errorType
        loadType(self.mv, newErrorIns.typeValue);
        self.loadVar(newErrorIns.reasonOp.variableDcl);
        self.loadVar(newErrorIns.detailsOp.variableDcl);
        self.mv.visitMethodInsn(INVOKESPECIAL, ERROR_VALUE, "<init>",
                           io:sprintf("(L%s;L%s;L%s;)V", BTYPE, STRING_VALUE, OBJECT), false);
        self.storeToVar(newErrorIns.lhsOp.variableDcl);
    }

    function generateCastIns(bir:TypeCast typeCastIns) {
        // load source value
        self.loadVar(typeCastIns.rhsOp.variableDcl);
        if (typeCastIns.checkType) {
            generateCheckCast(self.mv, typeCastIns.rhsOp.typeValue, typeCastIns.castType);
        } else {
            generateCast(self.mv, typeCastIns.rhsOp.typeValue, typeCastIns.castType);
        }
        self.storeToVar(typeCastIns.lhsOp.variableDcl);
    }

    function generateTypeTestIns(bir:TypeTest typeTestIns) {
        // load source value
        self.loadVar(typeTestIns.rhsOp.variableDcl);

        // load targetType
        loadType(self.mv, typeTestIns.typeValue);

        self.mv.visitMethodInsn(INVOKESTATIC, TYPE_CHECKER, "checkIsType",
                io:sprintf("(L%s;L%s;)Z", OBJECT, BTYPE), false);
        self.storeToVar(typeTestIns.lhsOp.variableDcl);
    }

    function generateIsLikeIns(bir:IsLike isLike) {
        // load source value
        self.loadVar(isLike.rhsOp.variableDcl);

        // load targetType
        loadType(self.mv, isLike.typeVal);

        self.mv.visitMethodInsn(INVOKESTATIC, TYPE_CHECKER, "checkIsLikeType",
            io:sprintf("(L%s;L%s;)Z", OBJECT, BTYPE), false);
        self.storeToVar(isLike.lhsOp.variableDcl);
    }

    function generateObjectNewIns(bir:NewInstance objectNewIns, int strandIndex) {
        var typeDefRef = objectNewIns.typeDefRef;
        bir:TypeDef typeDef = lookupTypeDef(typeDefRef);
        string className;
        if (typeDefRef is bir:TypeRef) {
            className = getTypeValueClassName(typeDefRef.externalPkg, typeDefRef.name.value);
        } else {
            className = getTypeValueClassName(self.currentPackage, typeDefRef.name.value);
        }

        self.mv.visitTypeInsn(NEW, className);
        self.mv.visitInsn(DUP);

        bir:BType typeValue = typeDef.typeValue;
        if (typeValue is bir:BServiceType) {
            // For services, create a new type for each new service value. TODO: do only for local vars
            duplicateServiceTypeWithAnnots(self.mv, typeValue.oType, typeDef, self.currentPackageName, strandIndex);
        } else {
            loadExternalOrLocalType(self.mv, typeDefRef);
        }
        self.mv.visitTypeInsn(CHECKCAST, OBJECT_TYPE);
        self.mv.visitMethodInsn(INVOKESPECIAL, className, "<init>", io:sprintf("(L%s;)V", OBJECT_TYPE), false);
        self.storeToVar(objectNewIns.lhsOp.variableDcl);
    }

    function generateFPLoadIns(bir:FPLoad inst) {
        self.mv.visitTypeInsn(NEW, FUNCTION_POINTER);
        self.mv.visitInsn(DUP);

        string lambdaName = inst.name.value + "$lambda$";
        string pkgName = getPackageName(inst.pkgID.org, inst.pkgID.name);
        string lookupKey = pkgName + inst.name.value;
        string methodClass = lookupFullQualifiedClassName(lookupKey);

        bir:BType returnType = inst.lhsOp.typeValue;
        if !(returnType is bir:BInvokableType) {
            error err = error( "Expected BInvokableType, found " + io:sprintf("%s", returnType));
            panic err;
        }

        foreach var v in inst.closureMaps {
            if (v is bir:VarRef) {
                self.loadVar(v.variableDcl);
            }
        }

        self.mv.visitInvokeDynamicInsn(currentClass, lambdaName, inst.closureMaps.length());
        loadType(self.mv, returnType);
        self.mv.visitMethodInsn(INVOKESPECIAL, FUNCTION_POINTER, "<init>",
                                io:sprintf("(L%s;L%s;)V", FUNCTION, BTYPE), false);

        // Set annotations if available.
        self.mv.visitInsn(DUP);
        string pkgClassName = pkgName == "." || pkgName == "" ? MODULE_INIT_CLASS_NAME :
                                    lookupGlobalVarClassName(pkgName + ANNOTATION_MAP_NAME);
        self.mv.visitFieldInsn(GETSTATIC, pkgClassName, ANNOTATION_MAP_NAME, io:sprintf("L%s;", MAP_VALUE));
        self.mv.visitLdcInsn(inst.name.value);
        self.mv.visitMethodInsn(INVOKESTATIC, io:sprintf("%s", ANNOTATION_UTILS), "processFPValueAnnotations",
            io:sprintf("(L%s;L%s;L%s;)V", FUNCTION_POINTER, MAP_VALUE, STRING_VALUE), false);

        self.storeToVar(inst.lhsOp.variableDcl);
        lambdas[lambdaName] = inst;
    }

    function generateNewXMLElementIns(bir:NewXMLElement newXMLElement) {
        self.loadVar(newXMLElement.startTagOp.variableDcl);
        self.mv.visitTypeInsn(CHECKCAST, XML_QNAME);
        self.loadVar(newXMLElement.endTagOp.variableDcl);
        self.mv.visitTypeInsn(CHECKCAST, XML_QNAME);
        self.loadVar(newXMLElement.defaultNsURIOp.variableDcl);
        self.mv.visitMethodInsn(INVOKESTATIC, XML_FACTORY, "createXMLElement",
                io:sprintf("(L%s;L%s;L%s;)L%s;", XML_QNAME, XML_QNAME, STRING_VALUE, XML_VALUE), false);
        self.storeToVar(newXMLElement.lhsOp.variableDcl);
    }

    function generateNewXMLQNameIns(bir:NewXMLQName newXMLQName) {
        self.mv.visitTypeInsn(NEW, XML_QNAME);
        self.mv.visitInsn(DUP);
        self.loadVar(newXMLQName.localnameOp.variableDcl);
        self.loadVar(newXMLQName.nsURIOp.variableDcl);
        self.loadVar(newXMLQName.prefixOp.variableDcl);
        self.mv.visitMethodInsn(INVOKESPECIAL, XML_QNAME, "<init>",
                io:sprintf("(L%s;L%s;L%s;)V", STRING_VALUE, STRING_VALUE, STRING_VALUE), false);
        self.storeToVar(newXMLQName.lhsOp.variableDcl);
    }

    function generateNewStringXMLQNameIns(bir:NewStringXMLQName newStringXMLQName) {
        self.mv.visitTypeInsn(NEW, XML_QNAME);
        self.mv.visitInsn(DUP);
        self.loadVar(newStringXMLQName.stringQNameOp.variableDcl);
        self.mv.visitMethodInsn(INVOKESPECIAL, XML_QNAME, "<init>",
                io:sprintf("(L%s;)V", STRING_VALUE), false);
        self.storeToVar(newStringXMLQName.lhsOp.variableDcl);
    }

    function generateNewXMLTextIns(bir:NewXMLText newXMLText) {
        self.loadVar(newXMLText.textOp.variableDcl);
        self.mv.visitMethodInsn(INVOKESTATIC, XML_FACTORY, "createXMLText",
                io:sprintf("(L%s;)L%s;", STRING_VALUE, XML_VALUE), false);
        self.storeToVar(newXMLText.lhsOp.variableDcl);
    }

    function generateNewXMLCommentIns(bir:NewXMLComment newXMLComment) {
        self.loadVar(newXMLComment.textOp.variableDcl);
        self.mv.visitMethodInsn(INVOKESTATIC, XML_FACTORY, "createXMLComment",
                io:sprintf("(L%s;)L%s;", STRING_VALUE, XML_VALUE), false);
        self.storeToVar(newXMLComment.lhsOp.variableDcl);
    }

    function generateNewXMLProcIns(bir:NewXMLPI newXMLPI) {
        self.loadVar(newXMLPI.targetOp.variableDcl);
        self.loadVar(newXMLPI.dataOp.variableDcl);
        self.mv.visitMethodInsn(INVOKESTATIC, XML_FACTORY, "createXMLProcessingInstruction",
                io:sprintf("(L%s;L%s;)L%s;", STRING_VALUE, STRING_VALUE, XML_VALUE), false);
        self.storeToVar(newXMLPI.lhsOp.variableDcl);
    }

    function generateXMLStoreIns(bir:XMLAccess xmlStoreIns) {
        self.loadVar(xmlStoreIns.lhsOp.variableDcl);
        self.loadVar(xmlStoreIns.rhsOp.variableDcl);
        self.mv.visitMethodInsn(INVOKEVIRTUAL, XML_VALUE, "addChildren", io:sprintf("(L%s;)V", XML_VALUE),
                                        false);
    }

    function generateXMLLoadAllIns(bir:XMLAccess xmlLoadAllIns) {
        self.loadVar(xmlLoadAllIns.rhsOp.variableDcl);
        self.mv.visitMethodInsn(INVOKEVIRTUAL, XML_VALUE, "children", io:sprintf("()L%s;", XML_VALUE),
                                        false);
        self.storeToVar(xmlLoadAllIns.lhsOp.variableDcl);
    }

    function generateXMLAttrLoadIns(bir:FieldAccess xmlAttrStoreIns) {
        // visit xml_ref
        self.loadVar(xmlAttrStoreIns.rhsOp.variableDcl);

        // visit attribute name expr
        self.loadVar(xmlAttrStoreIns.keyOp.variableDcl);
        self.mv.visitTypeInsn(CHECKCAST, XML_QNAME);

        // invoke getAttribute() method
        self.mv.visitMethodInsn(INVOKEVIRTUAL, XML_VALUE, "getAttribute",
                io:sprintf("(L%s;)L%s;", XML_QNAME, STRING_VALUE), false);

        // store in the target reg
        bir:BType targetType = xmlAttrStoreIns.lhsOp.variableDcl.typeValue;
        self.storeToVar(xmlAttrStoreIns.lhsOp.variableDcl);
    }

    function generateXMLAttrStoreIns(bir:FieldAccess xmlAttrStoreIns) {
        // visit xml_ref
        self.loadVar(xmlAttrStoreIns.lhsOp.variableDcl);

        // visit attribute name expr
        self.loadVar(xmlAttrStoreIns.keyOp.variableDcl);
        self.mv.visitTypeInsn(CHECKCAST, XML_QNAME);

        // visit attribute value expr
        self.loadVar(xmlAttrStoreIns.rhsOp.variableDcl);

        // invoke setAttribute() method
        self.mv.visitMethodInsn(INVOKEVIRTUAL, XML_VALUE, "setAttribute",
                io:sprintf("(L%s;L%s;)V", XML_QNAME, STRING_VALUE), false);
    }

    function generateXMLLoadIns(bir:FieldAccess xmlLoadIns) {
        // visit xml_ref
        self.loadVar(xmlLoadIns.rhsOp.variableDcl);

        // visit element name/index expr
        self.loadVar(xmlLoadIns.keyOp.variableDcl);

        if (xmlLoadIns.keyOp.variableDcl.typeValue is bir:BTypeString) {
            // invoke `children(name)` method
            self.mv.visitMethodInsn(INVOKEVIRTUAL, XML_VALUE, "children",
                io:sprintf("(L%s;)L%s;", STRING_VALUE, XML_VALUE), false);
        } else {
            // invoke `getItem(index)` method
            self.mv.visitInsn(L2I);
            self.mv.visitMethodInsn(INVOKEVIRTUAL, XML_VALUE, "getItem",
                io:sprintf("(I)L%s;", XML_VALUE), false);
        }

        // store in the target reg
        bir:BType targetType = xmlLoadIns.lhsOp.variableDcl.typeValue;
        self.storeToVar(xmlLoadIns.lhsOp.variableDcl);
    }

    function generateTypeofIns(bir:UnaryOp unaryOp) {
        self.loadVar(unaryOp.rhsOp.variableDcl);
        addBoxInsn(self.mv, unaryOp.rhsOp.variableDcl.typeValue);
        self.mv.visitMethodInsn(INVOKESTATIC, TYPE_CHECKER, "getTypedesc",
                io:sprintf("(L%s;)L%s;", OBJECT, TYPEDESC_VALUE), false);
        self.storeToVar(unaryOp.lhsOp.variableDcl);
    }

    function generateNotIns(bir:UnaryOp unaryOp) {
        self.loadVar(unaryOp.rhsOp.variableDcl);

        jvm:Label label1 = new;
        jvm:Label label2 = new;

        self.mv.visitJumpInsn(IFNE, label1);
        self.mv.visitInsn(ICONST_1);
        self.mv.visitJumpInsn(GOTO, label2);
        self.mv.visitLabel(label1);
        self.mv.visitInsn(ICONST_0);
        self.mv.visitLabel(label2);

        self.storeToVar(unaryOp.lhsOp.variableDcl);
    }

    function generateNegateIns(bir:UnaryOp unaryOp) {
        self.loadVar(unaryOp.rhsOp.variableDcl);

        bir:BType btype = unaryOp.rhsOp.variableDcl.typeValue;
        if (btype is bir:BTypeInt) {
            self.mv.visitInsn(LNEG);
        } else if (btype is bir:BTypeByte) {
            self.mv.visitInsn(INEG);
        } else if (btype is bir:BTypeFloat) {
            self.mv.visitInsn(DNEG);
        } else if (btype is bir:BTypeDecimal) {
            self.mv.visitMethodInsn(INVOKEVIRTUAL, DECIMAL_VALUE, "negate",
                io:sprintf("()L%s;", DECIMAL_VALUE), false);
        } else {
            error err = error(io:sprintf("Negation is not supported for type: %s", btype));
            panic err;
        }

        self.storeToVar(unaryOp.lhsOp.variableDcl);
    }

    function generateNewTypedescIns(bir:NewTypeDesc newTypeDesc) {
        self.mv.visitTypeInsn(NEW, TYPEDESC_VALUE);
        self.mv.visitInsn(DUP);
        loadType(self.mv, newTypeDesc.typeValue);
        self.mv.visitMethodInsn(INVOKESPECIAL, TYPEDESC_VALUE, "<init>",
                io:sprintf("(L%s;)V", BTYPE), false);
        self.storeToVar(newTypeDesc.lhsOp.variableDcl);
    }

    private function loadVar(bir:VariableDcl varDcl) {
        generateVarLoad(self.mv, varDcl, self.currentPackageName, self.getJVMIndexOfVarRef(varDcl));
    }

    private function storeToVar(bir:VariableDcl varDcl) {
        generateVarStore(self.mv, varDcl, self.currentPackageName, self.getJVMIndexOfVarRef(varDcl));
    }
};

function addBoxInsn(jvm:MethodVisitor mv, bir:BType? bType) {
    if (bType is ()) {
        return;
    } else {
        generateCast(mv, bType, "any");
    }
}

function addUnboxInsn(jvm:MethodVisitor mv, bir:BType? bType) {
    if (bType is ()) {
        return;
    } else {
        generateCast(mv, "any", bType);
    }
}

function addJUnboxInsn(jvm:MethodVisitor mv, bir:BType? bType) {
    if (bType is ()) {
        return;
    } else if (bType is jvm:JByte) {
        mv.visitMethodInsn(INVOKESTATIC, TYPE_CHECKER, "anyToJByte", io:sprintf("(L%s;)B", OBJECT), false);
    } else if (bType is jvm:JChar) {
        mv.visitMethodInsn(INVOKESTATIC, TYPE_CHECKER, "anyToJChar", io:sprintf("(L%s;)C", OBJECT), false);
    } else if (bType is jvm:JShort) {
        mv.visitMethodInsn(INVOKESTATIC, TYPE_CHECKER, "anyToJShort", io:sprintf("(L%s;)S", OBJECT), false);
    } else if (bType is jvm:JInt) {
        mv.visitMethodInsn(INVOKESTATIC, TYPE_CHECKER, "anyToJInt", io:sprintf("(L%s;)I", OBJECT), false);
    } else if (bType is jvm:JLong) {
        mv.visitMethodInsn(INVOKESTATIC, TYPE_CHECKER, "anyToJLong", io:sprintf("(L%s;)J", OBJECT), false);
    } else if (bType is jvm:JFloat) {
        mv.visitMethodInsn(INVOKESTATIC, TYPE_CHECKER, "anyToJFloat", io:sprintf("(L%s;)F", OBJECT), false);
    } else if (bType is jvm:JDouble) {
        mv.visitMethodInsn(INVOKESTATIC, TYPE_CHECKER, "anyToJDouble", io:sprintf("(L%s;)D", OBJECT), false);
    } else if (bType is jvm:JBoolean) {
        mv.visitMethodInsn(INVOKESTATIC, TYPE_CHECKER, "anyToJBoolean", io:sprintf("(L%s;)Z", OBJECT), false);
    } else if (bType is jvm:JRefType) {
        mv.visitTypeInsn(CHECKCAST, bType.typeValue);
    //} else {
    //    error err = error(io:sprintf("Unboxing is not supported for '%s'", bType));
    //    panic err;
    }
}

function generateVarLoad(jvm:MethodVisitor mv, bir:VariableDcl varDcl, string currentPackageName, int valueIndex) {
    bir:BType bType = varDcl.typeValue;

    if (varDcl.kind == bir:VAR_KIND_GLOBAL) {
        bir:GlobalVariableDcl globalVar = <bir:GlobalVariableDcl> varDcl;
        bir:ModuleID modId = <bir:ModuleID> globalVar?.moduleId;
        string moduleName = getPackageName(modId.org, modId.name);

        string varName = varDcl.name.value;
        string className = lookupGlobalVarClassName(moduleName + varName);

        string typeSig = getTypeDesc(bType);
        mv.visitFieldInsn(GETSTATIC, className, varName, typeSig);
        return;
    } else if (varDcl.kind == bir:VAR_KIND_SELF) {
        mv.visitVarInsn(ALOAD, 0);
        return;
    } else if (varDcl.kind == bir:VAR_KIND_CONSTANT) {
        string varName = varDcl.name.value;
        bir:ModuleID moduleId = <bir:ModuleID> varDcl?.moduleId;
        string pkgName = getPackageName(moduleId.org, moduleId.name);
        string className = lookupGlobalVarClassName(pkgName + varName);
        string typeSig = getTypeDesc(bType);
        mv.visitFieldInsn(GETSTATIC, className, varName, typeSig);
        return;
    }

    if (bType is bir:BTypeInt) {
        mv.visitVarInsn(LLOAD, valueIndex);
    } else if (bType is bir:BTypeByte) {
        mv.visitVarInsn(ILOAD, valueIndex);
        mv.visitInsn(I2B);
        mv.visitMethodInsn(INVOKESTATIC, "java/lang/Byte", "toUnsignedInt", "(B)I", false);
    } else if (bType is bir:BTypeFloat) {
        mv.visitVarInsn(DLOAD, valueIndex);
    } else if (bType is bir:BTypeBoolean) {
        mv.visitVarInsn(ILOAD, valueIndex);
    } else if (bType is bir:BArrayType ||
                bType is bir:BTypeString ||
                bType is bir:BMapType ||
                bType is bir:BTableType ||
                bType is bir:BStreamType ||
                bType is bir:BTypeAny ||
                bType is bir:BTypeAnyData ||
                bType is bir:BTypeNil ||
                bType is bir:BUnionType ||
                bType is bir:BTupleType ||
                bType is bir:BRecordType ||
                bType is bir:BErrorType ||
                bType is bir:BJSONType ||
                bType is bir:BFutureType ||
                bType is bir:BObjectType ||
                bType is bir:BServiceType ||
                bType is bir:BTypeDecimal ||
                bType is bir:BXMLType ||
                bType is bir:BInvokableType ||
                bType is bir:BFiniteType ||
                bType is bir:BTypeHandle ||
                bType is bir:BTypeDesc) {
        mv.visitVarInsn(ALOAD, valueIndex);
    } else if(bType is jvm:JType) {
        generateJVarLoad(mv, bType, currentPackageName, valueIndex);
    } else {
        error err = error( "JVM generation is not supported for type " +io:sprintf("%s", bType));
        panic err;
    }
}

function generateJVarLoad(jvm:MethodVisitor mv, jvm:JType jType, string currentPackageName, int valueIndex) {

    if (jType is jvm:JByte) {
        mv.visitVarInsn(ILOAD, valueIndex);
    } else if (jType is jvm:JChar) {
        mv.visitVarInsn(ILOAD, valueIndex);
    } else if (jType is jvm:JShort) {
        mv.visitVarInsn(ILOAD, valueIndex);
    } else if (jType is jvm:JInt) {
        mv.visitVarInsn(ILOAD, valueIndex);
    } else if (jType is jvm:JLong) {
        mv.visitVarInsn(LLOAD, valueIndex);
    } else if (jType is jvm:JFloat) {
        mv.visitVarInsn(FLOAD, valueIndex);
    } else if (jType is jvm:JDouble) {
        mv.visitVarInsn(DLOAD, valueIndex);
    } else if (jType is jvm:JBoolean) {
        mv.visitVarInsn(ILOAD, valueIndex);
    } else if (jType is jvm:JArrayType ||
                jType is jvm:JRefType) {
        mv.visitVarInsn(ALOAD, valueIndex);
    } else {
        error err = error( "JVM generation is not supported for type " +io:sprintf("%s", jType));
        panic err;
    }
}

function generateVarStore(jvm:MethodVisitor mv, bir:VariableDcl varDcl, string currentPackageName, int valueIndex) {
    bir:BType bType = varDcl.typeValue;

    if (varDcl.kind == bir:VAR_KIND_GLOBAL) {
        string varName = varDcl.name.value;
        string className = lookupGlobalVarClassName(currentPackageName + varName);
        string typeSig = getTypeDesc(bType);
        mv.visitFieldInsn(PUTSTATIC, className, varName, typeSig);
        return;
    } else if (varDcl.kind == bir:VAR_KIND_CONSTANT) {
        string varName = varDcl.name.value;
        bir:ModuleID moduleId = <bir:ModuleID> varDcl?.moduleId;
        string pkgName = getPackageName(moduleId.org, moduleId.name);
        string className = lookupGlobalVarClassName(pkgName + varName);
        string typeSig = getTypeDesc(bType);
        mv.visitFieldInsn(PUTSTATIC, className, varName, typeSig);
        return;
    }

    if (bType is bir:BTypeInt) {
        mv.visitVarInsn(LSTORE, valueIndex);
    } else if (bType is bir:BTypeByte) {
        mv.visitVarInsn(ISTORE, valueIndex);
    } else if (bType is bir:BTypeFloat) {
        mv.visitVarInsn(DSTORE, valueIndex);
    } else if (bType is bir:BTypeBoolean) {
        mv.visitVarInsn(ISTORE, valueIndex);
    } else if (bType is bir:BArrayType ||
                    bType is bir:BTypeString ||
                    bType is bir:BMapType ||
                    bType is bir:BTableType ||
                    bType is bir:BStreamType ||
                    bType is bir:BTypeAny ||
                    bType is bir:BTypeAnyData ||
                    bType is bir:BTypeNil ||
                    bType is bir:BUnionType ||
                    bType is bir:BTupleType ||
                    bType is bir:BTypeDecimal ||
                    bType is bir:BRecordType ||
                    bType is bir:BErrorType ||
                    bType is bir:BJSONType ||
                    bType is bir:BFutureType ||
                    bType is bir:BObjectType ||
                    bType is bir:BServiceType ||
                    bType is bir:BXMLType ||
                    bType is bir:BInvokableType ||
                    bType is bir:BFiniteType ||
                    bType is bir:BTypeHandle ||
		    bType is bir:BTypeDesc) {
			    mv.visitVarInsn(ASTORE, valueIndex);
    } else if(bType is jvm:JType) {
        generateJVarStore(mv, bType, currentPackageName, valueIndex);
    } else {
        error err = error("JVM generation is not supported for type " +io:sprintf("%s", bType));
        panic err;
    }
}

function generateJVarStore(jvm:MethodVisitor mv, jvm:JType jType, string currentPackageName, int valueIndex) {
    if (jType is jvm:JByte) {
        mv.visitVarInsn(ISTORE, valueIndex);
    } else if (jType is jvm:JChar) {
        mv.visitVarInsn(ISTORE, valueIndex);
    } else if (jType is jvm:JShort) {
        mv.visitVarInsn(ISTORE, valueIndex);
    } else if (jType is jvm:JInt) {
        mv.visitVarInsn(ISTORE, valueIndex);
    } else if (jType is jvm:JLong) {
        mv.visitVarInsn(LSTORE, valueIndex);
    } else if (jType is jvm:JFloat) {
        mv.visitVarInsn(FSTORE, valueIndex);
    } else if (jType is jvm:JDouble) {
        mv.visitVarInsn(DSTORE, valueIndex);
    } else if (jType is jvm:JBoolean) {
        mv.visitVarInsn(ISTORE, valueIndex);
    } else if (jType is jvm:JArrayType ||
                jType is jvm:JRefType) {
        mv.visitVarInsn(ASTORE, valueIndex);
    } else {
        error err = error("JVM generation is not supported for type " +io:sprintf("%s", jType));
        panic err;
    }
<<<<<<< HEAD
}
=======
}

function listHighSurrogates(string str) returns int[]  = external;
>>>>>>> 2047bfc7
<|MERGE_RESOLUTION|>--- conflicted
+++ resolved
@@ -1401,10 +1401,6 @@
         error err = error("JVM generation is not supported for type " +io:sprintf("%s", jType));
         panic err;
     }
-<<<<<<< HEAD
 }
-=======
-}
-
-function listHighSurrogates(string str) returns int[]  = external;
->>>>>>> 2047bfc7
+
+function listHighSurrogates(string str) returns int[]  = external;