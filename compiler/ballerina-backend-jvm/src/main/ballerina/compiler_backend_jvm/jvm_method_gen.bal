--- conflicted
+++ resolved
@@ -44,7 +44,7 @@
     jvm:MethodVisitor mv = cw.visitMethod(access, funcName, desc, (), ());
     InstructionGenerator instGen = new(mv, indexMap, currentPackageName);
     ErrorHandlerGenerator errorGen = new(mv, indexMap);
-
+    
     mv.visitCode();
 
     if (isModuleInitFunction(module, func)) {
@@ -367,7 +367,7 @@
                     io:sprintf("L%s;", OBJECT));
             mv.visitVarInsn(ASTORE, index);
         } else if (bType is bir:BXMLType) {
-            mv.visitFieldInsn(GETFIELD, frameName, localVar.name.value.replace("%","_"), 
+            mv.visitFieldInsn(GETFIELD, frameName, localVar.name.value.replace("%","_"),
                     io:sprintf("L%s;", XML_VALUE));
             mv.visitVarInsn(ASTORE, index);
         } else {
@@ -706,7 +706,7 @@
             io:sprintf("([L%s;L%s;)L%s;", OBJECT, CONSUMER, FUTURE_VALUE), false);
         mv.visitInsn(POP);
     }
-
+    
     string desc = getMethodDesc(userMainFunc.typeValue.paramTypes, userMainFunc.typeValue.retType);
     bir:BType?[] paramTypes = userMainFunc.typeValue.paramTypes;
 
@@ -782,7 +782,7 @@
     string pkgName = getPackageName(pkg.org.value, pkg.name.value);
     bir:BType returnType = userMainFunc.typeValue.retType;
     boolean isVoidFunc = returnType is bir:BTypeNil;
-
+    
     jvm:MethodVisitor mv;
     if (isVoidFunc) {
         mv = cw.visitMethod(ACC_PUBLIC + ACC_STATIC, "$lambda$main$",
@@ -826,11 +826,7 @@
     if(hasInitFunction(pkg)) {
         string initFuncName = cleanupFunctionName(getModuleInitFuncName(pkg));
         mv = cw.visitMethod(ACC_PUBLIC + ACC_STATIC, 
-<<<<<<< HEAD
-            io:sprintf("$lambda$%s$%s$%s$", pkgName, initClass, initFuncName),
-=======
             io:sprintf("$lambda$%s$", initFuncName),
->>>>>>> 1e3d78f6
             io:sprintf("([L%s;)V", OBJECT), (), ());
         mv.visitCode();
          //load strand as first arg
@@ -847,7 +843,7 @@
 }
 
 # Generate cast instruction from String to target type
-#
+# 
 # + targetType - target type to be casted
 # + mv - method visitor
 function castFromString(bir:BType targetType, jvm:MethodVisitor mv) {
@@ -1210,7 +1206,10 @@
     }
 }
 
-<<<<<<< HEAD
+function isExternFunc(bir:Function func) returns boolean {
+    return func.isDeclaration;
+}
+
 function getVarRef(bir:VarRef? varRef) returns bir:VarRef {
     if (varRef is bir:VarRef) {
         return varRef;
@@ -1227,8 +1226,4 @@
         error err = error("Invalid type");
         panic err;
     }
-=======
-function isExternFunc(bir:Function func) returns boolean {
-    return func.isDeclaration;
->>>>>>> 1e3d78f6
 }