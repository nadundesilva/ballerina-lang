// Copyright (c) 2019 WSO2 Inc. (http://www.wso2.org) All Rights Reserved.
//
// WSO2 Inc. licenses this file to you under the Apache License,
// Version 2.0 (the "License"); you may not use this file except
// in compliance with the License.
// You may obtain a copy of the License at
//
// http://www.apache.org/licenses/LICENSE-2.0
//
// Unless required by applicable law or agreed to in writing,
// software distributed under the License is distributed on an
// "AS IS" BASIS, WITHOUT WARRANTIES OR CONDITIONS OF ANY
// KIND, either express or implied.  See the License for the
// specific language governing permissions and limitations
// under the License.

string[] generatedInitFuncs = [];

function generateMethod(bir:Function birFunc,
                            jvm:ClassWriter cw,
                            bir:Package birModule,
                            bir:BType? attachedType = ()) {
    if (isExternFunc(birFunc)) {
        genMethodForExternalFunction(birFunc, cw, birModule, attachedType = attachedType);
    } else {
        genMethodForBallerinaFunction(birFunc, cw, birModule, attachedType = attachedType);
    }
}

function genMethodForBallerinaFunction(bir:Function func,
                                           jvm:ClassWriter cw,
                                           bir:Package module,
                                           bir:BType? attachedType = ()) {
    string currentPackageName = getPackageName(module.org.value, module.name.value);
    BalToJVMIndexMap indexMap = new;
    string funcName = cleanupFunctionName(<@untainted> func.name.value);
    int returnVarRefIndex = -1;

    bir:VariableDcl stranVar = { typeValue: "string", // should be record
                                 name: { value: "srand" },
                                 kind: "ARG" };
    _ = indexMap.getIndex(stranVar);

    // generate method desc
    string desc = getMethodDesc(func.typeValue.paramTypes, <bir:BType?> func.typeValue?.retType);
    int access = ACC_PUBLIC;
    int localVarOffset;
    if !(attachedType is ()) {
        localVarOffset = 1;

        // add the self as the first local var
        // TODO: find a better way
        bir:VariableDcl selfVar = { typeValue: "any",
                                    name: { value: "self" },
                                    kind: "ARG" };
        _ = indexMap.getIndex(selfVar);
    } else {
        localVarOffset = 0;
        access += ACC_STATIC;
    }

    jvm:MethodVisitor mv = cw.visitMethod(access, funcName, desc, (), ());
    InstructionGenerator instGen = new(mv, indexMap, currentPackageName);
    ErrorHandlerGenerator errorGen = new(mv, indexMap, currentPackageName);

    mv.visitCode();

    if (isModuleInitFunction(module, func)) {
        // invoke all init functions
        generateInitFunctionInvocation(module, mv);
        generateUserDefinedTypes(mv);

        mv.visitTypeInsn(NEW, typeOwnerClass);
        mv.visitInsn(DUP);
        mv.visitMethodInsn(INVOKESPECIAL, typeOwnerClass, "<init>", "()V", false);
        mv.visitVarInsn(ASTORE, 1);
        mv.visitLdcInsn(currentPackageName == "" ? "." : cleanupPackageName(currentPackageName));
        mv.visitVarInsn(ALOAD, 1);
        mv.visitMethodInsn(INVOKESTATIC, io:sprintf("%s", VALUE_CREATOR), "addValueCreator",
                           io:sprintf("(L%s;L%s;)V", STRING_VALUE, VALUE_CREATOR), false);
    }

    // generate method body
    int k = 1;

    // set channel details to strand.
    // these channel info is required to notify datachannels, when there is a panic
    // we cannot set this during strand creation, because function call do not have this info.
    mv.visitVarInsn(ALOAD, localVarOffset);
    loadChannelDetails(mv, func.workerChannels);
    mv.visitMethodInsn(INVOKEVIRTUAL, STRAND, "updateChannelDetails", io:sprintf("([L%s;)V", CHANNEL_DETAILS), false);

    // panic if this strand is cancelled
    checkStrandCancelled(mv, localVarOffset);

    bir:FunctionParam?[] functionParams = [];
    bir:VariableDcl?[] localVars = func.localVars;
    while (k < localVars.length()) {
        bir:VariableDcl localVar = getVariableDcl(localVars[k]);
        var index = indexMap.getIndex(localVar);
        if (localVar.kind != "ARG") {
            bir:BType bType = localVar.typeValue;
            genDefaultValue(mv, bType, index);
        }
        if (localVar is bir:FunctionParam) {
            functionParams[functionParams.length()] =  localVar;
        }
        k += 1;
    }
    bir:VariableDcl stateVar = { typeValue: "string", //should  be javaInt
                                 name: { value: "state" },
                                 kind: "TEMP" };
    var stateVarIndex = indexMap.getIndex(stateVar);
    mv.visitInsn(ICONST_0);
    mv.visitVarInsn(ISTORE, stateVarIndex);

    LabelGenerator labelGen = new();

    mv.visitVarInsn(ALOAD, localVarOffset);
    mv.visitFieldInsn(GETFIELD, "org/ballerinalang/jvm/Strand", "resumeIndex", "I");
    jvm:Label resumeLable = labelGen.getLabel(funcName + "resume");
    mv.visitJumpInsn(IFGT, resumeLable);

    jvm:Label varinitLable = labelGen.getLabel(funcName + "varinit");
    mv.visitLabel(varinitLable);

    bir:VariableDcl varDcl = getVariableDcl(localVars[0]);
    returnVarRefIndex = indexMap.getIndex(varDcl);
    bir:BType returnType = <bir:BType> func.typeValue?.retType;
    genDefaultValue(mv, returnType, returnVarRefIndex);

    // uncomment to test yield
    // mv.visitFieldInsn(GETSTATIC, className, "i", "I");
    // mv.visitInsn(ICONST_1);
    // mv.visitInsn(IADD);
    // mv.visitFieldInsn(PUTSTATIC, className, "i", "I");

    // process basic blocks
    bir:BasicBlock?[] basicBlocks = func.basicBlocks;

    jvm:Label[] lables = [];
    int[] states = [];

    int i = 0;
    while (i < basicBlocks.length()) {
        bir:BasicBlock bb = getBasicBlock(basicBlocks[i]);
        if(i == 0){
            lables[i] = labelGen.getLabel(funcName + bb.id.value);
        } else {
            lables[i] = labelGen.getLabel(funcName + bb.id.value + "beforeTerm");
        }
        states[i] = i;
        i = i + 1;
    }

    TerminatorGenerator termGen = new(mv, indexMap, labelGen, errorGen, module);

    int paramCounter = 0;
    int paramBBCounter = 0;
    while (paramCounter < functionParams.length()) {
        var funcParam = functionParams[paramCounter];
        if (funcParam is bir:FunctionParam && funcParam.hasDefaultExpr) {

            // Load boolean in the next parameter of the related parameter
            var isExistParam = getFunctionParam(functionParams[paramCounter + 1]);
            mv.visitVarInsn(ILOAD, indexMap.getIndex(isExistParam));

            // Gen the if not equal logic
            jvm:Label paramNextLabel = labelGen.getLabel(funcParam.name.value + "next");
            mv.visitJumpInsn(IFNE, paramNextLabel);

            bir:BasicBlock?[] bbArray = func.paramDefaultBBs[paramBBCounter];
            generateBasicBlocks(mv, bbArray, labelGen, errorGen, instGen, termGen, func, returnVarRefIndex,
                                stateVarIndex, localVarOffset, true, module, currentPackageName, attachedType);
            mv.visitLabel(paramNextLabel);
            paramBBCounter += 1;
        }
        paramCounter += 2;
    }

    // uncomment to test yield
    // mv.visitFieldInsn(GETSTATIC, className, "i", "I");
    // mv.visitIntInsn(BIPUSH, 100);
    // jvm:Label l0 = labelGen.getLabel(funcName + "l0");
    // mv.visitJumpInsn(IF_ICMPNE, l0);
    // mv.visitVarInsn(ALOAD, 0);
    // mv.visitInsn(ICONST_1);
    // mv.visitFieldInsn(PUTFIELD, "org/ballerinalang/jvm/Strand", "yield", "Z");
    // termGen.genReturnTerm({kind:"RETURN"}, returnVarRefIndex, func);
    // mv.visitLabel(l0);

    mv.visitVarInsn(ILOAD, stateVarIndex);
    jvm:Label yieldLable = labelGen.getLabel(funcName + "yield");
    mv.visitLookupSwitchInsn(yieldLable, states, lables);

    generateBasicBlocks(mv, basicBlocks, labelGen, errorGen, instGen, termGen, func, returnVarRefIndex, stateVarIndex,
                            localVarOffset, false, module, currentPackageName, attachedType);

    string frameName = getFrameClassName(currentPackageName, funcName, attachedType);
    mv.visitLabel(resumeLable);
    mv.visitVarInsn(ALOAD, localVarOffset);
    mv.visitFieldInsn(GETFIELD, "org/ballerinalang/jvm/Strand", "frames", "[Ljava/lang/Object;");
    mv.visitVarInsn(ALOAD, localVarOffset);
    mv.visitInsn(DUP);
    mv.visitFieldInsn(GETFIELD, "org/ballerinalang/jvm/Strand", "resumeIndex", "I");
    mv.visitInsn(ICONST_1);
    mv.visitInsn(ISUB);
    mv.visitInsn(DUP_X1);
    mv.visitFieldInsn(PUTFIELD, "org/ballerinalang/jvm/Strand", "resumeIndex", "I");
    mv.visitInsn(AALOAD);
    mv.visitTypeInsn(CHECKCAST, frameName);

    geerateFrameClassFieldLoad(localVarOffset, localVars, mv, indexMap, frameName);
    mv.visitFieldInsn(GETFIELD, frameName, "state", "I");
    mv.visitVarInsn(ISTORE, stateVarIndex);
    mv.visitJumpInsn(GOTO, varinitLable);


    mv.visitLabel(yieldLable);
    mv.visitTypeInsn(NEW, frameName);
    mv.visitInsn(DUP);
    mv.visitMethodInsn(INVOKESPECIAL, frameName, "<init>", "()V", false);


    geerateFrameClassFieldUpdate(localVarOffset, localVars, mv, indexMap, frameName);

    mv.visitInsn(DUP);
    mv.visitVarInsn(ILOAD, stateVarIndex);
    mv.visitFieldInsn(PUTFIELD, frameName, "state", "I");


    bir:VariableDcl frameVar = { typeValue: "string", // should be record or something
                                 name: { value: "frame" },
                                 kind: "TEMP" };
    var frameVarIndex = indexMap.getIndex(frameVar);
    mv.visitVarInsn(ASTORE, frameVarIndex);

    mv.visitVarInsn(ALOAD, localVarOffset);
    mv.visitFieldInsn(GETFIELD, "org/ballerinalang/jvm/Strand", "frames", "[Ljava/lang/Object;");
    mv.visitVarInsn(ALOAD, localVarOffset);
    mv.visitInsn(DUP);
    mv.visitFieldInsn(GETFIELD, "org/ballerinalang/jvm/Strand", "resumeIndex", "I");
    mv.visitInsn(DUP_X1);
    mv.visitInsn(ICONST_1);
    mv.visitInsn(IADD);
    mv.visitFieldInsn(PUTFIELD, "org/ballerinalang/jvm/Strand", "resumeIndex", "I");
    mv.visitVarInsn(ALOAD, frameVarIndex);
    mv.visitInsn(AASTORE);

    termGen.genReturnTerm({pos:{}, kind:"RETURN"}, returnVarRefIndex, func);
    mv.visitMaxs(200, 400);
    mv.visitEnd();
}

function geerateFrameClassFieldLoad(int localVarOffset, bir:VariableDcl?[] localVars, jvm:MethodVisitor mv,
                                    BalToJVMIndexMap indexMap, string frameName) {
    int k = localVarOffset;
    while (k < localVars.length()) {
        bir:VariableDcl localVar = getVariableDcl(localVars[k]);
        var index = indexMap.getIndex(localVar);
        bir:BType bType = localVar.typeValue;
        mv.visitInsn(DUP);

        if (bType is bir:BTypeInt) {
            mv.visitFieldInsn(GETFIELD, frameName, internal:replace(localVar.name.value, "%","_"), "J");
            mv.visitVarInsn(LSTORE, index);
        } else if (bType is bir:BTypeByte) {
            mv.visitFieldInsn(GETFIELD, frameName, internal:replace(localVar.name.value, "%","_"), "I");
            mv.visitVarInsn(ISTORE, index);
        } else if (bType is bir:BTypeFloat) {
            mv.visitFieldInsn(GETFIELD, frameName, internal:replace(localVar.name.value, "%","_"), "D");
            mv.visitVarInsn(DSTORE, index);
        } else if (bType is bir:BTypeString) {
            mv.visitFieldInsn(GETFIELD, frameName, internal:replace(localVar.name.value, "%","_"), 
                    io:sprintf("L%s;", STRING_VALUE));
            mv.visitVarInsn(ASTORE, index);
        } else if (bType is bir:BTypeDecimal) {
            mv.visitFieldInsn(GETFIELD, frameName, internal:replace(localVar.name.value, "%","_"),
                    io:sprintf("L%s;", DECIMAL_VALUE));
            mv.visitVarInsn(ASTORE, index);
        } else if (bType is bir:BTypeBoolean) {
            mv.visitFieldInsn(GETFIELD, frameName, internal:replace(localVar.name.value, "%","_"), "Z");
            mv.visitVarInsn(ISTORE, index);
        } else if (bType is bir:BMapType || bType is bir:BRecordType) {
            mv.visitFieldInsn(GETFIELD, frameName, internal:replace(localVar.name.value, "%","_"),
                    io:sprintf("L%s;", MAP_VALUE));
            mv.visitVarInsn(ASTORE, index);
        } else if (bType is bir:BTableType) {
            mv.visitFieldInsn(GETFIELD, frameName, internal:replace(localVar.name.value, "%","_"),
                    io:sprintf("L%s;", TABLE_VALUE));
            mv.visitVarInsn(ASTORE, index);
        } else if (bType is bir:BStreamType) {
            mv.visitFieldInsn(GETFIELD, frameName, internal:replace(localVar.name.value, "%","_"),
                    io:sprintf("L%s;", STREAM_VALUE));
            mv.visitVarInsn(ASTORE, index);
        } else if (bType is bir:BArrayType ||
                    bType is bir:BTupleType) {
            mv.visitFieldInsn(GETFIELD, frameName, internal:replace(localVar.name.value, "%","_"), 
                    io:sprintf("L%s;", ARRAY_VALUE));
            mv.visitVarInsn(ASTORE, index);
        } else if (bType is bir:BObjectType || bType is bir:BServiceType) {
            mv.visitFieldInsn(GETFIELD, frameName, internal:replace(localVar.name.value, "%","_"), 
                    io:sprintf("L%s;", OBJECT_VALUE));
            mv.visitVarInsn(ASTORE, index);
        } else if (bType is bir:BErrorType) {
            mv.visitFieldInsn(GETFIELD, frameName, internal:replace(localVar.name.value, "%","_"), 
                    io:sprintf("L%s;", ERROR_VALUE));
            mv.visitVarInsn(ASTORE, index);
        } else if (bType is bir:BFutureType) {
            mv.visitFieldInsn(GETFIELD, frameName, internal:replace(localVar.name.value, "%","_"), 
                    io:sprintf("L%s;", FUTURE_VALUE));
            mv.visitVarInsn(ASTORE, index);
        } else if (bType is bir:BInvokableType) {
            mv.visitFieldInsn(GETFIELD, frameName, internal:replace(localVar.name.value, "%","_"),
                    io:sprintf("L%s;", FUNCTION_POINTER));
            mv.visitVarInsn(ASTORE, index);
        } else if (bType is bir:BTypeDesc) {
            mv.visitFieldInsn(GETFIELD, frameName, internal:replace(localVar.name.value, "%","_"),
                    io:sprintf("L%s;", TYPEDESC_VALUE));
            mv.visitVarInsn(ASTORE, index);
        }   else if (bType is bir:BTypeNil ||
                    bType is bir:BTypeAny ||
                    bType is bir:BTypeAnyData ||
                    bType is bir:BUnionType ||
                    bType is bir:BJSONType ||
                    bType is bir:BFiniteType) {
            mv.visitFieldInsn(GETFIELD, frameName, internal:replace(localVar.name.value, "%","_"), 
                    io:sprintf("L%s;", OBJECT));
            mv.visitVarInsn(ASTORE, index);
        } else if (bType is bir:BXMLType) {
            mv.visitFieldInsn(GETFIELD, frameName, internal:replace(localVar.name.value, "%","_"),
                    io:sprintf("L%s;", XML_VALUE));
            mv.visitVarInsn(ASTORE, index);
        } else if (bType is bir:BTypeHandle) {
            mv.visitFieldInsn(GETFIELD, frameName, localVar.name.value.replace("%","_"),
                    io:sprintf("L%s;", HANDLE_VALUE));
            mv.visitVarInsn(ASTORE, index);
        } else {
            error err = error( "JVM generation is not supported for type " +
                                        io:sprintf("%s", bType));
            panic err;
        }
        k = k + 1;
    }

}

function geerateFrameClassFieldUpdate(int localVarOffset, bir:VariableDcl?[] localVars, jvm:MethodVisitor mv,
                                      BalToJVMIndexMap indexMap, string frameName) {
    int k = localVarOffset;
    while (k < localVars.length()) {
        bir:VariableDcl localVar = getVariableDcl(localVars[k]);
        var index = indexMap.getIndex(localVar);
        mv.visitInsn(DUP);

        bir:BType bType = localVar.typeValue;
        if (bType is bir:BTypeInt) {
            mv.visitVarInsn(LLOAD, index);
            mv.visitFieldInsn(PUTFIELD, frameName, internal:replace(localVar.name.value, "%","_"), "J");
        } else if (bType is bir:BTypeByte) {
            mv.visitVarInsn(ILOAD, index);
            mv.visitFieldInsn(PUTFIELD, frameName, internal:replace(localVar.name.value, "%","_"), "I");
        } else if (bType is bir:BTypeFloat) {
            mv.visitVarInsn(DLOAD, index);
            mv.visitFieldInsn(PUTFIELD, frameName, internal:replace(localVar.name.value, "%","_"), "D");
        } else if (bType is bir:BTypeString) {
            mv.visitVarInsn(ALOAD, index);
            mv.visitFieldInsn(PUTFIELD, frameName, internal:replace(localVar.name.value, "%","_"),
                    io:sprintf("L%s;", STRING_VALUE));
        } else if (bType is bir:BTypeDecimal) {
            mv.visitVarInsn(ALOAD, index);
            mv.visitFieldInsn(PUTFIELD, frameName, internal:replace(localVar.name.value, "%","_"),
                    io:sprintf("L%s;", DECIMAL_VALUE));
        } else if (bType is bir:BTypeBoolean) {
            mv.visitVarInsn(ILOAD, index);
            mv.visitFieldInsn(PUTFIELD, frameName, internal:replace(localVar.name.value, "%","_"), "Z");
        } else if (bType is bir:BMapType ||
                    bType is bir:BRecordType) {
            mv.visitVarInsn(ALOAD, index);
            mv.visitFieldInsn(PUTFIELD, frameName, internal:replace(localVar.name.value, "%","_"),
                    io:sprintf("L%s;", MAP_VALUE));
        } else if (bType is bir:BTableType) {
            mv.visitVarInsn(ALOAD, index);
            mv.visitFieldInsn(PUTFIELD, frameName, internal:replace(localVar.name.value, "%","_"),
                    io:sprintf("L%s;", TABLE_VALUE));
        } else if (bType is bir:BStreamType) {
            mv.visitVarInsn(ALOAD, index);
            mv.visitFieldInsn(PUTFIELD, frameName, internal:replace(localVar.name.value, "%","_"),
                    io:sprintf("L%s;", STREAM_VALUE));
        } else if (bType is bir:BArrayType ||
                    bType is bir:BTupleType) {
            mv.visitVarInsn(ALOAD, index);
            mv.visitFieldInsn(PUTFIELD, frameName, internal:replace(localVar.name.value, "%","_"),
                    io:sprintf("L%s;", ARRAY_VALUE));
        } else if (bType is bir:BErrorType) {
            mv.visitVarInsn(ALOAD, index);
            mv.visitFieldInsn(PUTFIELD, frameName, internal:replace(localVar.name.value, "%","_"),
                    io:sprintf("L%s;", ERROR_VALUE));
        } else if (bType is bir:BFutureType) {
            mv.visitVarInsn(ALOAD, index);
            mv.visitFieldInsn(PUTFIELD, frameName, internal:replace(localVar.name.value, "%","_"),
                    io:sprintf("L%s;", FUTURE_VALUE));
        } else if (bType is bir:BTypeDesc) {
            mv.visitVarInsn(ALOAD, index);
            mv.visitTypeInsn(CHECKCAST, TYPEDESC_VALUE);
            mv.visitFieldInsn(PUTFIELD, frameName, internal:replace(localVar.name.value, "%","_"),
                    io:sprintf("L%s;", TYPEDESC_VALUE));
        } else if (bType is bir:BObjectType || bType is bir:BServiceType) {
            mv.visitVarInsn(ALOAD, index);
            mv.visitFieldInsn(PUTFIELD, frameName, internal:replace(localVar.name.value, "%","_"),
                    io:sprintf("L%s;", OBJECT_VALUE));
        } else if (bType is bir:BInvokableType) {
            mv.visitVarInsn(ALOAD, index);
            mv.visitFieldInsn(PUTFIELD, frameName, internal:replace(localVar.name.value, "%","_"),
                    io:sprintf("L%s;", FUNCTION_POINTER));
        } else if (bType is bir:BTypeNil ||
                    bType is bir:BTypeAny ||
                    bType is bir:BTypeAnyData ||
                    bType is bir:BUnionType ||
                    bType is bir:BJSONType ||
                    bType is bir:BFiniteType) {
            mv.visitVarInsn(ALOAD, index);
            mv.visitFieldInsn(PUTFIELD, frameName, internal:replace(localVar.name.value, "%","_"),
                    io:sprintf("L%s;", OBJECT));
        } else if (bType is bir:BXMLType) {
            mv.visitVarInsn(ALOAD, index);
            mv.visitFieldInsn(PUTFIELD, frameName, internal:replace(localVar.name.value, "%","_"),
                    io:sprintf("L%s;", XML_VALUE));
        } else if (bType is bir:BTypeHandle) {
            mv.visitVarInsn(ALOAD, index);
            mv.visitFieldInsn(PUTFIELD, frameName, localVar.name.value.replace("%","_"),
                     io:sprintf("L%s;", HANDLE_VALUE));
        } else {
            error err = error( "JVM generation is not supported for type " +
                                        io:sprintf("%s", bType));
            panic err;
        }

        k = k + 1;
    }
}

function generateBasicBlocks(jvm:MethodVisitor mv, bir:BasicBlock?[] basicBlocks, LabelGenerator labelGen,
            ErrorHandlerGenerator errorGen, InstructionGenerator instGen, TerminatorGenerator termGen,
            bir:Function func, int returnVarRefIndex, int stateVarIndex, int localVarOffset, boolean isArg,
            bir:Package module, string currentPackageName, bir:BType? attachedType) {
    int j = 0;
    string funcName = cleanupFunctionName(<@untainted> func.name.value);

    // process error entries
    bir:ErrorEntry?[] errorEntries = func.errorEntries;
    bir:ErrorEntry? currentEE = ();
    string[] errorVarNames = []; 
    jvm:Label endLabel = new;
    jvm:Label handlerLabel = new;
    jvm:Label jumpLabel = new;
    int errorEntryCnt = 0;
    if (errorEntries.length() > errorEntryCnt) {
        currentEE = errorEntries[errorEntryCnt];
    }

    while (j < basicBlocks.length()) {
        bir:BasicBlock bb = getBasicBlock(basicBlocks[j]);
        string currentBBName = io:sprintf("%s", bb.id.value);

        // create jvm label
        jvm:Label bbLabel = labelGen.getLabel(funcName + bb.id.value);
        mv.visitLabel(bbLabel);

        // generate instructions
        int m = 0;
        int insCount = bb.instructions.length();
        boolean isTrapped = currentEE is bir:ErrorEntry  && currentEE.trapBB.id.value == currentBBName;
        // Cases will be generate between instructions and terminator of the basic block. So if basic block is
        // trapped we need to generate two try catches as for instructions and terminator.
        if (isTrapped && insCount > 0) {
            endLabel = new;
            handlerLabel = new;
            jumpLabel = new;
            // start try for instructions.
            errorGen.generateTryInsForTrap(<bir:ErrorEntry>currentEE, errorVarNames, endLabel, 
                                                handlerLabel, jumpLabel);
        }
        while (m < insCount) {
            bir:Instruction? inst = bb.instructions[m];
            var pos = inst?.pos;
            if (pos is bir:DiagnosticPos) {
                generateDiagnosticPos(pos, mv);
            }
            if (inst is bir:ConstantLoad) {
                instGen.generateConstantLoadIns(inst);
            } else if (inst is bir:TypeCast) {
                instGen.generateCastIns(inst);
            } else if (inst is bir:Move) {
                if (inst.kind == bir:INS_KIND_MOVE) {
                    instGen.generateMoveIns(inst);
                } else if (inst.kind == bir:INS_KIND_XML_SEQ_STORE) {
                    instGen.generateXMLStoreIns(inst);
                } else if (inst.kind == bir:INS_KIND_XML_LOAD_ALL) {
                    instGen.generateXMLLoadAllIns(inst);
                } else if (inst.kind == bir:INS_KIND_TYPEOF) {
                    instGen.generateTypeofIns(inst);
                } else if (inst.kind == bir:INS_KIND_NOT) {
                    instGen.generateNotIns(inst);
                } else if (inst.kind == bir:INS_KIND_NEGATE) {
                    instGen.generateNegateIns(inst);
                } else {
                    error err = error("JVM generation is not supported for operation " + io:sprintf("%s", inst));
                    panic err;
                }
            } else if (inst is bir:BinaryOp) {
                instGen.generateBinaryOpIns(inst);
            } else if (inst is bir:NewArray) {
                instGen.generateArrayNewIns(inst);
            } else if (inst is bir:NewMap) {
                instGen.generateMapNewIns(inst);
            } else if (inst is bir:NewTypeDesc) {
                instGen.generateNewTypedescIns(inst);
            } else if (inst is bir:NewTable) {
                instGen.generateTableNewIns(inst);
            } else if (inst is bir:NewStream) {
                instGen.generateStreamNewIns(inst);
            } else if (inst is bir:NewError) {
                instGen.generateNewErrorIns(inst);
            } else if (inst is bir:NewInstance) {
                instGen.generateObjectNewIns(inst, localVarOffset);
            } else if (inst is bir:FieldAccess) {
                if (inst.kind == bir:INS_KIND_MAP_STORE) {
                    instGen.generateMapStoreIns(inst);
                } else if (inst.kind == bir:INS_KIND_MAP_LOAD) {
                    instGen.generateMapLoadIns(inst);
                } else if (inst.kind == bir:INS_KIND_ARRAY_STORE) {
                    instGen.generateArrayStoreIns(inst);
                } else if (inst.kind == bir:INS_KIND_ARRAY_LOAD) {
                    instGen.generateArrayValueLoad(inst);
                } else if (inst.kind == bir:INS_KIND_OBJECT_STORE) {
                    instGen.generateObjectStoreIns(inst);
                } else if (inst.kind == bir:INS_KIND_OBJECT_LOAD) {
                    instGen.generateObjectLoadIns(inst);
                } else if (inst.kind == bir:INS_KIND_XML_ATTRIBUTE_STORE) {
                    instGen.generateXMLAttrStoreIns(inst);
                } else if (inst.kind == bir:INS_KIND_XML_ATTRIBUTE_LOAD) {
                    instGen.generateXMLAttrLoadIns(inst);
                } else if (inst.kind == bir:INS_KIND_XML_LOAD || inst.kind == bir:INS_KIND_XML_SEQ_LOAD) {
                    instGen.generateXMLLoadIns(inst);
                } else {
                    error err = error("JVM generation is not supported for operation " + io:sprintf("%s", inst));
                    panic err;
                }
            } else if (inst is bir:FPLoad) {
                instGen.generateFPLoadIns(inst);
            } else if (inst is bir:TypeTest) {
                 instGen.generateTypeTestIns(inst);
            } else if (inst is bir:NewXMLQName) {
                instGen.generateNewXMLQNameIns(inst);
            } else if (inst is bir:NewStringXMLQName) {
                instGen.generateNewStringXMLQNameIns(inst);
            } else if (inst is bir:NewXMLElement) {
                instGen.generateNewXMLElementIns(inst);
            } else if (inst is bir:NewXMLText) {
                if (inst.kind == bir:INS_KIND_NEW_XML_TEXT) {
                    instGen.generateNewXMLTextIns(inst);
                } else if (inst.kind == bir:INS_KIND_NEW_XML_COMMENT) {
                    instGen.generateNewXMLCommentIns(inst);
                } else {
                    error err = error("JVM generation is not supported for operation " + io:sprintf("%s", inst));
                    panic err;
                }
            } else if (inst is bir:NewXMLPI) {
                instGen.generateNewXMLProcIns(inst);
            } else {
                error err = error("JVM generation is not supported for operation " + io:sprintf("%s", inst));
                panic err;
            }
            m += 1;
        }

        // close the started try block with a catch statement for instructions.
        if (isTrapped && insCount > 0) {
            errorGen.generateCatchInsForTrap(<bir:ErrorEntry>currentEE, endLabel, handlerLabel, jumpLabel);
        }
        jvm:Label bbEndLable = labelGen.getLabel(funcName + bb.id.value + "beforeTerm");
        mv.visitLabel(bbEndLable);

        bir:Terminator terminator = bb.terminator;
        if (!isArg) {
            // SIPUSH range is (-32768 to 32767) so if the state index goes beyond that, need to use visitLdcInsn
            mv.visitIntInsn(SIPUSH, j);
            mv.visitVarInsn(ISTORE, stateVarIndex);
        }

        // process terminator
        boolean isTerminatorTrapped = false;
        if (!isArg || (isArg && !(terminator is bir:Return))) {
            if (isTrapped && !(terminator is bir:GOTO)) {
                isTerminatorTrapped = true;
                endLabel = new;
                handlerLabel = new;
                jumpLabel = new;
                // start try for terminator if current block is trapped.
                errorGen.generateTryInsForTrap(<bir:ErrorEntry>currentEE, errorVarNames, endLabel, 
                                                handlerLabel, jumpLabel);
            }
            generateDiagnosticPos(terminator.pos, mv);
            if (isModuleInitFunction(module, func) && terminator is bir:Return) {
                generateAnnotLoad(mv, module.typeDefs, getPackageName(module.org.value, module.name.value));
            }
            termGen.genTerminator(terminator, func, funcName, localVarOffset, returnVarRefIndex, attachedType);
            if (isTerminatorTrapped) {
                // close the started try block with a catch statement for terminator.
                errorGen.generateCatchInsForTrap(<bir:ErrorEntry>currentEE, endLabel, handlerLabel, jumpLabel);
            }
        }

        // set next error entry after visiting current error entry.
        if (isTrapped) {
            errorEntryCnt = errorEntryCnt + 1;
            if (errorEntries.length() > errorEntryCnt) {
                currentEE = errorEntries[errorEntryCnt];
            }
        }

        var thenBB = terminator["thenBB"];
        if (thenBB is bir:BasicBlock) {
            genYieldCheck(mv, termGen.labelGen, thenBB, funcName, localVarOffset);
        }
        j += 1;
    }
}

function genYieldCheck(jvm:MethodVisitor mv, LabelGenerator labelGen, bir:BasicBlock thenBB, string funcName,
                        int localVarOffset) {
    mv.visitVarInsn(ALOAD, localVarOffset);
    mv.visitFieldInsn(GETFIELD, "org/ballerinalang/jvm/Strand", "yield", "Z");
    jvm:Label yieldLabel = labelGen.getLabel(funcName + "yield");
    mv.visitJumpInsn(IFNE, yieldLabel);

    // goto thenBB
    jvm:Label gotoLabel = labelGen.getLabel(funcName + thenBB.id.value);
    mv.visitJumpInsn(GOTO, gotoLabel);
}

function generateLambdaMethod(bir:AsyncCall|bir:FPLoad ins, jvm:ClassWriter cw, string lambdaName) {
    bir:BType? lhsType;
    string orgName;
    string moduleName;
    string funcName;
<<<<<<< HEAD
=======
    int paramIndex = 1;
    boolean isVirtual = ins is bir:AsyncCall &&  ins.isVirtual;
>>>>>>> 1ca86c8b
    if (ins is bir:AsyncCall) {
        lhsType = ins.lhsOp?.typeValue;
        orgName = ins.pkgID.org;
        moduleName = ins.pkgID.name;
        funcName = ins.name.value;
    } else {
        lhsType = ins.lhsOp.typeValue;
        orgName = ins.pkgID.org;
        moduleName = ins.pkgID.name;
        funcName = ins.name.value;
    }

    boolean isExternFunction =  isExternStaticFunctionCall(ins);
    boolean isBuiltinModule = isBallerinaBuiltinModule(orgName, moduleName);

    bir:BType returnType = bir:TYPE_NIL;
    if (lhsType is bir:BFutureType) {
        returnType = lhsType.returnType;
    } else if (lhsType is bir:BInvokableType) { 
        returnType = <bir:BType> lhsType?.retType;
    } else {
        error err = error( "JVM generation is not supported for async return type " +
                                        io:sprintf("%s", lhsType));
        panic err;
    }


    int closureMapsCount = 0;
    if (ins is bir:FPLoad) {
        closureMapsCount = ins.closureMaps.length();
    }
    string closureMapsDesc = getMapValueDesc(closureMapsCount);

    boolean isVoid = returnType is bir:BTypeNil;
    jvm:MethodVisitor mv;
    if (isVoid) {
        mv = cw.visitMethod(ACC_PUBLIC + ACC_STATIC, lambdaName,
                                io:sprintf("(%s[L%s;)V", closureMapsDesc, OBJECT), (), ());
    } else {
        mv = cw.visitMethod(ACC_PUBLIC + ACC_STATIC, lambdaName,
                                io:sprintf("(%s[L%s;)L%s;", closureMapsDesc, OBJECT, OBJECT), (), ());
    }

    mv.visitCode();
    // load strand as first arg
    // strand and other args are in a object[] param. This param comes after closure maps.
    // hence the closureMapsCount is equal to the array's param index.
    mv.visitVarInsn(ALOAD, closureMapsCount);
    mv.visitInsn(ICONST_0);
    mv.visitInsn(AALOAD);
    mv.visitTypeInsn(CHECKCAST, STRAND);

    if (isExternFunction) {
        jvm:Label blockedOnExternLabel = new;

        mv.visitInsn(DUP);

        mv.visitFieldInsn(GETFIELD, STRAND, "blockedOnExtern", "Z");
        mv.visitJumpInsn(IFEQ, blockedOnExternLabel);

        mv.visitInsn(DUP);
        mv.visitInsn(ICONST_0);
        mv.visitFieldInsn(PUTFIELD, STRAND, "blockedOnExtern", "Z");

        if (!isVoid) {
            mv.visitInsn(DUP);

            mv.visitFieldInsn(GETFIELD, STRAND, "returnValue", "Ljava/lang/Object;");
            mv.visitInsn(ARETURN);   
        } else {
            mv.visitInsn(RETURN);
        }

        mv.visitLabel(blockedOnExternLabel);
    }
    bir:BType?[] paramBTypes = [];
  
    if (ins is bir:AsyncCall) {
        bir:VarRef?[] paramTypes = ins.args;
<<<<<<< HEAD
        // load and cast param values
        int paramIndex = 1;
        int argIndex = 1;
        foreach var paramType in paramTypes {
            bir:VarRef ref = getVarRef(paramType);
            mv.visitVarInsn(ALOAD, 0);
            mv.visitIntInsn(BIPUSH, argIndex);
            mv.visitInsn(AALOAD);
            addUnboxInsn(mv, ref.typeValue);
            paramBTypes[paramIndex -1] = paramType?.typeValue;
            paramIndex += 1;

            argIndex += 1;
            if (!isBallerinaBuiltinModule(orgName, moduleName)) {
                addBooleanTypeToLambdaParamTypes(mv, 0, argIndex);
                paramBTypes[paramIndex -1] = "boolean";
                paramIndex += 1;
            }
            argIndex += 1;
=======
        if (isVirtual) {
            genLoadDataForObjectAttachedLambdas(ins, mv, closureMapsCount, paramTypes , isBuiltinModule);
            int paramTypeIndex = 1;
            paramIndex = 2;
            while ( paramTypeIndex < paramTypes.length()) {
                generateObjectArgs(mv, paramIndex);
                paramTypeIndex += 1;
                paramIndex += 1;
                if (!isBuiltinModule) {
                    generateObjectArgs(mv, paramIndex);
                    paramIndex += 1;
                }
            }
        } else {
            // load and cast param values
            int argIndex = 1;
            foreach var paramType in paramTypes {
                bir:VarRef ref = getVarRef(paramType);
                mv.visitVarInsn(ALOAD, 0);
                mv.visitIntInsn(BIPUSH, argIndex);
                mv.visitInsn(AALOAD);
                addUnboxInsn(mv, ref.typeValue);
                paramBTypes[paramIndex -1] = paramType.typeValue;
                paramIndex += 1;
    
                argIndex += 1;
                if (!isBuiltinModule) {
                    addBooleanTypeToLambdaParamTypes(mv, 0, argIndex);
                    paramBTypes[paramIndex -1] = "boolean";
                    paramIndex += 1;
                }
                argIndex += 1;
            }
>>>>>>> 1ca86c8b
        }
    } else {
        //load closureMaps
        int i = 0;
        while (i < closureMapsCount) {
            mv.visitVarInsn(ALOAD, i);
            mv.visitInsn(ICONST_1);
            i += 1;
        }

        bir:VariableDcl?[] paramTypes = ins.params;
        // load and cast param values

        int argIndex = 1;
        foreach var paramType in paramTypes {
            bir:VariableDcl dcl = getVariableDcl(paramType);
            mv.visitVarInsn(ALOAD, closureMapsCount);
            mv.visitIntInsn(BIPUSH, argIndex);
            mv.visitInsn(AALOAD);
            addUnboxInsn(mv, dcl.typeValue);
            paramBTypes[paramIndex -1] = dcl.typeValue;
            paramIndex += 1;
            i += 1;
            argIndex += 1;
            
            if (!isBuiltinModule) {
                addBooleanTypeToLambdaParamTypes(mv, closureMapsCount, argIndex);
                paramBTypes[paramIndex -1] = "boolean";
                paramIndex += 1;
            }
            argIndex += 1;
        }
    }

    if (isVirtual) {
        string methodDesc = io:sprintf("(L%s;L%s;[L%s;)L%s;", STRAND, STRING_VALUE, OBJECT, OBJECT);
        mv.visitMethodInsn(INVOKEINTERFACE, OBJECT_VALUE, "call", methodDesc, true);
    } else {
        string methodDesc = getLambdaMethodDesc(paramBTypes, returnType, closureMapsCount);
        string jvmClass = lookupFullQualifiedClassName(getPackageName(orgName, moduleName) + funcName);
        mv.visitMethodInsn(INVOKESTATIC, jvmClass, funcName, getLambdaMethodDesc(paramBTypes, returnType,
                           closureMapsCount), false);
    }

    if (isVoid) {
        mv.visitInsn(RETURN);
    } else {
        if (!isVirtual) {
            addBoxInsn(mv, returnType);
        } 
        mv.visitInsn(ARETURN);
    }

    mv.visitMaxs(0,0);
    mv.visitEnd();
}

function genLoadDataForObjectAttachedLambdas(bir:AsyncCall ins, jvm:MethodVisitor mv, int closureMapsCount,
                    bir:VarRef?[] paramTypes , boolean isBuiltinModule) {
    mv.visitInsn(POP);
    mv.visitVarInsn(ALOAD, closureMapsCount);
    mv.visitInsn(ICONST_1);
    bir:VarRef ref = getVarRef(ins.args[0]);
    mv.visitInsn(AALOAD);
    addUnboxInsn(mv, ref.typeValue);
    mv.visitVarInsn(ALOAD, closureMapsCount);
    mv.visitInsn(ICONST_0);
    mv.visitInsn(AALOAD);
    mv.visitTypeInsn(CHECKCAST, STRAND);
  
    mv.visitLdcInsn(cleanupObjectTypeName(ins.name.value));
    int objectArrayLength = paramTypes.length() - 1;
    if (!isBuiltinModule) {
        mv.visitIntInsn(BIPUSH, objectArrayLength * 2);
    } else {
        mv.visitIntInsn(BIPUSH, objectArrayLength);
    }
    mv.visitTypeInsn(ANEWARRAY, OBJECT);
}

function generateObjectArgs(jvm:MethodVisitor mv, int paramIndex) {
    mv.visitInsn(DUP);
    mv.visitIntInsn(BIPUSH, paramIndex - 2);
    mv.visitVarInsn(ALOAD, 0);
    mv.visitIntInsn(BIPUSH, paramIndex + 1);
    mv.visitInsn(AALOAD);
    mv.visitInsn(AASTORE);
}

function addBooleanTypeToLambdaParamTypes(jvm:MethodVisitor mv, int arrayIndex, int paramIndex) {
    mv.visitVarInsn(ALOAD, arrayIndex);
    mv.visitIntInsn(BIPUSH, paramIndex);
    mv.visitInsn(AALOAD);
    addUnboxInsn(mv, "boolean");
}

function genDefaultValue(jvm:MethodVisitor mv, bir:BType bType, int index) {
    if (bType is bir:BTypeInt) {
        mv.visitInsn(LCONST_0);
        mv.visitVarInsn(LSTORE, index);
    } else if (bType is bir:BTypeByte) {
        mv.visitInsn(ICONST_0);
        mv.visitVarInsn(ISTORE, index);
    } else if (bType is bir:BTypeFloat) {
        mv.visitInsn(DCONST_0);
        mv.visitVarInsn(DSTORE, index);
    } else if (bType is bir:BTypeString) {
        mv.visitInsn(ACONST_NULL);
        mv.visitVarInsn(ASTORE, index);
    } else if (bType is bir:BTypeBoolean) {
        mv.visitInsn(ICONST_0);
        mv.visitVarInsn(ISTORE, index);
    } else if (bType is bir:BMapType ||
                bType is bir:BArrayType ||
                bType is bir:BTableType ||
                bType is bir:BStreamType ||
                bType is bir:BErrorType ||
                bType is bir:BTypeNil ||
                bType is bir:BTypeAny ||
                bType is bir:BTypeAnyData ||
                bType is bir:BObjectType ||
                bType is bir:BServiceType ||
                bType is bir:BTypeDecimal ||
                bType is bir:BUnionType ||
                bType is bir:BRecordType ||
                bType is bir:BTupleType ||
                bType is bir:BFutureType ||
                bType is bir:BJSONType ||
                bType is bir:BXMLType ||
                bType is bir:BInvokableType ||
                bType is bir:BFiniteType ||
                bType is bir:BTypeHandle ||
                bType is bir:BTypeDesc) {
        mv.visitInsn(ACONST_NULL);
        mv.visitVarInsn(ASTORE, index);
    } else {
        error err = error( "JVM generation is not supported for type " +
                                        io:sprintf("%s", bType));
        panic err;
    }
}

function loadDefaultValue(jvm:MethodVisitor mv, bir:BType bType) {
    if (bType is bir:BTypeInt || bType is bir:BTypeByte) {
        mv.visitInsn(LCONST_0);
    } else if (bType is bir:BTypeFloat) {
        mv.visitInsn(DCONST_0);
    } else if (bType is bir:BTypeBoolean) {
        mv.visitInsn(ICONST_0);
    } else if (bType is bir:BTypeString ||
                bType is bir:BMapType ||
                bType is bir:BArrayType ||
                bType is bir:BTableType ||
                bType is bir:BStreamType ||
                bType is bir:BErrorType ||
                bType is bir:BTypeNil ||
                bType is bir:BTypeAny ||
                bType is bir:BTypeAnyData ||
                bType is bir:BObjectType ||
                bType is bir:BUnionType ||
                bType is bir:BRecordType ||
                bType is bir:BTupleType ||
                bType is bir:BFutureType ||
                bType is bir:BJSONType ||
                bType is bir:BXMLType ||
                bType is bir:BInvokableType ||
                bType is bir:BFiniteType ||
                bType is bir:BTypeDesc) {
        mv.visitInsn(ACONST_NULL);
    } else {
        error err = error( "JVM generation is not supported for type " +
                                        io:sprintf("%s", bType));
        panic err;
    }
}

function getMethodDesc(bir:BType?[] paramTypes, bir:BType? retType, bir:BType? attachedType = ()) returns string {
    string desc = "(Lorg/ballerinalang/jvm/Strand;";

    if (attachedType is bir:BType) {
        desc = desc + getArgTypeSignature(attachedType);
    }

    int i = 0;
    while (i < paramTypes.length()) {
        bir:BType paramType = getType(paramTypes[i]);
        desc = desc + getArgTypeSignature(paramType);
        i += 1;
    }
    string returnType = generateReturnType(retType);
    desc =  desc + returnType;

    return desc;
}

function getLambdaMethodDesc(bir:BType?[] paramTypes, bir:BType? retType, int closureMapsCount) returns string {
    string desc = "(Lorg/ballerinalang/jvm/Strand;";
    int j = 0;
    while (j < closureMapsCount) {
        j += 1;
        desc = desc + "L" + MAP_VALUE + ";" + "Z";
    }

    int i = 0;
    while (i < paramTypes.length()) {
        bir:BType paramType = getType(paramTypes[i]);
        desc = desc + getArgTypeSignature(paramType);
        i += 1;
    }
    string returnType = generateReturnType(retType);
    desc =  desc + returnType;

    return desc;
}

function getArgTypeSignature(bir:BType bType) returns string {
    if (bType is bir:BTypeInt) {
        return "J";
    } else if (bType is bir:BTypeByte) {
        return "I";
    } else if (bType is bir:BTypeFloat) {
        return "D";
    } else if (bType is bir:BTypeString) {
        return io:sprintf("L%s;", STRING_VALUE);
    } else if (bType is bir:BTypeDecimal) {
        return io:sprintf("L%s;", DECIMAL_VALUE);
    } else if (bType is bir:BTypeBoolean) {
        return "Z";
    } else if (bType is bir:BTypeNil) {
        return io:sprintf("L%s;", OBJECT);
    } else if (bType is bir:BArrayType || bType is bir:BTupleType) {
        return io:sprintf("L%s;", ARRAY_VALUE );
    } else if (bType is bir:BErrorType) {
        return io:sprintf("L%s;", ERROR_VALUE);
    } else if (bType is bir:BTypeAnyData ||
                bType is bir:BUnionType ||
                bType is bir:BJSONType ||
                bType is bir:BFiniteType ||
                bType is bir:BTypeAny) {
        return io:sprintf("L%s;", OBJECT);
    } else if (bType is bir:BMapType || bType is bir:BRecordType) {
        return io:sprintf("L%s;", MAP_VALUE);
    } else if (bType is bir:BFutureType) {
        return io:sprintf("L%s;", FUTURE_VALUE);
    } else if (bType is bir:BTableType) {
        return io:sprintf("L%s;", TABLE_VALUE);
    } else if (bType is bir:BStreamType) {
        return io:sprintf("L%s;", STREAM_VALUE);
    } else if (bType is bir:BInvokableType) {
        return io:sprintf("L%s;", FUNCTION_POINTER);
    } else if (bType is bir:BTypeDesc) {
        return io:sprintf("L%s;", TYPEDESC_VALUE);
    } else if (bType is bir:BObjectType || bType is bir:BServiceType) {
        return io:sprintf("L%s;", OBJECT_VALUE);
    } else if (bType is bir:BXMLType) {
        return io:sprintf("L%s;", XML_VALUE);
    } else if (bType is bir:BTypeHandle) {
        return io:sprintf("L%s;", HANDLE_VALUE);
    } else {
        error err = error( "JVM generation is not supported for type " + io:sprintf("%s", bType));
        panic err;
    }
}

function generateReturnType(bir:BType? bType) returns string {
    if (bType is ()) {
        return ")V";
    } else if (bType is bir:BTypeInt) {
        return ")J";
    } else if (bType is bir:BTypeByte) {
        return ")I";
    } else if (bType is bir:BTypeFloat) {
        return ")D";
    } else if (bType is bir:BTypeString) {
        return io:sprintf(")L%s;", STRING_VALUE);
    } else if (bType is bir:BTypeDecimal) {
        return io:sprintf(")L%s;", DECIMAL_VALUE);
    } else if (bType is bir:BTypeBoolean) {
        return ")Z";
    } else if (bType is bir:BTypeNil) {
        return ")V";
    } else if (bType is bir:BArrayType ||
                bType is bir:BTupleType) {
        return io:sprintf(")L%s;", ARRAY_VALUE);
    } else if (bType is bir:BMapType || 
                bType is bir:BRecordType) {
        return io:sprintf(")L%s;", MAP_VALUE);
    } else if (bType is bir:BErrorType) {
        return io:sprintf(")L%s;", ERROR_VALUE);
    } else if (bType is bir:BTableType) {
        return io:sprintf(")L%s;", TABLE_VALUE);
    } else if (bType is bir:BStreamType) {
        return io:sprintf(")L%s;", STREAM_VALUE);
    } else if (bType is bir:BFutureType) {
        return io:sprintf(")L%s;", FUTURE_VALUE);
    } else if (bType is bir:BTypeDesc) {
        return io:sprintf(")L%s;", TYPEDESC_VALUE);
    } else if (bType is bir:BTypeAny ||
                bType is bir:BTypeAnyData ||
                bType is bir:BUnionType ||
                bType is bir:BJSONType ||
                bType is bir:BFiniteType) {
        return io:sprintf(")L%s;", OBJECT);
    } else if (bType is bir:BObjectType || bType is bir:BServiceType) {
        return io:sprintf(")L%s;", OBJECT_VALUE);
    } else if (bType is bir:BInvokableType) {
        return io:sprintf(")L%s;", FUNCTION_POINTER);
    } else if (bType is bir:BXMLType) {
        return io:sprintf(")L%s;", XML_VALUE);
    } else if (bType is bir:BTypeHandle) {
        return io:sprintf(")L%s;", HANDLE_VALUE);
    } else {
        error err = error( "JVM generation is not supported for type " + io:sprintf("%s", bType));
        panic err;
    }
}

function getMainFunc(bir:Function?[] funcs) returns bir:Function? {
    bir:Function? userMainFunc = ();
    foreach var func in funcs {
        if (func is bir:Function && func.name.value == "main") {
            userMainFunc = <@untainted> func;
            break;
        }
    }

    return userMainFunc;
}

function createFunctionPointer(jvm:MethodVisitor mv, string class, string lambdaName, boolean isVoid, int closureMapCount) {
    mv.visitTypeInsn(NEW, FUNCTION_POINTER);
    mv.visitInsn(DUP);
    mv.visitInvokeDynamicInsn(class, lambdaName, isVoid, closureMapCount);

    // load null here for type, since these are fp's created for internal usages.
    mv.visitInsn(ACONST_NULL);

    if (isVoid) {
        mv.visitMethodInsn(INVOKESPECIAL, FUNCTION_POINTER, "<init>",
                            io:sprintf("(L%s;L%s;)V", CONSUMER, BTYPE), false);
    } else {
        mv.visitMethodInsn(INVOKESPECIAL, FUNCTION_POINTER, "<init>",
                            io:sprintf("(L%s;L%s;)V", FUNCTION, BTYPE), false);
    }
}

function generateMainMethod(bir:Function? userMainFunc, jvm:ClassWriter cw, bir:Package pkg,  string mainClass,
                            string initClass, boolean serviceEPAvailable) {

    jvm:MethodVisitor mv = cw.visitMethod(ACC_PUBLIC + ACC_STATIC, "main", "([Ljava/lang/String;)V", (), ());

    // start all listeners
    startListeners(mv, serviceEPAvailable);

    BalToJVMIndexMap indexMap = new;
    string pkgName = getPackageName(pkg.org.value, pkg.name.value);
    ErrorHandlerGenerator errorGen = new(mv, indexMap, pkgName);

    boolean isVoidFunction = userMainFunc is bir:Function && userMainFunc.typeValue?.retType is bir:BTypeNil;

    mv.visitTypeInsn(NEW, SCHEDULER);
    mv.visitInsn(DUP);
    mv.visitInsn(ICONST_4);

    mv.visitInsn(ICONST_0);
    mv.visitMethodInsn(INVOKESPECIAL, SCHEDULER, "<init>", "(IZ)V", false);

    if (hasInitFunction(pkg)) {
        string initFuncName = cleanupFunctionName(getModuleInitFuncName(pkg));
        mv.visitInsn(DUP);
        mv.visitIntInsn(BIPUSH, 1);
        mv.visitTypeInsn(ANEWARRAY, OBJECT);

        // schedule the init method
        string lambdaName = io:sprintf("$lambda$%s$", initFuncName);

        // create FP value
        createFunctionPointer(mv, initClass, lambdaName, true, 0);

        // no parent strand
        mv.visitInsn(ACONST_NULL);
        mv.visitMethodInsn(INVOKEVIRTUAL, SCHEDULER, SCHEDULE_CONSUMER_METHOD,
            io:sprintf("([L%s;L%s;L%s;)L%s;", OBJECT, FUNCTION_POINTER, STRAND, FUTURE_VALUE), false);
        errorGen.printStackTraceFromFutureValue(mv);
        mv.visitInsn(POP);
    }

    if (userMainFunc is bir:Function) {
        mv.visitInsn(DUP);
        loadCLIArgsForMain(mv, userMainFunc.params, userMainFunc.restParamExist, userMainFunc.annotAttachments);

        // invoke the user's main method
        string lambdaName = "$lambda$main$";
        createFunctionPointer(mv, initClass, lambdaName, isVoidFunction, 0);

        // no parent strand
        mv.visitInsn(ACONST_NULL);
        //submit to the scheduler
        if (isVoidFunction) {
            mv.visitMethodInsn(INVOKEVIRTUAL, SCHEDULER, SCHEDULE_CONSUMER_METHOD,
                io:sprintf("([L%s;L%s;L%s;)L%s;", OBJECT, FUNCTION_POINTER, STRAND, FUTURE_VALUE), false);
        } else {
            mv.visitMethodInsn(INVOKEVIRTUAL, SCHEDULER, SCHEDULE_FUNCTION_METHOD,
                io:sprintf("([L%s;L%s;L%s;)L%s;", OBJECT, FUNCTION_POINTER, STRAND, FUTURE_VALUE), false);
            mv.visitInsn(DUP);
        }
        mv.visitInsn(DUP);
        mv.visitFieldInsn(GETFIELD, FUTURE_VALUE, "strand", io:sprintf("L%s;", STRAND));
        mv.visitIntInsn(BIPUSH, 100);
        mv.visitTypeInsn(ANEWARRAY, OBJECT);
        mv.visitFieldInsn(PUTFIELD, STRAND, "frames", io:sprintf("[L%s;", OBJECT));
        errorGen.printStackTraceFromFutureValue(mv);
        mv.visitInsn(POP);

        // At this point we are done executing all the functions including asyncs
        if (!isVoidFunction) {
            // store future value
            bir:VariableDcl futureVar = { typeValue: "any",
                                    name: { value: "dummy" },
                                    kind: "ARG" };
            int futureVarIndex = indexMap.getIndex(futureVar);
            mv.visitVarInsn(ASTORE, futureVarIndex);
            jvm:Label jumpAfterPrint = new;
            mv.visitVarInsn(ALOAD, futureVarIndex);
            mv.visitFieldInsn(GETFIELD, FUTURE_VALUE, "result", io:sprintf("L%s;", OBJECT));

            mv.visitJumpInsn(IFNULL, jumpAfterPrint);

            mv.visitFieldInsn(GETSTATIC, "java/lang/System", "out", "Ljava/io/PrintStream;");
            mv.visitVarInsn(ALOAD, futureVarIndex);
            mv.visitFieldInsn(GETFIELD, FUTURE_VALUE, "result", io:sprintf("L%s;", OBJECT));
            bir:BType returnType = <bir:BType> userMainFunc.typeValue?.retType;
            addUnboxInsn(mv, returnType);
            if (returnType is bir:BTypeInt) {
                mv.visitMethodInsn(INVOKEVIRTUAL, "java/io/PrintStream", "println", "(J)V", false);
            } else if (returnType is bir:BTypeByte) {
                mv.visitMethodInsn(INVOKEVIRTUAL, "java/io/PrintStream", "println", "(I)V", false);
            } else if (returnType is bir:BTypeFloat) {
                mv.visitMethodInsn(INVOKEVIRTUAL, "java/io/PrintStream", "println", "(D)V", false);
            } else if (returnType is bir:BTypeBoolean) {
                mv.visitMethodInsn(INVOKEVIRTUAL, "java/io/PrintStream", "println", "(Z)V", false);
            } else {
                mv.visitMethodInsn(INVOKEVIRTUAL, "java/io/PrintStream", "println", io:sprintf("(L%s;)V", OBJECT), false);
            }
            mv.visitLabel(jumpAfterPrint);
        }
    }

    scheduleStartMethod(mv, pkg, initClass, serviceEPAvailable, errorGen);

    // stop all listeners
    stopListeners(mv, serviceEPAvailable);

    mv.visitInsn(RETURN);
    mv.visitMaxs(0, 0);
    mv.visitEnd();
}

function startListeners(jvm:MethodVisitor mv, boolean isServiceEPAvailable) {
    mv.visitLdcInsn(isServiceEPAvailable);
    mv.visitMethodInsn(INVOKESTATIC, LAUNCH_UTILS, "startListeners", "(Z)V", false);
}

function stopListeners(jvm:MethodVisitor mv, boolean isServiceEPAvailable) {
    mv.visitLdcInsn(isServiceEPAvailable);
    mv.visitMethodInsn(INVOKESTATIC, LAUNCH_UTILS, "stopListeners", "(Z)V", false);
}

function scheduleStartMethod(jvm:MethodVisitor mv, bir:Package pkg, string initClass, boolean serviceEPAvailable,
    ErrorHandlerGenerator errorGen) {
    // schedule the start method
    string startFuncName = cleanupFunctionName(getModuleStartFuncName(pkg));
    string startLambdaName = io:sprintf("$lambda$%s$", startFuncName);

    mv.visitIntInsn(BIPUSH, 1);
    mv.visitTypeInsn(ANEWARRAY, OBJECT);

    // create FP value
    createFunctionPointer(mv, initClass, startLambdaName, true, 0);

    // no parent strand
    mv.visitInsn(ACONST_NULL);
    mv.visitMethodInsn(INVOKEVIRTUAL, SCHEDULER, SCHEDULE_CONSUMER_METHOD,
        io:sprintf("([L%s;L%s;L%s;)L%s;", OBJECT, FUNCTION_POINTER, STRAND, FUTURE_VALUE), false);
    
    // need to set immortal=true and start the scheduler again
    if (serviceEPAvailable) {
        mv.visitInsn(DUP);
        mv.visitFieldInsn(GETFIELD, FUTURE_VALUE, "strand", io:sprintf("L%s;", STRAND));
        mv.visitFieldInsn(GETFIELD, STRAND, "scheduler", io:sprintf("L%s;", SCHEDULER));
        mv.visitInsn(ICONST_1);
        mv.visitFieldInsn(PUTFIELD, SCHEDULER, "immortal", "Z");
    }
    mv.visitInsn(DUP);
    mv.visitFieldInsn(GETFIELD, FUTURE_VALUE, "strand", io:sprintf("L%s;", STRAND));
    mv.visitIntInsn(BIPUSH, 100);
    mv.visitTypeInsn(ANEWARRAY, OBJECT);
    mv.visitFieldInsn(PUTFIELD, STRAND, "frames", io:sprintf("[L%s;", OBJECT));
    errorGen.printStackTraceFromFutureValue(mv);
    mv.visitInsn(POP);
    
}

# Generate a lambda function to invoke ballerina main.
#
# + userMainFunc - ballerina main function
# + cw - class visitor
# + pkg - package
function generateLambdaForMain(bir:Function userMainFunc, jvm:ClassWriter cw, bir:Package pkg,
                               string mainClass, string initClass) {
    string pkgName = getPackageName(pkg.org.value, pkg.name.value);
    bir:BType returnType = <bir:BType> userMainFunc.typeValue?.retType;
    boolean isVoidFunc = returnType is bir:BTypeNil;
    
    jvm:MethodVisitor mv;
    if (isVoidFunc) {
        mv = cw.visitMethod(ACC_PUBLIC + ACC_STATIC, "$lambda$main$",
                            io:sprintf("([L%s;)V", OBJECT), (), ());
    } else {
        mv = cw.visitMethod(ACC_PUBLIC + ACC_STATIC, "$lambda$main$",
                            io:sprintf("([L%s;)L%s;", OBJECT, OBJECT), (), ());
    }
    mv.visitCode();

    //load strand as first arg
    mv.visitVarInsn(ALOAD, 0);
    mv.visitInsn(ICONST_0);
    mv.visitInsn(AALOAD);
    mv.visitTypeInsn(CHECKCAST, STRAND);

    // load and cast param values
    bir:BType?[] paramTypes = userMainFunc.typeValue.paramTypes;

    int paramIndex = 1;
    foreach var paramType in paramTypes {
        bir:BType pType = getType(paramType);
        mv.visitVarInsn(ALOAD, 0);
        mv.visitIntInsn(BIPUSH, paramIndex);
        mv.visitInsn(AALOAD);
        addUnboxInsn(mv, pType);
        paramIndex += 1;
    }

    mv.visitMethodInsn(INVOKESTATIC, mainClass, userMainFunc.name.value, getMethodDesc(paramTypes, returnType), false);
    if (isVoidFunc) {
        mv.visitInsn(RETURN);
    } else {
        addBoxInsn(mv, returnType);
        mv.visitInsn(ARETURN);
    }
    mv.visitMaxs(0,0);
    mv.visitEnd();
}

function loadCLIArgsForMain(jvm:MethodVisitor mv, bir:FunctionParam?[] params, boolean hasRestParam, 
    bir:AnnotationAttachment?[] annotAttachments) {

    // get defaultable arg names from function annotation
    string[] defaultableNames = [];
    int defaultableIndex = 0;
    foreach var attachment in annotAttachments {
        if (attachment is bir:AnnotationAttachment && attachment.annotTagRef.value == DEFAULTABLE_ARGS_ANOT_NAME) {
            map<bir:AnnotationValueEntry?[]>? entryMap = attachment.annotValues[0]?.valueEntryMap;
            if (entryMap is map<bir:AnnotationValueEntry?[]>) {
                var entries = entryMap[DEFAULTABLE_ARGS_ANOT_FIELD];
                if (entries is bir:AnnotationValueEntry?[]) {
                    foreach var entry in entries {
                        if (entry is bir:AnnotationValueEntry) {
                            defaultableNames[defaultableIndex] = <string>entry.value;
                            defaultableIndex += 1;
                        }
                    }
                }  
            }
            break;
        }
    }   
    // create function info array
    mv.visitIntInsn(BIPUSH, params.length());
    mv.visitTypeInsn(ANEWARRAY, io:sprintf("%s$ParamInfo", RUNTIME_UTILS));
    int index = 0;
    defaultableIndex = 0;
    foreach var param in params {
        mv.visitInsn(DUP);
        mv.visitIntInsn(BIPUSH, index);
        index += 1;
        mv.visitTypeInsn(NEW, io:sprintf("%s$ParamInfo", RUNTIME_UTILS));
        mv.visitInsn(DUP);
        if (param is bir:FunctionParam) {
            if (param.hasDefaultExpr) {
                mv.visitInsn(ICONST_1);
                mv.visitLdcInsn(defaultableNames[defaultableIndex]);
                defaultableIndex += 1;
            } else {
                mv.visitInsn(ICONST_0);
                mv.visitLdcInsn(param.name.value);
            }
            // var varIndex = indexMap.getIndex(param);
            loadType(mv, param.typeValue);
        }
        mv.visitMethodInsn(INVOKESPECIAL, io:sprintf("%s$ParamInfo", RUNTIME_UTILS), "<init>", 
            io:sprintf("(ZL%s;L%s;)V", STRING_VALUE, BTYPE), false);
        mv.visitInsn(AASTORE);   
    }

     // load string[] that got parsed into to java main
    mv.visitVarInsn(ALOAD, 0);
    if (hasRestParam) {
        mv.visitInsn(ICONST_1);
    } else {
        mv.visitInsn(ICONST_0);
    }

     // invoke ArgumentParser.extractEntryFuncArgs()
    mv.visitMethodInsn(INVOKESTATIC, ARGUMENT_PARSER, "extractEntryFuncArgs", 
            io:sprintf("([L%s$ParamInfo;[L%s;Z)[L%s;", RUNTIME_UTILS, STRING_VALUE, OBJECT), false);
}

# Generate a lambda function to invoke ballerina main.
#
# + cw - class visitor
# + pkg - package
function generateLambdaForPackageInits(jvm:ClassWriter cw, bir:Package pkg,
                               string mainClass, string initClass) {
    //need to generate lambda for package Init as well, if exist
    if (hasInitFunction(pkg)) {
        string initFuncName = cleanupFunctionName(getModuleInitFuncName(pkg));
        jvm:MethodVisitor mv = cw.visitMethod(ACC_PUBLIC + ACC_STATIC,
            io:sprintf("$lambda$%s$", initFuncName),
            io:sprintf("([L%s;)V", OBJECT), (), ());
        mv.visitCode();

         //load strand as first arg
        mv.visitVarInsn(ALOAD, 0);
        mv.visitInsn(ICONST_0);
        mv.visitInsn(AALOAD);
        mv.visitTypeInsn(CHECKCAST, STRAND);
        mv.visitMethodInsn(INVOKESTATIC, initClass, initFuncName, io:sprintf("(L%s;)V", STRAND), false);

        mv.visitInsn(RETURN);
        mv.visitMaxs(0,0);
        mv.visitEnd();

        // generate another lambda for start function as well
        string startFuncName = cleanupFunctionName(getModuleStartFuncName(pkg));
        mv = cw.visitMethod(ACC_PUBLIC + ACC_STATIC, 
            io:sprintf("$lambda$%s$", startFuncName),
            io:sprintf("([L%s;)V", OBJECT), (), ());
        mv.visitCode();

         //load strand as first arg
        mv.visitVarInsn(ALOAD, 0);
        mv.visitInsn(ICONST_0);
        mv.visitInsn(AALOAD);
        mv.visitTypeInsn(CHECKCAST, STRAND);
        mv.visitMethodInsn(INVOKESTATIC, initClass, startFuncName, io:sprintf("(L%s;)V", STRAND), false);

        mv.visitInsn(RETURN);
        mv.visitMaxs(0,0);
        mv.visitEnd();
    }
}

# Generate cast instruction from String to target type
# 
# + targetType - target type to be casted
# + mv - method visitor
function castFromString(bir:BType targetType, jvm:MethodVisitor mv) {
    mv.visitTypeInsn(CHECKCAST, STRING_VALUE);
    if (targetType is bir:BTypeInt) {
        mv.visitMethodInsn(INVOKESTATIC, LONG_VALUE, "parseLong", io:sprintf("(L%s;)J", STRING_VALUE), false);
    } else if (targetType is bir:BTypeByte) {
        mv.visitMethodInsn(INVOKESTATIC, INT_VALUE, "parseInt", io:sprintf("(L%s;)I", STRING_VALUE), false);
    } else if (targetType is bir:BTypeFloat) {
        mv.visitMethodInsn(INVOKESTATIC, DOUBLE_VALUE, "parseDouble", io:sprintf("(L%s;)D", STRING_VALUE), false);
    } else if (targetType is bir:BTypeBoolean) {
        mv.visitMethodInsn(INVOKESTATIC, BOOLEAN_VALUE, "parseBoolean", io:sprintf("(L%s;)Z", STRING_VALUE), false);
    } else if (targetType is bir:BTypeDecimal) {
        mv.visitMethodInsn(INVOKESPECIAL, DECIMAL_VALUE, "<init>", io:sprintf("(L%s;)V", STRING_VALUE), false);
    } else if (targetType is bir:BArrayType) {
        mv.visitTypeInsn(CHECKCAST, ARRAY_VALUE);
    } else if (targetType is bir:BMapType) {
        mv.visitTypeInsn(CHECKCAST, MAP_VALUE);
    } else if (targetType is bir:BTableType) {
        mv.visitTypeInsn(CHECKCAST, TABLE_VALUE);
    } else if (targetType is bir:BStreamType) {
        mv.visitTypeInsn(CHECKCAST, STREAM_VALUE);
    } else if (targetType is bir:BTypeAny ||
                targetType is bir:BTypeAnyData ||
                targetType is bir:BTypeNil ||
                targetType is bir:BUnionType ||
                targetType is bir:BTypeString) {
        // do nothing
        return;
    } else {
        error err = error("JVM generation is not supported for type " + io:sprintf("%s", targetType));
        panic err;
    }
}

function hasInitFunction(bir:Package pkg) returns boolean {
    foreach var func in pkg.functions {
        if (func is bir:Function && isModuleInitFunction(pkg, func)) {
            return true;
        }
    }
    return false;
}

function isModuleInitFunction(bir:Package module, bir:Function func) returns boolean {
    string moduleInit = getModuleInitFuncName(module);
    return func.name.value == moduleInit;
}
// TODO: remove and use calculateModuleInitFuncName
function getModuleInitFuncName(bir:Package module) returns string {
     return calculateModuleInitFuncName(packageToModuleId(module));
}

function calculateModuleInitFuncName(bir:ModuleID id) returns string {
    return calculateModuleSpecialFuncName(id, "<init>");
}

function calculateModuleSpecialFuncName(bir:ModuleID id, string funcSuffix) returns string {
    string orgName = id.org;
    string moduleName = id.name;
    string versionValue = id.modVersion;

    string funcName;
    if (moduleName == ".") {
       funcName = ".." + funcSuffix;
    } else if (versionValue == "") {
       funcName = moduleName + "." + funcSuffix;
    } else {
        funcName = moduleName + ":" + versionValue + "." + funcSuffix;
    }

    if (!internal:equalsIgnoreCase(orgName, "$anon")) {
        funcName = orgName  + "/" + funcName;
    }

    return funcName;
}
// TODO: remove and use calculateModuleStartFuncName
function getModuleStartFuncName(bir:Package module) returns string {
    return calculateModuleStartFuncName(packageToModuleId(module));
}

function calculateModuleStartFuncName(bir:ModuleID id) returns string {
    return calculateModuleSpecialFuncName(id, "<start>");
 }

function generateInitFunctionInvocation(bir:Package pkg, jvm:MethodVisitor mv) {
    foreach var mod in pkg.importModules {
        var id = importModuleToModuleId(mod);
        string initFuncName = cleanupFunctionName(calculateModuleInitFuncName(id));
        string startFuncName = cleanupFunctionName(calculateModuleStartFuncName(id));

        // skip the init function invocation is its already generated
        // by some other package
        if (isInitInvoked(initFuncName)) {
            continue;
        }

        string moduleClassName = getModuleLevelClassName(id.org, id.name, MODULE_INIT_CLASS_NAME);
        mv.visitVarInsn(ALOAD, 0);
        mv.visitMethodInsn(INVOKESTATIC, moduleClassName, initFuncName,
                "(Lorg/ballerinalang/jvm/Strand;)V", false);

        mv.visitVarInsn(ALOAD, 0);
        mv.visitMethodInsn(INVOKESTATIC, moduleClassName, startFuncName,
                "(Lorg/ballerinalang/jvm/Strand;)V", false);

        generatedInitFuncs[generatedInitFuncs.length()] = initFuncName;
    }
}


function generateParamCast(int paramIndex, bir:BType targetType, jvm:MethodVisitor mv) {
    // load BValue array
    mv.visitVarInsn(ALOAD, 0);

    // load value[i]
    mv.visitLdcInsn(paramIndex);
    mv.visitInsn(L2I);
    mv.visitInsn(AALOAD);
}

function generateAnnotLoad(jvm:MethodVisitor mv, bir:TypeDef?[] typeDefs, string pkgName) {
    string typePkgName = ".";
    if (pkgName != "") {
        typePkgName = pkgName;
    }

    foreach var optionalTypeDef in typeDefs {
        bir:TypeDef typeDef = getTypeDef(optionalTypeDef);
        bir:BType bType = typeDef.typeValue;

        if (bType is bir:BFiniteType || bType is bir:BServiceType) {
            continue;
        }

        loadAnnots(mv, typePkgName, typeDef);
    }
}

function loadAnnots(jvm:MethodVisitor mv, string pkgName, bir:TypeDef typeDef) {
    string pkgClassName = pkgName == "." || pkgName == "" ? MODULE_INIT_CLASS_NAME :
                            lookupGlobalVarClassName(pkgName + ANNOTATION_MAP_NAME);
    mv.visitFieldInsn(GETSTATIC, pkgClassName, ANNOTATION_MAP_NAME, io:sprintf("L%s;", MAP_VALUE));
    mv.visitTypeInsn(CHECKCAST, MAP_VALUE);
    loadExternalOrLocalType(mv, typeDef);
    mv.visitMethodInsn(INVOKESTATIC, io:sprintf("%s", ANNOTATION_UTILS), "processAnnotations",
        io:sprintf("(L%s;L%s;)V", MAP_VALUE, BTYPE), false);
}

type BalToJVMIndexMap object {
    private int localVarIndex = 0;
    private map<int> jvmLocalVarIndexMap = {};

    function add(bir:VariableDcl varDcl) {
        string varRefName = self.getVarRefName(varDcl);
        self.jvmLocalVarIndexMap[varRefName] = self.localVarIndex;

        bir:BType bType = varDcl.typeValue;

        if (bType is bir:BTypeInt ||
            bType is bir:BTypeFloat) {
            self.localVarIndex = self.localVarIndex + 2;
        } else {
            self.localVarIndex = self.localVarIndex + 1;
        }
    }

    function getIndex(bir:VariableDcl varDcl) returns int {
        string varRefName = self.getVarRefName(varDcl);
        if (!(self.jvmLocalVarIndexMap.hasKey(varRefName))) {
            self.add(varDcl);
        }

        return self.jvmLocalVarIndexMap[varRefName] ?: -1;
    }

    function getVarRefName(bir:VariableDcl varDcl) returns string {
        return varDcl.name.value;
    }
};

function generateFrameClasses(bir:Package pkg, map<byte[]> pkgEntries) {
    string pkgName = getPackageName(pkg.org.value, pkg.name.value);

    foreach var func in pkg.functions {
        generateFrameClassForFunction(pkgName, func, pkgEntries);
    }

    foreach var typeDef in pkg.typeDefs {
        bir:Function?[]? attachedFuncs = typeDef?.attachedFuncs;
        if (attachedFuncs is bir:Function?[]) {
            foreach var func in attachedFuncs {
                generateFrameClassForFunction(pkgName, func, pkgEntries, attachedType=typeDef?.typeValue);
            }
        }
    }
}

function generateFrameClassForFunction (string pkgName, bir:Function? func, map<byte[]> pkgEntries,
                                        bir:BType? attachedType = ()) {
    bir:Function currentFunc = getFunction(<@untainted> func);
    if (isExternFunc(currentFunc)) {
        return;
    }
    string frameClassName = getFrameClassName(pkgName, currentFunc.name.value, attachedType);
    jvm:ClassWriter cw = new(COMPUTE_FRAMES);
    cw.visitSource(currentFunc.pos.sourceFileName);
    currentClass = <@untainted> frameClassName;
    cw.visit(V1_8, ACC_PUBLIC + ACC_SUPER, frameClassName, (), OBJECT, ());
    generateDefaultConstructor(cw, OBJECT);

    int k = 0;
    bir:VariableDcl?[] localVars = currentFunc.localVars;
    while (k < localVars.length()) {
        bir:VariableDcl localVar = getVariableDcl(localVars[k]);
        bir:BType bType = localVar.typeValue;
        var fieldName = internal:replace(localVar.name.value, "%","_");
        generateField(cw, bType, fieldName, false);
        k = k + 1;
    }

    jvm:FieldVisitor fv = cw.visitField(ACC_PUBLIC, "state", "I");
    fv.visitEnd();

    cw.visitEnd();
    pkgEntries[frameClassName + ".class"] = cw.toByteArray();
}

function getFrameClassName(string pkgName, string funcName, bir:BType? attachedType) returns string {
    string frameClassName = pkgName;
    if (attachedType is bir:BObjectType) {
        frameClassName += cleanupTypeName(attachedType.name.value) + "_";
    } else if (attachedType is bir:BServiceType) {
        frameClassName += cleanupTypeName(attachedType.oType.name.value) + "_";
    } else if (attachedType is bir:BRecordType) {
        frameClassName += cleanupTypeName(attachedType.name.value) + "_";
    }

    return frameClassName + cleanupFunctionName(funcName) + "Frame";
}

# Cleanup type name by replacing '$' with '_'.
# + return - cleaned name
function cleanupTypeName(string name) returns string {
    return internal:replace(name, "$","_");
}

function cleanupBalExt(string name) returns string {
    return internal:replace(name, BAL_EXTENSION, "");
}

function cleanupPathSeperators(string name) returns string {
   //TODO: should use file_path:getPathSeparator();
   return internal:replace(internal:replace(name, WINDOWS_PATH_SEPERATOR, "-"), UNIX_PATH_SEPERATOR, "-");
}

function generateField(jvm:ClassWriter cw, bir:BType bType, string fieldName, boolean isPackage) {
    string typeSig;
    if (bType is bir:BTypeInt) {
        typeSig = "J";
    } else if (bType is bir:BTypeByte) {
        typeSig = "I";
    } else if (bType is bir:BTypeFloat) {
        typeSig = "D";
    } else if (bType is bir:BTypeString) {
        typeSig = io:sprintf("L%s;", STRING_VALUE);
    } else if (bType is bir:BTypeDecimal) {
        typeSig = io:sprintf("L%s;", DECIMAL_VALUE);
    } else if (bType is bir:BTypeBoolean) {
        typeSig = "Z";
    } else if (bType is bir:BTypeNil) {
        typeSig = io:sprintf("L%s;", OBJECT);
    } else if (bType is bir:BMapType) {
        typeSig = io:sprintf("L%s;", MAP_VALUE);
    } else if (bType is bir:BTableType) {
        typeSig = io:sprintf("L%s;", TABLE_VALUE);
    } else if (bType is bir:BStreamType) {
        typeSig = io:sprintf("L%s;", STREAM_VALUE);
    } else if (bType is bir:BRecordType) {
        typeSig = io:sprintf("L%s;", MAP_VALUE);
    } else if (bType is bir:BArrayType ||
                bType is bir:BTupleType) {
        typeSig = io:sprintf("L%s;", ARRAY_VALUE);
    } else if (bType is bir:BErrorType) {
        typeSig = io:sprintf("L%s;", ERROR_VALUE);
    } else if (bType is bir:BFutureType) {
        typeSig = io:sprintf("L%s;", FUTURE_VALUE);
    } else if (bType is bir:BObjectType || bType is bir:BServiceType) {
        typeSig = io:sprintf("L%s;", OBJECT_VALUE);
    } else if (bType is bir:BXMLType) {
        typeSig = io:sprintf("L%s;", XML_VALUE);
    } else if (bType is bir:BTypeDesc) {
        typeSig = io:sprintf("L%s;", TYPEDESC_VALUE);
    } else if (bType is bir:BTypeAny ||
                bType is bir:BTypeAnyData ||
                bType is bir:BUnionType ||
                bType is bir:BJSONType ||
                bType is bir:BFiniteType) {
        typeSig = io:sprintf("L%s;", OBJECT);
    } else if (bType is bir:BInvokableType) {
        typeSig = io:sprintf("L%s;", FUNCTION_POINTER);
    } else if (bType is bir:BTypeHandle) {
        typeSig = io:sprintf("L%s;", HANDLE_VALUE);
    } else {
        error err = error( "JVM generation is not supported for type " +
                                    io:sprintf("%s", bType));
        panic err;
    }

    jvm:FieldVisitor fv;
    if (isPackage) {
        fv = cw.visitField(ACC_PUBLIC + ACC_STATIC, fieldName, typeSig);
    } else {
        fv = cw.visitField(ACC_PUBLIC, fieldName, typeSig);
    }
    fv.visitEnd();
}

function generateDefaultConstructor(jvm:ClassWriter cw, string ownerClass) {
    jvm:MethodVisitor mv = cw.visitMethod(ACC_PUBLIC, "<init>", "()V", (), ());
    mv.visitCode();
    mv.visitVarInsn(ALOAD, 0);
    mv.visitMethodInsn(INVOKESPECIAL, ownerClass, "<init>", "()V", false);
    mv.visitInsn(RETURN);
    mv.visitMaxs(1, 1);
    mv.visitEnd();
}

function generateDiagnosticPos(bir:DiagnosticPos pos, jvm:MethodVisitor mv) {
    if (pos.sLine != 2147483648) {
        jvm:Label label = new;
        mv.visitLabel(label);
        mv.visitLineNumber(pos.sLine, label);
    }
}

function cleanupFunctionName(string functionName) returns string {
    return internal:replaceAll(functionName, "[\\.:/<>]", "_");
}

function getVariableDcl(bir:VariableDcl? localVar) returns bir:VariableDcl {
    if (localVar is bir:VariableDcl) {
        return localVar;
    } else {
        error err = error("Invalid variable declarion");
        panic err;
    }
}

function getFunctionParam(bir:FunctionParam? localVar) returns bir:FunctionParam {
    if (localVar is bir:FunctionParam) {
        return localVar;
    } else {
        error err = error("Invalid function parameter");
        panic err;
    }
}

function getBasicBlock(bir:BasicBlock? bb) returns bir:BasicBlock {
    if (bb is bir:BasicBlock) {
        return bb;
    } else {
        error err = error("Invalid basic block");
        panic err;
    }
}

function getFunction(bir:Function? bfunction) returns bir:Function {
    if (bfunction is bir:Function) {
        return bfunction;
    } else {
        error err = error("Invalid function");
        panic err;
    }
}

function getTypeDef(bir:TypeDef? typeDef) returns bir:TypeDef {
    if (typeDef is bir:TypeDef) {
        return typeDef;
    } else {
        error err = error("Invalid type definition");
        panic err;
    }
}

function getObjectField(bir:BObjectField? objectField) returns bir:BObjectField {
    if (objectField is bir:BObjectField) {
        return objectField;
    } else {
        error err = error("Invalid object field");
        panic err;
    }
}

function getRecordField(bir:BRecordField? recordField) returns bir:BRecordField {
    if (recordField is bir:BRecordField) {
        return recordField;
    } else {
        error err = error("Invalid record field");
        panic err;
    }
}

function isExternFunc(bir:Function func) returns boolean {
    return (func.flags & bir:NATIVE) == bir:NATIVE;
}

function getVarRef(bir:VarRef? varRef) returns bir:VarRef {
    if (varRef is bir:VarRef) {
        return varRef;
    } else {
        error err = error("Invalid variable reference");
        panic err;
    }
}

function getType(bir:BType? bType) returns bir:BType {
    if (bType is bir:BType) {
        return bType;
    } else {
        error err = error("Invalid type");
        panic err;
    }
}

function getMapValueDesc(int count) returns string{
    int i = count;
    string desc = "";
    while(i > 0) {
        desc = desc + "L" + MAP_VALUE + ";";
        i -= 1;
    }

    return desc;
}

function isInitInvoked(string item) returns boolean {
    foreach var listItem in generatedInitFuncs {
        if (internal:equalsIgnoreCase(listItem, item)) {
            return true;
        }
    }

    return false;
}

function getFunctions(bir:Function?[]? functions) returns bir:Function?[] {
    if (functions is bir:Function?[]) {
        return functions;
    } else {
        error err = error(io:sprintf("Invalid functions: %s", functions));
        panic err;
    }
}

function checkStrandCancelled(jvm:MethodVisitor mv, int localVarOffset) {
    mv.visitVarInsn(ALOAD, localVarOffset);
    mv.visitFieldInsn(GETFIELD, STRAND, "cancel", "Z");
    jvm:Label notCancelledLabel = new;
    mv.visitJumpInsn(IFEQ, notCancelledLabel);
    mv.visitMethodInsn(INVOKESTATIC, BAL_ERRORS, "createCancelledFutureError", io:sprintf("()L%s;", ERROR_VALUE), false);
    mv.visitInsn(ATHROW);
    
    mv.visitLabel(notCancelledLabel);
}

function stringArrayContains(string[] array, string item) returns boolean {
    foreach var listItem in array {
        if (internal:equalsIgnoreCase(listItem, item)) {
            return true;
        }
    }
    return false;
}<|MERGE_RESOLUTION|>--- conflicted
+++ resolved
@@ -271,7 +271,7 @@
             mv.visitFieldInsn(GETFIELD, frameName, internal:replace(localVar.name.value, "%","_"), "D");
             mv.visitVarInsn(DSTORE, index);
         } else if (bType is bir:BTypeString) {
-            mv.visitFieldInsn(GETFIELD, frameName, internal:replace(localVar.name.value, "%","_"), 
+            mv.visitFieldInsn(GETFIELD, frameName, internal:replace(localVar.name.value, "%","_"),
                     io:sprintf("L%s;", STRING_VALUE));
             mv.visitVarInsn(ASTORE, index);
         } else if (bType is bir:BTypeDecimal) {
@@ -295,19 +295,19 @@
             mv.visitVarInsn(ASTORE, index);
         } else if (bType is bir:BArrayType ||
                     bType is bir:BTupleType) {
-            mv.visitFieldInsn(GETFIELD, frameName, internal:replace(localVar.name.value, "%","_"), 
+            mv.visitFieldInsn(GETFIELD, frameName, internal:replace(localVar.name.value, "%","_"),
                     io:sprintf("L%s;", ARRAY_VALUE));
             mv.visitVarInsn(ASTORE, index);
         } else if (bType is bir:BObjectType || bType is bir:BServiceType) {
-            mv.visitFieldInsn(GETFIELD, frameName, internal:replace(localVar.name.value, "%","_"), 
+            mv.visitFieldInsn(GETFIELD, frameName, internal:replace(localVar.name.value, "%","_"),
                     io:sprintf("L%s;", OBJECT_VALUE));
             mv.visitVarInsn(ASTORE, index);
         } else if (bType is bir:BErrorType) {
-            mv.visitFieldInsn(GETFIELD, frameName, internal:replace(localVar.name.value, "%","_"), 
+            mv.visitFieldInsn(GETFIELD, frameName, internal:replace(localVar.name.value, "%","_"),
                     io:sprintf("L%s;", ERROR_VALUE));
             mv.visitVarInsn(ASTORE, index);
         } else if (bType is bir:BFutureType) {
-            mv.visitFieldInsn(GETFIELD, frameName, internal:replace(localVar.name.value, "%","_"), 
+            mv.visitFieldInsn(GETFIELD, frameName, internal:replace(localVar.name.value, "%","_"),
                     io:sprintf("L%s;", FUTURE_VALUE));
             mv.visitVarInsn(ASTORE, index);
         } else if (bType is bir:BInvokableType) {
@@ -324,7 +324,7 @@
                     bType is bir:BUnionType ||
                     bType is bir:BJSONType ||
                     bType is bir:BFiniteType) {
-            mv.visitFieldInsn(GETFIELD, frameName, internal:replace(localVar.name.value, "%","_"), 
+            mv.visitFieldInsn(GETFIELD, frameName, internal:replace(localVar.name.value, "%","_"),
                     io:sprintf("L%s;", OBJECT));
             mv.visitVarInsn(ASTORE, index);
         } else if (bType is bir:BXMLType) {
@@ -332,7 +332,7 @@
                     io:sprintf("L%s;", XML_VALUE));
             mv.visitVarInsn(ASTORE, index);
         } else if (bType is bir:BTypeHandle) {
-            mv.visitFieldInsn(GETFIELD, frameName, localVar.name.value.replace("%","_"),
+            mv.visitFieldInsn(GETFIELD, frameName, internal:replace(localVar.name.value, "%","_"),
                     io:sprintf("L%s;", HANDLE_VALUE));
             mv.visitVarInsn(ASTORE, index);
         } else {
@@ -428,7 +428,7 @@
                     io:sprintf("L%s;", XML_VALUE));
         } else if (bType is bir:BTypeHandle) {
             mv.visitVarInsn(ALOAD, index);
-            mv.visitFieldInsn(PUTFIELD, frameName, localVar.name.value.replace("%","_"),
+            mv.visitFieldInsn(PUTFIELD, frameName, internal:replace(localVar.name.value, "%","_"),
                      io:sprintf("L%s;", HANDLE_VALUE));
         } else {
             error err = error( "JVM generation is not supported for type " +
@@ -645,11 +645,8 @@
     string orgName;
     string moduleName;
     string funcName;
-<<<<<<< HEAD
-=======
     int paramIndex = 1;
     boolean isVirtual = ins is bir:AsyncCall &&  ins.isVirtual;
->>>>>>> 1ca86c8b
     if (ins is bir:AsyncCall) {
         lhsType = ins.lhsOp?.typeValue;
         orgName = ins.pkgID.org;
@@ -726,30 +723,9 @@
         mv.visitLabel(blockedOnExternLabel);
     }
     bir:BType?[] paramBTypes = [];
-  
+
     if (ins is bir:AsyncCall) {
         bir:VarRef?[] paramTypes = ins.args;
-<<<<<<< HEAD
-        // load and cast param values
-        int paramIndex = 1;
-        int argIndex = 1;
-        foreach var paramType in paramTypes {
-            bir:VarRef ref = getVarRef(paramType);
-            mv.visitVarInsn(ALOAD, 0);
-            mv.visitIntInsn(BIPUSH, argIndex);
-            mv.visitInsn(AALOAD);
-            addUnboxInsn(mv, ref.typeValue);
-            paramBTypes[paramIndex -1] = paramType?.typeValue;
-            paramIndex += 1;
-
-            argIndex += 1;
-            if (!isBallerinaBuiltinModule(orgName, moduleName)) {
-                addBooleanTypeToLambdaParamTypes(mv, 0, argIndex);
-                paramBTypes[paramIndex -1] = "boolean";
-                paramIndex += 1;
-            }
-            argIndex += 1;
-=======
         if (isVirtual) {
             genLoadDataForObjectAttachedLambdas(ins, mv, closureMapsCount, paramTypes , isBuiltinModule);
             int paramTypeIndex = 1;
@@ -772,9 +748,9 @@
                 mv.visitIntInsn(BIPUSH, argIndex);
                 mv.visitInsn(AALOAD);
                 addUnboxInsn(mv, ref.typeValue);
-                paramBTypes[paramIndex -1] = paramType.typeValue;
+                paramBTypes[paramIndex -1] = paramType?.typeValue;
                 paramIndex += 1;
-    
+
                 argIndex += 1;
                 if (!isBuiltinModule) {
                     addBooleanTypeToLambdaParamTypes(mv, 0, argIndex);
@@ -783,7 +759,6 @@
                 }
                 argIndex += 1;
             }
->>>>>>> 1ca86c8b
         }
     } else {
         //load closureMaps
@@ -833,7 +808,7 @@
     } else {
         if (!isVirtual) {
             addBoxInsn(mv, returnType);
-        } 
+        }
         mv.visitInsn(ARETURN);
     }
 
