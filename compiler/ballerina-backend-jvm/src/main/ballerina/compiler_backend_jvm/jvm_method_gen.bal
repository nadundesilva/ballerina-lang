--- conflicted
+++ resolved
@@ -62,11 +62,7 @@
     if (isModuleInitFunction(module, func)) {
         // invoke all init functions
         generateInitFunctionInvocation(module, mv);
-<<<<<<< HEAD
-        generateUserDefinedTypes(mv, module.typeDefs, module.name);
-=======
         generateUserDefinedTypes(mv, module.typeDefs, indexMap, currentPackageName);
->>>>>>> a4c6e39e
 
         if (!"".equalsIgnoreCase(currentPackageName)) {
             mv.visitTypeInsn(NEW, typeOwnerClass);
@@ -1120,7 +1116,7 @@
         if (hasInitFunction(importedPkg)) {
             string initFuncName = cleanupFunctionName(getModuleInitFuncName(importedPkg));
 
-            // skip the init function invocation is its already generated 
+            // skip the init function invocation is its already generated
             // by someother package
             if(isInitInvoked(initFuncName)) {
                 continue;
