--- conflicted
+++ resolved
@@ -84,9 +84,6 @@
         k = 0;
     }
 
-<<<<<<< HEAD
-    bir:FunctionParam?[] functionParams = [];
-=======
     // set channel details to strand.
     // these channel info is required to notify datachannels, when there is a panic
     // we cannot set this during strand creation, because function call do not have this info.
@@ -94,7 +91,7 @@
     loadChannelDetails(mv, func.workerChannels);
     mv.visitFieldInsn(PUTFIELD, STRAND, "channelDetails", io:sprintf("[L%s;", CHANNEL_DETAILS));
 
->>>>>>> 5894096f
+    bir:FunctionParam?[] functionParams = [];
     bir:VariableDcl?[] localVars = func.localVars;
     while (k < localVars.length()) {
         bir:VariableDcl localVar = getVariableDcl(localVars[k]);
@@ -195,9 +192,248 @@
     jvm:Label yieldLable = labelGen.getLabel(funcName + "yield");
     mv.visitLookupSwitchInsn(yieldLable, states, lables);
 
-<<<<<<< HEAD
     generateBasicBlocks(mv, basicBlocks, labelGen, errorGen, instGen, termGen, func, returnVarRefIndex, stateVarIndex, localVarOffset, false);
-=======
+
+    string frameName = getFrameClassName(currentPackageName, funcName, attachedType);
+    mv.visitLabel(resumeLable);
+    mv.visitVarInsn(ALOAD, localVarOffset);
+    mv.visitFieldInsn(GETFIELD, "org/ballerinalang/jvm/Strand", "frames", "[Ljava/lang/Object;");
+    mv.visitVarInsn(ALOAD, localVarOffset);
+    mv.visitInsn(DUP);
+    mv.visitFieldInsn(GETFIELD, "org/ballerinalang/jvm/Strand", "resumeIndex", "I");
+    mv.visitInsn(ICONST_1);
+    mv.visitInsn(ISUB);
+    mv.visitInsn(DUP_X1);
+    mv.visitFieldInsn(PUTFIELD, "org/ballerinalang/jvm/Strand", "resumeIndex", "I");
+    mv.visitInsn(AALOAD);
+    mv.visitTypeInsn(CHECKCAST, frameName);
+
+    k = localVarOffset;
+    while (k < localVars.length()) {
+        bir:VariableDcl localVar = getVariableDcl(localVars[k]);
+        var index = indexMap.getIndex(localVar);
+        bir:BType bType = localVar.typeValue;
+        mv.visitInsn(DUP);
+
+        if (bType is bir:BTypeInt || bType is bir:BTypeByte) {
+            mv.visitFieldInsn(GETFIELD, frameName, localVar.name.value.replace("%","_"), "J");
+            mv.visitVarInsn(LSTORE, index);
+        } else if (bType is bir:BTypeFloat) {
+            mv.visitFieldInsn(GETFIELD, frameName, localVar.name.value.replace("%","_"), "D");
+            mv.visitVarInsn(DSTORE, index);
+        } else if (bType is bir:BTypeString) {
+            mv.visitFieldInsn(GETFIELD, frameName, localVar.name.value.replace("%","_"), 
+                    io:sprintf("L%s;", STRING_VALUE));
+            mv.visitVarInsn(ASTORE, index);
+        } else if (bType is bir:BTypeDecimal) {
+            mv.visitFieldInsn(GETFIELD, frameName, localVar.name.value.replace("%","_"),
+                    io:sprintf("L%s;", DECIMAL_VALUE));
+            mv.visitVarInsn(ASTORE, index);
+        } else if (bType is bir:BTypeBoolean) {
+            mv.visitFieldInsn(GETFIELD, frameName, localVar.name.value.replace("%","_"), "Z");
+            mv.visitVarInsn(ISTORE, index);
+        } else if (bType is bir:BMapType || bType is bir:BRecordType) {
+            mv.visitFieldInsn(GETFIELD, frameName, localVar.name.value.replace("%","_"),
+                    io:sprintf("L%s;", MAP_VALUE));
+            mv.visitVarInsn(ASTORE, index);
+        } else if (bType is bir:BTableType) {
+            mv.visitFieldInsn(GETFIELD, frameName, localVar.name.value.replace("%","_"),
+                    io:sprintf("L%s;", TABLE_VALUE));
+            mv.visitVarInsn(ASTORE, index);
+        } else if (bType is bir:BStreamType) {
+            mv.visitFieldInsn(GETFIELD, frameName, localVar.name.value.replace("%","_"),
+                    io:sprintf("L%s;", STREAM_VALUE));
+            mv.visitVarInsn(ASTORE, index);
+        } else if (bType is bir:BArrayType ||
+                    bType is bir:BTupleType) {
+            mv.visitFieldInsn(GETFIELD, frameName, localVar.name.value.replace("%","_"), 
+                    io:sprintf("L%s;", ARRAY_VALUE));
+            mv.visitVarInsn(ASTORE, index);
+        } else if (bType is bir:BObjectType) {
+            mv.visitFieldInsn(GETFIELD, frameName, localVar.name.value.replace("%","_"), 
+                    io:sprintf("L%s;", OBJECT_VALUE));
+            mv.visitVarInsn(ASTORE, index);
+        } else if (bType is bir:BErrorType) {
+            mv.visitFieldInsn(GETFIELD, frameName, localVar.name.value.replace("%","_"), 
+                    io:sprintf("L%s;", ERROR_VALUE));
+            mv.visitVarInsn(ASTORE, index);
+        } else if (bType is bir:BFutureType) {
+            mv.visitFieldInsn(GETFIELD, frameName, localVar.name.value.replace("%","_"), 
+                    io:sprintf("L%s;", FUTURE_VALUE));
+            mv.visitVarInsn(ASTORE, index);
+        } else if (bType is bir:BInvokableType) {
+            mv.visitFieldInsn(GETFIELD, frameName, localVar.name.value.replace("%","_"), 
+                    io:sprintf("L%s;", FUNCTION_POINTER));
+            mv.visitVarInsn(ASTORE, index);
+        } else if (bType is bir:BTypeDesc) {
+            mv.visitFieldInsn(GETFIELD, frameName, localVar.name.value.replace("%","_"),
+                    io:sprintf("L%s;", TYPEDESC_VALUE));
+            mv.visitVarInsn(ASTORE, index);
+        }   else if (bType is bir:BTypeNil ||
+                    bType is bir:BTypeAny ||
+                    bType is bir:BTypeAnyData ||
+                    bType is bir:BUnionType ||
+                    bType is bir:BJSONType ||
+                    bType is bir:BFiniteType) {
+            mv.visitFieldInsn(GETFIELD, frameName, localVar.name.value.replace("%","_"), 
+                    io:sprintf("L%s;", OBJECT));
+            mv.visitVarInsn(ASTORE, index);
+        } else if (bType is bir:BXMLType) {
+            mv.visitFieldInsn(GETFIELD, frameName, localVar.name.value.replace("%","_"),
+                    io:sprintf("L%s;", XML_VALUE));
+            mv.visitVarInsn(ASTORE, index);
+        } else {
+            error err = error( "JVM generation is not supported for type " +
+                                        io:sprintf("%s", bType));
+            panic err;
+        }
+        k = k + 1;
+    }
+    mv.visitFieldInsn(GETFIELD, frameName, "state", "I");
+    mv.visitVarInsn(ISTORE, stateVarIndex);
+    mv.visitJumpInsn(GOTO, varinitLable);
+
+
+    mv.visitLabel(yieldLable);
+    mv.visitTypeInsn(NEW, frameName);
+    mv.visitInsn(DUP);
+    mv.visitMethodInsn(INVOKESPECIAL, frameName, "<init>", "()V", false);
+
+
+    k = localVarOffset;
+    while (k < localVars.length()) {
+        bir:VariableDcl localVar = getVariableDcl(localVars[k]);
+        var index = indexMap.getIndex(localVar);
+        mv.visitInsn(DUP);
+
+        bir:BType bType = localVar.typeValue;
+        if (bType is bir:BTypeInt || bType is bir:BTypeByte) {
+            mv.visitVarInsn(LLOAD, index);
+            mv.visitFieldInsn(PUTFIELD, frameName, localVar.name.value.replace("%","_"), "J");
+        } else if (bType is bir:BTypeFloat) {
+            mv.visitVarInsn(DLOAD, index);
+            mv.visitFieldInsn(PUTFIELD, frameName, localVar.name.value.replace("%","_"), "D");
+        } else if (bType is bir:BTypeString) {
+            mv.visitVarInsn(ALOAD, index);
+            mv.visitFieldInsn(PUTFIELD, frameName, localVar.name.value.replace("%","_"),
+                    io:sprintf("L%s;", STRING_VALUE));
+        } else if (bType is bir:BTypeDecimal) {
+            mv.visitVarInsn(ALOAD, index);
+            mv.visitFieldInsn(PUTFIELD, frameName, localVar.name.value.replace("%","_"),
+                    io:sprintf("L%s;", DECIMAL_VALUE));
+        } else if (bType is bir:BTypeBoolean) {
+            mv.visitVarInsn(ILOAD, index);
+            mv.visitFieldInsn(PUTFIELD, frameName, localVar.name.value.replace("%","_"), "Z");
+        } else if (bType is bir:BMapType ||
+                    bType is bir:BRecordType) {
+            mv.visitVarInsn(ALOAD, index);
+            mv.visitFieldInsn(PUTFIELD, frameName, localVar.name.value.replace("%","_"),
+                    io:sprintf("L%s;", MAP_VALUE));
+        } else if (bType is bir:BTableType) {
+            mv.visitVarInsn(ALOAD, index);
+            mv.visitFieldInsn(PUTFIELD, frameName, localVar.name.value.replace("%","_"),
+                    io:sprintf("L%s;", TABLE_VALUE));
+        } else if (bType is bir:BStreamType) {
+            mv.visitVarInsn(ALOAD, index);
+            mv.visitFieldInsn(PUTFIELD, frameName, localVar.name.value.replace("%","_"),
+                    io:sprintf("L%s;", STREAM_VALUE));
+        } else if (bType is bir:BArrayType ||
+                    bType is bir:BTupleType) {
+            mv.visitVarInsn(ALOAD, index);
+            mv.visitFieldInsn(PUTFIELD, frameName, localVar.name.value.replace("%","_"),
+                    io:sprintf("L%s;", ARRAY_VALUE));
+        } else if (bType is bir:BErrorType) {
+            mv.visitVarInsn(ALOAD, index);
+            mv.visitFieldInsn(PUTFIELD, frameName, localVar.name.value.replace("%","_"),
+                    io:sprintf("L%s;", ERROR_VALUE));
+        } else if (bType is bir:BFutureType) {
+            mv.visitVarInsn(ALOAD, index);
+            mv.visitFieldInsn(PUTFIELD, frameName, localVar.name.value.replace("%","_"),
+                    io:sprintf("L%s;", FUTURE_VALUE));
+        } else if (bType is bir:BTypeDesc) {
+            mv.visitVarInsn(ALOAD, index);
+            mv.visitTypeInsn(CHECKCAST, TYPEDESC_VALUE);
+            mv.visitFieldInsn(PUTFIELD, frameName, localVar.name.value.replace("%","_"),
+                    io:sprintf("L%s;", TYPEDESC_VALUE));
+        } else if (bType is bir:BObjectType) {
+            mv.visitVarInsn(ALOAD, index);
+            mv.visitFieldInsn(PUTFIELD, frameName, localVar.name.value.replace("%","_"),
+                    io:sprintf("L%s;", OBJECT_VALUE));
+        } else if (bType is bir:BInvokableType) {
+            mv.visitVarInsn(ALOAD, index);
+            mv.visitFieldInsn(PUTFIELD, frameName, localVar.name.value.replace("%","_"), 
+                    io:sprintf("L%s;", FUNCTION_POINTER));
+        } else if (bType is bir:BTypeNil ||
+                    bType is bir:BTypeAny ||
+                    bType is bir:BTypeAnyData ||
+                    bType is bir:BUnionType ||
+                    bType is bir:BJSONType ||
+                    bType is bir:BFiniteType) {
+            mv.visitVarInsn(ALOAD, index);
+            mv.visitFieldInsn(PUTFIELD, frameName, localVar.name.value.replace("%","_"),
+                    io:sprintf("L%s;", OBJECT));
+        } else if (bType is bir:BXMLType) {
+            mv.visitVarInsn(ALOAD, index);
+            mv.visitFieldInsn(PUTFIELD, frameName, localVar.name.value.replace("%","_"),
+                    io:sprintf("L%s;", XML_VALUE));
+        } else {
+            error err = error( "JVM generation is not supported for type " +
+                                        io:sprintf("%s", bType));
+            panic err;
+        }
+
+        k = k + 1;
+    }
+
+    mv.visitInsn(DUP);
+    mv.visitVarInsn(ILOAD, stateVarIndex);
+    mv.visitFieldInsn(PUTFIELD, frameName, "state", "I");
+
+
+    bir:VariableDcl frameVar = { typeValue: "string", // should be record or something
+                                 name: { value: "frame" },
+                                 kind: "TEMP" };
+    var frameVarIndex = indexMap.getIndex(frameVar);
+    mv.visitVarInsn(ASTORE, frameVarIndex);
+
+    mv.visitVarInsn(ALOAD, localVarOffset);
+    mv.visitFieldInsn(GETFIELD, "org/ballerinalang/jvm/Strand", "frames", "[Ljava/lang/Object;");
+    mv.visitVarInsn(ALOAD, localVarOffset);
+    mv.visitInsn(DUP);
+    mv.visitFieldInsn(GETFIELD, "org/ballerinalang/jvm/Strand", "resumeIndex", "I");
+    mv.visitInsn(DUP_X1);
+    mv.visitInsn(ICONST_1);
+    mv.visitInsn(IADD);
+    mv.visitFieldInsn(PUTFIELD, "org/ballerinalang/jvm/Strand", "resumeIndex", "I");
+    mv.visitVarInsn(ALOAD, frameVarIndex);
+    mv.visitInsn(AASTORE);
+
+    termGen.genReturnTerm({pos:{}, kind:"RETURN"}, returnVarRefIndex, func);
+    mv.visitMaxs(200, 400);
+    mv.visitEnd();
+}
+
+function generateBasicBlocks(jvm:MethodVisitor mv, bir:BasicBlock?[] basicBlocks, LabelGenerator labelGen,
+            ErrorHandlerGenerator errorGen, InstructionGenerator instGen, TerminatorGenerator termGen,
+            bir:Function func, int returnVarRefIndex, int stateVarIndex, int localVarOffset, boolean isArg) {
+    int j = 0;
+    string funcName = cleanupFunctionName(untaint func.name.value);
+
+    // process error entries
+    bir:ErrorEntry?[] errorEntries = func.errorEntries;
+    bir:ErrorEntry? currentEE = ();
+    jvm:Label endLabel = new;
+    jvm:Label handlerLabel = new;
+    jvm:Label jumpLabel = new;
+    int errorEntryCnt = 0;
+    if (errorEntries.length() > errorEntryCnt) {
+        currentEE = errorEntries[errorEntryCnt];
+    }
+
+    while (j < basicBlocks.length()) {
+        bir:BasicBlock bb = getBasicBlock(basicBlocks[j]);
+        string currentBBName = io:sprintf("%s", bb.id.value);
+
         // create jvm label
         jvm:Label bbLabel = labelGen.getLabel(funcName + bb.id.value);
         mv.visitLabel(bbLabel);
@@ -323,421 +559,6 @@
         jvm:Label bbEndLable = labelGen.getLabel(funcName + bb.id.value + "beforeTerm");
         mv.visitLabel(bbEndLable);
 
-        mv.visitIntInsn(BIPUSH, j);
-        mv.visitVarInsn(ISTORE, stateVarIndex);
-
-        // process terminator
-        generateDiagnosticPos(terminator.pos, mv);
-        if (terminator is bir:Lock) {
-            termGen.genLockTerm(terminator, funcName);
-        } else if (terminator is bir:Unlock) {
-            termGen.genUnlockTerm(terminator, funcName);
-        } else if (terminator is bir:GOTO) {
-            termGen.genGoToTerm(terminator, funcName);
-        } else if (terminator is bir:Call) {
-            termGen.genCallTerm(terminator, funcName, isTrapped, currentEE, endLabel, handlerLabel, jumpLabel,
-                    localVarOffset);
-        } else if (terminator is bir:AsyncCall) {
-            termGen.genAsyncCallTerm(terminator, funcName);
-        } else if (terminator is bir:Branch) {
-            termGen.genBranchTerm(terminator, funcName);
-        } else if (terminator is bir:Return) {
-            termGen.genReturnTerm(terminator, returnVarRefIndex, func);
-        } else if (terminator is bir:Panic) {
-            errorGen.genPanic(terminator);
-        } else if (terminator is bir:Wait) {
-            termGen.generateWaitIns(terminator, funcName);
-        } else if (terminator is bir:WaitAll) {
-            termGen.genWaitAllIns(terminator, funcName);
-        } else if (terminator is bir:FPCall) {
-            termGen.genFPCallIns(terminator, funcName);
-        } else if (terminator is bir:WorkerSend) {
-            termGen.genWorkerSendIns(terminator, funcName);
-        } else if (terminator is bir:WorkerReceive) {
-            termGen.genWorkerReceiveIns(terminator, funcName);
-        } else if (terminator is bir:Flush) {
-            termGen.genFlushIns(terminator, funcName);
-        } else {
-            error err = error( "JVM generation is not supported for terminator instruction " +
-                                        io:sprintf("%s", terminator));
-            panic err;
-        }
-        // set next error entry after visiting current error entry.
-        if (isTrapped) {
-            errorEntryCnt = errorEntryCnt + 1;
-            if (errorEntries.length() > errorEntryCnt) {
-                currentEE = errorEntries[errorEntryCnt];
-            }
-        }
-        j += 1;
-    }
->>>>>>> 5894096f
-
-    string frameName = getFrameClassName(currentPackageName, funcName, attachedType);
-    mv.visitLabel(resumeLable);
-    mv.visitVarInsn(ALOAD, localVarOffset);
-    mv.visitFieldInsn(GETFIELD, "org/ballerinalang/jvm/Strand", "frames", "[Ljava/lang/Object;");
-    mv.visitVarInsn(ALOAD, localVarOffset);
-    mv.visitInsn(DUP);
-    mv.visitFieldInsn(GETFIELD, "org/ballerinalang/jvm/Strand", "resumeIndex", "I");
-    mv.visitInsn(ICONST_1);
-    mv.visitInsn(ISUB);
-    mv.visitInsn(DUP_X1);
-    mv.visitFieldInsn(PUTFIELD, "org/ballerinalang/jvm/Strand", "resumeIndex", "I");
-    mv.visitInsn(AALOAD);
-    mv.visitTypeInsn(CHECKCAST, frameName);
-
-    k = localVarOffset;
-    while (k < localVars.length()) {
-        bir:VariableDcl localVar = getVariableDcl(localVars[k]);
-        var index = indexMap.getIndex(localVar);
-        bir:BType bType = localVar.typeValue;
-        mv.visitInsn(DUP);
-
-        if (bType is bir:BTypeInt || bType is bir:BTypeByte) {
-            mv.visitFieldInsn(GETFIELD, frameName, localVar.name.value.replace("%","_"), "J");
-            mv.visitVarInsn(LSTORE, index);
-        } else if (bType is bir:BTypeFloat) {
-            mv.visitFieldInsn(GETFIELD, frameName, localVar.name.value.replace("%","_"), "D");
-            mv.visitVarInsn(DSTORE, index);
-        } else if (bType is bir:BTypeString) {
-            mv.visitFieldInsn(GETFIELD, frameName, localVar.name.value.replace("%","_"), 
-                    io:sprintf("L%s;", STRING_VALUE));
-            mv.visitVarInsn(ASTORE, index);
-        } else if (bType is bir:BTypeDecimal) {
-            mv.visitFieldInsn(GETFIELD, frameName, localVar.name.value.replace("%","_"),
-                    io:sprintf("L%s;", DECIMAL_VALUE));
-            mv.visitVarInsn(ASTORE, index);
-        } else if (bType is bir:BTypeBoolean) {
-            mv.visitFieldInsn(GETFIELD, frameName, localVar.name.value.replace("%","_"), "Z");
-            mv.visitVarInsn(ISTORE, index);
-        } else if (bType is bir:BMapType || bType is bir:BRecordType) {
-            mv.visitFieldInsn(GETFIELD, frameName, localVar.name.value.replace("%","_"),
-                    io:sprintf("L%s;", MAP_VALUE));
-            mv.visitVarInsn(ASTORE, index);
-        } else if (bType is bir:BTableType) {
-            mv.visitFieldInsn(GETFIELD, frameName, localVar.name.value.replace("%","_"),
-                    io:sprintf("L%s;", TABLE_VALUE));
-            mv.visitVarInsn(ASTORE, index);
-        } else if (bType is bir:BStreamType) {
-            mv.visitFieldInsn(GETFIELD, frameName, localVar.name.value.replace("%","_"),
-                    io:sprintf("L%s;", STREAM_VALUE));
-            mv.visitVarInsn(ASTORE, index);
-        } else if (bType is bir:BArrayType ||
-                    bType is bir:BTupleType) {
-            mv.visitFieldInsn(GETFIELD, frameName, localVar.name.value.replace("%","_"), 
-                    io:sprintf("L%s;", ARRAY_VALUE));
-            mv.visitVarInsn(ASTORE, index);
-        } else if (bType is bir:BObjectType) {
-            mv.visitFieldInsn(GETFIELD, frameName, localVar.name.value.replace("%","_"), 
-                    io:sprintf("L%s;", OBJECT_VALUE));
-            mv.visitVarInsn(ASTORE, index);
-        } else if (bType is bir:BErrorType) {
-            mv.visitFieldInsn(GETFIELD, frameName, localVar.name.value.replace("%","_"), 
-                    io:sprintf("L%s;", ERROR_VALUE));
-            mv.visitVarInsn(ASTORE, index);
-        } else if (bType is bir:BFutureType) {
-            mv.visitFieldInsn(GETFIELD, frameName, localVar.name.value.replace("%","_"), 
-                    io:sprintf("L%s;", FUTURE_VALUE));
-            mv.visitVarInsn(ASTORE, index);
-        } else if (bType is bir:BInvokableType) {
-            mv.visitFieldInsn(GETFIELD, frameName, localVar.name.value.replace("%","_"), 
-                    io:sprintf("L%s;", FUNCTION_POINTER));
-            mv.visitVarInsn(ASTORE, index);
-        } else if (bType is bir:BTypeDesc) {
-            mv.visitFieldInsn(GETFIELD, frameName, localVar.name.value.replace("%","_"),
-                    io:sprintf("L%s;", TYPEDESC_VALUE));
-            mv.visitVarInsn(ASTORE, index);
-        }   else if (bType is bir:BTypeNil ||
-                    bType is bir:BTypeAny ||
-                    bType is bir:BTypeAnyData ||
-                    bType is bir:BUnionType ||
-                    bType is bir:BJSONType ||
-                    bType is bir:BFiniteType) {
-            mv.visitFieldInsn(GETFIELD, frameName, localVar.name.value.replace("%","_"), 
-                    io:sprintf("L%s;", OBJECT));
-            mv.visitVarInsn(ASTORE, index);
-        } else if (bType is bir:BXMLType) {
-            mv.visitFieldInsn(GETFIELD, frameName, localVar.name.value.replace("%","_"),
-                    io:sprintf("L%s;", XML_VALUE));
-            mv.visitVarInsn(ASTORE, index);
-        } else {
-            error err = error( "JVM generation is not supported for type " +
-                                        io:sprintf("%s", bType));
-            panic err;
-        }
-        k = k + 1;
-    }
-    mv.visitFieldInsn(GETFIELD, frameName, "state", "I");
-    mv.visitVarInsn(ISTORE, stateVarIndex);
-    mv.visitJumpInsn(GOTO, varinitLable);
-
-
-    mv.visitLabel(yieldLable);
-    mv.visitTypeInsn(NEW, frameName);
-    mv.visitInsn(DUP);
-    mv.visitMethodInsn(INVOKESPECIAL, frameName, "<init>", "()V", false);
-
-
-    k = localVarOffset;
-    while (k < localVars.length()) {
-        bir:VariableDcl localVar = getVariableDcl(localVars[k]);
-        var index = indexMap.getIndex(localVar);
-        mv.visitInsn(DUP);
-
-        bir:BType bType = localVar.typeValue;
-        if (bType is bir:BTypeInt || bType is bir:BTypeByte) {
-            mv.visitVarInsn(LLOAD, index);
-            mv.visitFieldInsn(PUTFIELD, frameName, localVar.name.value.replace("%","_"), "J");
-        } else if (bType is bir:BTypeFloat) {
-            mv.visitVarInsn(DLOAD, index);
-            mv.visitFieldInsn(PUTFIELD, frameName, localVar.name.value.replace("%","_"), "D");
-        } else if (bType is bir:BTypeString) {
-            mv.visitVarInsn(ALOAD, index);
-            mv.visitFieldInsn(PUTFIELD, frameName, localVar.name.value.replace("%","_"),
-                    io:sprintf("L%s;", STRING_VALUE));
-        } else if (bType is bir:BTypeDecimal) {
-            mv.visitVarInsn(ALOAD, index);
-            mv.visitFieldInsn(PUTFIELD, frameName, localVar.name.value.replace("%","_"),
-                    io:sprintf("L%s;", DECIMAL_VALUE));
-        } else if (bType is bir:BTypeBoolean) {
-            mv.visitVarInsn(ILOAD, index);
-            mv.visitFieldInsn(PUTFIELD, frameName, localVar.name.value.replace("%","_"), "Z");
-        } else if (bType is bir:BMapType ||
-                    bType is bir:BRecordType) {
-            mv.visitVarInsn(ALOAD, index);
-            mv.visitFieldInsn(PUTFIELD, frameName, localVar.name.value.replace("%","_"),
-                    io:sprintf("L%s;", MAP_VALUE));
-        } else if (bType is bir:BTableType) {
-            mv.visitVarInsn(ALOAD, index);
-            mv.visitFieldInsn(PUTFIELD, frameName, localVar.name.value.replace("%","_"),
-                    io:sprintf("L%s;", TABLE_VALUE));
-        } else if (bType is bir:BStreamType) {
-            mv.visitVarInsn(ALOAD, index);
-            mv.visitFieldInsn(PUTFIELD, frameName, localVar.name.value.replace("%","_"),
-                    io:sprintf("L%s;", STREAM_VALUE));
-        } else if (bType is bir:BArrayType ||
-                    bType is bir:BTupleType) {
-            mv.visitVarInsn(ALOAD, index);
-            mv.visitFieldInsn(PUTFIELD, frameName, localVar.name.value.replace("%","_"),
-                    io:sprintf("L%s;", ARRAY_VALUE));
-        } else if (bType is bir:BErrorType) {
-            mv.visitVarInsn(ALOAD, index);
-            mv.visitFieldInsn(PUTFIELD, frameName, localVar.name.value.replace("%","_"),
-                    io:sprintf("L%s;", ERROR_VALUE));
-        } else if (bType is bir:BFutureType) {
-            mv.visitVarInsn(ALOAD, index);
-            mv.visitFieldInsn(PUTFIELD, frameName, localVar.name.value.replace("%","_"),
-                    io:sprintf("L%s;", FUTURE_VALUE));
-        } else if (bType is bir:BTypeDesc) {
-            mv.visitVarInsn(ALOAD, index);
-            mv.visitTypeInsn(CHECKCAST, TYPEDESC_VALUE);
-            mv.visitFieldInsn(PUTFIELD, frameName, localVar.name.value.replace("%","_"),
-                    io:sprintf("L%s;", TYPEDESC_VALUE));
-        } else if (bType is bir:BObjectType) {
-            mv.visitVarInsn(ALOAD, index);
-            mv.visitFieldInsn(PUTFIELD, frameName, localVar.name.value.replace("%","_"),
-                    io:sprintf("L%s;", OBJECT_VALUE));
-        } else if (bType is bir:BInvokableType) {
-            mv.visitVarInsn(ALOAD, index);
-            mv.visitFieldInsn(PUTFIELD, frameName, localVar.name.value.replace("%","_"), 
-                    io:sprintf("L%s;", FUNCTION_POINTER));
-        } else if (bType is bir:BTypeNil ||
-                    bType is bir:BTypeAny ||
-                    bType is bir:BTypeAnyData ||
-                    bType is bir:BUnionType ||
-                    bType is bir:BJSONType ||
-                    bType is bir:BFiniteType) {
-            mv.visitVarInsn(ALOAD, index);
-            mv.visitFieldInsn(PUTFIELD, frameName, localVar.name.value.replace("%","_"),
-                    io:sprintf("L%s;", OBJECT));
-        } else if (bType is bir:BXMLType) {
-            mv.visitVarInsn(ALOAD, index);
-            mv.visitFieldInsn(PUTFIELD, frameName, localVar.name.value.replace("%","_"),
-                    io:sprintf("L%s;", XML_VALUE));
-        } else {
-            error err = error( "JVM generation is not supported for type " +
-                                        io:sprintf("%s", bType));
-            panic err;
-        }
-
-        k = k + 1;
-    }
-
-    mv.visitInsn(DUP);
-    mv.visitVarInsn(ILOAD, stateVarIndex);
-    mv.visitFieldInsn(PUTFIELD, frameName, "state", "I");
-
-
-    bir:VariableDcl frameVar = { typeValue: "string", // should be record or something
-                                 name: { value: "frame" },
-                                 kind: "TEMP" };
-    var frameVarIndex = indexMap.getIndex(frameVar);
-    mv.visitVarInsn(ASTORE, frameVarIndex);
-
-    mv.visitVarInsn(ALOAD, localVarOffset);
-    mv.visitFieldInsn(GETFIELD, "org/ballerinalang/jvm/Strand", "frames", "[Ljava/lang/Object;");
-    mv.visitVarInsn(ALOAD, localVarOffset);
-    mv.visitInsn(DUP);
-    mv.visitFieldInsn(GETFIELD, "org/ballerinalang/jvm/Strand", "resumeIndex", "I");
-    mv.visitInsn(DUP_X1);
-    mv.visitInsn(ICONST_1);
-    mv.visitInsn(IADD);
-    mv.visitFieldInsn(PUTFIELD, "org/ballerinalang/jvm/Strand", "resumeIndex", "I");
-    mv.visitVarInsn(ALOAD, frameVarIndex);
-    mv.visitInsn(AASTORE);
-
-    termGen.genReturnTerm({pos:{}, kind:"RETURN"}, returnVarRefIndex, func);
-    mv.visitMaxs(200, 400);
-    mv.visitEnd();
-}
-
-function generateBasicBlocks(jvm:MethodVisitor mv, bir:BasicBlock?[] basicBlocks, LabelGenerator labelGen,
-            ErrorHandlerGenerator errorGen, InstructionGenerator instGen, TerminatorGenerator termGen,
-            bir:Function func, int returnVarRefIndex, int stateVarIndex, int localVarOffset, boolean isArg) {
-    int j = 0;
-    string funcName = cleanupFunctionName(untaint func.name.value);
-
-    // process error entries
-    bir:ErrorEntry?[] errorEntries = func.errorEntries;
-    bir:ErrorEntry? currentEE = ();
-    jvm:Label endLabel = new;
-    jvm:Label handlerLabel = new;
-    jvm:Label jumpLabel = new;
-    int errorEntryCnt = 0;
-    if (errorEntries.length() > errorEntryCnt) {
-        currentEE = errorEntries[errorEntryCnt];
-    }
-
-    while (j < basicBlocks.length()) {
-        bir:BasicBlock bb = getBasicBlock(basicBlocks[j]);
-        string currentBBName = io:sprintf("%s", bb.id.value);
-
-        // create jvm label
-        jvm:Label bbLabel = labelGen.getLabel(funcName + bb.id.value);
-        mv.visitLabel(bbLabel);
-
-        // generate instructions
-        int m = 0;
-        int insCount = bb.instructions.length();
-        boolean isTrapped = currentEE is bir:ErrorEntry  && currentEE.trapBB.id.value == currentBBName;
-        // start a try block if current block is trapped
-        if (isTrapped) {
-            endLabel = new;
-            handlerLabel = new;
-            jumpLabel = new;
-            errorGen.generateTryInsForTrap(<bir:ErrorEntry>currentEE, endLabel, handlerLabel, jumpLabel);
-        }
-        while (m < insCount) {
-            bir:Instruction? inst = bb.instructions[m];
-            var pos = inst.pos;
-            if (pos is bir:DiagnosticPos) {
-                generateDiagnosticPos(pos, mv);
-            }
-            if (inst is bir:ConstantLoad) {
-                instGen.generateConstantLoadIns(inst);
-            } else if (inst is bir:Move) {
-                if (inst.kind == bir:INS_KIND_TYPE_CAST) {
-                    instGen.generateCastIns(inst);
-                } else if (inst.kind == bir:INS_KIND_MOVE) {
-                    instGen.generateMoveIns(inst);
-                } else if (inst.kind == bir:INS_KIND_XML_SEQ_STORE) {
-                    instGen.generateXMLStoreIns(inst);
-                } else if (inst.kind == bir:INS_KIND_XML_LOAD_ALL) {
-                    instGen.generateXMLLoadAllIns(inst);
-                } else if (inst.kind == bir:INS_KIND_TYPEOF) {
-                    instGen.generateTypeofIns(inst);
-                } else if (inst.kind == bir:INS_KIND_NOT) {
-                    instGen.generateNotIns(inst);
-                } else if (inst.kind == bir:INS_KIND_NEGATE) {
-                    instGen.generateNegateIns(inst);
-                } else {
-                    error err = error("JVM generation is not supported for operation " + io:sprintf("%s", inst));
-                    panic err;
-                }
-            } else if (inst is bir:BinaryOp) {
-                instGen.generateBinaryOpIns(inst);
-            } else if (inst is bir:NewArray) {
-                instGen.generateArrayNewIns(inst);
-            } else if (inst is bir:NewMap) {
-                if (inst.kind == bir:INS_KIND_NEW_MAP) {
-                    instGen.generateMapNewIns(inst);
-                } else if (inst.kind == bir:INS_KIND_NEW_TYPEDESC) {
-                    instGen.generateNewTypedescIns(inst);
-                } else {
-                    error err = error("JVM generation is not supported for operation " + io:sprintf("%s", inst));
-                    panic err;
-                }
-            } else if (inst is bir:NewTable) {
-                instGen.generateTableNewIns(inst);
-            } else if (inst is bir:NewStream) {
-                instGen.generateStreamNewIns(inst);
-            } else if (inst is bir:NewError) {
-                instGen.generateNewErrorIns(inst);
-            } else if (inst is bir:NewInstance) {
-                instGen.generateObjectNewIns(inst);
-            } else if (inst is bir:FieldAccess) {
-                if (inst.kind == bir:INS_KIND_MAP_STORE) {
-                    instGen.generateMapStoreIns(inst);
-                } else if (inst.kind == bir:INS_KIND_MAP_LOAD) {
-                    instGen.generateMapLoadIns(inst);
-                } else if (inst.kind == bir:INS_KIND_ARRAY_STORE) {
-                    instGen.generateArrayStoreIns(inst);
-                } else if (inst.kind == bir:INS_KIND_ARRAY_LOAD) {
-                    instGen.generateArrayValueLoad(inst);
-                } else if (inst.kind == bir:INS_KIND_OBJECT_STORE) {
-                    instGen.generateObjectStoreIns(inst);
-                } else if (inst.kind == bir:INS_KIND_OBJECT_LOAD) {
-                    instGen.generateObjectLoadIns(inst);
-                } else if (inst.kind == bir:INS_KIND_XML_ATTRIBUTE_STORE) {
-                    instGen.generateXMLAttrStoreIns(inst);
-                } else if (inst.kind == bir:INS_KIND_XML_ATTRIBUTE_LOAD) {
-                    instGen.generateXMLAttrLoadIns(inst);
-                } else if (inst.kind == bir:INS_KIND_XML_LOAD || inst.kind == bir:INS_KIND_XML_SEQ_LOAD) {
-                    instGen.generateXMLLoadIns(inst);
-                } else {
-                    error err = error("JVM generation is not supported for operation " + io:sprintf("%s", inst));
-                    panic err;
-                }
-            } else if (inst is bir:FPLoad) {
-                instGen.generateFPLoadIns(inst);
-            } else if (inst is bir:TypeTest) {
-                instGen.generateTypeTestIns(inst);
-            } else if (inst is bir:NewXMLQName) {
-                instGen.generateNewXMLQNameIns(inst);
-            } else if (inst is bir:NewStringXMLQName) {
-                instGen.generateNewStringXMLQNameIns(inst);
-            } else if (inst is bir:NewXMLElement) {
-                instGen.generateNewXMLElementIns(inst);
-            } else if (inst is bir:NewXMLText) {
-                if (inst.kind == bir:INS_KIND_NEW_XML_TEXT) {
-                    instGen.generateNewXMLTextIns(inst);
-                } else if (inst.kind == bir:INS_KIND_NEW_XML_COMMENT) {
-                    instGen.generateNewXMLCommentIns(inst);
-                } else {
-                    error err = error("JVM generation is not supported for operation " + io:sprintf("%s", inst));
-                    panic err;
-                }
-            } else if (inst is bir:NewXMLPI) {
-                instGen.generateNewXMLProcIns(inst);
-            }  else if (inst is bir:Ternary) {
-                instGen.generateTernaryIns(inst);
-            } else {
-                error err = error("JVM generation is not supported for operation " + io:sprintf("%s", inst));
-                panic err;
-            }
-            m += 1;
-        }
-
-        bir:Terminator terminator = bb.terminator;
-        // close the started try block with a catch statement if current block is trapped.
-        // if we have a call terminator, we need to generate the catch during call code.gen hence skipping that.
-        if (isTrapped && !(terminator is bir:Call)) {
-            errorGen.generateCatchInsForTrap(<bir:ErrorEntry>currentEE, endLabel, handlerLabel, jumpLabel);
-        }
-        jvm:Label bbEndLable = labelGen.getLabel(funcName + bb.id.value + "beforeTerm");
-        mv.visitLabel(bbEndLable);
-
         if (!isArg) {
             mv.visitIntInsn(BIPUSH, j);
             mv.visitVarInsn(ISTORE, stateVarIndex);
