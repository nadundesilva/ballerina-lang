--- conflicted
+++ resolved
@@ -125,7 +125,6 @@
         while (m < bb.instructions.length()) {
      
             bir:Instruction inst = bb.instructions[m];
-<<<<<<< HEAD
             InstructionGenerator instGen = new(mv, indexMap);
             if (currentEE is  bir:ErrorEntry) {
                 if (isInTryBlock) {
@@ -154,9 +153,6 @@
                     }
                 }
             }
-=======
-            InstructionGenerator instGen = new(mv, indexMap, currentPackageName);
->>>>>>> fc4db09f
             if (inst is bir:ConstantLoad) {
                 instGen.generateConstantLoadIns(inst);
             } else if (inst is bir:Move) {
