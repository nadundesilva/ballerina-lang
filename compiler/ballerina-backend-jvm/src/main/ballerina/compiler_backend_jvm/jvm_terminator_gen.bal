--- conflicted
+++ resolved
@@ -207,7 +207,6 @@
         self.mv.visitJumpInsn(GOTO, gotoLabel);
     }
 
-<<<<<<< HEAD
     function genPanicIns(bir:Panic panicTerm) {
         int errorIndex = self.getJVMIndexOfVarRef(panicTerm.errorOp.variableDcl);
         self.mv.visitVarInsn(ALOAD, errorIndex);
@@ -234,7 +233,8 @@
         self.mv.visitLabel(handlerLabel);
         self.mv.visitVarInsn(ASTORE, lhsIndex);
         self.mv.visitLabel(jumpLabel);
-=======
+    }
+    
     function genAsyncCallTerm(bir:AsyncCall callIns, string funcName) {
 
         //create a object array of args
@@ -313,7 +313,6 @@
         // goto thenBB
         jvm:Label gotoLabel = self.labelGen.getLabel(funcName + callIns.thenBB.id.value);
         self.mv.visitJumpInsn(GOTO, gotoLabel);
->>>>>>> 7328126b
     }
 
     function getJVMIndexOfVarRef(bir:VariableDcl varDcl) returns int {
