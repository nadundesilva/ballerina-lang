// Copyright (c) 2019 WSO2 Inc. (http://www.wso2.org) All Rights Reserved.
//
// WSO2 Inc. licenses this file to you under the Apache License,
// Version 2.0 (the "License"); you may not use this file except
// in compliance with the License.
// You may obtain a copy of the License at
//
// http://www.apache.org/licenses/LICENSE-2.0
//
// Unless required by applicable law or agreed to in writing,
// software distributed under the License is distributed on an
// "AS IS" BASIS, WITHOUT WARRANTIES OR CONDITIONS OF ANY
// KIND, either express or implied.  See the License for the
// specific language governing permissions and limitations
// under the License.

type TerminatorGenerator object {
    jvm:MethodVisitor mv;
    BalToJVMIndexMap indexMap;
    LabelGenerator labelGen;
    ErrorHandlerGenerator errorGen;
    int lambdaIndex = 0;
    bir:Package module;


    public function __init(jvm:MethodVisitor mv, BalToJVMIndexMap indexMap, LabelGenerator labelGen, 
                            ErrorHandlerGenerator errorGen, bir:Package module) {
        self.mv = mv;
        self.indexMap = indexMap;
        self.labelGen = labelGen;
        self.errorGen = errorGen;
        self.module = module;
    }

    function genGoToTerm(bir:GOTO gotoIns, string funcName) {
        jvm:Label gotoLabel = self.labelGen.getLabel(funcName + gotoIns.targetBB.id.value);
        self.mv.visitJumpInsn(GOTO, gotoLabel);
    }

    function genReturnTerm(bir:Return returnIns, int returnVarRefIndex, bir:Function func) {
        bir:BType bType = func.typeValue.retType;
        if (bType is bir:BTypeNil) {
            self.mv.visitInsn(RETURN);
        } else if (bType is bir:BTypeInt || bType is bir:BTypeByte) {
            self.mv.visitVarInsn(LLOAD, returnVarRefIndex);
            self.mv.visitInsn(LRETURN);
        } else if (bType is bir:BTypeFloat) {
            self.mv.visitVarInsn(DLOAD, returnVarRefIndex);
            self.mv.visitInsn(DRETURN);
        } else if (bType is bir:BTypeString) {
            self.mv.visitVarInsn(ALOAD, returnVarRefIndex);
            self.mv.visitInsn(ARETURN);
        } else if (bType is bir:BTypeBoolean) {
            self.mv.visitVarInsn(ILOAD, returnVarRefIndex);
            self.mv.visitInsn(IRETURN);
        } else if (bType is bir:BMapType ||
                bType is bir:BArrayType ||
                bType is bir:BTypeAny ||
                bType is bir:BTableType ||
                bType is bir:BStreamType ||
                bType is bir:BTypeAnyData ||
                bType is bir:BObjectType ||
                bType is bir:BRecordType ||
                bType is bir:BTupleType ||
                bType is bir:BJSONType ||
                bType is bir:BFutureType ||
                bType is bir:BXMLType ||
                bType is bir:BInvokableType ||
                bType is bir:BFiniteType ||
                bType is bir:BTypeDesc) {
            self.mv.visitVarInsn(ALOAD, returnVarRefIndex);
            self.mv.visitInsn(ARETURN);
        } else if (bType is bir:BUnionType) {
            self.handleErrorRetInUnion(returnVarRefIndex, func.workerChannels, bType);
            self.mv.visitVarInsn(ALOAD, returnVarRefIndex);
            self.mv.visitInsn(ARETURN);
        } else if (bType is bir:BErrorType) {
            self.notifyChannels(func.workerChannels, returnVarRefIndex);
            self.mv.visitVarInsn(ALOAD, returnVarRefIndex);
            self.mv.visitInsn(ARETURN);
        } else {
            error err = error( "JVM generation is not supported for type " +
                            io:sprintf("%s", func.typeValue.retType));
            panic err;
        }
    }

    function handleErrorRetInUnion(int returnVarRefIndex, bir:ChannelDetail[] channels, bir:BUnionType bType) {
        if (channels.length() == 0) {
            return;
        }

        boolean errorIncluded = false;
        foreach var member in bType.members {
            if (member is bir:BErrorType) {
                errorIncluded = true;
                break;
            }
        }

        if (errorIncluded) {
            self.mv.visitVarInsn(ALOAD, returnVarRefIndex);
            self.mv.visitVarInsn(ALOAD, 0);
            loadChannelDetails(self.mv, channels);
            self.mv.visitMethodInsn(INVOKESTATIC, WORKER_UTILS, "handleWorkerError", 
                io:sprintf("(L%s;L%s;[L%s;)V", REF_VALUE, STRAND, CHANNEL_DETAILS), false);
        }
    }

    function notifyChannels(bir:ChannelDetail[] channels, int retIndex) {
        if (channels.length() == 0) {
            return;
        }

        self.mv.visitVarInsn(ALOAD, 0);
        loadChannelDetails(self.mv, channels);
        self.mv.visitVarInsn(ALOAD, retIndex);
        self.mv.visitMethodInsn(INVOKEVIRTUAL, STRAND, "handleChannelError", io:sprintf("([L%s;L%s;)V", 
            CHANNEL_DETAILS, ERROR_VALUE), false);
    }

    function genBranchTerm(bir:Branch branchIns, string funcName) {
        string trueBBId = branchIns.trueBB.id.value;
        string falseBBId = branchIns.falseBB.id.value;

        int opIndex = self.getJVMIndexOfVarRef(branchIns.op.variableDcl);
        self.mv.visitVarInsn(ILOAD, opIndex);

        jvm:Label trueBBLabel = self.labelGen.getLabel(funcName + trueBBId);
        self.mv.visitJumpInsn(IFGT, trueBBLabel);

        jvm:Label falseBBLabel = self.labelGen.getLabel(funcName + falseBBId);
        self.mv.visitJumpInsn(GOTO, falseBBLabel);
    }

    function genCallTerm(bir:Call callIns, string funcName, boolean isInTryBlock, bir:ErrorEntry? currentEE, 
                         jvm:Label endLabel, jvm:Label handlerLabel, jvm:Label jumpLabel, int localVarOffset) {
        string orgName = callIns.pkgID.org;
        string moduleName = callIns.pkgID.name;

        // invoke the function
        self.genCall(callIns, orgName, moduleName, localVarOffset);

        // store return
        bir:VariableDcl? lhsOpVarDcl = callIns.lhsOp.variableDcl;

        if (lhsOpVarDcl is bir:VariableDcl) {
            int lhsLndex = self.getJVMIndexOfVarRef(lhsOpVarDcl);
            bir:BType? bType = callIns.lhsOp.typeValue;

            if (bType is bir:BTypeInt || bType is bir:BTypeByte) {
                self.mv.visitVarInsn(LSTORE, lhsLndex);
            } else if (bType is bir:BTypeFloat) {
                self.mv.visitVarInsn(DSTORE, lhsLndex);
            } else if (bType is bir:BTypeString) {
                self.mv.visitVarInsn(ASTORE, lhsLndex);
            } else if (bType is bir:BTypeBoolean) {
                self.mv.visitVarInsn(ISTORE, lhsLndex);
            } else if (bType is bir:BArrayType ||
                        bType is bir:BMapType ||
                        bType is bir:BTableType ||
                        bType is bir:BStreamType ||
                        bType is bir:BErrorType ||
                        bType is bir:BTypeAny ||
                        bType is bir:BTypeAnyData ||
                        bType is bir:BTypeNil ||
                        bType is bir:BObjectType ||
                        bType is bir:BUnionType ||
                        bType is bir:BRecordType || 
                        bType is bir:BTupleType ||
                        bType is bir:BFutureType ||
                        bType is bir:BJSONType ||
                        bType is bir:BXMLType ||
                        bType is bir:BInvokableType ||
                        bType is bir:BFiniteType ||
                        bType is bir:BTypeDesc) {
                self.mv.visitVarInsn(ASTORE, lhsLndex);
            } else {
                error err = error( "JVM generation is not supported for type " +
                                            io:sprintf("%s", callIns.lhsOp.typeValue));
                panic err;
            }
        }
        
        // handle trapped function calls.
        if (isInTryBlock &&  currentEE is bir:ErrorEntry) {
            self.errorGen.generateCatchInsForTrap(currentEE, endLabel, handlerLabel, jumpLabel);
        }

        self.mv.visitVarInsn(ALOAD, localVarOffset);
        self.mv.visitFieldInsn(GETFIELD, "org/ballerinalang/jvm/Strand", "yield", "Z");
        jvm:Label yieldLabel = self.labelGen.getLabel(funcName + "yield");
        self.mv.visitJumpInsn(IFNE, yieldLabel);

        // goto thenBB
        jvm:Label gotoLabel = self.labelGen.getLabel(funcName + callIns.thenBB.id.value);
        self.mv.visitJumpInsn(GOTO, gotoLabel);
    }

    private function genCall(bir:Call callIns, string orgName, string moduleName, int localVarOffset) {
        if (!callIns.isVirtual) {
            self.genFuncCall(callIns, orgName, moduleName, localVarOffset);
            return;
        }

        bir:VariableDcl selfArg = getVariableDcl(callIns.args[0].variableDcl);
        if (selfArg.typeValue is bir:BObjectType || selfArg.typeValue is bir:BServiceType) {
            self.genVirtualCall(callIns, orgName, moduleName, localVarOffset);
        } else {
            // then this is a function attached to a built-in type
            self.genBuiltinTypeAttachedFuncCall(callIns, orgName, moduleName, localVarOffset);
        }
    }

    private function genFuncCall(bir:Call callIns, string orgName, string moduleName, int localVarOffset) {
        string methodName = cleanupName(callIns.name.value);
        self.genStaticCall(callIns, orgName, moduleName, localVarOffset, methodName, methodName);
    }

    private function genBuiltinTypeAttachedFuncCall(bir:Call callIns, string orgName, string moduleName, 
                                                    int localVarOffset) {
        string methodLookupName = callIns.name.value;
        int index = methodLookupName.indexOf(".") + 1;
        string methodName = methodLookupName.substring(index, methodLookupName.length());
        self.genStaticCall(callIns, orgName, moduleName, localVarOffset, methodName, methodLookupName);
    }

    private function genStaticCall(bir:Call callIns, string orgName, string moduleName, int localVarOffset, 
                                   string methodName, string methodLookupName) {
        // load strand
        self.mv.visitVarInsn(ALOAD, localVarOffset);

        int argsCount = callIns.args.length();
        int i = 0;
        while (i < argsCount) {
            bir:VarRef? arg = callIns.args[i];
            self.visitArg(arg);
            i += 1;
        }

        string lookupKey = getPackageName(orgName, moduleName) + methodLookupName;
        string methodDesc = lookupJavaMethodDescription(lookupKey);
        string jvmClass = lookupFullQualifiedClassName(lookupKey);
        self.mv.visitMethodInsn(INVOKESTATIC, jvmClass, methodName, methodDesc, false);
    }

    private function genVirtualCall(bir:Call callIns, string orgName, string moduleName, int localVarOffset) {
        bir:VariableDcl selfArg = getVariableDcl(callIns.args[0].variableDcl);
        int argIndex = self.getJVMIndexOfVarRef(selfArg);

        // load self
        self.mv.visitVarInsn(ALOAD, argIndex);
        self.mv.visitTypeInsn(CHECKCAST, OBJECT_VALUE);

        // load the strand
        self.mv.visitVarInsn(ALOAD, localVarOffset);

        // load the function name as the second argument
        self.mv.visitLdcInsn(callIns.name.value);

        // create an Object[] for the rest params
        int argsCount = callIns.args.length() - 1;
        self.mv.visitLdcInsn(argsCount);
        self.mv.visitInsn(L2I);
        self.mv.visitTypeInsn(ANEWARRAY, OBJECT);

        int i = 0;
        while (i < argsCount) {
            self.mv.visitInsn(DUP);
            self.mv.visitLdcInsn(i);
            self.mv.visitInsn(L2I);

            // i + 1 is used since we skip the first argument (self)
            bir:VarRef? arg = callIns.args[i + 1];
            self.visitArg(arg);

            // Add the to the rest params array
            addBoxInsn(self.mv, arg.typeValue);
            self.mv.visitInsn(AASTORE);
            i += 1;
        }

        // call method
        string methodDesc = io:sprintf("(L%s;L%s;[L%s;)L%s;", STRAND, STRING_VALUE, OBJECT, OBJECT);
        self.mv.visitMethodInsn(INVOKEINTERFACE, OBJECT_VALUE, "call", methodDesc, true);

        bir:BType? returnType = callIns.lhsOp.typeValue;
        if (returnType is ()) {
            self.mv.visitInsn(POP);
        } else {
            addUnboxInsn(self.mv, returnType);
        }
    }

    function visitArg(bir:VarRef? arg) {
        bir:VarRef argRef = getVarRef(arg);
        bir:BType bType = argRef.typeValue;
        int argIndex = self.getJVMIndexOfVarRef(getVariableDcl(argRef.variableDcl));
        if (bType is bir:BTypeInt || bType is bir:BTypeByte) {
            self.mv.visitVarInsn(LLOAD, argIndex);
        } else if (bType is bir:BTypeFloat) {
            self.mv.visitVarInsn(DLOAD, argIndex);
        } else if (bType is bir:BTypeString) {
            self.mv.visitVarInsn(ALOAD, argIndex);
        } else if (bType is bir:BTypeBoolean) {
            self.mv.visitVarInsn(ILOAD, argIndex);
        } else if (bType is bir:BArrayType ||
                    bType is bir:BTupleType) {
            self.mv.visitVarInsn(ALOAD, argIndex);
        } else if (bType is bir:BRecordType) {
            self.mv.visitVarInsn(ALOAD, argIndex);
        } else if (bType is bir:BMapType) {
            self.mv.visitVarInsn(ALOAD, argIndex);
        } else if (bType is bir:BTableType) {
            self.mv.visitVarInsn(ALOAD, argIndex);
<<<<<<< HEAD
=======
            return io:sprintf("L%s;", TABLE_VALUE);
        } else if (bType is bir:BStreamType) {
            self.mv.visitVarInsn(ALOAD, argIndex);
            return io:sprintf("L%s;", STREAM_VALUE);
>>>>>>> 1817fa2d
        } else if (bType is bir:BObjectType) {
            self.mv.visitVarInsn(ALOAD, argIndex);
        } else if (bType is bir:BFutureType) {
            self.mv.visitVarInsn(ALOAD, argIndex);
        } else if (bType is bir:BTypeDesc) {
            self.mv.visitVarInsn(ALOAD, argIndex);
            self.mv.visitTypeInsn(CHECKCAST, TYPEDESC_VALUE);
        } else if (bType is bir:BErrorType) {
            self.mv.visitVarInsn(ALOAD, argIndex);
        } else if (bType is bir:BInvokableType) {
            self.mv.visitVarInsn(ALOAD, argIndex);
        } else if (bType is bir:BTypeAny ||
                    bType is bir:BTypeAnyData ||
                    bType is bir:BTypeNil ||
                    bType is bir:BUnionType ||
                    bType is bir:BJSONType ||
                    bType is bir:BXMLType ||
                    bType is bir:BFiniteType) {
            self.mv.visitVarInsn(ALOAD, argIndex);
        } else {
            error err = error( "JVM generation is not supported for type " + io:sprintf("%s", argRef.typeValue));
            panic err;
        }
    }

    function genAsyncCallTerm(bir:AsyncCall callIns, string funcName) {

        // Load the scheduler from strand
        self.mv.visitVarInsn(ALOAD, 0);
        self.mv.visitFieldInsn(GETFIELD, STRAND, "scheduler", io:sprintf("L%s;", SCHEDULER));

        //create an object array of args
        self.mv.visitIntInsn(BIPUSH, callIns.args.length() + 1);
        self.mv.visitTypeInsn(ANEWARRAY, OBJECT);
        
        int paramIndex = 1;
        foreach var arg in callIns.args {
            bir:VarRef argRef = getVarRef(arg);
            self.mv.visitInsn(DUP);
            self.mv.visitIntInsn(BIPUSH, paramIndex);

            int argIndex = self.getJVMIndexOfVarRef(getVariableDcl(argRef.variableDcl));
            bir:BType bType = argRef.typeValue;

            if (bType is bir:BTypeInt) {
                self.mv.visitVarInsn(LLOAD, argIndex);
            } else if (bType is bir:BTypeFloat) {
                self.mv.visitVarInsn(DLOAD, argIndex);
            } else if (bType is bir:BTypeString) {
                self.mv.visitVarInsn(ALOAD, argIndex);
            } else if (bType is bir:BTypeBoolean) {
                self.mv.visitVarInsn(ILOAD, argIndex);
            } else if (bType is bir:BTypeByte) {
                self.mv.visitVarInsn(ILOAD, argIndex);
            } else if (bType is bir:BArrayType ||
                        bType is bir:BTupleType) {
                self.mv.visitVarInsn(ALOAD, argIndex);
            } else if (bType is bir:BRecordType) {
                self.mv.visitVarInsn(ALOAD, argIndex);
            } else if (bType is bir:BMapType) {
                self.mv.visitVarInsn(ALOAD, argIndex);
            } else if (bType is bir:BTableType) {
                self.mv.visitVarInsn(ALOAD, argIndex);
            } else if (bType is bir:BStreamType) {
                self.mv.visitVarInsn(ALOAD, argIndex);
            } else if (bType is bir:BObjectType) {
                self.mv.visitVarInsn(ALOAD, argIndex);
            } else if (bType is bir:BErrorType) {
                self.mv.visitVarInsn(ALOAD, argIndex);
            } else if (bType is bir:BTypeAny ||
                        bType is bir:BTypeAnyData ||
                        bType is bir:BTypeNil ||
                        bType is bir:BUnionType ||
                        bType is bir:BJSONType ||
                        bType is bir:BXMLType ||
                        bType is bir:BInvokableType ||
                        bType is bir:BFiniteType) {
                self.mv.visitVarInsn(ALOAD, argIndex);
            } else {
                error err = error( "JVM generation is not supported for type " +
                                                    io:sprintf("%s", argRef.typeValue));
                panic err;
            }
            addBoxInsn(self.mv, bType);
            self.mv.visitInsn(AASTORE);
            paramIndex += 1;
        }

        string lambdaName = "$" + funcName + "$lambda$" + self.lambdaIndex + "$";
        string currentPackageName = getPackageName(self.module.org.value, self.module.name.value);
        string methodClass = lookupFullQualifiedClassName(currentPackageName + funcName);
        bir:BType? futureType = callIns.lhsOp.typeValue;
        bir:BType returnType = bir:TYPE_NIL;
        if (futureType is bir:BFutureType) {
            returnType = futureType.returnType;
        }
        boolean isVoid = returnType is bir:BTypeNil;
        self.mv.visitInvokeDynamicInsn(methodClass, lambdaName, isVoid, 0);
        lambdas[lambdaName] = (callIns, methodClass);
        self.lambdaIndex += 1;
        
        self.submitToScheduler(callIns.lhsOp);

        self.mv.visitVarInsn(ALOAD, 0);
        self.mv.visitFieldInsn(GETFIELD, "org/ballerinalang/jvm/Strand", "yield", "Z");
        jvm:Label yieldLabel = self.labelGen.getLabel(funcName + "yield");
        self.mv.visitJumpInsn(IFNE, yieldLabel);

        // goto thenBB
        jvm:Label gotoLabel = self.labelGen.getLabel(funcName + callIns.thenBB.id.value);
        self.mv.visitJumpInsn(GOTO, gotoLabel);
    }

    function generateWaitIns(bir:Wait waitInst, string funcName) {
        // TODO : need to fix to support multiple waits
        bir:VarRef? futureVal = waitInst.exprList[0];
        string currentPackageName = getPackageName(self.module.org.value, self.module.name.value);
        if (futureVal is bir:VarRef) {
            generateVarLoad(self.mv, futureVal.variableDcl, currentPackageName, 
                self.getJVMIndexOfVarRef(futureVal.variableDcl));
        }

        self.mv.visitFieldInsn(GETFIELD, FUTURE_VALUE, "isDone", "Z");
        jvm:Label label = new;
        self.mv.visitJumpInsn(IFNE, label);
        jvm:Label label2 = new;
        self.mv.visitLabel(label2);
        // strand.blocked = true
        self.mv.visitVarInsn(ALOAD, 0);
        self.mv.visitInsn(ICONST_1);
        self.mv.visitFieldInsn(PUTFIELD, STRAND, "blocked", "Z");

        // strand.blockedOn = future.strand
        self.mv.visitVarInsn(ALOAD, 0);
        if (futureVal is bir:VarRef) {
            bir:VariableDcl? varDecl = futureVal.variableDcl;
            if (varDecl is bir:VariableDcl) {
                generateVarLoad(self.mv, varDecl, currentPackageName, 
                    self.getJVMIndexOfVarRef(varDecl));
            }  
        }
        self.mv.visitFieldInsn(GETFIELD, FUTURE_VALUE, "strand", io:sprintf("L%s;", STRAND));
        self.mv.visitFieldInsn(PUTFIELD, STRAND, "blockedOn", io:sprintf("L%s;", STRAND));

        // strand.yield = true
        self.mv.visitVarInsn(ALOAD, 0);
        self.mv.visitInsn(ICONST_1);
        self.mv.visitFieldInsn(PUTFIELD, STRAND, "yield", "Z");
        jvm:Label yieldLabel = self.labelGen.getLabel(funcName + "yield");
        self.mv.visitJumpInsn(GOTO, yieldLabel);
        self.mv.visitLabel(label);

        // future.result = lhs
        if (futureVal is bir:VarRef) {
            bir:VariableDcl? varDecl = futureVal.variableDcl;
            if (varDecl is bir:VariableDcl) {
                generateVarLoad(self.mv, varDecl, currentPackageName, 
                    self.getJVMIndexOfVarRef(varDecl));
            }  
        }
        self.mv.visitFieldInsn(GETFIELD, FUTURE_VALUE, "result", io:sprintf("L%s;", OBJECT));
        addUnboxInsn(self.mv, waitInst.lhsOp.typeValue);
        generateVarStore(self.mv, waitInst.lhsOp.variableDcl, currentPackageName, 
                    self.getJVMIndexOfVarRef(waitInst.lhsOp.variableDcl));
    }

    function genFPCallIns(bir:FPCall fpCall, string funcName) {
        if (fpCall.isAsync) {
            // Load the scheduler from strand
            self.mv.visitVarInsn(ALOAD, 0);
            self.mv.visitFieldInsn(GETFIELD, STRAND, "scheduler", io:sprintf("L%s;", SCHEDULER));    
        } else {
            // load function ref, going to directly call the fp
            int fpIndex = self.getJVMIndexOfVarRef(getVariableDcl(fpCall.fp.variableDcl));
            self.mv.visitVarInsn(ALOAD, fpIndex);
        }
        
        // create an object array of args
        self.mv.visitIntInsn(BIPUSH, fpCall.args.length() + 1);
        self.mv.visitTypeInsn(ANEWARRAY, OBJECT);
        
        // load strand
        self.mv.visitInsn(DUP);
        self.mv.visitIntInsn(BIPUSH, 0);
        self.mv.visitVarInsn(ALOAD, 0);
        self.mv.visitInsn(AASTORE);

        // load args
        int paramIndex = 1;
        foreach var arg in fpCall.args {
            self.mv.visitInsn(DUP);
            self.mv.visitIntInsn(BIPUSH, paramIndex);
            
            int argIndex = self.getJVMIndexOfVarRef(getVariableDcl(arg.variableDcl));
            bir:BType? bType = arg.typeValue;

            if (bType is bir:BTypeInt) {
                self.mv.visitVarInsn(LLOAD, argIndex);
            } else if (bType is bir:BTypeFloat) {
                self.mv.visitVarInsn(DLOAD, argIndex);
            } else if (bType is bir:BTypeString) {
                self.mv.visitVarInsn(ALOAD, argIndex);
            } else if (bType is bir:BTypeBoolean) {
                self.mv.visitVarInsn(ILOAD, argIndex);
            } else if (bType is bir:BTypeByte) {
                self.mv.visitVarInsn(ILOAD, argIndex);
            } else if (bType is bir:BArrayType ||
                        bType is bir:BTupleType) {
                self.mv.visitVarInsn(ALOAD, argIndex);
            } else if (bType is bir:BRecordType) {
                self.mv.visitVarInsn(ALOAD, argIndex);
            } else if (bType is bir:BMapType) {
                self.mv.visitVarInsn(ALOAD, argIndex);
            } else if (bType is bir:BTableType) {
                self.mv.visitVarInsn(ALOAD, argIndex);
            } else if (bType is bir:BStreamType) {
                self.mv.visitVarInsn(ALOAD, argIndex);
            } else if (bType is bir:BObjectType) {
                self.mv.visitVarInsn(ALOAD, argIndex);
            } else if (bType is bir:BErrorType) {
                self.mv.visitVarInsn(ALOAD, argIndex);
            } else if (bType is bir:BTypeAny ||
                        bType is bir:BTypeAnyData ||
                        bType is bir:BTypeNil ||
                        bType is bir:BUnionType) {
                self.mv.visitVarInsn(ALOAD, argIndex);
            } else {
                error err = error( "JVM generation is not supported for type " +
                                                    io:sprintf("%s", arg.typeValue));
                panic err;
            }
            addBoxInsn(self.mv, bType);
            self.mv.visitInsn(AASTORE);
            paramIndex += 1;
        }

        // if async, we submit this to sceduler (worker scenario)
        if (fpCall.isAsync) {
            // load function ref now
            int fpIndex = self.getJVMIndexOfVarRef(getVariableDcl(fpCall.fp.variableDcl));
            self.mv.visitVarInsn(ALOAD, fpIndex);
            self.submitToScheduler(fpCall.lhsOp);           
        } else if (fpCall.lhsOp is ()) {
            self.mv.visitMethodInsn(INVOKEINTERFACE, CONSUMER, "accept", io:sprintf("(L%s;)V", OBJECT), true);
        } else {
            self.mv.visitMethodInsn(INVOKEINTERFACE, FUNCTION, "apply", io:sprintf("(L%s;)L%s;", OBJECT, OBJECT), true);
            // store reult
            int lhsIndex = self.getJVMIndexOfVarRef(getVariableDcl(fpCall.lhsOp.variableDcl));
            bir:BType? lhsType = fpCall.lhsOp.typeValue;
            if (lhsType is bir:BType) {
                addUnboxInsn(self.mv, lhsType);
            }
            string currentPackageName = getPackageName(self.module.org.value, self.module.name.value);
            bir:VariableDcl? lhsVar = fpCall.lhsOp.variableDcl;
            if (lhsVar is bir:VariableDcl) {
                generateVarStore(self.mv, lhsVar, currentPackageName, lhsIndex);
            }
        }

        self.genYieldCheck(fpCall.thenBB, funcName);   
    }

    function genWrkSendIns(bir:WrkSend ins, string funcName) {
        self.mv.visitVarInsn(ALOAD, 0);
        if (!ins.isSameStrand) {
            self.mv.visitFieldInsn(GETFIELD, STRAND, "parent", io:sprintf("L%s;", STRAND));
        }
        self.mv.visitFieldInsn(GETFIELD, STRAND, "wdChannels", io:sprintf("L%s;", WD_CHANNELS));
        self.mv.visitLdcInsn(ins.channelName.value);
        self.mv.visitMethodInsn(INVOKEVIRTUAL, WD_CHANNELS, "getWorkerDataChannel", io:sprintf("(L%s;)L%s;", 
            STRING_VALUE, WORKER_DATA_CHANNEL), false);
        string currentPackageName = getPackageName(self.module.org.value, self.module.name.value);
        generateVarLoad(self.mv, ins.dataOp.variableDcl, currentPackageName, self.getJVMIndexOfVarRef(ins.dataOp.variableDcl));
        addBoxInsn(self.mv, ins.dataOp.typeValue);
        self.mv.visitVarInsn(ALOAD, 0);
        self.mv.visitMethodInsn(INVOKEVIRTUAL, WORKER_DATA_CHANNEL, "sendData", io:sprintf("(L%s;L%s;)V", OBJECT, STRAND), false); 
    }

    function genWrkReceiveIns(bir:WrkReceive ins, string funcName) {
        self.mv.visitVarInsn(ALOAD, 0);
        if (!ins.isSameStrand) {
            self.mv.visitFieldInsn(GETFIELD, STRAND, "parent", io:sprintf("L%s;", STRAND));
        }     
        self.mv.visitFieldInsn(GETFIELD, STRAND, "wdChannels", io:sprintf("L%s;", WD_CHANNELS));
        self.mv.visitLdcInsn(ins.channelName.value);
        self.mv.visitMethodInsn(INVOKEVIRTUAL, WD_CHANNELS, "getWorkerDataChannel", io:sprintf("(L%s;)L%s;", 
            STRING_VALUE, WORKER_DATA_CHANNEL), false);
 
        self.mv.visitVarInsn(ALOAD, 0);
        self.mv.visitMethodInsn(INVOKEVIRTUAL, WORKER_DATA_CHANNEL, "tryTakeData", io:sprintf("(L%s;)L%s;", STRAND, OBJECT), false);
        
        // a dummy var to temporaly store worker result
        bir:VariableDcl tempVar = { typeValue: "any",
                                 name: { value: "wrkMsg" },
                                 kind: "ARG" };
        int wrkResultIndex = self.getJVMIndexOfVarRef(tempVar);
        self.mv.visitVarInsn(ASTORE, wrkResultIndex);
        
        jvm:Label l5 = self.labelGen.getLabel("l55");
        self.mv.visitLabel(l5);
        self.mv.visitVarInsn(ALOAD, wrkResultIndex);
        jvm:Label l6 = self.labelGen.getLabel("l66");
        self.mv.visitJumpInsn(IFNULL, l6);
        jvm:Label l7 = self.labelGen.getLabel("l77");
        self.mv.visitLabel(l7);
        self.mv.visitVarInsn(ALOAD, wrkResultIndex);
        addUnboxInsn(self.mv, ins.lhsOp.typeValue);
        string currentPackageName = getPackageName(self.module.org.value, self.module.name.value);
        bir:VariableDcl? lhsVar = ins.lhsOp.variableDcl;
        generateVarStore(self.mv, ins.lhsOp.variableDcl, currentPackageName, self.getJVMIndexOfVarRef(ins.lhsOp.variableDcl));

        self.mv.visitLabel(l6);
        self.genYieldCheck(ins.thenBB, funcName);
    }
        
    function submitToScheduler(bir:VarRef? lhsOp) {
        bir:BType? futureType = lhsOp.typeValue;
        boolean isVoid = false;
        if (futureType is bir:BFutureType) {
            isVoid = futureType.returnType is bir:BTypeNil;
        }
        // load strand
        self.mv.visitVarInsn(ALOAD, 0);
        if (isVoid) {
            self.mv.visitMethodInsn(INVOKEVIRTUAL, SCHEDULER, "schedule", 
                io:sprintf("([L%s;L%s;L%s;)L%s;", OBJECT, CONSUMER, STRAND, FUTURE_VALUE), false);
        } else {
            self.mv.visitMethodInsn(INVOKEVIRTUAL, SCHEDULER, "schedule", 
                io:sprintf("([L%s;L%s;L%s;)L%s;", OBJECT, FUNCTION, STRAND, FUTURE_VALUE), false);
        }

        // store return
        if (lhsOp is bir:VarRef) {
            bir:VariableDcl? lhsOpVarDcl = lhsOp.variableDcl;
            // store the returned strand as the future
            self.mv.visitVarInsn(ASTORE, self.getJVMIndexOfVarRef(getVariableDcl(lhsOpVarDcl)));
        }
    }

    function genYieldCheck(bir:BasicBlock thenBB, string funcName) {
        self.mv.visitVarInsn(ALOAD, 0);
        self.mv.visitFieldInsn(GETFIELD, "org/ballerinalang/jvm/Strand", "yield", "Z");
        jvm:Label yieldLabel = self.labelGen.getLabel(funcName + "yield");
        self.mv.visitJumpInsn(IFNE, yieldLabel);

        // goto thenBB
        jvm:Label gotoLabel = self.labelGen.getLabel(funcName + thenBB.id.value);
        self.mv.visitJumpInsn(GOTO, gotoLabel);
    }

    function getJVMIndexOfVarRef(bir:VariableDcl varDcl) returns int {
        return self.indexMap.getIndex(varDcl);
    }
};

function loadChannelDetails(jvm:MethodVisitor mv, bir:ChannelDetail[] channels) {
        mv.visitIntInsn(BIPUSH, channels.length());
        mv.visitTypeInsn(ANEWARRAY, CHANNEL_DETAILS);
        int index = 0;
        foreach bir:ChannelDetail ch in channels {
            // generating array[i] = new ChannelDetails(name, onSameStrand, isSend);
            mv.visitInsn(DUP);
            mv.visitIntInsn(BIPUSH, index);
            index += 1;

            mv.visitTypeInsn(NEW, CHANNEL_DETAILS);
            mv.visitInsn(DUP);
            mv.visitLdcInsn(ch.name.value);
            
            if (ch.onSameStrand) {
                mv.visitInsn(ICONST_1);
            } else {
                mv.visitInsn(ICONST_0);
            }

            if (ch.isSend) {
                mv.visitInsn(ICONST_1);
            } else {
                mv.visitInsn(ICONST_0);
            }

            mv.visitMethodInsn(INVOKESPECIAL, CHANNEL_DETAILS, "<init>", io:sprintf("(L%s;ZZ)V", STRING_VALUE), 
                false);
            mv.visitInsn(AASTORE);
        }
    }<|MERGE_RESOLUTION|>--- conflicted
+++ resolved
@@ -313,13 +313,8 @@
             self.mv.visitVarInsn(ALOAD, argIndex);
         } else if (bType is bir:BTableType) {
             self.mv.visitVarInsn(ALOAD, argIndex);
-<<<<<<< HEAD
-=======
-            return io:sprintf("L%s;", TABLE_VALUE);
         } else if (bType is bir:BStreamType) {
             self.mv.visitVarInsn(ALOAD, argIndex);
-            return io:sprintf("L%s;", STREAM_VALUE);
->>>>>>> 1817fa2d
         } else if (bType is bir:BObjectType) {
             self.mv.visitVarInsn(ALOAD, argIndex);
         } else if (bType is bir:BFutureType) {
