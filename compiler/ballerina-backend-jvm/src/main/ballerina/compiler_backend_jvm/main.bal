// Copyright (c) 2019 WSO2 Inc. (http://www.wso2.org) All Rights Reserved.
//
// WSO2 Inc. licenses this file to you under the Apache License,
// Version 2.0 (the "License"); you may not use this file except
// in compliance with the License.
// You may obtain a copy of the License at
//
// http://www.apache.org/licenses/LICENSE-2.0
//
// Unless required by applicable law or agreed to in writing,
// software distributed under the License is distributed on an
// "AS IS" BASIS, WITHOUT WARRANTIES OR CONDITIONS OF ANY
// KIND, either express or implied.  See the License for the
// specific language governing permissions and limitations
// under the License.

import ballerina/io;
import ballerina/bir;
import ballerina/jvm;
import ballerina/reflect;
import ballerina/internal;

public type JarFile record {|
    map<string> manifestEntries = {};
    map<byte[]> pkgEntries = {};
|};

public type JavaClass record {|
    string sourceFileName;
    string moduleClass;
    bir:Function?[] functions = [];
|};

internal:Path birHome = new("");
bir:BIRContext currentBIRContext = new;

public function main(string... args) {
    birHome = new(untaint args[0]);
    string progName = args[1];
    string pathToEntryMod = args[2];
    string targetPath = args[3];
    boolean dumpBir = boolean.convert(args[4]);

    currentBIRContext = createBIRContext(pathToEntryMod, birHome.getPathValue());
    writeJarFile(generateJarBinary(progName, pathToEntryMod, dumpBir), progName, targetPath);
}

<<<<<<< HEAD
function generateJarBinary(string progName, string pathToEntryMod, boolean dumpBir) returns JarFile {
    io:println("Reading bir of ", progName);

    byte[] moduleBytes = bir:decompressSingleFileToBlob(pathToEntryMod, progName);
    bir:Package entryMod = bir:populateBIRModuleFromBinary(moduleBytes);
=======
function generateJarBinary(boolean dumpBir, bir:BIRContext birContext, bir:ModuleID entryModId, string progName)
            returns JarFile {
    currentBIRContext = birContext;
    var (entryMod, _) = lookupModule(entryModId);
>>>>>>> cb4ace70

    if (dumpBir) {
       bir:BirEmitter emitter = new(entryMod);
       emitter.emitPackage();
    }

<<<<<<< HEAD
    map<byte[]> jarEntries = {};
    map<string> manifestEntries = {};

    generateBuiltInPackages(currentBIRContext, jarEntries);

    foreach var importModule in entryMod.importModules {
        bir:Package module = lookupModule(importModule, currentBIRContext);
        generateImportedPackage(module, jarEntries);
        compiledPkgCache[module.org.value + module.name.value] = module;
    }

    generateEntryPackage(entryMod, progName, jarEntries, manifestEntries);
=======
    JarFile jarFile = {};
    generatePackage(entryModId, jarFile, true);
>>>>>>> cb4ace70

    return jarFile;
}

public function getBaloPathFromModuleId(string moduleName, string modVersion) returns string {
    string moduleVersion = modVersion == "" ? "0.0.0" : modVersion;
    return birHome.resolve("lib", "repo", "ballerina", moduleName, moduleVersion).getPathValue();
}

function writeJarFile(JarFile jarFile, string fileName, string targetPath) {
    io:println("Writing jar file for ", fileName);
    writeExecutableJarToFile(jarFile, fileName, targetPath);
}

function writeExecutableJarToFile(JarFile jarFile, string fileName, string targetPath) = external;

function createBIRContext(string sourceDir, string balHome) returns bir:BIRContext = external;<|MERGE_RESOLUTION|>--- conflicted
+++ resolved
@@ -45,44 +45,49 @@
     writeJarFile(generateJarBinary(progName, pathToEntryMod, dumpBir), progName, targetPath);
 }
 
-<<<<<<< HEAD
-function generateJarBinary(string progName, string pathToEntryMod, boolean dumpBir) returns JarFile {
-    io:println("Reading bir of ", progName);
-
-    byte[] moduleBytes = bir:decompressSingleFileToBlob(pathToEntryMod, progName);
-    bir:Package entryMod = bir:populateBIRModuleFromBinary(moduleBytes);
-=======
 function generateJarBinary(boolean dumpBir, bir:BIRContext birContext, bir:ModuleID entryModId, string progName)
             returns JarFile {
     currentBIRContext = birContext;
     var (entryMod, _) = lookupModule(entryModId);
->>>>>>> cb4ace70
 
     if (dumpBir) {
        bir:BirEmitter emitter = new(entryMod);
        emitter.emitPackage();
     }
 
-<<<<<<< HEAD
-    map<byte[]> jarEntries = {};
-    map<string> manifestEntries = {};
-
-    generateBuiltInPackages(currentBIRContext, jarEntries);
-
-    foreach var importModule in entryMod.importModules {
-        bir:Package module = lookupModule(importModule, currentBIRContext);
-        generateImportedPackage(module, jarEntries);
-        compiledPkgCache[module.org.value + module.name.value] = module;
-    }
-
-    generateEntryPackage(entryMod, progName, jarEntries, manifestEntries);
-=======
     JarFile jarFile = {};
     generatePackage(entryModId, jarFile, true);
->>>>>>> cb4ace70
 
     return jarFile;
 }
+
+//function generateJarBinary(string progName, string pathToEntryMod, boolean dumpBir) returns JarFile {
+//    io:println("Reading bir of ", progName);
+//
+//    byte[] moduleBytes = bir:decompressSingleFileToBlob(pathToEntryMod, progName);
+//    bir:Package entryMod = bir:populateBIRModuleFromBinary(moduleBytes);
+//
+//    if (dumpBir) {
+//       bir:BirEmitter emitter = new(entryMod);
+//       emitter.emitPackage();
+//    }
+//
+//    map<byte[]> jarEntries = {};
+//    map<string> manifestEntries = {};
+//
+//    generateBuiltInPackages(currentBIRContext, jarEntries);
+//
+//    foreach var importModule in entryMod.importModules {
+//        bir:Package module = lookupModule(importModule, currentBIRContext);
+//        generateImportedPackage(module, jarEntries);
+//        compiledPkgCache[module.org.value + module.name.value] = module;
+//    }
+//
+//    generateEntryPackage(entryMod, progName, jarEntries, manifestEntries);
+//
+//    JarFile jarFile = {jarEntries : jarEntries, manifestEntries : manifestEntries};
+//    return jarFile;
+//}
 
 public function getBaloPathFromModuleId(string moduleName, string modVersion) returns string {
     string moduleVersion = modVersion == "" ? "0.0.0" : modVersion;
