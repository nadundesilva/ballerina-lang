--- conflicted
+++ resolved
@@ -391,11 +391,11 @@
     // Load package path
     mv.visitTypeInsn(NEW, PACKAGE_TYPE);
     mv.visitInsn(DUP);
-    mv.visitLdcInsn(pkgName);
-    // TODO : Load package version properly
-    mv.visitLdcInsn("0.0.0");
+    mv.visitLdcInsn(objectType.moduleId.org);
+    mv.visitLdcInsn(objectType.moduleId.name);
+    mv.visitLdcInsn(objectType.moduleId.modVersion);
     mv.visitMethodInsn(INVOKESPECIAL, PACKAGE_TYPE, "<init>",
-        "(Ljava/lang/String;Ljava/lang/String;)V", false);
+        "(Ljava/lang/String;Ljava/lang/String;Ljava/lang/String;)V", false);
 
     // Load flags
     int flag = getVisibilityFlag(typeDef.visibility);
@@ -579,19 +579,11 @@
     // Load package
     mv.visitTypeInsn(NEW, PACKAGE_TYPE);
     mv.visitInsn(DUP);
-<<<<<<< HEAD
-    mv.visitLdcInsn(pkgName);
-    // TODO : Load package version properly
-    mv.visitLdcInsn("0.0.0");
-    mv.visitMethodInsn(INVOKESPECIAL, PACKAGE_TYPE, "<init>",
-                        io:sprintf("(L%s;L%s;)V", STRING_VALUE, STRING_VALUE), false);
-=======
     mv.visitLdcInsn(errorType.moduleId.org);
     mv.visitLdcInsn(errorType.moduleId.name);
     mv.visitLdcInsn(errorType.moduleId.modVersion);
-    mv.visitMethodInsn(INVOKESPECIAL, PACKAGE_TYPE, "<init>", 
+    mv.visitMethodInsn(INVOKESPECIAL, PACKAGE_TYPE, "<init>",
                         io:sprintf("(L%s;L%s;L%s;)V", STRING_VALUE, STRING_VALUE, STRING_VALUE), false);
->>>>>>> d0de7f15
 
     // Load reason and details type
     loadType(mv, errorType.reasonType);
