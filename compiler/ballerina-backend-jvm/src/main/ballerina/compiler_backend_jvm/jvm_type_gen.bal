--- conflicted
+++ resolved
@@ -42,11 +42,8 @@
 #
 # + mv - method visitor
 # + typeDefs - array of type definitions
-<<<<<<< HEAD
-public function generateUserDefinedTypes(jvm:MethodVisitor mv, bir:TypeDef?[] typeDefs, BalToJVMIndexMap indexMap) {
-=======
-public function generateUserDefinedTypes(jvm:MethodVisitor mv, bir:TypeDef?[] typeDefs, string pkgName) {
->>>>>>> a55cac66
+public function generateUserDefinedTypes(jvm:MethodVisitor mv, bir:TypeDef?[] typeDefs, BalToJVMIndexMap indexMap,
+                                            string pkgName) {
     string fieldName;
     string typePkgName = ".";
     if (pkgName != "") {
@@ -59,15 +56,9 @@
         fieldName = getTypeFieldName(typeDef.name.value);
         bir:BType bType = typeDef.typeValue;
         if (bType is bir:BRecordType) {
-<<<<<<< HEAD
-            createRecordType(mv, bType, typeDef);
+            createRecordType(mv, bType, typeDef, typePkgName);
         } else if (bType is bir:BObjectType) {
-            createObjectType(mv, bType, typeDef);
-=======
-            createRecordType(mv, bType, typeDef.name.value, typePkgName);
-        } else if (bType is bir:BObjectType) {
-            createObjectType(mv, bType, typeDef.name.value, typePkgName);
->>>>>>> a55cac66
+            createObjectType(mv, bType, typeDef, typePkgName);
         } else if (bType is bir:BErrorType) {
             createErrorType(mv, bType, typeDef.name.value, typePkgName);
         } else {
@@ -225,11 +216,7 @@
 # + mv - method visitor
 # + recordType - record type
 # + name - name of the record
-<<<<<<< HEAD
-function createRecordType(jvm:MethodVisitor mv, bir:BRecordType recordType, bir:TypeDef typeDef) {
-=======
-function createRecordType(jvm:MethodVisitor mv, bir:BRecordType recordType, string name, string pkgName) {
->>>>>>> a55cac66
+function createRecordType(jvm:MethodVisitor mv, bir:BRecordType recordType, bir:TypeDef typeDef, string pkgName) {
     // Create the record type
     mv.visitTypeInsn(NEW, RECORD_TYPE);
     mv.visitInsn(DUP);
@@ -242,7 +229,6 @@
     // TODO: get it from the type
     mv.visitLdcInsn(pkgName);
 
-    // Load flags
     // Load flags
     int flag = getVisibilityFlag(typeDef);
     mv.visitLdcInsn(flag);
@@ -337,11 +323,7 @@
 # + mv - method visitor
 # + objectType - object type
 # + name - name of the object
-<<<<<<< HEAD
-function createObjectType(jvm:MethodVisitor mv, bir:BObjectType objectType, bir:TypeDef typeDef) {
-=======
-function createObjectType(jvm:MethodVisitor mv, bir:BObjectType objectType, string name, string pkgName) {
->>>>>>> a55cac66
+function createObjectType(jvm:MethodVisitor mv, bir:BObjectType objectType, bir:TypeDef typeDef, string pkgName) {
     // Create the object type
     mv.visitTypeInsn(NEW, OBJECT_TYPE);
     mv.visitInsn(DUP);
