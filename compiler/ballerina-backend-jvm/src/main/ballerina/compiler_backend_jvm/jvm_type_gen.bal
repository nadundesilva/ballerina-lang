--- conflicted
+++ resolved
@@ -88,12 +88,8 @@
             mv.visitTypeInsn(CHECKCAST, OBJECT_TYPE);
             mv.visitInsn(DUP);
             addObjectFields(mv, bType.fields);
-<<<<<<< HEAD
+            addObjectInitFunction(mv, bType.constructor, bType, indexMap);
             addObjectAttachedFunctions(mv, bType.attachedFunctions, bType, indexMap);
-=======
-            addObjectInitFunction(mv, bType.constructor, bType, indexMap);
-            addObjectAtatchedFunctions(mv, bType.attachedFunctions, bType, indexMap);
->>>>>>> 20ccac40
         } else if (bType is bir:BServiceType) {
             mv.visitTypeInsn(CHECKCAST, OBJECT_TYPE);
             mv.visitInsn(DUP);
