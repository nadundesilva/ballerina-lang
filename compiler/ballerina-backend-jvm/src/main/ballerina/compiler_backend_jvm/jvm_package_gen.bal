// Copyright (c) 2019 WSO2 Inc. (http://www.wso2.org) All Rights Reserved.
//
// WSO2 Inc. licenses this file to you under the Apache License,
// Version 2.0 (the "License"); you may not use this file except
// in compliance with the License.
// You may obtain a copy of the License at
//
// http://www.apache.org/licenses/LICENSE-2.0
//
// Unless required by applicable law or agreed to in writing,
// software distributed under the License is distributed on an
// "AS IS" BASIS, WITHOUT WARRANTIES OR CONDITIONS OF ANY
// KIND, either express or implied.  See the License for the
// specific language governing permissions and limitations
// under the License.

type BIRFunctionWrapper record {
    string orgName;
    string moduleName;
    string versionValue;
    bir:Function func;
    string fullQualifiedClassName;
    string jvmMethodDescription;
};

map<BIRFunctionWrapper> birFunctionMap = {};

map<bir:TypeDef> typeDefMap = {};

map<string> globalVarClassNames = {};

<<<<<<< HEAD
map<[bir:AsyncCall|bir:FPLoad,string]> lambdas = {};
=======
map<bir:AsyncCall|bir:FPLoad> lambdas = {};
>>>>>>> 014f8c1d

map<bir:Package> compiledPkgCache = {};

map<string> externalMapCache = {};

string currentClass = "";

function lookupFullQualifiedClassName(string key) returns string {
    if (birFunctionMap.hasKey(key)) {
        BIRFunctionWrapper functionWrapper = getBIRFunctionWrapper(birFunctionMap[key]);
        return functionWrapper.fullQualifiedClassName;
    } else {
        error err = error("cannot find full qualified class for : " + key);
        panic err;
    }
}

function lookupTypeDef(bir:TypeDef|bir:TypeRef key) returns bir:TypeDef {
    if (key is bir:TypeDef) {
        return key;
    } else {
        string className = typeRefToClassName(key, key.name.value);
        var typeDef = typeDefMap[className];
        if (typeDef is bir:TypeDef) {
            return typeDef;
        }

        error err = error("Reference to unknown type " + className);
        panic err;
    }
}

function lookupJavaMethodDescription(string key) returns string {
    if (birFunctionMap.hasKey(key)) {
        BIRFunctionWrapper functionWrapper = getBIRFunctionWrapper(birFunctionMap[key]);
        return functionWrapper.jvmMethodDescription;
    } else {
        error err = error("cannot find jvm method description for : " + key);
        panic err;
    }
}

function isBIRFunctionExtern(string key) returns boolean {
    if (birFunctionMap.hasKey(key)) {
        BIRFunctionWrapper functionWrapper = getBIRFunctionWrapper(birFunctionMap[key]);
        return isExternFunc(functionWrapper.func);
    } else {
        error err = error("cannot find function definition for : " + key);
        panic err;
    }
}

function getBIRFunctionWrapper(BIRFunctionWrapper? wrapper) returns BIRFunctionWrapper {
    if (wrapper is BIRFunctionWrapper) {
        return wrapper;
    } else {
        error err = error("invalid bir function linking");
        panic err;
    }
}

function lookupGlobalVarClassName(string key) returns string {
    var result = globalVarClassNames[key];
    if (result is string) {
        return result;
    } else {
       error err = error("cannot find full qualified class for global variable : " + key);
       panic err;
    }
}

public function generatePackage(bir:ModuleID moduleId, @tainted JarFile jarFile, boolean isEntry) {
    string orgName = moduleId.org;
    string moduleName = moduleId.name;
    string pkgName = getPackageName(orgName, moduleName);

    [bir:Package, boolean] [ module, isFromCache ] = lookupModule(moduleId);

    if (!isEntry && isFromCache) {
        return;
    }

    addBuiltinImports(moduleId, module);

    // generate imported modules recursively
    foreach var mod in module.importModules {
        generatePackage(importModuleToModuleId(mod), jarFile, false);
    }

    typeOwnerClass = getModuleLevelClassName(<@untainted> orgName, <@untainted> moduleName, MODULE_INIT_CLASS_NAME);
    map<JavaClass> jvmClassMap = generateClassNameMappings(module, pkgName, typeOwnerClass, <@untainted> lambdas);

    if (!isEntry) {
        return;
    }

    boolean serviceEPAvailable = isServiceDefAvailable(module.typeDefs);

    // generate object value classes
    ObjectGenerator objGen = new(module);
    objGen.generateValueClasses(module.typeDefs, jarFile.pkgEntries);
    generateFrameClasses(module, jarFile.pkgEntries);
    foreach var [ moduleClass, v ] in jvmClassMap {
        jvm:ClassWriter cw = new(COMPUTE_FRAMES);
        currentClass = <@untainted> moduleClass;
        if (moduleClass == typeOwnerClass) {
            cw.visit(V1_8, ACC_PUBLIC + ACC_SUPER, moduleClass, (), VALUE_CREATOR, ());
            generateDefaultConstructor(cw, VALUE_CREATOR);
            generateUserDefinedTypeFields(cw, module.typeDefs);
            generateValueCreatorMethods(cw, module.typeDefs, pkgName);
            // populate global variable to class name mapping and generate them
            foreach var globalVar in module.globalVars {
                if (globalVar is bir:GlobalVariableDcl) {
                    generatePackageVariable(globalVar, cw);
                    generateLockForVariable(globalVar, cw);
                }
            }

            if (isEntry) {
                bir:Function? mainFunc = getMainFunc(module.functions);
                string mainClass = "";
                if (mainFunc is bir:Function) {
                    mainClass = getModuleLevelClassName(<@untainted> orgName, <@untainted> moduleName,
                                                        cleanupBalExt(mainFunc.pos.sourceFileName));
                }

                generateMainMethod(mainFunc, cw, module, mainClass, moduleClass, serviceEPAvailable);
                if (mainFunc is bir:Function) {
                    generateLambdaForMain(mainFunc, cw, module, mainClass, moduleClass);
                }
                generateLambdaForPackageInits(cw, module, mainClass, moduleClass);
                jarFile.manifestEntries["Main-Class"] = moduleClass;
            }
            generateStaticInitializer(module.globalVars, cw, moduleClass, serviceEPAvailable);
            generateCreateTypesMethod(cw, module.typeDefs);
        } else {
            cw.visit(V1_8, ACC_PUBLIC + ACC_SUPER, moduleClass, (), OBJECT, ());
            generateDefaultConstructor(cw, OBJECT);
        }
        cw.visitSource(v.sourceFileName);
        // generate methods
        foreach var func in v.functions {
            generateMethod(getFunction(func), cw, module);
        }
        // generate lambdas created during generating methods
<<<<<<< HEAD
        foreach var [name, call] in lambdas {
            generateLambdaMethod(call[0], cw, call[1], name);
=======
        foreach var (name, call) in lambdas {
            generateLambdaMethod(call, cw, name);
>>>>>>> 014f8c1d
        }
        // clear the lambdas
        lambdas = {};
        cw.visitEnd();
        byte[] classContent = cw.toByteArray();
        jarFile.pkgEntries[moduleClass + ".class"] = classContent;
    }
}

function generatePackageVariable(bir:GlobalVariableDcl globalVar, jvm:ClassWriter cw) {
    string varName = globalVar.name.value;
    bir:BType bType = globalVar.typeValue;
    generateField(cw, bType, varName, true);
}

function generateLockForVariable(bir:GlobalVariableDcl globalVar, jvm:ClassWriter cw) {
    string lockClass = "Ljava/lang/Object;";
    jvm:FieldVisitor fv;
    fv = cw.visitField(ACC_PUBLIC + ACC_FINAL + ACC_STATIC, computeLockName(globalVar), lockClass);
    fv.visitEnd();
}

function generateStaticInitializer(bir:GlobalVariableDcl?[] globalVars, jvm:ClassWriter cw, string className,
                                    boolean serviceEPAvailable) {
    jvm:MethodVisitor mv = cw.visitMethod(ACC_STATIC, "<clinit>", "()V", (), ());

    foreach var globalVar in globalVars {
        if (globalVar is bir:GlobalVariableDcl) {
            mv.visitTypeInsn(NEW, "java/lang/Object");
            mv.visitInsn(DUP);
            mv.visitMethodInsn(INVOKESPECIAL, "java/lang/Object", "<init>", "()V", false);
            mv.visitFieldInsn(PUTSTATIC, className, computeLockName(globalVar), "Ljava/lang/Object;");
        }
    }

    setServiceEPAvailableField(cw, mv, serviceEPAvailable, className);

    mv.visitInsn(RETURN);
    mv.visitMaxs(0, 0);
    mv.visitEnd();
}

function setServiceEPAvailableField(jvm:ClassWriter cw, jvm:MethodVisitor mv, boolean serviceEPAvailable,
                                        string initClass) {
    jvm:FieldVisitor fv = cw.visitField(ACC_PUBLIC + ACC_STATIC, "serviceEPAvailable", "Z");
    fv.visitEnd();

    if (serviceEPAvailable) {
        mv.visitInsn(ICONST_1);
        mv.visitFieldInsn(PUTSTATIC, initClass, "serviceEPAvailable", "Z");
    } else {
        mv.visitInsn(ICONST_0);
        mv.visitFieldInsn(PUTSTATIC, initClass, "serviceEPAvailable", "Z");
    }
}

function computeLockName(bir:GlobalVariableDcl globalVar) returns string {
    string varName = globalVar.name.value;
    return computeLockNameFromString(varName);
}

function computeLockNameFromString(string varName) returns string {
    return "$lock" + varName;
}

function lookupModule(bir:ModuleID modId) returns [bir:Package, boolean] {
        string orgName = modId.org;
        string moduleName = modId.name;
        string versionName = modId.modVersion;

        var pkgFromCache = compiledPkgCache[orgName + moduleName];
        if (pkgFromCache is bir:Package) {
            return [pkgFromCache, true];
        }

        var cacheDir = findCacheDirFor(modId);
        var parsedPkg = bir:populateBIRModuleFromBinary(readFileFully(calculateBirCachePath(cacheDir, modId, ".bir")), true);
        var mappingFile = calculateBirCachePath(cacheDir, modId, ".map.json");
        internal:Path mappingPath = new(mappingFile);
        if (mappingPath.exists()) {
            var externalMap = readMap(mappingFile);
            foreach var [key,val] in externalMap {
                externalMapCache[key] = val;
            }
        }
        compiledPkgCache[orgName + moduleName] = parsedPkg;
        return [parsedPkg, false];

}

function findCacheDirFor(bir:ModuleID modId) returns string {
    foreach var birCacheDir in birCacheDirs {
        internal:Path birPath = new(calculateBirCachePath(birCacheDir, modId, ".bir"));
        if (birPath.exists()) {
            return birCacheDir;
        }
    }
    error e = error(io:sprintf("%s not found in %s", calculateBirCachePath("", modId, ".bir"), birCacheDirs));
    panic e;
}

function calculateBirCachePath(string birCacheDir, bir:ModuleID modId, string ext) returns string {
    string nonEmptyVersion = modId.modVersion;
    if (nonEmptyVersion == "") {
        nonEmptyVersion = "0.0.0";
    }

    return birCacheDir + "/" + modId.org + "/" + modId.name + "/" + nonEmptyVersion + "/" + modId.name + ext;
}

function getModuleLevelClassName(string orgName, string moduleName, string sourceFileName) returns string {
    string className = cleanupName(sourceFileName);
    if (!moduleName.equalsIgnoreCase(".")) {
        className = cleanupName(moduleName) + "/" + className;
    }

    if (!orgName.equalsIgnoreCase("$anon")) {
        className = cleanupName(orgName) + "/" + className;
    }

    return className;
}

function getPackageName(string orgName, string moduleName) returns string {
    string packageName = "";
    if (!moduleName.equalsIgnoreCase(".")) {
        packageName = cleanupName(moduleName) + "/";
    }

    if (!orgName.equalsIgnoreCase("$anon")) {
        packageName = cleanupName(orgName) + "/" + packageName;
    }

    return packageName;
}

function splitPkgName(string key) returns [string, string] {
    int index = key.lastIndexOf("/");
    string pkgName = key.substring(0, index);
    string functionName = key.substring(index + 1, key.length());
    return [pkgName, functionName];
}

function cleanupName(string name) returns string {
    return name.replace(".","_");
}

function cleanupPackageName(string pkgName) returns string {
    int index = pkgName.lastIndexOf("/");
    if (index > 0) {
        return pkgName.substring(0, index);
    } else {
        return pkgName;
    }
}

# Java Class will be generate for each source file. This method add class mappings to globalVar and filters the 
# functions based on their source file name and then returns map of associated java class contents.
#
# + module - The module
# + pkgName - The module package Name
# + initClass - The module init class
# + lambdaCalls - The lambdas
# + return - The map of javaClass records on given source file name
function generateClassNameMappings(bir:Package module, string pkgName, string initClass, 
<<<<<<< HEAD
                                   map<[bir:AsyncCall|bir:FPLoad,string]> lambdaCalls) returns map<JavaClass> {
=======
                                   map<bir:AsyncCall|bir:FPLoad> lambdaCalls) returns map<JavaClass> {
>>>>>>> 014f8c1d
    
    string orgName = module.org.value;
    string moduleName = module.name.value;
    string versionValue = module.versionValue.value;
    map<JavaClass> jvmClassMap = {};

    foreach var globalVar in module.globalVars {
        if (globalVar is bir:GlobalVariableDcl) {
            globalVarClassNames[pkgName + globalVar.name.value] = initClass;
        }
    }
    // filter out functions.
    bir:Function?[] functions = module.functions;
    if (functions.length() > 0) {
        int funcSize = functions.length();
        int count  = 0;
        // Generate init class. Init function should be the first function of the package, hence check first 
        // function.
        bir:Function initFunc = <bir:Function>functions[0];
        string functionName = initFunc.name.value;
        JavaClass class = { sourceFileName:initFunc.pos.sourceFileName, moduleClass:initClass };
        class.functions[0] = initFunc;
        jvmClassMap[initClass] = class;
        birFunctionMap[pkgName + functionName] = getFunctionWrapper(getFunction(initFunc), orgName, moduleName,
                                                                    versionValue, initClass);
        count += 1;

        bir:Function startFunc = <bir:Function>functions[1];
        functionName = startFunc.name.value;

        if (functionName == getModuleStartFuncName(module)) {
            class.functions[1] = startFunc;
            count += 1;
        }

        // Generate classes for other functions.
        while (count < funcSize) {
            bir:Function birFunc = <bir:Function>functions[count];
            count = count + 1;
            // link the bir function for lookup
            string birFuncName = birFunc.name.value;
            string balFileName = birFunc.pos.sourceFileName;
            string birModuleClassName = getModuleLevelClassName(<@untainted> orgName, <@untainted> moduleName,
                                                        <@untainted> cleanupPathSeperators(cleanupBalExt(balFileName)));

            if !isBallerinaBuiltinModule(orgName, moduleName) {
                var javaClass = jvmClassMap[birModuleClassName];
                if (javaClass is JavaClass) {
                    javaClass.functions[javaClass.functions.length()] = birFunc;
                } else {
                    class = { sourceFileName:balFileName, moduleClass:birModuleClassName };
                    class.functions[0] = birFunc;
                    jvmClassMap[birModuleClassName] = class;
                }
            }

            BIRFunctionWrapper birFuncWrapper;
            if (isExternFunc(getFunction(birFunc))) { // if this function is an extern
                var jClassName = lookupExternClassName(cleanupPackageName(pkgName), birFuncName);
                if (jClassName is string) {
                    if isBallerinaBuiltinModule(orgName, moduleName) {
                        birFuncWrapper = getFunctionWrapper(birFunc, orgName, moduleName, versionValue, jClassName);
                    } else {
                        bir:BType?[] jMethodPramTypes = birFunc.typeValue.paramTypes.clone();
                        addDefaultableBooleanVarsToSignature(birFunc);
                        birFuncWrapper = createExternalFunctionWrapper(birFunc, orgName, moduleName, versionValue,
                                                    birModuleClassName, jClassName, jMethodPramTypes);
                    }
                } else {
                    error err = error("cannot find full qualified class name for extern function : " + pkgName +
                        birFuncName);
                    panic err;
                }
            } else {
                addDefaultableBooleanVarsToSignature(birFunc);
                birFuncWrapper = getFunctionWrapper(birFunc, orgName, moduleName, versionValue, birModuleClassName);
            }
            birFunctionMap[pkgName + birFuncName] = birFuncWrapper;
        }
    }
    // link typedef - object attached native functions
    bir:TypeDef?[] typeDefs = module.typeDefs;

    foreach var optionalTypeDef in typeDefs {
        bir:TypeDef typeDef = getTypeDef(optionalTypeDef);
        bir:BType bType = typeDef.typeValue;

        if (bType is bir:BObjectType || bType is bir:BRecordType) {
            string key = getModuleLevelClassName(orgName, moduleName, typeDef.name.value);
            typeDefMap[key] = typeDef;
        }

        if (bType is bir:BObjectType && !bType.isAbstract) {
            bir:Function?[] attachedFuncs = getFunctions(typeDef.attachedFuncs);
            foreach var func in attachedFuncs {

                // link the bir function for lookup
                bir:Function currentFunc = getFunction(func);
                string functionName = currentFunc.name.value;
                string lookupKey = bType.name.value + "." + functionName;

                if (!isExternFunc(currentFunc)) {
                    var result = pkgName + cleanupTypeName(bType.name.value);
                    birFunctionMap[pkgName + lookupKey] = getFunctionWrapper(currentFunc, orgName, moduleName,
                                                                        versionValue, result);
                    continue;
                }

                var jClassName = lookupExternClassName(cleanupPackageName(pkgName), lookupKey);
                if (jClassName is string) {
                    bir:BType?[] jMethodPramTypes = currentFunc.typeValue.paramTypes.clone();
                    addDefaultableBooleanVarsToSignature(currentFunc);
                    birFunctionMap[pkgName + lookupKey] = createExternalFunctionWrapper(currentFunc, orgName,
                                                               moduleName, versionValue, jClassName, jClassName,
                                                               jMethodPramTypes);
                } else {
                    error err = error("native function not available: " + pkgName + lookupKey);
                    panic err;
                }
            }
        }
    }
    return jvmClassMap;
}

function getFunctionWrapper(bir:Function currentFunc, string orgName ,string moduleName, 
                            string versionValue,  string  moduleClass) returns BIRFunctionWrapper {

    bir:BInvokableType functionTypeDesc = currentFunc.typeValue;
    bir:BType? attachedType = currentFunc.receiverType;
    string jvmMethodDescription = getMethodDesc(functionTypeDesc.paramTypes, functionTypeDesc.retType,
                                                attachedType = attachedType);
    return {
        orgName : orgName,
        moduleName : moduleName,
        versionValue : versionValue,
        func : currentFunc,
        fullQualifiedClassName : moduleClass,
        jvmMethodDescription : jvmMethodDescription
    };
}

// TODO: remove name/org form Package and replace with ModuleID
function packageToModuleId(bir:Package module) returns bir:ModuleID {
    return {org : module.org.value, name : module.name.value, modVersion : module.versionValue.value};
}

// TODO: remove ImportModule type replace with ModuleID
function importModuleToModuleId(bir:ImportModule mod) returns bir:ModuleID {
     return {org: mod.modOrg.value, name: mod.modName.value, modVersion: mod.modVersion.value};
}

function addBuiltinImports(bir:ModuleID moduleId, bir:Package module) {

    // Add the builtin and utils modules to the imported list of modules
    bir:ImportModule builtinModule = {modOrg : {value:"ballerina"}, 
                                      modName : {value:"builtin"}, 
                                      modVersion : {value:""}};

    bir:ImportModule utilsModule = {modOrg : {value:"ballerina"}, 
                                      modName : {value:"utils"}, 
                                      modVersion : {value:""}};

    if (isSameModule(moduleId, builtinModule)) {
        return;
    }

    if (isSameModule(moduleId, utilsModule)) {
        module.importModules[module.importModules.length()] = builtinModule;
        return;
    }

    module.importModules[module.importModules.length()] = utilsModule;
}

function isSameModule(bir:ModuleID moduleId, bir:ImportModule importModule) returns boolean {
    if (moduleId.org != importModule.modOrg.value) {
        return false;
    } else if (moduleId.name != importModule.modName.value) {
        return false;
    } else {
        return moduleId.modVersion == importModule.modVersion.value;
    }
}

// TODO: this only works for 1000000 byte or less files, get a proper method in stdlib
function readFileFully(string path) returns byte[]  = external;

public function lookupExternClassName(string pkgName, string functionName) returns string? {
    return externalMapCache[pkgName + "/" + functionName];
}<|MERGE_RESOLUTION|>--- conflicted
+++ resolved
@@ -29,11 +29,7 @@
 
 map<string> globalVarClassNames = {};
 
-<<<<<<< HEAD
-map<[bir:AsyncCall|bir:FPLoad,string]> lambdas = {};
-=======
-map<bir:AsyncCall|bir:FPLoad> lambdas = {};
->>>>>>> 014f8c1d
+map<[bir:AsyncCall|bir:FPLoad, string]> lambdas = {};
 
 map<bir:Package> compiledPkgCache = {};
 
@@ -179,13 +175,8 @@
             generateMethod(getFunction(func), cw, module);
         }
         // generate lambdas created during generating methods
-<<<<<<< HEAD
         foreach var [name, call] in lambdas {
             generateLambdaMethod(call[0], cw, call[1], name);
-=======
-        foreach var (name, call) in lambdas {
-            generateLambdaMethod(call, cw, name);
->>>>>>> 014f8c1d
         }
         // clear the lambdas
         lambdas = {};
@@ -351,11 +342,7 @@
 # + lambdaCalls - The lambdas
 # + return - The map of javaClass records on given source file name
 function generateClassNameMappings(bir:Package module, string pkgName, string initClass, 
-<<<<<<< HEAD
-                                   map<[bir:AsyncCall|bir:FPLoad,string]> lambdaCalls) returns map<JavaClass> {
-=======
-                                   map<bir:AsyncCall|bir:FPLoad> lambdaCalls) returns map<JavaClass> {
->>>>>>> 014f8c1d
+                                   map<[bir:AsyncCall|bir:FPLoad, string]> lambdaCalls) returns map<JavaClass> {
     
     string orgName = module.org.value;
     string moduleName = module.name.value;
