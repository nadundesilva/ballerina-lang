--- conflicted
+++ resolved
@@ -99,30 +99,10 @@
     }
 }
 
-<<<<<<< HEAD
-public function generateImportedPackage(bir:Package module, map<byte[]> pkgEntries) {
-
-    // generate imported modules recursively
-    foreach var mod in module.importModules {
-        bir:Package importedPkg = lookupModule(mod, currentBIRContext);
-        generateImportedPackage(importedPkg, pkgEntries);
-    }
-
-    string orgName =  <@untainted string>module.org.value;
-    string moduleName =  <@untainted string>module.name.value;
+public function generatePackage(bir:ModuleID moduleId, JarFile jarFile, boolean isEntry) {
+    string orgName = <@untainted string> moduleId.org;
+    string moduleName = <@untainted string> moduleId.name;
     string pkgName = getPackageName(orgName, moduleName);
-    string sourceFileName = module.name.value;
-    foreach var func in module.functions {
-        addDefaultableBooleanVarsToSignature(func);
-    }
-    typeOwnerClass = getModuleLevelClassName(orgName, moduleName, MODULE_INIT_CLASS_NAME);
-    map<JavaClass> jvmClassMap = generateClassNameMappings(module, pkgName, typeOwnerClass, map<(bir:AsyncCall|bir:FPLoad,string)> lambdas);
-=======
-public function generatePackage(bir:ModuleID moduleId, JarFile jarFile, boolean isEntry) {
-    string orgName = moduleId.org;
-    string moduleName = moduleId.name;
-    string pkgName = getPackageName(orgName, moduleName);
->>>>>>> 311046de
 
     var (module, isFromCache) = lookupModule(moduleId);
 
@@ -132,22 +112,16 @@
 
     addBuiltinImports(moduleId, module);
 
-<<<<<<< HEAD
-    string orgName = <@untainted string> module.org.value;
-    string moduleName = <@untainted string> module.name.value;
-    string pkgName = getPackageName(orgName, moduleName);
-=======
     // generate imported modules recursively
     foreach var mod in module.importModules {
         generatePackage(importModuleToModuleId(mod), jarFile, false);
     }
->>>>>>> 311046de
 
     foreach var func in module.functions {
         addDefaultableBooleanVarsToSignature(func);
     }
-    typeOwnerClass = getModuleLevelClassName(untaint orgName, untaint moduleName, MODULE_INIT_CLASS_NAME);
-    map<JavaClass> jvmClassMap = generateClassNameMappings(module, pkgName, typeOwnerClass,  <@untainted map<(bir:AsyncCall|bir:FPLoad,string)>> lambdas);
+    typeOwnerClass = getModuleLevelClassName(orgName, moduleName, MODULE_INIT_CLASS_NAME);
+    map<JavaClass> jvmClassMap = generateClassNameMappings(module, pkgName, typeOwnerClass, <@untaint map<(bir:AsyncCall|bir:FPLoad,string)>> lambdas);
 
     // generate object value classes
     ObjectGenerator objGen = new(module);
@@ -194,12 +168,8 @@
         foreach var func in v.functions {
             generateMethod(getFunction(func), cw, module);
         }
-<<<<<<< HEAD
-
-        // generate lambdas
-=======
+
         // generate lambdas created during generating methods
->>>>>>> 311046de
         foreach var (name, call) in lambdas {
             generateLambdaMethod(call[0], cw, call[1], name);
         }
@@ -327,7 +297,7 @@
     }
 }
 
-# Java Class will be generate for each source file. This method add class mappings to globalVar and filters the
+# Java Class will be generate for each source file. This method add class mappings to globalVar and filters the 
 # functions based on their source file name and then returns map of associated java class contents.
 #
 # + module - The module
@@ -335,9 +305,9 @@
 # + initClass - The module init class
 # + lambdaCalls - The lambdas
 # + return - The map of javaClass records on given source file name
-function generateClassNameMappings(bir:Package module, string pkgName, string initClass,
+function generateClassNameMappings(bir:Package module, string pkgName, string initClass, 
                                    map<(bir:AsyncCall|bir:FPLoad,string)> lambdaCalls) returns map<JavaClass> {
-
+    
     string orgName = module.org.value;
     string moduleName = module.name.value;
     string versionValue = module.versionValue.value;
@@ -353,7 +323,7 @@
     if (functions.length() > 0) {
         int funcSize = functions.length();
         int count  = 0;
-        // Generate init class. Init function should be the first function of the package, hence check first
+        // Generate init class. Init function should be the first function of the package, hence check first 
         // function.
         bir:Function initFunc = <bir:Function>functions[0];
         string functionName = initFunc.name.value;
@@ -452,7 +422,7 @@
     return jvmClassMap;
 }
 
-function getFunctionWrapper(bir:Function currentFunc, string orgName ,string moduleName,
+function getFunctionWrapper(bir:Function currentFunc, string orgName ,string moduleName, 
                             string versionValue,  string  moduleClass) returns BIRFunctionWrapper {
 
     bir:BInvokableType functionTypeDesc = currentFunc.typeValue;
@@ -477,12 +447,12 @@
 function addBuiltinImports(bir:ModuleID moduleId, bir:Package module) {
 
     // Add the builtin and utils modules to the imported list of modules
-    bir:ImportModule builtinModule = {modOrg : {value:"ballerina"}, 
-                                      modName : {value:"builtin"}, 
+    bir:ImportModule builtinModule = {modOrg : {value:"ballerina"},
+                                      modName : {value:"builtin"},
                                       modVersion : {value:""}};
 
-    bir:ImportModule utilsModule = {modOrg : {value:"ballerina"}, 
-                                      modName : {value:"utils"}, 
+    bir:ImportModule utilsModule = {modOrg : {value:"ballerina"},
+                                      modName : {value:"utils"},
                                       modVersion : {value:""}};
 
     if (isSameModule(moduleId, builtinModule)) {
