--- conflicted
+++ resolved
@@ -133,11 +133,7 @@
                     }
                 });
 
-<<<<<<< HEAD
-        if (!BallerinaAutoDetectionSettings.getInstance(project).isAutoDetectionEnabled()) {
-=======
         if (!BallerinaProjectSettings.getStoredSettings(project).isAutodetect()) {
->>>>>>> 596a4651
             panel.createActionLabel("Enable ballerina home auto detection",
                     () -> {
                         ShowSettingsUtil.getInstance().editConfigurable(project,
