--- conflicted
+++ resolved
@@ -41,11 +41,8 @@
 import com.intellij.util.PathUtil;
 import com.intellij.util.containers.ContainerUtil;
 import io.ballerina.plugins.idea.BallerinaConstants;
-<<<<<<< HEAD
 import io.ballerina.plugins.idea.preloading.BallerinaCmdException;
-=======
 import io.ballerina.plugins.idea.configuration.BallerinaProjectSettings;
->>>>>>> 918f2afc
 import io.ballerina.plugins.idea.sdk.BallerinaSdkService;
 import io.ballerina.plugins.idea.sdk.BallerinaSdkUtils;
 import org.jdom.Element;
@@ -122,8 +119,7 @@
         Module module = configurationModule.getModule();
         if (module != null) {
             if (BallerinaSdkService.getInstance(module.getProject()).getSdkHomePath(module) == null) {
-<<<<<<< HEAD
-                if (BallerinaAutoDetectionSettings.getInstance(getProject()).isAutoDetectionEnabled()) {
+                if (BallerinaProjectSettings.getStoredSettings(getProject()).isAutodetect()) {
                     String autoDetectedPath;
                     try {
                         autoDetectedPath = BallerinaSdkUtils.autoDetectSdk(getProject());
@@ -131,10 +127,6 @@
                         throw new RuntimeConfigurationError(String.format("Ballerina SDK is not specified and auto " +
                                 "detection is failed for module '%s'", module.getName()));
                     }
-=======
-                if (BallerinaProjectSettings.getStoredSettings(getProject()).isAutodetect()) {
-                    String autoDetectedPath = BallerinaSdkUtils.autoDetectSdk(getProject());
->>>>>>> 918f2afc
                     if (autoDetectedPath.isEmpty()) {
                         throw new RuntimeConfigurationError(String.format("Ballerina SDK is not specified and auto " +
                                 "detection is failed for module '%s'", module.getName()));
