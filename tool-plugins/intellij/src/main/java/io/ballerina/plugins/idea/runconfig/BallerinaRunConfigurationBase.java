--- conflicted
+++ resolved
@@ -118,11 +118,7 @@
         Module module = configurationModule.getModule();
         if (module != null) {
             if (BallerinaSdkService.getInstance(module.getProject()).getSdkHomePath(module) == null) {
-<<<<<<< HEAD
-                if (BallerinaAutoDetectionSettings.getInstance(getProject()).isAutoDetectionEnabled()) {
-=======
                 if (BallerinaProjectSettings.getStoredSettings(getProject()).isAutodetect()) {
->>>>>>> 596a4651
                     String autoDetectedPath = BallerinaSdkUtils.autoDetectSdk(getProject());
                     if (autoDetectedPath.isEmpty()) {
                         throw new RuntimeConfigurationError(String.format("Ballerina SDK is not specified and auto " +
