--- conflicted
+++ resolved
@@ -212,9 +212,6 @@
                 val activeParameter = if(scalaSignatures(activeSignatureIndex).getParameters.size > activeParameterIndex)
                   scalaSignatures(activeSignatureIndex).getParameters.get(activeParameterIndex).getLabel else ""
                 val signatureDescription = scalaSignatures(activeSignatureIndex).getDocumentation
-<<<<<<< HEAD
-                if(signatureDescription.isLeft) {
-=======
                 if(signatureDescription == null) {
                   val builder = StringBuilder.newBuilder
                   builder.append("<html>")
@@ -224,7 +221,6 @@
                   builder.append("</html>")
                   invokeLater(() => currentHint = createAndShowEditorHint(editor, builder.toString(), point, HintManager.UNDER, HintManager.HIDE_BY_OTHER_HINT))
                 } else if(signatureDescription.isLeft) {
->>>>>>> 95a1222a
                   // Todo - Add parameter Documentation
                   val builder = StringBuilder.newBuilder
                   builder.append("<html>")
