--- conflicted
+++ resolved
@@ -195,22 +195,10 @@
         <projectStructureDetector
                 implementation="io.ballerina.plugins.idea.project.BallerinaProjectStructureDetector"/>
         <directoryProjectGenerator
-<<<<<<< HEAD
-                implementation="io.ballerina.plugins.idea.BallerinaProjectGenerator"/> <!-- for small IDEs-->
-        <projectService
-                serviceImplementation="io.ballerina.plugins.idea.settings.experimental.BallerinaExperimentalFeatureSettings"/>
-        <projectService
-                serviceImplementation="io.ballerina.plugins.idea.settings.autodetect.BallerinaAutoDetectionSettings"/>
-        <projectService
-                serviceImplementation="io.ballerina.plugins.idea.settings.langserverlogs.LangServerLogsSettings"/>
-        <projectService
-                serviceImplementation="io.ballerina.plugins.idea.settings.soucenavigation.BallerinaSourceNavigationSettings"/>
-=======
                 implementation="io.ballerina.plugins.idea.BallerinaProjectGenerator"/>
 
         <projectService
                 serviceImplementation="io.ballerina.plugins.idea.configuration.BallerinaProjectSettingsComponent"/>
->>>>>>> 596a4651
         <preloadingActivity
                 implementation="io.ballerina.plugins.idea.preloading.BallerinaPreloadingActivity"
                 id="io.ballerina.plugins.idea.preloading.BallerinaPreloadingActivity"/>
