--- conflicted
+++ resolved
@@ -2,11 +2,7 @@
     "name": "ballerina",
     "displayName": "Ballerina",
     "description": "Intellisense, Diagram View, Debugging, code formatting and refactoring for Ballerina",
-<<<<<<< HEAD
-    "version": "0.980.1-SNAPSHOT",
-=======
     "version": "0.980.2-SNAPSHOT",
->>>>>>> 4c2ead8c
     "publisher": "ballerina",
     "repository": {
         "type": "git",
