--- conflicted
+++ resolved
@@ -16,11 +16,8 @@
 import { ExtendedLangClient } from '../core/extended-language-client';
 import { BALLERINA_HOME } from '../core/preferences';
 import { isUnix } from "./osUtils";
-<<<<<<< HEAD
 import { TM_EVENT_START_DEBUG_SESSION } from '../telemetry';
-=======
 import { info, log as debugLog} from "../utils";
->>>>>>> 74181caa
 
 const debugConfigProvider: DebugConfigurationProvider = {
     resolveDebugConfiguration(folder: WorkspaceFolder, config: DebugConfiguration)
