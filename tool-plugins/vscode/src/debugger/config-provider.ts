
import {
    DebugConfigurationProvider, WorkspaceFolder, DebugConfiguration,
    ProviderResult, debug, ExtensionContext, window,
    DebugSession, 
    DebugAdapterExecutable, DebugAdapterDescriptor, DebugAdapterDescriptorFactory, DebugAdapterServer
} from 'vscode';

import * as child_process from "child_process";
import * as path from "path";
import { ballerinaExtInstance, BallerinaExtension } from '../core/index';
<<<<<<< HEAD
import { ExtendedLangClient } from 'src/core/extended-language-client';
import { isUnix } from "./osUtils";
=======
import { ExtendedLangClient } from '../core/extended-language-client';
import { BALLERINA_HOME } from '../core/preferences';
>>>>>>> b75d9a8b

const debugConfigProvider: DebugConfigurationProvider = {
    resolveDebugConfiguration(folder: WorkspaceFolder, config: DebugConfiguration)
        : ProviderResult<DebugConfiguration> {
        const ballerinaHome = ballerinaExtInstance.getBallerinaHome();
        if (!ballerinaHome) {
            ballerinaExtInstance.showMessageInstallBallerina();
            return;
        } else {
            config[BALLERINA_HOME] = ballerinaHome;
        }

        if (!config.type) {
            config.type = 'ballerina';
        }

        if (!config.request) {
            config.request = 'launch';
        }

        if (!config.script) {
            if (!window.activeTextEditor) {
                ballerinaExtInstance.showMessageInvalidFile();
                return
            }

            const activeDoc = window.activeTextEditor.document;

            if (!activeDoc.fileName.endsWith('.bal')) {
                ballerinaExtInstance.showMessageInvalidFile();
                return;
            }

            config.script = window.activeTextEditor.document.uri.path;
        }

        

        let langClient = <ExtendedLangClient>ballerinaExtInstance.langClient;
        if (langClient.initializeResult) {
            const { experimental } = langClient.initializeResult!.capabilities;
            if (experimental && experimental.introspection && experimental.introspection.port > 0) {
                config.networkLogsPort = experimental.introspection.port;
                if (config.networkLogs === undefined) {
                    config.networkLogs = true;
                }
            }
        }

        return config;
    }
    
};

export function activateDebugConfigProvider(ballerinaExtInstance: BallerinaExtension) {
    let context = <ExtensionContext>ballerinaExtInstance.context;

    context.subscriptions.push(debug.registerDebugConfigurationProvider('ballerina', debugConfigProvider));

    const factory = new BallerinaDebugAdapterDescriptorFactory();
    context.subscriptions.push(debug.registerDebugAdapterDescriptorFactory('ballerina', factory));
}

class BallerinaDebugAdapterDescriptorFactory implements DebugAdapterDescriptorFactory {
    createDebugAdapterDescriptor(session: DebugSession, executable: DebugAdapterExecutable | undefined): Thenable <DebugAdapterDescriptor> {
        return new Promise(function(resolve, reject) {
            // launch debugger

            // TODO: update this code to ballerina launch
            const balProcess = child_process.spawn('java', 
                ['-agentlib:jdwp=transport=dt_socket,address=5005,server=y,suspend=y', '-jar', 'hello_world.jar'], {
                cwd: "/Users/pahan/workspace/jballerina/samples"
            });

            balProcess.stdout.on('data', (data) => {
                if (data.toString().includes('Listening for transport dt_socket')) {
                    BallerinaDebugAdapterDescriptorFactory.launchAdapter(resolve, reject);
                }
                console.log(data.toString())
            });
            balProcess.stderr.on('data', (data) => {
                console.log(data.toString())
            });
        });
    }
    static launchAdapter(resolve: (arg0: DebugAdapterServer) => void, reject: (arg0: string | Buffer) => void) {
        const ballerinaPath = ballerinaExtInstance.getBallerinaHome();

        let startScriptPath = path.resolve(ballerinaPath, "lib", "tools", "debug-adapter", "launcher", "debug-adapter-launcher.sh");
        // Ensure that start script can be executed
        if (isUnix()) {
            child_process.exec("chmod +x " + startScriptPath);
        } else {
            startScriptPath = path.resolve(ballerinaPath, "lib", "tools", "debug-adapter", "launcher", "debug-adapter-launcher.bat");
        }
        const serverProcess = child_process.spawn(startScriptPath);
        console.info("Found debug adapter {} with args {}", startScriptPath);
        serverProcess.stdout.on('data', (data) => {
            if (data.toString().includes('Debug server started')) {
                resolve(new DebugAdapterServer(4711));
            }
        });
        
        serverProcess.stderr.on('data', (data) => {
            console.log(`stderr: ${data}`);
            reject(data);
        });
    }
}<|MERGE_RESOLUTION|>--- conflicted
+++ resolved
@@ -9,13 +9,9 @@
 import * as child_process from "child_process";
 import * as path from "path";
 import { ballerinaExtInstance, BallerinaExtension } from '../core/index';
-<<<<<<< HEAD
-import { ExtendedLangClient } from 'src/core/extended-language-client';
-import { isUnix } from "./osUtils";
-=======
 import { ExtendedLangClient } from '../core/extended-language-client';
 import { BALLERINA_HOME } from '../core/preferences';
->>>>>>> b75d9a8b
+import { isUnix } from "./osUtils";
 
 const debugConfigProvider: DebugConfigurationProvider = {
     resolveDebugConfiguration(folder: WorkspaceFolder, config: DebugConfiguration)
