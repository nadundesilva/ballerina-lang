--- conflicted
+++ resolved
@@ -1,10 +1,6 @@
 {
   "name": "ballerina-composer",
-<<<<<<< HEAD
-  "version": "0.961.1",
-=======
   "version": "0.963.1",
->>>>>>> 8b0c06ae
   "description": "A web based tool for creating integrations in ballerina language.",
   "scripts": {
     "clean": "rimraf dist",
