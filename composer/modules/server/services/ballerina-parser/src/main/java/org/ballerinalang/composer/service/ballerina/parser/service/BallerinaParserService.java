--- conflicted
+++ resolved
@@ -515,15 +515,9 @@
         }
         programDir = (bFile.isBallerinaProject()) ? LSCompilerUtil.getSourceRoot(filePath) : "";
 
-<<<<<<< HEAD
+        debugPackagePath = (bFile.isBallerinaProject()) ? bFile.getBLangPackage().packageID.toString() : ".";
         Optional<BLangPackage> model = bFile.getBLangPackage();
         Optional<List<Diagnostic>> diagnostics = bFile.getDiagnostics();
-=======
-        debugPackagePath = (bFile.isBallerinaProject()) ? bFile.getBLangPackage().packageID.toString() : ".";
-
-        final BLangPackage model = bFile.getBLangPackage();
-        final List<Diagnostic> diagnostics = bFile.getDiagnostics();
->>>>>>> 08a12726
 
         ErrorCategory errorCategory = ErrorCategory.NONE;
         if (diagnostics.isPresent() && !diagnostics.get().isEmpty()) {
@@ -570,7 +564,6 @@
         }
 
         final Map<String, ModelPackage> modelPackage = new HashMap<>();
-<<<<<<< HEAD
         ParserUtils.loadPackageMap(JSONModelConstants.CURRENT_PACKAGE_NAME, bFile.getBLangPackage().orElse(null),
                                    modelPackage);
 
@@ -580,16 +573,7 @@
                     result.add(JSONModelConstants.PACKAGE_INFO, packageInfo);
                 });
         result.addProperty(JSONModelConstants.PROGRAM_DIR_PATH, programDir);
-=======
-        ParserUtils.loadPackageMap("Current Package", bFile.getBLangPackage(), modelPackage);
-        Optional<ModelPackage> packageInfoJson = modelPackage.values().stream().findFirst();
-        if (packageInfoJson.isPresent() && bFileRequest.needPackageInfo()) {
-            JsonElement packageInfo = GSON.toJsonTree(packageInfoJson.get());
-            result.add("packageInfo", packageInfo);
-        }
-        result.addProperty("programDirPath", programDir);
         result.addProperty("debugPackagePath", debugPackagePath);
->>>>>>> 08a12726
         return result;
     }
 
