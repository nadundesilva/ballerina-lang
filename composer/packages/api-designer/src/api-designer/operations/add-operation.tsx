/**
 * Copyright (c) 2019, WSO2 Inc. (http://www.wso2.org) All Rights Reserved.
 *
 * WSO2 Inc. licenses this file to you under the Apache License,
 * Version 2.0 (the "License"); you may not use this file except
 * in compliance with the License.
 * You may obtain a copy of the License at
 *
 *     http://www.apache.org/licenses/LICENSE-2.0
 *
 * Unless required by applicable law or agreed to in writing,
 * software distributed under the License is distributed on an
 * "AS IS" BASIS, WITHOUT WARRANTIES OR CONDITIONS OF ANY
 * KIND, either express or implied. See the License for the
 * specific language governing permissions and limitations
 * under the License.
 *
 */

import * as Swagger from "openapi3-ts";
import * as React from "react";
import { Button, Form, Segment } from "semantic-ui-react";

export interface OpenApiAddOperationProps {
    openApiJson: Swagger.OpenAPIObject;
    onAddOperation: (operation: Swagger.OperationObject) => void ;
    resourcePath: string;
    handleOnClose: (id: number) => void;
    operationIndex: number;
}

export interface OpenApiAddOperationState {
    operationObject: OpenApiOperation;
    operationMethods: OpenApiOperationMethod[];
}

export interface OpenApiOperationMethod {
    text: string;
    value: string;
    checked: boolean;
}

export interface OpenApiOperation {
    id: string;
    name: string;
    description: string;
    method: string[];
    path: string;
    responses: string[];
}

class AddOpenApiOperation extends React.Component<OpenApiAddOperationProps, OpenApiAddOperationState> {

    constructor(props: any) {
        super(props);

        this.state = {
            operationMethods: [],
            operationObject: {
                description: "",
                id: "",
                method: [],
                name: "",
                path: this.props.resourcePath,
                responses: []
            }
        };

        this.handleCheckboxCheck = this.handleCheckboxCheck.bind(this);
    }

    public componentWillReceiveProps(nextProps: OpenApiAddOperationProps) {
        const { resourcePath, openApiJson } = nextProps;
        this.populateOperationMethods(resourcePath, openApiJson);
    }

    public componentDidMount() {
        const { resourcePath, openApiJson } = this.props;
        this.populateOperationMethods(resourcePath, openApiJson);
    }

    public render() {
        const { operationMethods } = this.state;
        const { onAddOperation, handleOnClose, operationIndex } = this.props;

        return (
            <Form className="add-operation">
<<<<<<< HEAD
                <Segment basic clearing>
                    <Button size="mini" floated="right" onClick={(e: any) => {
                        handleOnClose(operationIndex);
=======
                <Segment basic clearing className="close-segment">
                    <Button size="mini" className="btn-close" floated="right" onClick={(e: any) => {
                        handleOnClose(e);
>>>>>>> 0eebf94b
                        this.setState({
                            operationMethods: [],
                            operationObject: {
                                description: "",
                                id: "",
                                method: [],
                                name: "",
                                path: this.props.resourcePath,
                                responses: []
                            }
                        });
                    }}>
                        <i className="fw fw-close icon"></i>
                    </Button>
                </Segment>
                <Form.Group inline>
                    <label>Methods</label>
                    {operationMethods.sort().map((method) => {
                        return (
                            <Form.Checkbox
                                size="mini"
                                label={method.text}
                                defaultChecked={method.checked}
                                disabled={method.checked}
                                onChange={this.handleCheckboxCheck}
                            />
                        );
                    })}
                </Form.Group>
                <Button size="mini" onClick={() => {
                    onAddOperation(this.state.operationObject);
                    handleOnClose(operationIndex);
                    this.setState({
                        operationMethods: [],
                        operationObject: {
                            description: "",
                            id: "",
                            method: [],
                            name: "",
                            path: this.props.resourcePath,
                            responses: []
                        }
                    });
                }}>Add</Button>
            </Form>
        );
    }

    private handleCheckboxCheck(e: React.SyntheticEvent, data: any) {
        if (data.checked) {
            this.setState({
                operationObject: {
                    ...this.state.operationObject,
                    method:  [...this.state.operationObject.method, data.label],
                }
            });
        } else {
            const methods = this.state.operationObject.method.filter((item) =>
                    item !== data.label);
            this.setState({
                operationObject: {
                    ...this.state.operationObject,
                    method: methods,
                }
            });
        }
    }

    private populateOperationMethods(resourcePath: string, openApiJson: Swagger.OpenAPIObject) {
        const methodOpts: OpenApiOperationMethod[] = [];

        const availableMethods = ["GET", "POST", "PUT", "DELETE", "PATCH", "HEAD", "OPTIONS"];

        availableMethods.forEach((method) => {
            methodOpts.push({
                checked: Object.keys(openApiJson.paths[resourcePath]).includes(method.toLowerCase()) ? true : false,
                text: method,
                value: method.toLowerCase()
            });
        });

        this.setState({
            operationMethods: methodOpts,
        });
    }
}

export default AddOpenApiOperation;<|MERGE_RESOLUTION|>--- conflicted
+++ resolved
@@ -85,15 +85,9 @@
 
         return (
             <Form className="add-operation">
-<<<<<<< HEAD
                 <Segment basic clearing>
-                    <Button size="mini" floated="right" onClick={(e: any) => {
+                    <Button size="mini" className="btn-close" floated="right" onClick={(e: any) => {
                         handleOnClose(operationIndex);
-=======
-                <Segment basic clearing className="close-segment">
-                    <Button size="mini" className="btn-close" floated="right" onClick={(e: any) => {
-                        handleOnClose(e);
->>>>>>> 0eebf94b
                         this.setState({
                             operationMethods: [],
                             operationObject: {
