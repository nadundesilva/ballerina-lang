--- conflicted
+++ resolved
@@ -24,8 +24,6 @@
             {!model.resource &&
                 <LifeLine title="Client" icon="client" model={viewState.client.bBox} />}
             <LifeLine title="Default" icon="worker" model={viewState.defaultWorker.lifeline.bBox} />
-<<<<<<< HEAD
-=======
             {model.body!.statements.filter((statement) => ASTUtil.isWorker(statement)).map((worker) => {
                 const workerViewState: WorkerViewState = worker.viewState;
                 const variable: Variable = ((worker as VariableDef).variable as Variable);
@@ -36,7 +34,6 @@
                     {functionNode.body && <Block model={functionNode.body} />}
                 </g>;
             })}
->>>>>>> 9a8e8d1f
             <StartInvocation client={viewState.client} worker={viewState.defaultWorker.lifeline}
                 y={viewState.defaultWorker.bBox.y + config.lifeLine.header.height} label="" />
             {model.body && <Block model={model.body} />}
