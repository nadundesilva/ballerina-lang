/*
 * Copyright (c) 2016, WSO2 Inc. (http://www.wso2.org) All Rights Reserved.
 *
 * WSO2 Inc. licenses this file to you under the Apache License,
 * Version 2.0 (the "License"); you may not use this file except
 * in compliance with the License.
 * You may obtain a copy of the License at
 *
 *     http://www.apache.org/licenses/LICENSE-2.0
 *
 * Unless required by applicable law or agreed to in writing,
 * software distributed under the License is distributed on an
 * "AS IS" BASIS, WITHOUT WARRANTIES OR CONDITIONS OF ANY
 * KIND, either express or implied. See the License for the
 * specific language governing permissions and limitations
 * under the License.
 */

package org.wso2.siddhi.core.managment;

import org.apache.log4j.Logger;
import org.testng.annotations.BeforeMethod;
import org.testng.annotations.Test;
import org.wso2.siddhi.core.SiddhiManager;
import org.wso2.siddhi.core.exception.SiddhiAppCreationException;

public class ValidateTestCase {
    private static final Logger log = Logger.getLogger(ValidateTestCase.class);
    private int count;
    private boolean eventArrived;
    private int inEventCount;
    private int removeEventCount;

    @BeforeMethod
    public void init() {
        count = 0;
        inEventCount = 0;
        removeEventCount = 0;
        eventArrived = false;
    }


    @Test
    public void validateTest1() throws InterruptedException {
        log.info("validate test1");
        SiddhiManager siddhiManager = new SiddhiManager();

        String siddhiApp = "" +
                "@app:name('validateTest') " +
                "" +
                "define stream cseEventStream (symbol string, price float, volume long);" +
                "" +
                "@info(name = 'query1') " +
                "from cseEventStream[symbol is null] " +
                "select symbol, price " +
                "insert into outputStream;";

        siddhiManager.validateSiddhiApp(siddhiApp);

    }


<<<<<<< HEAD
    @Test(expectedExceptions = SiddhiAppValidationException.class)
=======
    @Test(expected = SiddhiAppCreationException.class)
>>>>>>> 8b378540
    public void validateTest2() throws InterruptedException {
        log.info("validate test2");
        SiddhiManager siddhiManager = new SiddhiManager();

        String siddhiApp = "" +
                "@app:name('validateTest') " +
                "" +
                "define stream cseEventStream (symbol string, price float, volume long);" +
                "" +
                "@info(name = 'query1') " +
                "from cseEventStreamA[symbol is null] " +
                "select symbol, price " +
                "insert into outputStream;";


        siddhiManager.validateSiddhiApp(siddhiApp);

    }
}<|MERGE_RESOLUTION|>--- conflicted
+++ resolved
@@ -60,11 +60,7 @@
     }
 
 
-<<<<<<< HEAD
-    @Test(expectedExceptions = SiddhiAppValidationException.class)
-=======
-    @Test(expected = SiddhiAppCreationException.class)
->>>>>>> 8b378540
+    @Test(expectedExceptions = SiddhiAppCreationException.class)
     public void validateTest2() throws InterruptedException {
         log.info("validate test2");
         SiddhiManager siddhiManager = new SiddhiManager();
