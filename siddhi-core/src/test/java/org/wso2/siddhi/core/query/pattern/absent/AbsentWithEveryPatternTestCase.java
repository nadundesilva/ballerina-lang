--- conflicted
+++ resolved
@@ -19,14 +19,8 @@
 package org.wso2.siddhi.core.query.pattern.absent;
 
 import org.apache.log4j.Logger;
-<<<<<<< HEAD
 import org.testng.AssertJUnit;
-import org.testng.annotations.BeforeMethod;
 import org.testng.annotations.Test;
-=======
-import org.junit.Assert;
-import org.junit.Test;
->>>>>>> e31d3fd2
 import org.wso2.siddhi.core.SiddhiAppRuntime;
 import org.wso2.siddhi.core.SiddhiManager;
 import org.wso2.siddhi.core.TestUtil;
@@ -40,20 +34,6 @@
 public class AbsentWithEveryPatternTestCase {
 
     private static final Logger log = Logger.getLogger(AbsentWithEveryPatternTestCase.class);
-<<<<<<< HEAD
-    private int inEventCount;
-    private int removeEventCount;
-    private boolean eventArrived;
-    private List<AssertionError> assertionErrors = new ArrayList<>();
-
-    @BeforeMethod
-    public void init() {
-        inEventCount = 0;
-        removeEventCount = 0;
-        eventArrived = false;
-    }
-=======
->>>>>>> e31d3fd2
 
     @Test
     public void testQuery1() throws InterruptedException {
@@ -84,19 +64,10 @@
         stream1.send(new Object[]{"GOOG", 55.6f, 100});
         Thread.sleep(1100);
 
-<<<<<<< HEAD
-        for (AssertionError e : this.assertionErrors) {
-            throw e;
-        }
-        AssertJUnit.assertEquals("Number of success events", 2, inEventCount);
-        AssertJUnit.assertEquals("Number of remove events", 0, removeEventCount);
-        AssertJUnit.assertTrue("Event arrived", eventArrived);
-=======
-        callback.throwAssertionErrors();
-        Assert.assertEquals("Number of success events", 2, callback.getInEventCount());
-        Assert.assertEquals("Number of remove events", 0, callback.getRemoveEventCount());
-        Assert.assertTrue("Event arrived", callback.isEventArrived());
->>>>>>> e31d3fd2
+        callback.throwAssertionErrors();
+        AssertJUnit.assertEquals("Number of success events", 2, callback.getInEventCount());
+        AssertJUnit.assertEquals("Number of remove events", 0, callback.getRemoveEventCount());
+        AssertJUnit.assertTrue("Event arrived", callback.isEventArrived());
 
         siddhiAppRuntime.shutdown();
     }
@@ -132,19 +103,10 @@
         stream2.send(new Object[]{"IBM", 55.7f, 100});
         Thread.sleep(1100);
 
-<<<<<<< HEAD
-        for (AssertionError e : this.assertionErrors) {
-            throw e;
-        }
-        AssertJUnit.assertEquals("Number of success events", 0, inEventCount);
-        AssertJUnit.assertEquals("Number of remove events", 0, removeEventCount);
-        AssertJUnit.assertFalse("Event arrived", eventArrived);
-=======
-        callback.throwAssertionErrors();
-        Assert.assertEquals("Number of success events", 0, callback.getInEventCount());
-        Assert.assertEquals("Number of remove events", 0, callback.getRemoveEventCount());
-        Assert.assertFalse("Event arrived", callback.isEventArrived());
->>>>>>> e31d3fd2
+        callback.throwAssertionErrors();
+        AssertJUnit.assertEquals("Number of success events", 0, callback.getInEventCount());
+        AssertJUnit.assertEquals("Number of remove events", 0, callback.getRemoveEventCount());
+        AssertJUnit.assertFalse("Event arrived", callback.isEventArrived());
 
         siddhiAppRuntime.shutdown();
     }
@@ -184,19 +146,10 @@
         stream3.send(new Object[]{"IBM", 55.7f, 100});
         Thread.sleep(100);
 
-<<<<<<< HEAD
-        for (AssertionError e : this.assertionErrors) {
-            throw e;
-        }
-        AssertJUnit.assertEquals("Number of success events", 2, inEventCount);
-        AssertJUnit.assertEquals("Number of remove events", 0, removeEventCount);
-        AssertJUnit.assertTrue("Event arrived", eventArrived);
-=======
-        callback.throwAssertionErrors();
-        Assert.assertEquals("Number of success events", 2, callback.getInEventCount());
-        Assert.assertEquals("Number of remove events", 0, callback.getRemoveEventCount());
-        Assert.assertTrue("Event arrived", callback.isEventArrived());
->>>>>>> e31d3fd2
+        callback.throwAssertionErrors();
+        AssertJUnit.assertEquals("Number of success events", 2, callback.getInEventCount());
+        AssertJUnit.assertEquals("Number of remove events", 0, callback.getRemoveEventCount());
+        AssertJUnit.assertTrue("Event arrived", callback.isEventArrived());
 
         siddhiAppRuntime.shutdown();
     }
@@ -231,19 +184,10 @@
         stream2.send(new Object[]{"GOOG", 55.6f, 100});
         Thread.sleep(100);
 
-<<<<<<< HEAD
-        for (AssertionError e : this.assertionErrors) {
-            throw e;
-        }
-        AssertJUnit.assertEquals("Number of success events", 2, inEventCount);
-        AssertJUnit.assertEquals("Number of remove events", 0, removeEventCount);
-        AssertJUnit.assertTrue("Event arrived", eventArrived);
-=======
-        callback.throwAssertionErrors();
-        Assert.assertEquals("Number of success events", 2, callback.getInEventCount());
-        Assert.assertEquals("Number of remove events", 0, callback.getRemoveEventCount());
-        Assert.assertTrue("Event arrived", callback.isEventArrived());
->>>>>>> e31d3fd2
+        callback.throwAssertionErrors();
+        AssertJUnit.assertEquals("Number of success events", 2, callback.getInEventCount());
+        AssertJUnit.assertEquals("Number of remove events", 0, callback.getRemoveEventCount());
+        AssertJUnit.assertTrue("Event arrived", callback.isEventArrived());
 
         siddhiAppRuntime.shutdown();
     }
@@ -279,19 +223,10 @@
         stream2.send(new Object[]{"GOOG", 55.6f, 100});
         Thread.sleep(100);
 
-<<<<<<< HEAD
-        for (AssertionError e : this.assertionErrors) {
-            throw e;
-        }
-        AssertJUnit.assertEquals("Number of success events", 0, inEventCount);
-        AssertJUnit.assertEquals("Number of remove events", 0, removeEventCount);
-        AssertJUnit.assertFalse("Event arrived", eventArrived);
-=======
-        callback.throwAssertionErrors();
-        Assert.assertEquals("Number of success events", 0, callback.getInEventCount());
-        Assert.assertEquals("Number of remove events", 0, callback.getRemoveEventCount());
-        Assert.assertFalse("Event arrived", callback.isEventArrived());
->>>>>>> e31d3fd2
+        callback.throwAssertionErrors();
+        AssertJUnit.assertEquals("Number of success events", 0, callback.getInEventCount());
+        AssertJUnit.assertEquals("Number of remove events", 0, callback.getRemoveEventCount());
+        AssertJUnit.assertFalse("Event arrived", callback.isEventArrived());
 
         siddhiAppRuntime.shutdown();
     }
@@ -330,52 +265,11 @@
         stream3.send(new Object[]{"IBM", 55.8f, 100});
         Thread.sleep(100);
 
-<<<<<<< HEAD
-        for (AssertionError e : this.assertionErrors) {
-            throw e;
-        }
-        AssertJUnit.assertEquals("Number of success events", 2, inEventCount);
-        AssertJUnit.assertEquals("Number of remove events", 0, removeEventCount);
-        AssertJUnit.assertTrue("Event arrived", eventArrived);
-
-        siddhiAppRuntime.shutdown();
-    }
-
-    private void addCallback(SiddhiAppRuntime siddhiAppRuntime, String queryName, Object[]... expected) {
-        final int noOfExpectedEvents = expected.length;
-        siddhiAppRuntime.addCallback(queryName, new QueryCallback() {
-            @Override
-            public void receive(long timeStamp, Event[] inEvents, Event[] removeEvents) {
-                EventPrinter.print(timeStamp, inEvents, removeEvents);
-                if (inEvents != null) {
-                    eventArrived = true;
-
-                    for (Event event : inEvents) {
-                        inEventCount++;
-                        if (noOfExpectedEvents > 0 && inEventCount <= noOfExpectedEvents) {
-                            try {
-                                AssertJUnit.assertArrayEquals(expected[inEventCount - 1], event.getData());
-                            } catch (AssertionError e) {
-                                assertionErrors.add(e);
-                            }
-                        }
-                    }
-                }
-                if (removeEvents != null) {
-                    removeEventCount = removeEventCount + removeEvents.length;
-                }
-                eventArrived = true;
-            }
-
-        });
-    }
-=======
-        callback.throwAssertionErrors();
-        Assert.assertEquals("Number of success events", 2, callback.getInEventCount());
-        Assert.assertEquals("Number of remove events", 0, callback.getRemoveEventCount());
-        Assert.assertTrue("Event arrived", callback.isEventArrived());
-
-        siddhiAppRuntime.shutdown();
-    }
->>>>>>> e31d3fd2
+        callback.throwAssertionErrors();
+        AssertJUnit.assertEquals("Number of success events", 2, callback.getInEventCount());
+        AssertJUnit.assertEquals("Number of remove events", 0, callback.getRemoveEventCount());
+        AssertJUnit.assertTrue("Event arrived", callback.isEventArrived());
+
+        siddhiAppRuntime.shutdown();
+    }
 }