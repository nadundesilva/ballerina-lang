--- conflicted
+++ resolved
@@ -19,14 +19,8 @@
 package org.wso2.siddhi.core.query.sequence.absent;
 
 import org.apache.log4j.Logger;
-<<<<<<< HEAD
 import org.testng.AssertJUnit;
-import org.testng.annotations.BeforeMethod;
 import org.testng.annotations.Test;
-=======
-import org.junit.Assert;
-import org.junit.Test;
->>>>>>> e31d3fd2
 import org.wso2.siddhi.core.SiddhiAppRuntime;
 import org.wso2.siddhi.core.SiddhiManager;
 import org.wso2.siddhi.core.TestUtil;
@@ -40,20 +34,6 @@
 public class AbsentSequenceTestCase {
 
     private static final Logger log = Logger.getLogger(AbsentSequenceTestCase.class);
-<<<<<<< HEAD
-    private int inEventCount;
-    private int removeEventCount;
-    private boolean eventArrived;
-    private List<AssertionError> assertionErrors = new ArrayList<>();
-
-    @BeforeMethod
-    public void init() {
-        inEventCount = 0;
-        removeEventCount = 0;
-        eventArrived = false;
-    }
-=======
->>>>>>> e31d3fd2
 
     @Test
     public void testQueryAbsent1() throws InterruptedException {
@@ -81,19 +61,10 @@
         stream1.send(new Object[]{"WSO2", 55.6f, 100});
         Thread.sleep(1100);
 
-<<<<<<< HEAD
-        for (AssertionError e : this.assertionErrors) {
-            throw e;
-        }
-        AssertJUnit.assertEquals("Number of success events", 1, inEventCount);
-        AssertJUnit.assertEquals("Number of remove events", 0, removeEventCount);
-        AssertJUnit.assertTrue("Event not arrived", eventArrived);
-=======
-        callback.throwAssertionErrors();
-        Assert.assertEquals("Number of success events", 1, callback.getInEventCount());
-        Assert.assertEquals("Number of remove events", 0, callback.getRemoveEventCount());
-        Assert.assertTrue("Event not arrived", callback.isEventArrived());
->>>>>>> e31d3fd2
+        callback.throwAssertionErrors();
+        AssertJUnit.assertEquals("Number of success events", 1, callback.getInEventCount());
+        AssertJUnit.assertEquals("Number of remove events", 0, callback.getRemoveEventCount());
+        AssertJUnit.assertTrue("Event not arrived", callback.isEventArrived());
 
         siddhiAppRuntime.shutdown();
     }
@@ -127,19 +98,10 @@
         stream2.send(new Object[]{"IBM", 58.7f, 100});
         Thread.sleep(100);
 
-<<<<<<< HEAD
-        for (AssertionError e : this.assertionErrors) {
-            throw e;
-        }
-        AssertJUnit.assertEquals("Number of success events", 1, inEventCount);
-        AssertJUnit.assertEquals("Number of remove events", 0, removeEventCount);
-        AssertJUnit.assertTrue("Event not arrived", eventArrived);
-=======
-        callback.throwAssertionErrors();
-        Assert.assertEquals("Number of success events", 1, callback.getInEventCount());
-        Assert.assertEquals("Number of remove events", 0, callback.getRemoveEventCount());
-        Assert.assertTrue("Event not arrived", callback.isEventArrived());
->>>>>>> e31d3fd2
+        callback.throwAssertionErrors();
+        AssertJUnit.assertEquals("Number of success events", 1, callback.getInEventCount());
+        AssertJUnit.assertEquals("Number of remove events", 0, callback.getRemoveEventCount());
+        AssertJUnit.assertTrue("Event not arrived", callback.isEventArrived());
 
         siddhiAppRuntime.shutdown();
     }
@@ -173,19 +135,10 @@
         stream2.send(new Object[]{"IBM", 58.7f, 100});
         Thread.sleep(1000);
 
-<<<<<<< HEAD
-        for (AssertionError e : this.assertionErrors) {
-            throw e;
-        }
-        AssertJUnit.assertEquals("Number of success events", 0, inEventCount);
-        AssertJUnit.assertEquals("Number of remove events", 0, removeEventCount);
-        AssertJUnit.assertFalse("Event arrived", eventArrived);
-=======
-        callback.throwAssertionErrors();
-        Assert.assertEquals("Number of success events", 0, callback.getInEventCount());
-        Assert.assertEquals("Number of remove events", 0, callback.getRemoveEventCount());
-        Assert.assertFalse("Event arrived", callback.isEventArrived());
->>>>>>> e31d3fd2
+        callback.throwAssertionErrors();
+        AssertJUnit.assertEquals("Number of success events", 0, callback.getInEventCount());
+        AssertJUnit.assertEquals("Number of remove events", 0, callback.getRemoveEventCount());
+        AssertJUnit.assertFalse("Event arrived", callback.isEventArrived());
 
         siddhiAppRuntime.shutdown();
     }
@@ -219,19 +172,10 @@
         stream2.send(new Object[]{"IBM", 50.7f, 100});
         Thread.sleep(1100);
 
-<<<<<<< HEAD
-        for (AssertionError e : this.assertionErrors) {
-            throw e;
-        }
-        AssertJUnit.assertEquals("Number of success events", 0, inEventCount);
-        AssertJUnit.assertEquals("Number of remove events", 0, removeEventCount);
-        AssertJUnit.assertFalse("Event not arrived", eventArrived);
-=======
-        callback.throwAssertionErrors();
-        Assert.assertEquals("Number of success events", 0, callback.getInEventCount());
-        Assert.assertEquals("Number of remove events", 0, callback.getRemoveEventCount());
-        Assert.assertFalse("Event not arrived", callback.isEventArrived());
->>>>>>> e31d3fd2
+        callback.throwAssertionErrors();
+        AssertJUnit.assertEquals("Number of success events", 0, callback.getInEventCount());
+        AssertJUnit.assertEquals("Number of remove events", 0, callback.getRemoveEventCount());
+        AssertJUnit.assertFalse("Event not arrived", callback.isEventArrived());
 
         siddhiAppRuntime.shutdown();
     }
@@ -263,19 +207,10 @@
         stream2.send(new Object[]{"IBM", 58.7f, 100});
         Thread.sleep(100);
 
-<<<<<<< HEAD
-        for (AssertionError e : this.assertionErrors) {
-            throw e;
-        }
-        AssertJUnit.assertEquals("Number of success events", 1, inEventCount);
-        AssertJUnit.assertEquals("Number of remove events", 0, removeEventCount);
-        AssertJUnit.assertTrue("Event not arrived", eventArrived);
-=======
-        callback.throwAssertionErrors();
-        Assert.assertEquals("Number of success events", 1, callback.getInEventCount());
-        Assert.assertEquals("Number of remove events", 0, callback.getRemoveEventCount());
-        Assert.assertTrue("Event not arrived", callback.isEventArrived());
->>>>>>> e31d3fd2
+        callback.throwAssertionErrors();
+        AssertJUnit.assertEquals("Number of success events", 1, callback.getInEventCount());
+        AssertJUnit.assertEquals("Number of remove events", 0, callback.getRemoveEventCount());
+        AssertJUnit.assertTrue("Event not arrived", callback.isEventArrived());
 
         siddhiAppRuntime.shutdown();
     }
@@ -310,19 +245,10 @@
         stream2.send(new Object[]{"IBM", 58.7f, 100});
         Thread.sleep(100);
 
-<<<<<<< HEAD
-        for (AssertionError e : this.assertionErrors) {
-            throw e;
-        }
-        AssertJUnit.assertEquals("Number of success events", 1, inEventCount);
-        AssertJUnit.assertEquals("Number of remove events", 0, removeEventCount);
-        AssertJUnit.assertTrue("Event not arrived", eventArrived);
-=======
-        callback.throwAssertionErrors();
-        Assert.assertEquals("Number of success events", 1, callback.getInEventCount());
-        Assert.assertEquals("Number of remove events", 0, callback.getRemoveEventCount());
-        Assert.assertTrue("Event not arrived", callback.isEventArrived());
->>>>>>> e31d3fd2
+        callback.throwAssertionErrors();
+        AssertJUnit.assertEquals("Number of success events", 1, callback.getInEventCount());
+        AssertJUnit.assertEquals("Number of remove events", 0, callback.getRemoveEventCount());
+        AssertJUnit.assertTrue("Event not arrived", callback.isEventArrived());
 
         siddhiAppRuntime.shutdown();
     }
@@ -356,19 +282,10 @@
         stream2.send(new Object[]{"IBM", 58.7f, 100});
         Thread.sleep(100);
 
-<<<<<<< HEAD
-        for (AssertionError e : this.assertionErrors) {
-            throw e;
-        }
-        AssertJUnit.assertEquals("Number of success events", 0, inEventCount);
-        AssertJUnit.assertEquals("Number of remove events", 0, removeEventCount);
-        AssertJUnit.assertFalse("Event not arrived", eventArrived);
-=======
-        callback.throwAssertionErrors();
-        Assert.assertEquals("Number of success events", 0, callback.getInEventCount());
-        Assert.assertEquals("Number of remove events", 0, callback.getRemoveEventCount());
-        Assert.assertFalse("Event not arrived", callback.isEventArrived());
->>>>>>> e31d3fd2
+        callback.throwAssertionErrors();
+        AssertJUnit.assertEquals("Number of success events", 0, callback.getInEventCount());
+        AssertJUnit.assertEquals("Number of remove events", 0, callback.getRemoveEventCount());
+        AssertJUnit.assertFalse("Event not arrived", callback.isEventArrived());
 
         siddhiAppRuntime.shutdown();
     }
@@ -402,19 +319,10 @@
         stream2.send(new Object[]{"IBM", 58.7f, 100});
         Thread.sleep(100);
 
-<<<<<<< HEAD
-        for (AssertionError e : this.assertionErrors) {
-            throw e;
-        }
-        AssertJUnit.assertEquals("Number of success events", 0, inEventCount);
-        AssertJUnit.assertEquals("Number of remove events", 0, removeEventCount);
-        AssertJUnit.assertFalse("Event arrived", eventArrived);
-=======
-        callback.throwAssertionErrors();
-        Assert.assertEquals("Number of success events", 0, callback.getInEventCount());
-        Assert.assertEquals("Number of remove events", 0, callback.getRemoveEventCount());
-        Assert.assertFalse("Event arrived", callback.isEventArrived());
->>>>>>> e31d3fd2
+        callback.throwAssertionErrors();
+        AssertJUnit.assertEquals("Number of success events", 0, callback.getInEventCount());
+        AssertJUnit.assertEquals("Number of remove events", 0, callback.getRemoveEventCount());
+        AssertJUnit.assertFalse("Event arrived", callback.isEventArrived());
 
         siddhiAppRuntime.shutdown();
     }
@@ -452,19 +360,10 @@
         stream3.send(new Object[]{"GOOGLE", 55.7f, 100});
         Thread.sleep(1100);
 
-<<<<<<< HEAD
-        for (AssertionError e : this.assertionErrors) {
-            throw e;
-        }
-        AssertJUnit.assertEquals("Number of success events", 0, inEventCount);
-        AssertJUnit.assertEquals("Number of remove events", 0, removeEventCount);
-        AssertJUnit.assertFalse("Event arrived", eventArrived);
-=======
-        callback.throwAssertionErrors();
-        Assert.assertEquals("Number of success events", 0, callback.getInEventCount());
-        Assert.assertEquals("Number of remove events", 0, callback.getRemoveEventCount());
-        Assert.assertFalse("Event arrived", callback.isEventArrived());
->>>>>>> e31d3fd2
+        callback.throwAssertionErrors();
+        AssertJUnit.assertEquals("Number of success events", 0, callback.getInEventCount());
+        AssertJUnit.assertEquals("Number of remove events", 0, callback.getRemoveEventCount());
+        AssertJUnit.assertFalse("Event arrived", callback.isEventArrived());
 
         siddhiAppRuntime.shutdown();
     }
@@ -503,19 +402,10 @@
         stream3.send(new Object[]{"GOOGLE", 25.7f, 100});
         Thread.sleep(1100);
 
-<<<<<<< HEAD
-        for (AssertionError e : this.assertionErrors) {
-            throw e;
-        }
-        AssertJUnit.assertEquals("Number of success events", 0, inEventCount);
-        AssertJUnit.assertEquals("Number of remove events", 0, removeEventCount);
-        AssertJUnit.assertFalse("Event arrived", eventArrived);
-=======
-        callback.throwAssertionErrors();
-        Assert.assertEquals("Number of success events", 0, callback.getInEventCount());
-        Assert.assertEquals("Number of remove events", 0, callback.getRemoveEventCount());
-        Assert.assertFalse("Event arrived", callback.isEventArrived());
->>>>>>> e31d3fd2
+        callback.throwAssertionErrors();
+        AssertJUnit.assertEquals("Number of success events", 0, callback.getInEventCount());
+        AssertJUnit.assertEquals("Number of remove events", 0, callback.getRemoveEventCount());
+        AssertJUnit.assertFalse("Event arrived", callback.isEventArrived());
 
         siddhiAppRuntime.shutdown();
     }
@@ -551,19 +441,10 @@
         stream2.send(new Object[]{"IBM", 28.7f, 100});
         Thread.sleep(1100);
 
-<<<<<<< HEAD
-        for (AssertionError e : this.assertionErrors) {
-            throw e;
-        }
-        AssertJUnit.assertEquals("Number of success events", 1, inEventCount);
-        AssertJUnit.assertEquals("Number of remove events", 0, removeEventCount);
-        AssertJUnit.assertTrue("Event arrived", eventArrived);
-=======
-        callback.throwAssertionErrors();
-        Assert.assertEquals("Number of success events", 1, callback.getInEventCount());
-        Assert.assertEquals("Number of remove events", 0, callback.getRemoveEventCount());
-        Assert.assertTrue("Event arrived", callback.isEventArrived());
->>>>>>> e31d3fd2
+        callback.throwAssertionErrors();
+        AssertJUnit.assertEquals("Number of success events", 1, callback.getInEventCount());
+        AssertJUnit.assertEquals("Number of remove events", 0, callback.getRemoveEventCount());
+        AssertJUnit.assertTrue("Event arrived", callback.isEventArrived());
 
         siddhiAppRuntime.shutdown();
     }
@@ -600,19 +481,10 @@
         stream3.send(new Object[]{"GOOGLE", 55.7f, 100});
         Thread.sleep(100);
 
-<<<<<<< HEAD
-        for (AssertionError e : this.assertionErrors) {
-            throw e;
-        }
-        AssertJUnit.assertEquals("Number of success events", 1, inEventCount);
-        AssertJUnit.assertEquals("Number of remove events", 0, removeEventCount);
-        AssertJUnit.assertTrue("Event arrived", eventArrived);
-=======
-        callback.throwAssertionErrors();
-        Assert.assertEquals("Number of success events", 1, callback.getInEventCount());
-        Assert.assertEquals("Number of remove events", 0, callback.getRemoveEventCount());
-        Assert.assertTrue("Event arrived", callback.isEventArrived());
->>>>>>> e31d3fd2
+        callback.throwAssertionErrors();
+        AssertJUnit.assertEquals("Number of success events", 1, callback.getInEventCount());
+        AssertJUnit.assertEquals("Number of remove events", 0, callback.getRemoveEventCount());
+        AssertJUnit.assertTrue("Event arrived", callback.isEventArrived());
 
         siddhiAppRuntime.shutdown();
     }
@@ -651,19 +523,10 @@
         stream3.send(new Object[]{"GOOGLE", 55.7f, 100});
         Thread.sleep(100);
 
-<<<<<<< HEAD
-        for (AssertionError e : this.assertionErrors) {
-            throw e;
-        }
-        AssertJUnit.assertEquals("Number of success events", 0, inEventCount);
-        AssertJUnit.assertEquals("Number of remove events", 0, removeEventCount);
-        AssertJUnit.assertFalse("Event arrived", eventArrived);
-=======
-        callback.throwAssertionErrors();
-        Assert.assertEquals("Number of success events", 0, callback.getInEventCount());
-        Assert.assertEquals("Number of remove events", 0, callback.getRemoveEventCount());
-        Assert.assertFalse("Event arrived", callback.isEventArrived());
->>>>>>> e31d3fd2
+        callback.throwAssertionErrors();
+        AssertJUnit.assertEquals("Number of success events", 0, callback.getInEventCount());
+        AssertJUnit.assertEquals("Number of remove events", 0, callback.getRemoveEventCount());
+        AssertJUnit.assertFalse("Event arrived", callback.isEventArrived());
 
         siddhiAppRuntime.shutdown();
     }
@@ -701,19 +564,10 @@
         stream3.send(new Object[]{"GOOGLE", 55.7f, 100});
         Thread.sleep(100);
 
-<<<<<<< HEAD
-        for (AssertionError e : this.assertionErrors) {
-            throw e;
-        }
-        AssertJUnit.assertEquals("Number of success events", 0, inEventCount);
-        AssertJUnit.assertEquals("Number of remove events", 0, removeEventCount);
-        AssertJUnit.assertFalse("Event arrived", eventArrived);
-=======
-        callback.throwAssertionErrors();
-        Assert.assertEquals("Number of success events", 0, callback.getInEventCount());
-        Assert.assertEquals("Number of remove events", 0, callback.getRemoveEventCount());
-        Assert.assertFalse("Event arrived", callback.isEventArrived());
->>>>>>> e31d3fd2
+        callback.throwAssertionErrors();
+        AssertJUnit.assertEquals("Number of success events", 0, callback.getInEventCount());
+        AssertJUnit.assertEquals("Number of remove events", 0, callback.getRemoveEventCount());
+        AssertJUnit.assertFalse("Event arrived", callback.isEventArrived());
 
         siddhiAppRuntime.shutdown();
     }
@@ -751,19 +605,10 @@
         stream3.send(new Object[]{"GOOGLE", 55.7f, 100});
         Thread.sleep(100);
 
-<<<<<<< HEAD
-        for (AssertionError e : this.assertionErrors) {
-            throw e;
-        }
-        AssertJUnit.assertEquals("Number of success events", 0, inEventCount);
-        AssertJUnit.assertEquals("Number of remove events", 0, removeEventCount);
-        AssertJUnit.assertFalse("Event arrived", eventArrived);
-=======
-        callback.throwAssertionErrors();
-        Assert.assertEquals("Number of success events", 0, callback.getInEventCount());
-        Assert.assertEquals("Number of remove events", 0, callback.getRemoveEventCount());
-        Assert.assertFalse("Event arrived", callback.isEventArrived());
->>>>>>> e31d3fd2
+        callback.throwAssertionErrors();
+        AssertJUnit.assertEquals("Number of success events", 0, callback.getInEventCount());
+        AssertJUnit.assertEquals("Number of remove events", 0, callback.getRemoveEventCount());
+        AssertJUnit.assertFalse("Event arrived", callback.isEventArrived());
 
         siddhiAppRuntime.shutdown();
     }
@@ -800,19 +645,10 @@
         stream3.send(new Object[]{"GOOGLE", 55.7f, 100});
         Thread.sleep(100);
 
-<<<<<<< HEAD
-        for (AssertionError e : this.assertionErrors) {
-            throw e;
-        }
-        AssertJUnit.assertEquals("Number of success events", 1, inEventCount);
-        AssertJUnit.assertEquals("Number of remove events", 0, removeEventCount);
-        AssertJUnit.assertTrue("Event arrived", eventArrived);
-=======
-        callback.throwAssertionErrors();
-        Assert.assertEquals("Number of success events", 1, callback.getInEventCount());
-        Assert.assertEquals("Number of remove events", 0, callback.getRemoveEventCount());
-        Assert.assertTrue("Event arrived", callback.isEventArrived());
->>>>>>> e31d3fd2
+        callback.throwAssertionErrors();
+        AssertJUnit.assertEquals("Number of success events", 1, callback.getInEventCount());
+        AssertJUnit.assertEquals("Number of remove events", 0, callback.getRemoveEventCount());
+        AssertJUnit.assertTrue("Event arrived", callback.isEventArrived());
 
         siddhiAppRuntime.shutdown();
     }
@@ -853,19 +689,10 @@
         stream3.send(new Object[]{"GOOGLE", 55.7f, 100});
         Thread.sleep(100);
 
-<<<<<<< HEAD
-        for (AssertionError e : this.assertionErrors) {
-            throw e;
-        }
-        AssertJUnit.assertEquals("Number of success events", 1, inEventCount);
-        AssertJUnit.assertEquals("Number of remove events", 0, removeEventCount);
-        AssertJUnit.assertTrue("Event arrived", eventArrived);
-=======
-        callback.throwAssertionErrors();
-        Assert.assertEquals("Number of success events", 1, callback.getInEventCount());
-        Assert.assertEquals("Number of remove events", 0, callback.getRemoveEventCount());
-        Assert.assertTrue("Event arrived", callback.isEventArrived());
->>>>>>> e31d3fd2
+        callback.throwAssertionErrors();
+        AssertJUnit.assertEquals("Number of success events", 1, callback.getInEventCount());
+        AssertJUnit.assertEquals("Number of remove events", 0, callback.getRemoveEventCount());
+        AssertJUnit.assertTrue("Event arrived", callback.isEventArrived());
 
         siddhiAppRuntime.shutdown();
     }
@@ -903,19 +730,10 @@
         stream3.send(new Object[]{"GOOGLE", 55.7f, 100});
         Thread.sleep(100);
 
-<<<<<<< HEAD
-        for (AssertionError e : this.assertionErrors) {
-            throw e;
-        }
-        AssertJUnit.assertEquals("Number of success events", 0, inEventCount);
-        AssertJUnit.assertEquals("Number of remove events", 0, removeEventCount);
-        AssertJUnit.assertFalse("Event arrived", eventArrived);
-=======
-        callback.throwAssertionErrors();
-        Assert.assertEquals("Number of success events", 0, callback.getInEventCount());
-        Assert.assertEquals("Number of remove events", 0, callback.getRemoveEventCount());
-        Assert.assertFalse("Event arrived", callback.isEventArrived());
->>>>>>> e31d3fd2
+        callback.throwAssertionErrors();
+        AssertJUnit.assertEquals("Number of success events", 0, callback.getInEventCount());
+        AssertJUnit.assertEquals("Number of remove events", 0, callback.getRemoveEventCount());
+        AssertJUnit.assertFalse("Event arrived", callback.isEventArrived());
 
         siddhiAppRuntime.shutdown();
     }
@@ -956,19 +774,10 @@
         stream3.send(new Object[]{"GOOGLE", 35.7f, 100});
         Thread.sleep(1100);
 
-<<<<<<< HEAD
-        for (AssertionError e : this.assertionErrors) {
-            throw e;
-        }
-        AssertJUnit.assertEquals("Number of success events", 1, inEventCount);
-        AssertJUnit.assertEquals("Number of remove events", 0, removeEventCount);
-        AssertJUnit.assertTrue("Event arrived", eventArrived);
-=======
-        callback.throwAssertionErrors();
-        Assert.assertEquals("Number of success events", 1, callback.getInEventCount());
-        Assert.assertEquals("Number of remove events", 0, callback.getRemoveEventCount());
-        Assert.assertTrue("Event arrived", callback.isEventArrived());
->>>>>>> e31d3fd2
+        callback.throwAssertionErrors();
+        AssertJUnit.assertEquals("Number of success events", 1, callback.getInEventCount());
+        AssertJUnit.assertEquals("Number of remove events", 0, callback.getRemoveEventCount());
+        AssertJUnit.assertTrue("Event arrived", callback.isEventArrived());
 
         siddhiAppRuntime.shutdown();
     }
@@ -1011,19 +820,10 @@
         stream4.send(new Object[]{"ORACLE", 44.7f, 100});
         Thread.sleep(1100);
 
-<<<<<<< HEAD
-        for (AssertionError e : this.assertionErrors) {
-            throw e;
-        }
-        AssertJUnit.assertEquals("Number of success events", 0, inEventCount);
-        AssertJUnit.assertEquals("Number of remove events", 0, removeEventCount);
-        AssertJUnit.assertFalse("Event arrived", eventArrived);
-=======
-        callback.throwAssertionErrors();
-        Assert.assertEquals("Number of success events", 0, callback.getInEventCount());
-        Assert.assertEquals("Number of remove events", 0, callback.getRemoveEventCount());
-        Assert.assertFalse("Event arrived", callback.isEventArrived());
->>>>>>> e31d3fd2
+        callback.throwAssertionErrors();
+        AssertJUnit.assertEquals("Number of success events", 0, callback.getInEventCount());
+        AssertJUnit.assertEquals("Number of remove events", 0, callback.getRemoveEventCount());
+        AssertJUnit.assertFalse("Event arrived", callback.isEventArrived());
 
         siddhiAppRuntime.shutdown();
     }
@@ -1064,19 +864,10 @@
         stream4.send(new Object[]{"ORACLE", 44.7f, 100});
         Thread.sleep(100);
 
-<<<<<<< HEAD
-        for (AssertionError e : this.assertionErrors) {
-            throw e;
-        }
-        AssertJUnit.assertEquals("Number of success events", 1, inEventCount);
-        AssertJUnit.assertEquals("Number of remove events", 0, removeEventCount);
-        AssertJUnit.assertTrue("Event arrived", eventArrived);
-=======
-        callback.throwAssertionErrors();
-        Assert.assertEquals("Number of success events", 1, callback.getInEventCount());
-        Assert.assertEquals("Number of remove events", 0, callback.getRemoveEventCount());
-        Assert.assertTrue("Event arrived", callback.isEventArrived());
->>>>>>> e31d3fd2
+        callback.throwAssertionErrors();
+        AssertJUnit.assertEquals("Number of success events", 1, callback.getInEventCount());
+        AssertJUnit.assertEquals("Number of remove events", 0, callback.getRemoveEventCount());
+        AssertJUnit.assertTrue("Event arrived", callback.isEventArrived());
 
         siddhiAppRuntime.shutdown();
     }
@@ -1119,19 +910,10 @@
         stream4.send(new Object[]{"ORACLE", 44.7f, 100});
         Thread.sleep(100);
 
-<<<<<<< HEAD
-        for (AssertionError e : this.assertionErrors) {
-            throw e;
-        }
-        AssertJUnit.assertEquals("Number of success events", 0, inEventCount);
-        AssertJUnit.assertEquals("Number of remove events", 0, removeEventCount);
-        AssertJUnit.assertFalse("Event arrived", eventArrived);
-=======
-        callback.throwAssertionErrors();
-        Assert.assertEquals("Number of success events", 0, callback.getInEventCount());
-        Assert.assertEquals("Number of remove events", 0, callback.getRemoveEventCount());
-        Assert.assertFalse("Event arrived", callback.isEventArrived());
->>>>>>> e31d3fd2
+        callback.throwAssertionErrors();
+        AssertJUnit.assertEquals("Number of success events", 0, callback.getInEventCount());
+        AssertJUnit.assertEquals("Number of remove events", 0, callback.getRemoveEventCount());
+        AssertJUnit.assertFalse("Event arrived", callback.isEventArrived());
 
         siddhiAppRuntime.shutdown();
     }
@@ -1174,19 +956,10 @@
         stream4.send(new Object[]{"ORACLE", 44.7f, 100});
         Thread.sleep(100);
 
-<<<<<<< HEAD
-        for (AssertionError e : this.assertionErrors) {
-            throw e;
-        }
-        AssertJUnit.assertEquals("Number of success events", 0, inEventCount);
-        AssertJUnit.assertEquals("Number of remove events", 0, removeEventCount);
-        AssertJUnit.assertFalse("Event arrived", eventArrived);
-=======
-        callback.throwAssertionErrors();
-        Assert.assertEquals("Number of success events", 0, callback.getInEventCount());
-        Assert.assertEquals("Number of remove events", 0, callback.getRemoveEventCount());
-        Assert.assertFalse("Event arrived", callback.isEventArrived());
->>>>>>> e31d3fd2
+        callback.throwAssertionErrors();
+        AssertJUnit.assertEquals("Number of success events", 0, callback.getInEventCount());
+        AssertJUnit.assertEquals("Number of remove events", 0, callback.getRemoveEventCount());
+        AssertJUnit.assertFalse("Event arrived", callback.isEventArrived());
 
         siddhiAppRuntime.shutdown();
     }
@@ -1225,19 +998,10 @@
         stream4.send(new Object[]{"ORACLE", 44.7f, 100});
         Thread.sleep(100);
 
-<<<<<<< HEAD
-        for (AssertionError e : this.assertionErrors) {
-            throw e;
-        }
-        AssertJUnit.assertEquals("Number of success events", 1, inEventCount);
-        AssertJUnit.assertEquals("Number of remove events", 0, removeEventCount);
-        AssertJUnit.assertTrue("Event arrived", eventArrived);
-=======
-        callback.throwAssertionErrors();
-        Assert.assertEquals("Number of success events", 1, callback.getInEventCount());
-        Assert.assertEquals("Number of remove events", 0, callback.getRemoveEventCount());
-        Assert.assertTrue("Event arrived", callback.isEventArrived());
->>>>>>> e31d3fd2
+        callback.throwAssertionErrors();
+        AssertJUnit.assertEquals("Number of success events", 1, callback.getInEventCount());
+        AssertJUnit.assertEquals("Number of remove events", 0, callback.getRemoveEventCount());
+        AssertJUnit.assertTrue("Event arrived", callback.isEventArrived());
 
         siddhiAppRuntime.shutdown();
     }
@@ -1280,19 +1044,10 @@
         stream4.send(new Object[]{"ORACLE", 44.7f, 100});
         Thread.sleep(100);
 
-<<<<<<< HEAD
-        for (AssertionError e : this.assertionErrors) {
-            throw e;
-        }
-        AssertJUnit.assertEquals("Number of success events", 0, inEventCount);
-        AssertJUnit.assertEquals("Number of remove events", 0, removeEventCount);
-        AssertJUnit.assertFalse("Event arrived", eventArrived);
-=======
-        callback.throwAssertionErrors();
-        Assert.assertEquals("Number of success events", 0, callback.getInEventCount());
-        Assert.assertEquals("Number of remove events", 0, callback.getRemoveEventCount());
-        Assert.assertFalse("Event arrived", callback.isEventArrived());
->>>>>>> e31d3fd2
+        callback.throwAssertionErrors();
+        AssertJUnit.assertEquals("Number of success events", 0, callback.getInEventCount());
+        AssertJUnit.assertEquals("Number of remove events", 0, callback.getRemoveEventCount());
+        AssertJUnit.assertFalse("Event arrived", callback.isEventArrived());
 
         siddhiAppRuntime.shutdown();
     }
@@ -1332,19 +1087,10 @@
         stream4.send(new Object[]{"ORACLE", 44.7f, 100});
         Thread.sleep(100);
 
-<<<<<<< HEAD
-        for (AssertionError e : this.assertionErrors) {
-            throw e;
-        }
-        AssertJUnit.assertEquals("Number of success events", 0, inEventCount);
-        AssertJUnit.assertEquals("Number of remove events", 0, removeEventCount);
-        AssertJUnit.assertFalse("Event arrived", eventArrived);
-=======
-        callback.throwAssertionErrors();
-        Assert.assertEquals("Number of success events", 0, callback.getInEventCount());
-        Assert.assertEquals("Number of remove events", 0, callback.getRemoveEventCount());
-        Assert.assertFalse("Event arrived", callback.isEventArrived());
->>>>>>> e31d3fd2
+        callback.throwAssertionErrors();
+        AssertJUnit.assertEquals("Number of success events", 0, callback.getInEventCount());
+        AssertJUnit.assertEquals("Number of remove events", 0, callback.getRemoveEventCount());
+        AssertJUnit.assertFalse("Event arrived", callback.isEventArrived());
 
         siddhiAppRuntime.shutdown();
     }
@@ -1375,19 +1121,10 @@
         stream2.send(new Object[]{"IBM", 58.7f, 100});
         Thread.sleep(100);
 
-<<<<<<< HEAD
-        for (AssertionError e : this.assertionErrors) {
-            throw e;
-        }
-        AssertJUnit.assertEquals("Number of success events", 0, inEventCount);
-        AssertJUnit.assertEquals("Number of remove events", 0, removeEventCount);
-        AssertJUnit.assertFalse("Event not arrived", eventArrived);
-=======
-        callback.throwAssertionErrors();
-        Assert.assertEquals("Number of success events", 0, callback.getInEventCount());
-        Assert.assertEquals("Number of remove events", 0, callback.getRemoveEventCount());
-        Assert.assertFalse("Event not arrived", callback.isEventArrived());
->>>>>>> e31d3fd2
+        callback.throwAssertionErrors();
+        AssertJUnit.assertEquals("Number of success events", 0, callback.getInEventCount());
+        AssertJUnit.assertEquals("Number of remove events", 0, callback.getRemoveEventCount());
+        AssertJUnit.assertFalse("Event not arrived", callback.isEventArrived());
 
         siddhiAppRuntime.shutdown();
     }
@@ -1429,19 +1166,10 @@
         stream4.send(new Object[]{"GOOGLE", 56.86f, 100});
         Thread.sleep(100);
 
-<<<<<<< HEAD
-        for (AssertionError e : this.assertionErrors) {
-            throw e;
-        }
-        AssertJUnit.assertEquals("Number of success events", 1, inEventCount);
-        AssertJUnit.assertEquals("Number of remove events", 0, removeEventCount);
-        AssertJUnit.assertTrue("Event not arrived", eventArrived);
-=======
-        callback.throwAssertionErrors();
-        Assert.assertEquals("Number of success events", 1, callback.getInEventCount());
-        Assert.assertEquals("Number of remove events", 0, callback.getRemoveEventCount());
-        Assert.assertTrue("Event not arrived", callback.isEventArrived());
->>>>>>> e31d3fd2
+        callback.throwAssertionErrors();
+        AssertJUnit.assertEquals("Number of success events", 1, callback.getInEventCount());
+        AssertJUnit.assertEquals("Number of remove events", 0, callback.getRemoveEventCount());
+        AssertJUnit.assertTrue("Event not arrived", callback.isEventArrived());
 
         siddhiAppRuntime.shutdown();
     }
@@ -1482,19 +1210,10 @@
         stream4.send(new Object[]{"GOOGLE", 56.86f, 100});
         Thread.sleep(100);
 
-<<<<<<< HEAD
-        for (AssertionError e : this.assertionErrors) {
-            throw e;
-        }
-        AssertJUnit.assertEquals("Number of success events", 0, inEventCount);
-        AssertJUnit.assertEquals("Number of remove events", 0, removeEventCount);
-        AssertJUnit.assertFalse("Event not arrived", eventArrived);
-=======
-        callback.throwAssertionErrors();
-        Assert.assertEquals("Number of success events", 0, callback.getInEventCount());
-        Assert.assertEquals("Number of remove events", 0, callback.getRemoveEventCount());
-        Assert.assertFalse("Event not arrived", callback.isEventArrived());
->>>>>>> e31d3fd2
+        callback.throwAssertionErrors();
+        AssertJUnit.assertEquals("Number of success events", 0, callback.getInEventCount());
+        AssertJUnit.assertEquals("Number of remove events", 0, callback.getRemoveEventCount());
+        AssertJUnit.assertFalse("Event not arrived", callback.isEventArrived());
 
         siddhiAppRuntime.shutdown();
     }
@@ -1532,19 +1251,10 @@
         stream3.send(new Object[]{"WSO2", 35.0f, 100});
         Thread.sleep(100);
 
-<<<<<<< HEAD
-        for (AssertionError e : this.assertionErrors) {
-            throw e;
-        }
-        AssertJUnit.assertEquals("Number of success events", 1, inEventCount);
-        AssertJUnit.assertEquals("Number of remove events", 0, removeEventCount);
-        AssertJUnit.assertTrue("Event not arrived", eventArrived);
-=======
-        callback.throwAssertionErrors();
-        Assert.assertEquals("Number of success events", 1, callback.getInEventCount());
-        Assert.assertEquals("Number of remove events", 0, callback.getRemoveEventCount());
-        Assert.assertTrue("Event not arrived", callback.isEventArrived());
->>>>>>> e31d3fd2
+        callback.throwAssertionErrors();
+        AssertJUnit.assertEquals("Number of success events", 1, callback.getInEventCount());
+        AssertJUnit.assertEquals("Number of remove events", 0, callback.getRemoveEventCount());
+        AssertJUnit.assertTrue("Event not arrived", callback.isEventArrived());
 
         siddhiAppRuntime.shutdown();
     }
@@ -1583,19 +1293,10 @@
         stream4.send(new Object[]{"GOOGLE", 56.86f, 100});
         Thread.sleep(100);
 
-<<<<<<< HEAD
-        for (AssertionError e : this.assertionErrors) {
-            throw e;
-        }
-        AssertJUnit.assertEquals("Number of success events", 1, inEventCount);
-        AssertJUnit.assertEquals("Number of remove events", 0, removeEventCount);
-        AssertJUnit.assertTrue("Event not arrived", eventArrived);
-=======
-        callback.throwAssertionErrors();
-        Assert.assertEquals("Number of success events", 1, callback.getInEventCount());
-        Assert.assertEquals("Number of remove events", 0, callback.getRemoveEventCount());
-        Assert.assertTrue("Event not arrived", callback.isEventArrived());
->>>>>>> e31d3fd2
+        callback.throwAssertionErrors();
+        AssertJUnit.assertEquals("Number of success events", 1, callback.getInEventCount());
+        AssertJUnit.assertEquals("Number of remove events", 0, callback.getRemoveEventCount());
+        AssertJUnit.assertTrue("Event not arrived", callback.isEventArrived());
 
         siddhiAppRuntime.shutdown();
     }
@@ -1636,19 +1337,10 @@
         stream4.send(new Object[]{"GOOGLE", 56.86f, 100});
         Thread.sleep(100);
 
-<<<<<<< HEAD
-        for (AssertionError e : this.assertionErrors) {
-            throw e;
-        }
-        AssertJUnit.assertEquals("Number of success events", 0, inEventCount);
-        AssertJUnit.assertEquals("Number of remove events", 0, removeEventCount);
-        AssertJUnit.assertFalse("Event not arrived", eventArrived);
-=======
-        callback.throwAssertionErrors();
-        Assert.assertEquals("Number of success events", 0, callback.getInEventCount());
-        Assert.assertEquals("Number of remove events", 0, callback.getRemoveEventCount());
-        Assert.assertFalse("Event not arrived", callback.isEventArrived());
->>>>>>> e31d3fd2
+        callback.throwAssertionErrors();
+        AssertJUnit.assertEquals("Number of success events", 0, callback.getInEventCount());
+        AssertJUnit.assertEquals("Number of remove events", 0, callback.getRemoveEventCount());
+        AssertJUnit.assertFalse("Event not arrived", callback.isEventArrived());
 
         siddhiAppRuntime.shutdown();
     }
@@ -1692,19 +1384,10 @@
         stream4.send(new Object[]{"GOOGLE", 56.86f, 100});
         Thread.sleep(100);
 
-<<<<<<< HEAD
-        for (AssertionError e : this.assertionErrors) {
-            throw e;
-        }
-        AssertJUnit.assertEquals("Number of success events", 0, inEventCount);
-        AssertJUnit.assertEquals("Number of remove events", 0, removeEventCount);
-        AssertJUnit.assertFalse("Event not arrived", eventArrived);
-=======
-        callback.throwAssertionErrors();
-        Assert.assertEquals("Number of success events", 0, callback.getInEventCount());
-        Assert.assertEquals("Number of remove events", 0, callback.getRemoveEventCount());
-        Assert.assertFalse("Event not arrived", callback.isEventArrived());
->>>>>>> e31d3fd2
+        callback.throwAssertionErrors();
+        AssertJUnit.assertEquals("Number of success events", 0, callback.getInEventCount());
+        AssertJUnit.assertEquals("Number of remove events", 0, callback.getRemoveEventCount());
+        AssertJUnit.assertFalse("Event not arrived", callback.isEventArrived());
 
         siddhiAppRuntime.shutdown();
     }
@@ -1748,19 +1431,10 @@
         stream4.send(new Object[]{"GOOGLE", 56.86f, 100});
         Thread.sleep(100);
 
-<<<<<<< HEAD
-        for (AssertionError e : this.assertionErrors) {
-            throw e;
-        }
-        AssertJUnit.assertEquals("Number of success events", 0, inEventCount);
-        AssertJUnit.assertEquals("Number of remove events", 0, removeEventCount);
-        AssertJUnit.assertFalse("Event not arrived", eventArrived);
-=======
-        callback.throwAssertionErrors();
-        Assert.assertEquals("Number of success events", 0, callback.getInEventCount());
-        Assert.assertEquals("Number of remove events", 0, callback.getRemoveEventCount());
-        Assert.assertFalse("Event not arrived", callback.isEventArrived());
->>>>>>> e31d3fd2
+        callback.throwAssertionErrors();
+        AssertJUnit.assertEquals("Number of success events", 0, callback.getInEventCount());
+        AssertJUnit.assertEquals("Number of remove events", 0, callback.getRemoveEventCount());
+        AssertJUnit.assertFalse("Event not arrived", callback.isEventArrived());
 
         siddhiAppRuntime.shutdown();
     }
@@ -1798,19 +1472,10 @@
         stream2.send(new Object[]{"ORACLE", 45.0f, 100});
         Thread.sleep(100);
 
-<<<<<<< HEAD
-        for (AssertionError e : this.assertionErrors) {
-            throw e;
-        }
-        AssertJUnit.assertEquals("Number of success events", 0, inEventCount);
-        AssertJUnit.assertEquals("Number of remove events", 0, removeEventCount);
-        AssertJUnit.assertFalse("Event arrived", eventArrived);
-=======
-        callback.throwAssertionErrors();
-        Assert.assertEquals("Number of success events", 0, callback.getInEventCount());
-        Assert.assertEquals("Number of remove events", 0, callback.getRemoveEventCount());
-        Assert.assertFalse("Event arrived", callback.isEventArrived());
->>>>>>> e31d3fd2
+        callback.throwAssertionErrors();
+        AssertJUnit.assertEquals("Number of success events", 0, callback.getInEventCount());
+        AssertJUnit.assertEquals("Number of remove events", 0, callback.getRemoveEventCount());
+        AssertJUnit.assertFalse("Event arrived", callback.isEventArrived());
 
         siddhiAppRuntime.shutdown();
     }
@@ -1849,19 +1514,10 @@
         stream1.send(new Object[]{"IBM", 45.0f, 100});
         Thread.sleep(1100);
 
-<<<<<<< HEAD
-        for (AssertionError e : this.assertionErrors) {
-            throw e;
-        }
-        AssertJUnit.assertEquals("Number of success events", 1, inEventCount);
-        AssertJUnit.assertEquals("Number of remove events", 0, removeEventCount);
-        AssertJUnit.assertTrue("Event arrived", eventArrived);
-=======
-        callback.throwAssertionErrors();
-        Assert.assertEquals("Number of success events", 1, callback.getInEventCount());
-        Assert.assertEquals("Number of remove events", 0, callback.getRemoveEventCount());
-        Assert.assertTrue("Event arrived", callback.isEventArrived());
->>>>>>> e31d3fd2
+        callback.throwAssertionErrors();
+        AssertJUnit.assertEquals("Number of success events", 1, callback.getInEventCount());
+        AssertJUnit.assertEquals("Number of remove events", 0, callback.getRemoveEventCount());
+        AssertJUnit.assertTrue("Event arrived", callback.isEventArrived());
 
         siddhiAppRuntime.shutdown();
     }
@@ -1896,19 +1552,10 @@
         stream2.send(new Object[]{"IBM", 45.0f, 100});
         Thread.sleep(100);
 
-<<<<<<< HEAD
-        for (AssertionError e : this.assertionErrors) {
-            throw e;
-        }
-        AssertJUnit.assertEquals("Number of success events", 1, inEventCount);
-        AssertJUnit.assertEquals("Number of remove events", 0, removeEventCount);
-        AssertJUnit.assertTrue("Event arrived", eventArrived);
-=======
-        callback.throwAssertionErrors();
-        Assert.assertEquals("Number of success events", 1, callback.getInEventCount());
-        Assert.assertEquals("Number of remove events", 0, callback.getRemoveEventCount());
-        Assert.assertTrue("Event arrived", callback.isEventArrived());
->>>>>>> e31d3fd2
+        callback.throwAssertionErrors();
+        AssertJUnit.assertEquals("Number of success events", 1, callback.getInEventCount());
+        AssertJUnit.assertEquals("Number of remove events", 0, callback.getRemoveEventCount());
+        AssertJUnit.assertTrue("Event arrived", callback.isEventArrived());
 
         siddhiAppRuntime.shutdown();
     }
@@ -1946,19 +1593,10 @@
         stream3.send(new Object[]{"GOOGLE", 55.7f, 100});
         Thread.sleep(100);
 
-<<<<<<< HEAD
-        for (AssertionError e : this.assertionErrors) {
-            throw e;
-        }
-        AssertJUnit.assertEquals("Number of success events", 0, inEventCount);
-        AssertJUnit.assertEquals("Number of remove events", 0, removeEventCount);
-        AssertJUnit.assertFalse("Event arrived", eventArrived);
-=======
-        callback.throwAssertionErrors();
-        Assert.assertEquals("Number of success events", 0, callback.getInEventCount());
-        Assert.assertEquals("Number of remove events", 0, callback.getRemoveEventCount());
-        Assert.assertFalse("Event arrived", callback.isEventArrived());
->>>>>>> e31d3fd2
+        callback.throwAssertionErrors();
+        AssertJUnit.assertEquals("Number of success events", 0, callback.getInEventCount());
+        AssertJUnit.assertEquals("Number of remove events", 0, callback.getRemoveEventCount());
+        AssertJUnit.assertFalse("Event arrived", callback.isEventArrived());
 
         siddhiAppRuntime.shutdown();
     }
@@ -1999,52 +1637,11 @@
         stream4.send(new Object[]{"GOOGLE", 56.86f, 100});
         Thread.sleep(100);
 
-<<<<<<< HEAD
-        for (AssertionError e : this.assertionErrors) {
-            throw e;
-        }
-        AssertJUnit.assertEquals("Number of success events", 0, inEventCount);
-        AssertJUnit.assertEquals("Number of remove events", 0, removeEventCount);
-        AssertJUnit.assertFalse("Event not arrived", eventArrived);
-
-        siddhiAppRuntime.shutdown();
-    }
-
-    private void addCallback(SiddhiAppRuntime siddhiAppRuntime, String queryName, Object[]... expected) {
-        final int noOfExpectedEvents = expected.length;
-        siddhiAppRuntime.addCallback(queryName, new QueryCallback() {
-            @Override
-            public void receive(long timeStamp, Event[] inEvents, Event[] removeEvents) {
-                EventPrinter.print(timeStamp, inEvents, removeEvents);
-                if (inEvents != null) {
-                    eventArrived = true;
-
-                    for (Event event : inEvents) {
-                        inEventCount++;
-                        if (noOfExpectedEvents > 0 && inEventCount <= noOfExpectedEvents) {
-                            try {
-                                AssertJUnit.assertArrayEquals(expected[inEventCount - 1], event.getData());
-                            } catch (AssertionError e) {
-                                assertionErrors.add(e);
-                            }
-                        }
-                    }
-                }
-                if (removeEvents != null) {
-                    removeEventCount = removeEventCount + removeEvents.length;
-                }
-                eventArrived = true;
-            }
-
-        });
-    }
-=======
-        callback.throwAssertionErrors();
-        Assert.assertEquals("Number of success events", 0, callback.getInEventCount());
-        Assert.assertEquals("Number of remove events", 0, callback.getRemoveEventCount());
-        Assert.assertFalse("Event not arrived", callback.isEventArrived());
-
-        siddhiAppRuntime.shutdown();
-    }
->>>>>>> e31d3fd2
+        callback.throwAssertionErrors();
+        AssertJUnit.assertEquals("Number of success events", 0, callback.getInEventCount());
+        AssertJUnit.assertEquals("Number of remove events", 0, callback.getRemoveEventCount());
+        AssertJUnit.assertFalse("Event not arrived", callback.isEventArrived());
+
+        siddhiAppRuntime.shutdown();
+    }
 }