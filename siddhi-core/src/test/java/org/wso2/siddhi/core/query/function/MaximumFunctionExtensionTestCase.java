/*
 * Copyright (c) 2016, WSO2 Inc. (http://www.wso2.org) All Rights Reserved.
 *
 * WSO2 Inc. licenses this file to you under the Apache License,
 * Version 2.0 (the "License"); you may not use this file except
 * in compliance with the License.
 * You may obtain a copy of the License at
 *
 *     http://www.apache.org/licenses/LICENSE-2.0
 *
 * Unless required by applicable law or agreed to in writing,
 * software distributed under the License is distributed on an
 * "AS IS" BASIS, WITHOUT WARRANTIES OR CONDITIONS OF ANY
 * KIND, either express or implied. See the License for the
 * specific language governing permissions and limitations
 * under the License.
 */

package org.wso2.siddhi.core.query.function;

import org.apache.log4j.Logger;
import org.testng.AssertJUnit;
import org.testng.annotations.BeforeMethod;
import org.testng.annotations.Test;
import org.wso2.siddhi.core.SiddhiAppRuntime;
import org.wso2.siddhi.core.SiddhiManager;
import org.wso2.siddhi.core.event.Event;
import org.wso2.siddhi.core.exception.SiddhiAppCreationException;
import org.wso2.siddhi.core.query.output.callback.QueryCallback;
import org.wso2.siddhi.core.stream.input.InputHandler;
import org.wso2.siddhi.core.util.EventPrinter;

public class MaximumFunctionExtensionTestCase {
    private static final Logger log = Logger.getLogger(MaximumFunctionExtensionTestCase.class);
    private volatile int count;
    private volatile boolean eventArrived;

    @BeforeMethod
    public void init() {
        count = 0;
        eventArrived = false;
    }


    @Test
    public void testMaxFunctionExtension1() throws InterruptedException {
        log.info("MaximumFunctionExecutor TestCase 1");
        SiddhiManager siddhiManager = new SiddhiManager();

        String inStreamDefinition = "define stream inputStream (price1 double,price2 double, price3 double);";
        String query = ("@info(name = 'query1') from inputStream " +
                "select maximum(price1, price2, price3) as max " +
                "insert into outputStream;");
        SiddhiAppRuntime siddhiAppRuntime = siddhiManager.createSiddhiAppRuntime(inStreamDefinition +
                query);

        siddhiAppRuntime.addCallback("query1", new QueryCallback() {
            @Override
            public void receive(long timestamp, Event[] inEvents, Event[] removeEvents) {
                EventPrinter.print(timestamp, inEvents, removeEvents);
                eventArrived = true;
                for (Event event : inEvents) {
                    count++;
                    switch (count) {
                        case 1:
                            AssertJUnit.assertEquals(36.75, event.getData(0));
                            break;
                        case 2:
                            AssertJUnit.assertEquals(38.12, event.getData(0));
                            break;
                        case 3:
                            AssertJUnit.assertEquals(39.25, event.getData(0));
                            break;
                        case 4:
                            AssertJUnit.assertEquals(37.75, event.getData(0));
                            break;
                        case 5:
                            AssertJUnit.assertEquals(38.12, event.getData(0));
                            break;
                        case 6:
                            AssertJUnit.assertEquals(40.0, event.getData(0));
                            break;
                        default:
                            org.testng.AssertJUnit.fail();
                    }
                }
            }
        });

        InputHandler inputHandler = siddhiAppRuntime.getInputHandler("inputStream");
        siddhiAppRuntime.start();

        inputHandler.send(new Object[]{36, 36.75, 35.75});
        inputHandler.send(new Object[]{37.88, 38.12, 37.62});
        inputHandler.send(new Object[]{39.00, 39.25, 38.62});
        inputHandler.send(new Object[]{36.88, 37.75, 36.75});
        inputHandler.send(new Object[]{38.12, 38.12, 37.75});
        inputHandler.send(new Object[]{38.12, 40, 37.75});

        Thread.sleep(300);
        AssertJUnit.assertEquals(6, count);
        AssertJUnit.assertTrue(eventArrived);
        siddhiAppRuntime.shutdown();

    }

<<<<<<< HEAD
    @Test(expectedExceptions = SiddhiAppValidationException.class)
=======
    @Test(expected = SiddhiAppCreationException.class)
>>>>>>> 8b378540
    public void testMaxFunctionExtension2() throws InterruptedException {
        log.info("MaximumFunctionExecutor TestCase 2");
        SiddhiManager siddhiManager = new SiddhiManager();

        String inStreamDefinition = "define stream inputStream (price1 int,price2 double, price3 double);";
        String query = ("@info(name = 'query1') from inputStream " +
                "select maximum(price1, price2, price3) as max " +
                "insert into outputStream;");
        SiddhiAppRuntime siddhiAppRuntime = siddhiManager.createSiddhiAppRuntime(inStreamDefinition +
                query);
    }

    @Test
    public void testMaxFunctionExtension3() throws InterruptedException {
        log.info("MaximumFunctionExecutor TestCase 3");
        SiddhiManager siddhiManager = new SiddhiManager();

        String inStreamDefinition = "define stream inputStream (price1 int,price2 int, price3 int);";
        String query = ("@info(name = 'query1') from inputStream " +
                "select maximum(price1, price2, price3) as max " +
                "insert into outputStream;");
        SiddhiAppRuntime siddhiAppRuntime = siddhiManager.createSiddhiAppRuntime(inStreamDefinition +
                query);

        siddhiAppRuntime.addCallback("query1", new QueryCallback() {
            @Override
            public void receive(long timestamp, Event[] inEvents, Event[] removeEvents) {
                EventPrinter.print(timestamp, inEvents, removeEvents);
                eventArrived = true;
                for (Event event : inEvents) {
                    count++;
                    switch (count) {
                        case 1:
                            AssertJUnit.assertEquals(74, event.getData(0));
                            break;
                        case 2:
                            AssertJUnit.assertEquals(78, event.getData(0));
                            break;
                        case 3:
                            AssertJUnit.assertEquals(39, event.getData(0));
                            break;
                        default:
                            org.testng.AssertJUnit.fail();
                    }
                }
            }
        });

        InputHandler inputHandler = siddhiAppRuntime.getInputHandler("inputStream");
        siddhiAppRuntime.start();

        inputHandler.send(new Object[]{36, 38, 74});
        inputHandler.send(new Object[]{78, 38, 37});
        inputHandler.send(new Object[]{9, 39, 38});

        Thread.sleep(300);
        AssertJUnit.assertEquals(3, count);
        AssertJUnit.assertTrue(eventArrived);
        siddhiAppRuntime.shutdown();

    }

    @Test
    public void testMaxFunctionExtension4() throws InterruptedException {
        log.info("MaximumFunctionExecutor TestCase 4");
        SiddhiManager siddhiManager = new SiddhiManager();

        String inStreamDefinition = "define stream inputStream (price1 float, price2 float, price3 float);";
        String query = ("@info(name = 'query1') from inputStream " +
                "select maximum(price1, price2, price3) as max " +
                "insert into outputStream;");
        SiddhiAppRuntime siddhiAppRuntime = siddhiManager.createSiddhiAppRuntime(inStreamDefinition +
                query);

        siddhiAppRuntime.addCallback("query1", new QueryCallback() {
            @Override
            public void receive(long timestamp, Event[] inEvents, Event[] removeEvents) {
                EventPrinter.print(timestamp, inEvents, removeEvents);
                eventArrived = true;
                for (Event event : inEvents) {
                    count++;
                    switch (count) {
                        case 1:
                            AssertJUnit.assertEquals(36.75f, event.getData(0));
                            break;
                        case 2:
                            AssertJUnit.assertEquals(38.12f, event.getData(0));
                            break;
                        case 3:
                            AssertJUnit.assertEquals(39.25f, event.getData(0));
                            break;
                        case 4:
                            AssertJUnit.assertEquals(37.75f, event.getData(0));
                            break;
                        case 5:
                            AssertJUnit.assertEquals(38.12f, event.getData(0));
                            break;
                        case 6:
                            AssertJUnit.assertEquals(40.0f, event.getData(0));
                            break;
                        default:
                            org.testng.AssertJUnit.fail();
                    }
                }
            }
        });

        InputHandler inputHandler = siddhiAppRuntime.getInputHandler("inputStream");
        siddhiAppRuntime.start();

        inputHandler.send(new Object[]{36, 36.75, 35.75});
        inputHandler.send(new Object[]{37.88, 38.12, 37.62});
        inputHandler.send(new Object[]{39.00, 39.25, 38.62});
        inputHandler.send(new Object[]{36.88, 37.75, 36.75});
        inputHandler.send(new Object[]{38.12, 38.12, 37.75});
        inputHandler.send(new Object[]{38.12, 40, 37.75});

        Thread.sleep(300);
        AssertJUnit.assertEquals(6, count);
        AssertJUnit.assertTrue(eventArrived);
        siddhiAppRuntime.shutdown();

    }

    @Test
    public void testMaxFunctionExtension5() throws InterruptedException {
        log.info("MaximumFunctionExecutor TestCase 5");
        SiddhiManager siddhiManager = new SiddhiManager();

        String inStreamDefinition = "define stream inputStream (price1 long, price2 long, price3 long);";
        String query = ("@info(name = 'query1') from inputStream " +
                "select maximum(price1, price2, price3) as max " +
                "insert into outputStream;");
        SiddhiAppRuntime siddhiAppRuntime = siddhiManager.createSiddhiAppRuntime(inStreamDefinition +
                query);

        siddhiAppRuntime.addCallback("query1", new QueryCallback() {
            @Override
            public void receive(long timestamp, Event[] inEvents, Event[] removeEvents) {
                EventPrinter.print(timestamp, inEvents, removeEvents);
                eventArrived = true;
                for (Event event : inEvents) {
                    count++;
                    switch (count) {
                        case 1:
                            AssertJUnit.assertEquals(74L, event.getData(0));
                            break;
                        case 2:
                            AssertJUnit.assertEquals(78L, event.getData(0));
                            break;
                        case 3:
                            AssertJUnit.assertEquals(39L, event.getData(0));
                            break;
                        default:
                            org.testng.AssertJUnit.fail();
                    }
                }
            }
        });

        InputHandler inputHandler = siddhiAppRuntime.getInputHandler("inputStream");
        siddhiAppRuntime.start();

        inputHandler.send(new Object[]{36, 38, 74});
        inputHandler.send(new Object[]{78, 38, 37});
        inputHandler.send(new Object[]{9, 39, 38});

        Thread.sleep(300);
        AssertJUnit.assertEquals(3, count);
        AssertJUnit.assertTrue(eventArrived);
        siddhiAppRuntime.shutdown();

    }

    @Test
    public void testMaxFunctionExtension6() throws InterruptedException {
        log.info("MaximumFunctionExecutor TestCase 6");
        SiddhiManager siddhiManager = new SiddhiManager();

        String inStreamDefinition = "define stream inputStream (price1 double,price2 double, price3 double);";
        String query = ("@info(name = 'query1') from inputStream " +
                "select maximum(*) as max " +
                "insert into outputStream;");
        SiddhiAppRuntime siddhiAppRuntime = siddhiManager.createSiddhiAppRuntime(inStreamDefinition +
                query);

        siddhiAppRuntime.addCallback("query1", new QueryCallback() {
            @Override
            public void receive(long timestamp, Event[] inEvents, Event[] removeEvents) {
                EventPrinter.print(timestamp, inEvents, removeEvents);
                eventArrived = true;
                for (Event event : inEvents) {
                    count++;
                    switch (count) {
                        case 1:
                            AssertJUnit.assertEquals(36.75, event.getData(0));
                            break;
                        case 2:
                            AssertJUnit.assertEquals(38.12, event.getData(0));
                            break;
                        case 3:
                            AssertJUnit.assertEquals(39.25, event.getData(0));
                            break;
                        case 4:
                            AssertJUnit.assertEquals(37.75, event.getData(0));
                            break;
                        case 5:
                            AssertJUnit.assertEquals(38.12, event.getData(0));
                            break;
                        case 6:
                            AssertJUnit.assertEquals(40.0, event.getData(0));
                            break;
                        default:
                            org.testng.AssertJUnit.fail();
                    }
                }
            }
        });

        InputHandler inputHandler = siddhiAppRuntime.getInputHandler("inputStream");
        siddhiAppRuntime.start();

        inputHandler.send(new Object[]{36, 36.75, 35.75});
        inputHandler.send(new Object[]{37.88, 38.12, 37.62});
        inputHandler.send(new Object[]{39.00, 39.25, 38.62});
        inputHandler.send(new Object[]{36.88, 37.75, 36.75});
        inputHandler.send(new Object[]{38.12, 38.12, 37.75});
        inputHandler.send(new Object[]{38.12, 40, 37.75});

        Thread.sleep(300);
        AssertJUnit.assertEquals(6, count);
        AssertJUnit.assertTrue(eventArrived);
        siddhiAppRuntime.shutdown();

    }
}<|MERGE_RESOLUTION|>--- conflicted
+++ resolved
@@ -104,11 +104,7 @@
 
     }
 
-<<<<<<< HEAD
-    @Test(expectedExceptions = SiddhiAppValidationException.class)
-=======
-    @Test(expected = SiddhiAppCreationException.class)
->>>>>>> 8b378540
+    @Test(expectedExceptions = SiddhiAppCreationException.class)
     public void testMaxFunctionExtension2() throws InterruptedException {
         log.info("MaximumFunctionExecutor TestCase 2");
         SiddhiManager siddhiManager = new SiddhiManager();
