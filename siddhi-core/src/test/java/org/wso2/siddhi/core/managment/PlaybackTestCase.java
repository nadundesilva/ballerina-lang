--- conflicted
+++ resolved
@@ -326,12 +326,8 @@
 
         SiddhiManager siddhiManager = new SiddhiManager();
 
-<<<<<<< HEAD
-        String cseEventStream = "@Plan:playback(idleTime = '100 millisecond', increment = '4 sec') define stream " +
+        String cseEventStream = "@Plan:playback(idle.time = '100 millisecond', increment = '4 sec') define stream " +
                 "cseEventStream (symbol string, price float, volume int);";
-=======
-        String cseEventStream = "@Plan:playback(idle.time = '100 millisecond', increment = '4 sec') define stream cseEventStream (symbol string, price float, volume int);";
->>>>>>> a9a78978
         String query = "@info(name = 'query1') from cseEventStream#window.timeLength(4 sec,10) select symbol,price," +
                 "volume insert all events into outputStream ;";
 
