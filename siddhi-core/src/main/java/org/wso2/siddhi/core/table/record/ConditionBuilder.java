--- conflicted
+++ resolved
@@ -69,13 +69,7 @@
     private final String queryName;
     private Expression expression;
 
-<<<<<<< HEAD
-    ConditionBuilder(Expression expression, MatchingMetaInfoHolder matchingMetaInfoHolder, ExecutionPlanContext
-            executionPlanContext, List<VariableExpressionExecutor> variableExpressionExecutors, Map<String,
-            EventTable> eventTableMap, String queryName) {
-=======
     ConditionBuilder(Expression expression, MatchingMetaInfoHolder matchingMetaInfoHolder, ExecutionPlanContext executionPlanContext, List<VariableExpressionExecutor> variableExpressionExecutors, Map<String, Table> tableMap, String queryName) {
->>>>>>> a9a78978
         this.expression = expression;
         this.matchingMetaInfoHolder = matchingMetaInfoHolder;
         this.executionPlanContext = executionPlanContext;
