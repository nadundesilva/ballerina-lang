/*
 * Copyright (c) 2016, WSO2 Inc. (http://www.wso2.org) All Rights Reserved.
 *
 * WSO2 Inc. licenses this file to you under the Apache License,
 * Version 2.0 (the "License"); you may not use this file except
 * in compliance with the License.
 * You may obtain a copy of the License at
 *
 *     http://www.apache.org/licenses/LICENSE-2.0
 *
 * Unless required by applicable law or agreed to in writing,
 * software distributed under the License is distributed on an
 * "AS IS" BASIS, WITHOUT WARRANTIES OR CONDITIONS OF ANY
 * KIND, either express or implied. See the License for the
 * specific language governing permissions and limitations
 * under the License.
 */
package org.wso2.siddhi.core.query.processor.stream.window;

import org.wso2.siddhi.annotation.Extension;
import org.wso2.siddhi.annotation.Parameter;
import org.wso2.siddhi.annotation.ReturnAttribute;
import org.wso2.siddhi.annotation.util.DataType;
import org.wso2.siddhi.core.config.ExecutionPlanContext;
import org.wso2.siddhi.core.event.ComplexEvent;
import org.wso2.siddhi.core.event.ComplexEventChunk;
import org.wso2.siddhi.core.event.state.StateEvent;
import org.wso2.siddhi.core.event.stream.StreamEvent;
import org.wso2.siddhi.core.event.stream.StreamEventCloner;
import org.wso2.siddhi.core.executor.ConstantExpressionExecutor;
import org.wso2.siddhi.core.executor.ExpressionExecutor;
import org.wso2.siddhi.core.executor.VariableExpressionExecutor;
import org.wso2.siddhi.core.query.processor.Processor;
import org.wso2.siddhi.core.table.Table;
import org.wso2.siddhi.core.util.collection.operator.CompiledCondition;
import org.wso2.siddhi.core.util.collection.operator.MatchingMetaInfoHolder;
import org.wso2.siddhi.core.util.collection.operator.Operator;
import org.wso2.siddhi.core.util.config.ConfigReader;
import org.wso2.siddhi.core.util.parser.OperatorParser;
import org.wso2.siddhi.query.api.exception.ExecutionPlanValidationException;
import org.wso2.siddhi.query.api.expression.Expression;

import java.util.HashMap;
import java.util.List;
import java.util.Map;

@Extension(
        name = "length",
        namespace = "",
        description = "A sliding length window that holds the last windowLength events at a given time, " +
                "and gets updated for each arrival and expiry.",
        parameters = {
                @Parameter(name = "windowLength",
                        description = "The number of events that should be included in a sliding length window.",
                        type = {DataType.INT})
        },
        returnAttributes = @ReturnAttribute(
                description = "Returns current and expired events.",
                type = {})
)
public class LengthWindowProcessor extends WindowProcessor implements FindableProcessor {

    private int length;
    private int count = 0;
    private ComplexEventChunk<StreamEvent> expiredEventChunk;

    public int getLength() {
        return length;
    }

    public void setLength(int length) {
        this.length = length;
    }

    @Override
    protected void init(ExpressionExecutor[] attributeExpressionExecutors, ConfigReader configReader, boolean
            outputExpectsExpiredEvents, ExecutionPlanContext executionPlanContext) {
        expiredEventChunk = new ComplexEventChunk<StreamEvent>(false);
        if (attributeExpressionExecutors.length == 1) {
            length = (Integer) ((ConstantExpressionExecutor) attributeExpressionExecutors[0]).getValue();
        } else {
            throw new ExecutionPlanValidationException("Length window should only have one parameter (<int> " +
                    "windowLength), but found " + attributeExpressionExecutors.length + " input attributes");
        }
    }

    @Override
    protected void process(ComplexEventChunk<StreamEvent> streamEventChunk, Processor nextProcessor,
                           StreamEventCloner streamEventCloner) {
        synchronized (this) {
            long currentTime = executionPlanContext.getTimestampGenerator().currentTime();
            while (streamEventChunk.hasNext()) {
                StreamEvent streamEvent = streamEventChunk.next();
                StreamEvent clonedEvent = streamEventCloner.copyStreamEvent(streamEvent);
                clonedEvent.setType(StreamEvent.Type.EXPIRED);
                if (count < length) {
                    count++;
                    this.expiredEventChunk.add(clonedEvent);
                } else {
                    StreamEvent firstEvent = this.expiredEventChunk.poll();
                    if (firstEvent != null) {
                        firstEvent.setTimestamp(currentTime);
                        streamEventChunk.insertBeforeCurrent(firstEvent);
                        this.expiredEventChunk.add(clonedEvent);
                    } else {
                        StreamEvent resetEvent = streamEventCloner.copyStreamEvent(streamEvent);
                        resetEvent.setType(ComplexEvent.Type.RESET);
                        // adding resetEvent and clonedEvent event to the streamEventChunk
                        // since we are using insertAfterCurrent(), the final order will be
                        // currentEvent > clonedEvent (or expiredEvent) > resetEvent
                        streamEventChunk.insertAfterCurrent(resetEvent);
                        streamEventChunk.insertAfterCurrent(clonedEvent);

                        // since we manually added resetEvent and clonedEvent in earlier step
                        // we have to skip those two events from getting processed in the next
                        // iteration. Hence, calling next() twice.
                        streamEventChunk.next();
                        streamEventChunk.next();
                    }
                }
            }
        }
        nextProcessor.process(streamEventChunk);
    }

    @Override
    public synchronized StreamEvent find(StateEvent matchingEvent, CompiledCondition compiledCondition) {
        return ((Operator) compiledCondition).find(matchingEvent, expiredEventChunk, streamEventCloner);
    }

    @Override
<<<<<<< HEAD
    public CompiledCondition compileCondition(Expression expression, MatchingMetaInfoHolder matchingMetaInfoHolder,
                                              ExecutionPlanContext executionPlanContext,
                                              List<VariableExpressionExecutor> variableExpressionExecutors,
                                              Map<String, EventTable> eventTableMap, String queryName) {
        return OperatorParser.constructOperator(expiredEventChunk, expression, matchingMetaInfoHolder,
                executionPlanContext, variableExpressionExecutors, eventTableMap, this.queryName);
=======
    public CompiledCondition compileCondition(Expression expression, MatchingMetaInfoHolder matchingMetaInfoHolder, ExecutionPlanContext executionPlanContext,
                                              List<VariableExpressionExecutor> variableExpressionExecutors, Map<String, Table> tableMap, String queryName) {
        return OperatorParser.constructOperator(expiredEventChunk, expression, matchingMetaInfoHolder, executionPlanContext, variableExpressionExecutors, tableMap, this.queryName);
>>>>>>> a9a78978
    }

    @Override
    public void start() {
        //Do nothing
    }

    @Override
    public void stop() {
        //Do nothing
    }


    @Override
    public Map<String, Object> currentState() {
        Map<String, Object> state = new HashMap<>();
        state.put("Count", count);
        state.put("ExpiredEventChunk", expiredEventChunk.getFirst());
        return state;
    }


    @Override
    public void restoreState(Map<String, Object> state) {
        count = (int) state.get("Count");
        expiredEventChunk.clear();
        expiredEventChunk.add((StreamEvent) state.get("ExpiredEventChunk"));
    }
}<|MERGE_RESOLUTION|>--- conflicted
+++ resolved
@@ -129,18 +129,12 @@
     }
 
     @Override
-<<<<<<< HEAD
     public CompiledCondition compileCondition(Expression expression, MatchingMetaInfoHolder matchingMetaInfoHolder,
                                               ExecutionPlanContext executionPlanContext,
                                               List<VariableExpressionExecutor> variableExpressionExecutors,
-                                              Map<String, EventTable> eventTableMap, String queryName) {
+                                              Map<String, Table> tableMap, String queryName) {
         return OperatorParser.constructOperator(expiredEventChunk, expression, matchingMetaInfoHolder,
-                executionPlanContext, variableExpressionExecutors, eventTableMap, this.queryName);
-=======
-    public CompiledCondition compileCondition(Expression expression, MatchingMetaInfoHolder matchingMetaInfoHolder, ExecutionPlanContext executionPlanContext,
-                                              List<VariableExpressionExecutor> variableExpressionExecutors, Map<String, Table> tableMap, String queryName) {
-        return OperatorParser.constructOperator(expiredEventChunk, expression, matchingMetaInfoHolder, executionPlanContext, variableExpressionExecutors, tableMap, this.queryName);
->>>>>>> a9a78978
+                executionPlanContext, variableExpressionExecutors, tableMap, this.queryName);
     }
 
     @Override
