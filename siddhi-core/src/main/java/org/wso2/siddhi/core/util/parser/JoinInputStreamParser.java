/*
 * Copyright (c) 2016, WSO2 Inc. (http://www.wso2.org) All Rights Reserved.
 *
 * WSO2 Inc. licenses this file to you under the Apache License,
 * Version 2.0 (the "License"); you may not use this file except
 * in compliance with the License.
 * You may obtain a copy of the License at
 *
 *     http://www.apache.org/licenses/LICENSE-2.0
 *
 * Unless required by applicable law or agreed to in writing,
 * software distributed under the License is distributed on an
 * "AS IS" BASIS, WITHOUT WARRANTIES OR CONDITIONS OF ANY
 * KIND, either express or implied. See the License for the
 * specific language governing permissions and limitations
 * under the License.
 */
package org.wso2.siddhi.core.util.parser;

import org.wso2.siddhi.core.config.ExecutionPlanContext;
import org.wso2.siddhi.core.event.state.MetaStateEvent;
import org.wso2.siddhi.core.event.stream.MetaStreamEvent;
import org.wso2.siddhi.core.exception.ExecutionPlanCreationException;
import org.wso2.siddhi.core.exception.OperationNotSupportedException;
import org.wso2.siddhi.core.executor.ConstantExpressionExecutor;
import org.wso2.siddhi.core.executor.ExpressionExecutor;
import org.wso2.siddhi.core.executor.VariableExpressionExecutor;
import org.wso2.siddhi.core.query.input.MultiProcessStreamReceiver;
import org.wso2.siddhi.core.query.input.ProcessStreamReceiver;
import org.wso2.siddhi.core.query.input.stream.StreamRuntime;
import org.wso2.siddhi.core.query.input.stream.join.JoinProcessor;
import org.wso2.siddhi.core.query.input.stream.join.JoinStreamRuntime;
import org.wso2.siddhi.core.query.input.stream.single.SingleStreamRuntime;
import org.wso2.siddhi.core.query.processor.Processor;
import org.wso2.siddhi.core.query.processor.stream.window.FindableProcessor;
import org.wso2.siddhi.core.query.processor.stream.window.LengthWindowProcessor;
import org.wso2.siddhi.core.query.processor.stream.window.TableWindowProcessor;
import org.wso2.siddhi.core.query.processor.stream.window.WindowProcessor;
import org.wso2.siddhi.core.query.processor.stream.window.WindowWindowProcessor;
<<<<<<< HEAD
import org.wso2.siddhi.core.table.EventTable;
=======
import org.wso2.siddhi.core.table.Table;
>>>>>>> a9a78978
import org.wso2.siddhi.core.util.SiddhiConstants;
import org.wso2.siddhi.core.util.collection.operator.CompiledCondition;
import org.wso2.siddhi.core.util.collection.operator.MatchingMetaInfoHolder;
import org.wso2.siddhi.core.util.config.ConfigReader;
import org.wso2.siddhi.core.util.statistics.LatencyTracker;
import org.wso2.siddhi.core.window.Window;
import org.wso2.siddhi.query.api.definition.AbstractDefinition;
import org.wso2.siddhi.query.api.definition.Attribute;
import org.wso2.siddhi.query.api.execution.query.input.stream.JoinInputStream;
import org.wso2.siddhi.query.api.execution.query.input.stream.SingleInputStream;
import org.wso2.siddhi.query.api.expression.Expression;
import org.wso2.siddhi.query.api.expression.constant.TimeConstant;

import java.util.List;
import java.util.Map;

import static org.wso2.siddhi.core.util.SiddhiConstants.UNKNOWN_STATE;

public class JoinInputStreamParser {


    public static StreamRuntime parseInputStream(JoinInputStream joinInputStream,
                                                 ExecutionPlanContext executionPlanContext,
                                                 Map<String, AbstractDefinition> streamDefinitionMap,
                                                 Map<String, AbstractDefinition> tableDefinitionMap,
                                                 Map<String, AbstractDefinition> windowDefinitionMap,
                                                 Map<String, Table> tableMap,
                                                 Map<String, Window> eventWindowMap,
                                                 List<VariableExpressionExecutor> executors,
                                                 LatencyTracker latencyTracker, boolean outputExpectsExpiredEvents,
                                                 String queryName) {

        ProcessStreamReceiver leftProcessStreamReceiver;
        ProcessStreamReceiver rightProcessStreamReceiver;

        MetaStreamEvent leftMetaStreamEvent = new MetaStreamEvent();
        MetaStreamEvent rightMetaStreamEvent = new MetaStreamEvent();

        String leftInputStreamId = ((SingleInputStream) joinInputStream.getLeftInputStream()).getStreamId();
        String rightInputStreamId = ((SingleInputStream) joinInputStream.getRightInputStream()).getStreamId();

        boolean leftOuterJoinProcessor = false;
        boolean rightOuterJoinProcessor = false;

        if (joinInputStream.getAllStreamIds().size() == 2) {

            if (windowDefinitionMap.containsKey(leftInputStreamId)) {
                leftMetaStreamEvent.setWindowEvent(true);
            } else if (!streamDefinitionMap.containsKey(leftInputStreamId)) {
                if (tableDefinitionMap.containsKey(leftInputStreamId)) {
                    leftMetaStreamEvent.setTableEvent(true);
                }
            }

            if (windowDefinitionMap.containsKey(rightInputStreamId)) {
                rightMetaStreamEvent.setWindowEvent(true);
            } else if (!streamDefinitionMap.containsKey(rightInputStreamId)) {
                if (tableDefinitionMap.containsKey(rightInputStreamId)) {
                    rightMetaStreamEvent.setTableEvent(true);
                }
            }
            leftProcessStreamReceiver = new ProcessStreamReceiver(leftInputStreamId, latencyTracker, queryName);
            leftProcessStreamReceiver.setBatchProcessingAllowed(leftMetaStreamEvent.isWindowEvent());

            rightProcessStreamReceiver = new ProcessStreamReceiver(rightInputStreamId, latencyTracker, queryName);
            rightProcessStreamReceiver.setBatchProcessingAllowed(rightMetaStreamEvent.isWindowEvent());

            if (leftMetaStreamEvent.isTableEvent() && rightMetaStreamEvent.isTableEvent()) {
                throw new ExecutionPlanCreationException("Both inputs of join are from static sources " +
                        leftInputStreamId + " and " + rightInputStreamId);
            }
        } else {
            if (windowDefinitionMap.containsKey(joinInputStream.getAllStreamIds().get(0))) {
                leftMetaStreamEvent.setWindowEvent(true);
                rightMetaStreamEvent.setWindowEvent(true);
                rightProcessStreamReceiver = new MultiProcessStreamReceiver(joinInputStream.getAllStreamIds().get(0),
                        1, latencyTracker, queryName);
                rightProcessStreamReceiver.setBatchProcessingAllowed(true);
                leftProcessStreamReceiver = rightProcessStreamReceiver;
            } else if (streamDefinitionMap.containsKey(joinInputStream.getAllStreamIds().get(0))) {
                rightProcessStreamReceiver = new MultiProcessStreamReceiver(joinInputStream.getAllStreamIds().get(0),
                        2, latencyTracker, queryName);
                leftProcessStreamReceiver = rightProcessStreamReceiver;
            } else {
                throw new ExecutionPlanCreationException("Input of join is from static source " + leftInputStreamId +
                        " and " + rightInputStreamId);
            }
        }

        SingleStreamRuntime leftStreamRuntime = SingleInputStreamParser.parseInputStream(
                (SingleInputStream) joinInputStream.getLeftInputStream(), executionPlanContext, executors,
                streamDefinitionMap,
                !leftMetaStreamEvent.isTableEvent() ? null : tableDefinitionMap, !leftMetaStreamEvent.isWindowEvent()
<<<<<<< HEAD
                        ? null : windowDefinitionMap, eventTableMap, leftMetaStreamEvent, leftProcessStreamReceiver,
=======
                        ? null : windowDefinitionMap, tableMap, leftMetaStreamEvent, leftProcessStreamReceiver,
>>>>>>> a9a78978
                true, outputExpectsExpiredEvents, queryName);

        for (VariableExpressionExecutor variableExpressionExecutor : executors) {
            variableExpressionExecutor.getPosition()[SiddhiConstants.STREAM_EVENT_CHAIN_INDEX] = 0;
        }
        int size = executors.size();

        SingleStreamRuntime rightStreamRuntime = SingleInputStreamParser.parseInputStream(
                (SingleInputStream) joinInputStream.getRightInputStream(), executionPlanContext, executors,
                streamDefinitionMap,
                !rightMetaStreamEvent.isTableEvent() ? null : tableDefinitionMap, !rightMetaStreamEvent.isWindowEvent
<<<<<<< HEAD
                        () ? null : windowDefinitionMap, eventTableMap, rightMetaStreamEvent,
=======
                        () ? null : windowDefinitionMap, tableMap, rightMetaStreamEvent,
>>>>>>> a9a78978
                rightProcessStreamReceiver, true, outputExpectsExpiredEvents, queryName);

        for (int i = size; i < executors.size(); i++) {
            VariableExpressionExecutor variableExpressionExecutor = executors.get(i);
            variableExpressionExecutor.getPosition()[SiddhiConstants.STREAM_EVENT_CHAIN_INDEX] = 1;
        }

        if (leftMetaStreamEvent.isTableEvent()) {
<<<<<<< HEAD
            TableWindowProcessor tableWindowProcessor = new TableWindowProcessor(eventTableMap.get(leftInputStreamId));
            tableWindowProcessor.initProcessor(leftMetaStreamEvent.getLastInputDefinition(), new
                    ExpressionExecutor[0], executionPlanContext, outputExpectsExpiredEvents, queryName);
=======
            TableWindowProcessor tableWindowProcessor = new TableWindowProcessor(tableMap.get(leftInputStreamId));
            tableWindowProcessor.initProcessor(leftMetaStreamEvent.getLastInputDefinition(), new
                    ExpressionExecutor[0], null, executionPlanContext, outputExpectsExpiredEvents, queryName);
>>>>>>> a9a78978
            leftStreamRuntime.setProcessorChain(tableWindowProcessor);
        } else if (leftMetaStreamEvent.isWindowEvent()) {
            WindowWindowProcessor windowWindowProcessor = new WindowWindowProcessor(eventWindowMap.get
                    (leftInputStreamId));
            windowWindowProcessor.initProcessor(leftMetaStreamEvent.getLastInputDefinition(), executors.toArray(new
<<<<<<< HEAD
                    ExpressionExecutor[0]), executionPlanContext, outputExpectsExpiredEvents, queryName);
            leftStreamRuntime.setProcessorChain(windowWindowProcessor);
        }
        if (rightMetaStreamEvent.isTableEvent()) {
            TableWindowProcessor tableWindowProcessor = new TableWindowProcessor(eventTableMap.get(rightInputStreamId));
            tableWindowProcessor.initProcessor(rightMetaStreamEvent.getLastInputDefinition(), new
                    ExpressionExecutor[0], executionPlanContext, outputExpectsExpiredEvents, queryName);
=======
                    ExpressionExecutor[0]), null, executionPlanContext, outputExpectsExpiredEvents, queryName);
            leftStreamRuntime.setProcessorChain(windowWindowProcessor);
        }
        if (rightMetaStreamEvent.isTableEvent()) {
            TableWindowProcessor tableWindowProcessor = new TableWindowProcessor(tableMap.get(rightInputStreamId));
            tableWindowProcessor.initProcessor(rightMetaStreamEvent.getLastInputDefinition(), new
                    ExpressionExecutor[0], null, executionPlanContext, outputExpectsExpiredEvents, queryName);
>>>>>>> a9a78978
            rightStreamRuntime.setProcessorChain(tableWindowProcessor);
        } else if (rightMetaStreamEvent.isWindowEvent()) {
            WindowWindowProcessor windowWindowProcessor = new WindowWindowProcessor(eventWindowMap.get
                    (rightInputStreamId));
            windowWindowProcessor.initProcessor(rightMetaStreamEvent.getLastInputDefinition(), executors.toArray(new
<<<<<<< HEAD
                    ExpressionExecutor[0]), executionPlanContext, outputExpectsExpiredEvents, queryName);
=======
                    ExpressionExecutor[0]), null, executionPlanContext, outputExpectsExpiredEvents, queryName);
>>>>>>> a9a78978
            rightStreamRuntime.setProcessorChain(windowWindowProcessor);
        }

        MetaStateEvent metaStateEvent = new MetaStateEvent(2);
        metaStateEvent.addEvent(leftMetaStreamEvent);
        metaStateEvent.addEvent(rightMetaStreamEvent);

        switch (joinInputStream.getType()) {
            case FULL_OUTER_JOIN:
                leftOuterJoinProcessor = true;
            case RIGHT_OUTER_JOIN:
                rightOuterJoinProcessor = true;
                break;
            case LEFT_OUTER_JOIN:
                leftOuterJoinProcessor = true;
                break;
        }

        JoinProcessor leftPreJoinProcessor = new JoinProcessor(true, true, leftOuterJoinProcessor, 0);
        JoinProcessor leftPostJoinProcessor = new JoinProcessor(true, false, leftOuterJoinProcessor, 0);

        FindableProcessor leftFindableProcessor = insertJoinProcessorsAndGetFindable(leftPreJoinProcessor,
                leftPostJoinProcessor, leftStreamRuntime, executionPlanContext, outputExpectsExpiredEvents, queryName);

        JoinProcessor rightPreJoinProcessor = new JoinProcessor(false, true, rightOuterJoinProcessor, 1);
        JoinProcessor rightPostJoinProcessor = new JoinProcessor(false, false, rightOuterJoinProcessor, 1);

        FindableProcessor rightFindableProcessor = insertJoinProcessorsAndGetFindable(rightPreJoinProcessor,
                rightPostJoinProcessor, rightStreamRuntime, executionPlanContext, outputExpectsExpiredEvents,
                queryName);

        leftPreJoinProcessor.setFindableProcessor(rightFindableProcessor);
        leftPostJoinProcessor.setFindableProcessor(rightFindableProcessor);

        rightPreJoinProcessor.setFindableProcessor(leftFindableProcessor);
        rightPostJoinProcessor.setFindableProcessor(leftFindableProcessor);

        Expression compareCondition = joinInputStream.getOnCompare();
        if (compareCondition == null) {
            compareCondition = Expression.value(true);
        }

        if (joinInputStream.getWithin() != null) {
            throw new OperationNotSupportedException("within not support for joins, found withing time '" + (
                    (TimeConstant) joinInputStream.getWithin()).getValue() + " ms'");
        }

        MatchingMetaInfoHolder rightMatchingMetaInfoHolder = MatcherParser.constructMatchingMetaStateHolder
                (metaStateEvent, 0, rightMetaStreamEvent.getLastInputDefinition(), UNKNOWN_STATE);
        CompiledCondition leftCompiledCondition = rightFindableProcessor.compileCondition(compareCondition,
<<<<<<< HEAD
                rightMatchingMetaInfoHolder, executionPlanContext, executors, eventTableMap, queryName);
        MatchingMetaInfoHolder leftMatchingMetaInfoHolder = MatcherParser.constructMatchingMetaStateHolder
                (metaStateEvent, 1, leftMetaStreamEvent.getLastInputDefinition(), UNKNOWN_STATE);
        CompiledCondition rightCompiledCondition = leftFindableProcessor.compileCondition(compareCondition,
                leftMatchingMetaInfoHolder, executionPlanContext, executors, eventTableMap, queryName);
=======
                rightMatchingMetaInfoHolder, executionPlanContext, executors, tableMap, queryName);
        MatchingMetaInfoHolder leftMatchingMetaInfoHolder = MatcherParser.constructMatchingMetaStateHolder
                (metaStateEvent, 1, leftMetaStreamEvent.getLastInputDefinition(), UNKNOWN_STATE);
        CompiledCondition rightCompiledCondition = leftFindableProcessor.compileCondition(compareCondition,
                leftMatchingMetaInfoHolder, executionPlanContext, executors, tableMap, queryName);
>>>>>>> a9a78978

        if (joinInputStream.getTrigger() != JoinInputStream.EventTrigger.LEFT) {
            rightPreJoinProcessor.setTrigger(false);    // Pre JoinProcessor does not process the events
            rightPreJoinProcessor.setCompiledCondition(rightCompiledCondition);
            rightPostJoinProcessor.setTrigger(true);
            rightPostJoinProcessor.setCompiledCondition(rightCompiledCondition);
        }
        if (joinInputStream.getTrigger() != JoinInputStream.EventTrigger.RIGHT) {
            leftPreJoinProcessor.setTrigger(false);    // Pre JoinProcessor does not process the events
            leftPreJoinProcessor.setCompiledCondition(leftCompiledCondition);
            leftPostJoinProcessor.setTrigger(true);
            leftPostJoinProcessor.setCompiledCondition(leftCompiledCondition);
        }

        JoinStreamRuntime joinStreamRuntime = new JoinStreamRuntime(executionPlanContext, metaStateEvent);
        joinStreamRuntime.addRuntime(leftStreamRuntime);
        joinStreamRuntime.addRuntime(rightStreamRuntime);
        return joinStreamRuntime;
    }


    private static FindableProcessor insertJoinProcessorsAndGetFindable(JoinProcessor preJoinProcessor,
                                                                        JoinProcessor postJoinProcessor,
                                                                        SingleStreamRuntime streamRuntime,
                                                                        ExecutionPlanContext executionPlanContext,
                                                                        boolean outputExpectsExpiredEvents, String
                                                                                queryName) {

        Processor lastProcessor = streamRuntime.getProcessorChain();
        Processor prevLastProcessor = null;
        if (lastProcessor != null) {
            while (lastProcessor.getNextProcessor() != null) {
                prevLastProcessor = lastProcessor;
                lastProcessor = lastProcessor.getNextProcessor();
            }
        }

        if (lastProcessor == null) {
            WindowProcessor windowProcessor = new LengthWindowProcessor();
            ExpressionExecutor[] expressionExecutors = new ExpressionExecutor[1];
            expressionExecutors[0] = new ConstantExpressionExecutor(0, Attribute.Type.INT);
<<<<<<< HEAD
            windowProcessor.initProcessor(((MetaStreamEvent) streamRuntime.getMetaComplexEvent())
                            .getLastInputDefinition(),
                    expressionExecutors, executionPlanContext, outputExpectsExpiredEvents, queryName);
=======
            ConfigReader configReader = executionPlanContext.getSiddhiContext()
                    .getConfigManager().generateConfigReader("", "length");
            windowProcessor.initProcessor(((MetaStreamEvent) streamRuntime.getMetaComplexEvent())
                            .getLastInputDefinition(),
                    expressionExecutors, configReader, executionPlanContext, outputExpectsExpiredEvents, queryName);
>>>>>>> a9a78978
            lastProcessor = windowProcessor;
        }
        if (lastProcessor instanceof FindableProcessor) {
            if (prevLastProcessor != null) {
                prevLastProcessor.setNextProcessor(preJoinProcessor);
            } else {
                streamRuntime.setProcessorChain(preJoinProcessor);
            }
            preJoinProcessor.setNextProcessor(lastProcessor);
            lastProcessor.setNextProcessor(postJoinProcessor);
            return (FindableProcessor) lastProcessor;
        } else {
            throw new OperationNotSupportedException("Stream " + ((MetaStreamEvent) streamRuntime.getMetaComplexEvent
                    ()).getLastInputDefinition().getId() +
                    "'s last processor " + lastProcessor.getClass().getCanonicalName() + " is not an instance of " +
                    FindableProcessor.class.getCanonicalName() + " hence join cannot be proceed");
        }

    }
}<|MERGE_RESOLUTION|>--- conflicted
+++ resolved
@@ -37,11 +37,7 @@
 import org.wso2.siddhi.core.query.processor.stream.window.TableWindowProcessor;
 import org.wso2.siddhi.core.query.processor.stream.window.WindowProcessor;
 import org.wso2.siddhi.core.query.processor.stream.window.WindowWindowProcessor;
-<<<<<<< HEAD
-import org.wso2.siddhi.core.table.EventTable;
-=======
 import org.wso2.siddhi.core.table.Table;
->>>>>>> a9a78978
 import org.wso2.siddhi.core.util.SiddhiConstants;
 import org.wso2.siddhi.core.util.collection.operator.CompiledCondition;
 import org.wso2.siddhi.core.util.collection.operator.MatchingMetaInfoHolder;
@@ -135,11 +131,7 @@
                 (SingleInputStream) joinInputStream.getLeftInputStream(), executionPlanContext, executors,
                 streamDefinitionMap,
                 !leftMetaStreamEvent.isTableEvent() ? null : tableDefinitionMap, !leftMetaStreamEvent.isWindowEvent()
-<<<<<<< HEAD
-                        ? null : windowDefinitionMap, eventTableMap, leftMetaStreamEvent, leftProcessStreamReceiver,
-=======
                         ? null : windowDefinitionMap, tableMap, leftMetaStreamEvent, leftProcessStreamReceiver,
->>>>>>> a9a78978
                 true, outputExpectsExpiredEvents, queryName);
 
         for (VariableExpressionExecutor variableExpressionExecutor : executors) {
@@ -151,11 +143,7 @@
                 (SingleInputStream) joinInputStream.getRightInputStream(), executionPlanContext, executors,
                 streamDefinitionMap,
                 !rightMetaStreamEvent.isTableEvent() ? null : tableDefinitionMap, !rightMetaStreamEvent.isWindowEvent
-<<<<<<< HEAD
-                        () ? null : windowDefinitionMap, eventTableMap, rightMetaStreamEvent,
-=======
                         () ? null : windowDefinitionMap, tableMap, rightMetaStreamEvent,
->>>>>>> a9a78978
                 rightProcessStreamReceiver, true, outputExpectsExpiredEvents, queryName);
 
         for (int i = size; i < executors.size(); i++) {
@@ -164,29 +152,14 @@
         }
 
         if (leftMetaStreamEvent.isTableEvent()) {
-<<<<<<< HEAD
-            TableWindowProcessor tableWindowProcessor = new TableWindowProcessor(eventTableMap.get(leftInputStreamId));
-            tableWindowProcessor.initProcessor(leftMetaStreamEvent.getLastInputDefinition(), new
-                    ExpressionExecutor[0], executionPlanContext, outputExpectsExpiredEvents, queryName);
-=======
             TableWindowProcessor tableWindowProcessor = new TableWindowProcessor(tableMap.get(leftInputStreamId));
             tableWindowProcessor.initProcessor(leftMetaStreamEvent.getLastInputDefinition(), new
                     ExpressionExecutor[0], null, executionPlanContext, outputExpectsExpiredEvents, queryName);
->>>>>>> a9a78978
             leftStreamRuntime.setProcessorChain(tableWindowProcessor);
         } else if (leftMetaStreamEvent.isWindowEvent()) {
             WindowWindowProcessor windowWindowProcessor = new WindowWindowProcessor(eventWindowMap.get
                     (leftInputStreamId));
             windowWindowProcessor.initProcessor(leftMetaStreamEvent.getLastInputDefinition(), executors.toArray(new
-<<<<<<< HEAD
-                    ExpressionExecutor[0]), executionPlanContext, outputExpectsExpiredEvents, queryName);
-            leftStreamRuntime.setProcessorChain(windowWindowProcessor);
-        }
-        if (rightMetaStreamEvent.isTableEvent()) {
-            TableWindowProcessor tableWindowProcessor = new TableWindowProcessor(eventTableMap.get(rightInputStreamId));
-            tableWindowProcessor.initProcessor(rightMetaStreamEvent.getLastInputDefinition(), new
-                    ExpressionExecutor[0], executionPlanContext, outputExpectsExpiredEvents, queryName);
-=======
                     ExpressionExecutor[0]), null, executionPlanContext, outputExpectsExpiredEvents, queryName);
             leftStreamRuntime.setProcessorChain(windowWindowProcessor);
         }
@@ -194,17 +167,12 @@
             TableWindowProcessor tableWindowProcessor = new TableWindowProcessor(tableMap.get(rightInputStreamId));
             tableWindowProcessor.initProcessor(rightMetaStreamEvent.getLastInputDefinition(), new
                     ExpressionExecutor[0], null, executionPlanContext, outputExpectsExpiredEvents, queryName);
->>>>>>> a9a78978
             rightStreamRuntime.setProcessorChain(tableWindowProcessor);
         } else if (rightMetaStreamEvent.isWindowEvent()) {
             WindowWindowProcessor windowWindowProcessor = new WindowWindowProcessor(eventWindowMap.get
                     (rightInputStreamId));
             windowWindowProcessor.initProcessor(rightMetaStreamEvent.getLastInputDefinition(), executors.toArray(new
-<<<<<<< HEAD
-                    ExpressionExecutor[0]), executionPlanContext, outputExpectsExpiredEvents, queryName);
-=======
                     ExpressionExecutor[0]), null, executionPlanContext, outputExpectsExpiredEvents, queryName);
->>>>>>> a9a78978
             rightStreamRuntime.setProcessorChain(windowWindowProcessor);
         }
 
@@ -255,19 +223,11 @@
         MatchingMetaInfoHolder rightMatchingMetaInfoHolder = MatcherParser.constructMatchingMetaStateHolder
                 (metaStateEvent, 0, rightMetaStreamEvent.getLastInputDefinition(), UNKNOWN_STATE);
         CompiledCondition leftCompiledCondition = rightFindableProcessor.compileCondition(compareCondition,
-<<<<<<< HEAD
-                rightMatchingMetaInfoHolder, executionPlanContext, executors, eventTableMap, queryName);
-        MatchingMetaInfoHolder leftMatchingMetaInfoHolder = MatcherParser.constructMatchingMetaStateHolder
-                (metaStateEvent, 1, leftMetaStreamEvent.getLastInputDefinition(), UNKNOWN_STATE);
-        CompiledCondition rightCompiledCondition = leftFindableProcessor.compileCondition(compareCondition,
-                leftMatchingMetaInfoHolder, executionPlanContext, executors, eventTableMap, queryName);
-=======
                 rightMatchingMetaInfoHolder, executionPlanContext, executors, tableMap, queryName);
         MatchingMetaInfoHolder leftMatchingMetaInfoHolder = MatcherParser.constructMatchingMetaStateHolder
                 (metaStateEvent, 1, leftMetaStreamEvent.getLastInputDefinition(), UNKNOWN_STATE);
         CompiledCondition rightCompiledCondition = leftFindableProcessor.compileCondition(compareCondition,
                 leftMatchingMetaInfoHolder, executionPlanContext, executors, tableMap, queryName);
->>>>>>> a9a78978
 
         if (joinInputStream.getTrigger() != JoinInputStream.EventTrigger.LEFT) {
             rightPreJoinProcessor.setTrigger(false);    // Pre JoinProcessor does not process the events
@@ -309,17 +269,11 @@
             WindowProcessor windowProcessor = new LengthWindowProcessor();
             ExpressionExecutor[] expressionExecutors = new ExpressionExecutor[1];
             expressionExecutors[0] = new ConstantExpressionExecutor(0, Attribute.Type.INT);
-<<<<<<< HEAD
-            windowProcessor.initProcessor(((MetaStreamEvent) streamRuntime.getMetaComplexEvent())
-                            .getLastInputDefinition(),
-                    expressionExecutors, executionPlanContext, outputExpectsExpiredEvents, queryName);
-=======
             ConfigReader configReader = executionPlanContext.getSiddhiContext()
                     .getConfigManager().generateConfigReader("", "length");
             windowProcessor.initProcessor(((MetaStreamEvent) streamRuntime.getMetaComplexEvent())
                             .getLastInputDefinition(),
                     expressionExecutors, configReader, executionPlanContext, outputExpectsExpiredEvents, queryName);
->>>>>>> a9a78978
             lastProcessor = windowProcessor;
         }
         if (lastProcessor instanceof FindableProcessor) {
