--- conflicted
+++ resolved
@@ -80,12 +80,8 @@
                                                        Map<String, AbstractDefinition> streamDefinitionMap,
                                                        Map<String, AbstractDefinition> tableDefinitionMap,
                                                        Map<String, AbstractDefinition> windowDefinitionMap,
-<<<<<<< HEAD
-                                                       Map<String, EventTable> eventTableMap, MetaComplexEvent
+                                                       Map<String, Table> tableMap, MetaComplexEvent
                                                                metaComplexEvent,
-=======
-                                                       Map<String, Table> tableMap, MetaComplexEvent metaComplexEvent,
->>>>>>> a9a78978
                                                        ProcessStreamReceiver processStreamReceiver, boolean
                                                                supportsBatchProcessing, boolean
                                                                outputExpectsExpiredEvents, String queryName) {
@@ -118,11 +114,7 @@
         if (!inputStream.getStreamHandlers().isEmpty()) {
             for (StreamHandler handler : inputStream.getStreamHandlers()) {
                 Processor currentProcessor = generateProcessor(handler, metaComplexEvent,
-<<<<<<< HEAD
-                        variableExpressionExecutors, executionPlanContext, eventTableMap, supportsBatchProcessing,
-=======
                         variableExpressionExecutors, executionPlanContext, tableMap, supportsBatchProcessing,
->>>>>>> a9a78978
                         outputExpectsExpiredEvents, queryName);
                 if (currentProcessor instanceof SchedulingProcessor) {
                     if (entryValveProcessor == null) {
@@ -154,17 +146,7 @@
     }
 
 
-    public static Processor generateProcessor(StreamHandler streamHandler, MetaComplexEvent metaEvent,
-                                              List<VariableExpressionExecutor> variableExpressionExecutors,
-<<<<<<< HEAD
-                                              ExecutionPlanContext executionPlanContext, Map<String, EventTable>
-                                                      eventTableMap, boolean supportsBatchProcessing, boolean
-                                                      outputExpectsExpiredEvents, String queryName) {
-=======
-                                              ExecutionPlanContext executionPlanContext, Map<String, Table> tableMap,
-                                              boolean supportsBatchProcessing, boolean outputExpectsExpiredEvents,
-                                              String queryName) {
->>>>>>> a9a78978
+    public static Processor generateProcessor(StreamHandler streamHandler, MetaComplexEvent metaEvent, List<VariableExpressionExecutor> variableExpressionExecutors, ExecutionPlanContext executionPlanContext, Map<String, Table> tableMap, boolean supportsBatchProcessing, boolean outputExpectsExpiredEvents, String queryName) {
         Expression[] parameters = streamHandler.getParameters();
         MetaStreamEvent metaStreamEvent;
         int stateIndex = SiddhiConstants.UNKNOWN_STATE;
@@ -181,11 +163,7 @@
                 attributeExpressionExecutors = new ExpressionExecutor[parameters.length];
                 for (int i = 0, parametersLength = parameters.length; i < parametersLength; i++) {
                     attributeExpressionExecutors[i] = ExpressionParser.parseExpression(parameters[i], metaEvent,
-<<<<<<< HEAD
-                            stateIndex, eventTableMap, variableExpressionExecutors,
-=======
                             stateIndex, tableMap, variableExpressionExecutors,
->>>>>>> a9a78978
                             executionPlanContext, false, SiddhiConstants.CURRENT, queryName);
                 }
             } else {
@@ -194,11 +172,7 @@
                 attributeExpressionExecutors = new ExpressionExecutor[parameterSize];
                 for (int i = 0; i < parameterSize; i++) {
                     attributeExpressionExecutors[i] = ExpressionParser.parseExpression(new Variable(attributeList.get
-<<<<<<< HEAD
-                                    (i).getName()), metaEvent, stateIndex, eventTableMap, variableExpressionExecutors,
-=======
                                     (i).getName()), metaEvent, stateIndex, tableMap, variableExpressionExecutors,
->>>>>>> a9a78978
                             executionPlanContext, false, SiddhiConstants.CURRENT, queryName);
                 }
             }
@@ -214,16 +188,9 @@
             WindowProcessor windowProcessor = (WindowProcessor) SiddhiClassLoader.loadExtensionImplementation(
                     (Extension) streamHandler,
                     WindowProcessorExtensionHolder.getInstance(executionPlanContext));
-<<<<<<< HEAD
-            windowProcessor.initProcessor(metaStreamEvent.getLastInputDefinition(), attributeExpressionExecutors,
-                    executionPlanContext, outputExpectsExpiredEvents, queryName);
-=======
             configReader = executionPlanContext.getSiddhiContext().getConfigManager().
                     generateConfigReader(((Window) streamHandler).getNamespace(),
-                            ((Window) streamHandler).getName());
-            windowProcessor.initProcessor(metaStreamEvent.getLastInputDefinition(), attributeExpressionExecutors,
-                    configReader, executionPlanContext, outputExpectsExpiredEvents, queryName);
->>>>>>> a9a78978
+                            ((Window) streamHandler).getName());windowProcessor.initProcessor(metaStreamEvent.getLastInputDefinition(), attributeExpressionExecutors,configReader, executionPlanContext, outputExpectsExpiredEvents, queryName);
             return windowProcessor;
 
         } else if (streamHandler instanceof StreamFunction) {
@@ -238,12 +205,8 @@
                             StreamProcessorExtensionHolder.getInstance(executionPlanContext));
                     metaStreamEvent.addInputDefinition(abstractStreamProcessor.initProcessor(metaStreamEvent
                                     .getLastInputDefinition(),
-<<<<<<< HEAD
-                            attributeExpressionExecutors, executionPlanContext, outputExpectsExpiredEvents, queryName));
-=======
                             attributeExpressionExecutors, configReader, executionPlanContext,
                             outputExpectsExpiredEvents, queryName));
->>>>>>> a9a78978
                     return abstractStreamProcessor;
                 } catch (ExecutionPlanCreationException e) {
                     if (!e.isClassLoadingIssue()) {
@@ -256,12 +219,8 @@
                     StreamFunctionProcessorExtensionHolder.getInstance(executionPlanContext));
             metaStreamEvent.addInputDefinition(abstractStreamProcessor.initProcessor(metaStreamEvent
                             .getLastInputDefinition(),
-<<<<<<< HEAD
-                    attributeExpressionExecutors, executionPlanContext, outputExpectsExpiredEvents, queryName));
-=======
                     attributeExpressionExecutors, configReader, executionPlanContext, outputExpectsExpiredEvents,
                     queryName));
->>>>>>> a9a78978
             return abstractStreamProcessor;
         } else {
             throw new IllegalStateException(streamHandler.getClass().getName() + " is not supported");
