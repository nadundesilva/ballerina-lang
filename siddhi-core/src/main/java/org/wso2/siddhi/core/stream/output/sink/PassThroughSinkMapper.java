/*
 * Copyright (c)  2017, WSO2 Inc. (http://www.wso2.org) All Rights Reserved.
 *
 * WSO2 Inc. licenses this file to you under the Apache License,
 * Version 2.0 (the "License"); you may not use this file except
 * in compliance with the License.
 * You may obtain a copy of the License at
 *
 *     http://www.apache.org/licenses/LICENSE-2.0
 *
 * Unless required by applicable law or agreed to in writing,
 * software distributed under the License is distributed on an
 * "AS IS" BASIS, WITHOUT WARRANTIES OR CONDITIONS OF ANY
 * KIND, either express or implied. See the License for the
 * specific language governing permissions and limitations
 * under the License.
 */

package org.wso2.siddhi.core.stream.output.sink;

import org.wso2.siddhi.annotation.Example;
import org.wso2.siddhi.annotation.Extension;
import org.wso2.siddhi.core.event.Event;
import org.wso2.siddhi.core.exception.ConnectionUnavailableException;
import org.wso2.siddhi.core.util.config.ConfigReader;
import org.wso2.siddhi.core.util.transport.DynamicOptions;
import org.wso2.siddhi.core.util.transport.OptionHolder;
import org.wso2.siddhi.core.util.transport.TemplateBuilder;
import org.wso2.siddhi.query.api.definition.StreamDefinition;

/**
 * Implementation of {@link SinkMapper} representing pass-through scenario where no mapping is done and
 * {@link Event}s are send directly to transports.
 */
@Extension(
        name = "passThrough",
        namespace = "sinkMapper",
        description = "Pass-through mapper passed events (Event[]) through without any mapping or modifications.",
        examples = @Example(
                syntax = "@sink(type='inMemory', @map(type='passThrough'),\n" +
                        "define stream BarStream (symbol string, price float, volume long);",
                description = "In the following example BarStream uses passThrough outputmapper which emit " +
                        "Siddhi event directly without any transformation into sink."
        )
)
public class PassThroughSinkMapper extends SinkMapper {

    @Override
    public String[] getSupportedDynamicOptions() {
        return new String[0];
    }

    @Override
    public void init(StreamDefinition streamDefinition, OptionHolder optionHolder, TemplateBuilder
            payloadTemplateBuilder, ConfigReader mapperConfigReader) {
        // do nothing
    }

    @Override
    public void mapAndSend(Event[] events, OptionHolder optionHolder, TemplateBuilder payloadTemplateBuilder,
<<<<<<< HEAD
                           SinkListener sinkListener, DynamicOptions dynamicOptions) throws
                                                                                     ConnectionUnavailableException {
        updateEventIds(events);
=======
                           SinkListener sinkListener, DynamicOptions dynamicOptions) throws ConnectionUnavailableException {
>>>>>>> 85bc4ffc
        sinkListener.publish(events, dynamicOptions);
    }

    @Override
    public void mapAndSend(Event event, OptionHolder optionHolder, TemplateBuilder payloadTemplateBuilder,
<<<<<<< HEAD
                           SinkListener sinkListener, DynamicOptions dynamicOptions) throws
                                                                                     ConnectionUnavailableException {
        updateEventId(event);
=======
                           SinkListener sinkListener, DynamicOptions dynamicOptions) throws ConnectionUnavailableException {
>>>>>>> 85bc4ffc
        sinkListener.publish(event, dynamicOptions);
    }
}<|MERGE_RESOLUTION|>--- conflicted
+++ resolved
@@ -58,25 +58,13 @@
 
     @Override
     public void mapAndSend(Event[] events, OptionHolder optionHolder, TemplateBuilder payloadTemplateBuilder,
-<<<<<<< HEAD
-                           SinkListener sinkListener, DynamicOptions dynamicOptions) throws
-                                                                                     ConnectionUnavailableException {
-        updateEventIds(events);
-=======
                            SinkListener sinkListener, DynamicOptions dynamicOptions) throws ConnectionUnavailableException {
->>>>>>> 85bc4ffc
         sinkListener.publish(events, dynamicOptions);
     }
 
     @Override
     public void mapAndSend(Event event, OptionHolder optionHolder, TemplateBuilder payloadTemplateBuilder,
-<<<<<<< HEAD
-                           SinkListener sinkListener, DynamicOptions dynamicOptions) throws
-                                                                                     ConnectionUnavailableException {
-        updateEventId(event);
-=======
                            SinkListener sinkListener, DynamicOptions dynamicOptions) throws ConnectionUnavailableException {
->>>>>>> 85bc4ffc
         sinkListener.publish(event, dynamicOptions);
     }
 }