--- conflicted
+++ resolved
@@ -32,15 +32,9 @@
 import org.wso2.siddhi.core.query.output.ratelimit.OutputRateLimiter;
 import org.wso2.siddhi.core.query.output.ratelimit.snapshot.WrappedSnapshotOutputRateLimiter;
 import org.wso2.siddhi.core.query.selector.QuerySelector;
-<<<<<<< HEAD
-import org.wso2.siddhi.core.stream.input.source.InputTransport;
-import org.wso2.siddhi.core.stream.output.sink.OutputTransport;
-import org.wso2.siddhi.core.table.EventTable;
-=======
 import org.wso2.siddhi.core.stream.input.source.Source;
 import org.wso2.siddhi.core.stream.output.sink.Sink;
 import org.wso2.siddhi.core.table.Table;
->>>>>>> a9a78978
 import org.wso2.siddhi.core.util.SiddhiConstants;
 import org.wso2.siddhi.core.util.lock.LockSynchronizer;
 import org.wso2.siddhi.core.util.lock.LockWrapper;
@@ -119,12 +113,7 @@
                 outputExpectsExpiredEvents = true;
             }
             StreamRuntime streamRuntime = InputStreamParser.parse(query.getInputStream(),
-<<<<<<< HEAD
-                    executionPlanContext, streamDefinitionMap, tableDefinitionMap, windowDefinitionMap,
-                    eventTableMap, eventWindowMap, executors, latencyTracker, outputExpectsExpiredEvents, queryName);
-=======
                     executionPlanContext, streamDefinitionMap, tableDefinitionMap, windowDefinitionMap, tableMap, eventWindowMap, executors, latencyTracker, outputExpectsExpiredEvents, queryName);
->>>>>>> a9a78978
             QuerySelector selector = SelectorParser.parse(query.getSelector(), query.getOutputStream(),
                     executionPlanContext, streamRuntime.getMetaComplexEvent(), tableMap, executors, queryName);
             boolean isWindow = query.getInputStream() instanceof JoinInputStream;
@@ -148,15 +137,10 @@
             } else {
                 if (isWindow || !(streamRuntime instanceof SingleStreamRuntime)) {
                     if (streamRuntime instanceof JoinStreamRuntime) {
-<<<<<<< HEAD
-                        // If at least one EventWindow is involved in the join, use the LockWrapper of that window
+                        // If at least one Window is involved in the join, use the LockWrapper of that window
                         // for the query as well.
                         // If join is between two EventWindows, sync the locks of the LockWrapper of those windows
                         // and use either of them for query.
-=======
-                        // If at least one Window is involved in the join, use the LockWrapper of that window for the query as well.
-                        // If join is between two EventWindows, sync the locks of the LockWrapper of those windows and use either of them for query.
->>>>>>> a9a78978
                         MetaStateEvent metaStateEvent = (MetaStateEvent) streamRuntime.getMetaComplexEvent();
                         MetaStreamEvent[] metaStreamEvents = metaStateEvent.getMetaStreamEvents();
 
@@ -184,14 +168,9 @@
                             lockWrapper = eventWindowMap.get(metaStreamEvents[1].getLastInputDefinition().getId())
                                     .getLock();
                         } else {
-<<<<<<< HEAD
-                            // Join does not contain any EventWindow
+                            // Join does not contain any Window
                             lockWrapper = new LockWrapper("");  // Query LockWrapper does not need a unique id since
                             // it will not be passed to the LockSynchronizer.
-=======
-                            // Join does not contain any Window
-                            lockWrapper = new LockWrapper("");  // Query LockWrapper does not need a unique id since it will not be passed to the LockSynchronizer.
->>>>>>> a9a78978
                             lockWrapper.setLock(new ReentrantLock());   // LockWrapper does not have a default lock
                         }
 
