/*
 * Copyright (c) 2005 - 2014, WSO2 Inc. (http://www.wso2.org)
 * All Rights Reserved.
 *
 * WSO2 Inc. licenses this file to you under the Apache License,
 * Version 2.0 (the "License"); you may not use this file except
 * in compliance with the License.
 * You may obtain a copy of the License at
 *
 *     http://www.apache.org/licenses/LICENSE-2.0
 *
 * Unless required by applicable law or agreed to in writing,
 * software distributed under the License is distributed on an
 * "AS IS" BASIS, WITHOUT WARRANTIES OR CONDITIONS OF ANY
 * KIND, either express or implied.  See the License for the
 * specific language governing permissions and limitations
 * under the License.
 */

package org.wso2.siddhi.core.query.selector;

import org.apache.log4j.Logger;
import org.wso2.siddhi.core.config.SiddhiContext;
import org.wso2.siddhi.core.event.stream.StreamEvent;
import org.wso2.siddhi.core.exception.QueryCreationException;
import org.wso2.siddhi.core.query.output.rateLimit.OutputRateLimiter;
import org.wso2.siddhi.core.query.processor.Processor;
import org.wso2.siddhi.core.query.selector.attribute.processor.AttributeProcessor;
import org.wso2.siddhi.query.api.execution.query.selection.Selector;

import java.util.ArrayList;
import java.util.List;

public class QuerySelector implements Processor {


    private Selector selector;
    private int outputSize;
    private SiddhiContext siddhiContext;
    private boolean currentOn = false;
    private boolean expiredOn = false;
    private OutputRateLimiter outputRateLimiter;
    private List<AttributeProcessor> attributeProcessorList;
    private String id;
    static final Logger log = Logger.getLogger(QuerySelector.class);


    //TODO:aggregateAttributeProcessorList and the methods -processOutputAttributeGenerator

    public QuerySelector(String id, Selector selector, boolean currentOn, boolean expiredOn, SiddhiContext siddhiContext) {
        this.id = id;
        this.currentOn = currentOn;
        this.expiredOn = expiredOn;
        this.selector = selector;
        this.siddhiContext = siddhiContext;
        this.outputSize = selector.getSelectionList().size();
    }

    @Override
    public void process(StreamEvent streamEvent) {
        /*if(log.isTraceEnabled()){
            log.trace("event is processed by selector "+ id+ this);
        }*/

        //TODO: have to change for windows
        for (AttributeProcessor attributeProcessor : attributeProcessorList) {
            attributeProcessor.process(streamEvent);
        }
        outputRateLimiter.send(streamEvent.getTimestamp(), streamEvent, null);

    }

    @Override
    public Processor getNext() {
        return outputRateLimiter;
    }

    @Override
    public void setNext(Processor processor) {
        if (!(processor instanceof OutputRateLimiter)) {
            throw new QueryCreationException("processor is not an instance of OutputRateLimiter");
        }
        if (outputRateLimiter == null) {
            this.outputRateLimiter = (OutputRateLimiter) processor;
        } else {
            throw new QueryCreationException("outputRateLimiter is already assigned");
        }
    }

    @Override
    public void setToLast(Processor processor) {
        setNext(processor);
    }

    @Override
    public Processor cloneProcessor() {
        return null;
    }


    public List<AttributeProcessor> getAttributeProcessorList() {
        return attributeProcessorList;
    }

    public void setAttributeProcessorList(List<AttributeProcessor> attributeProcessorList) {
        this.attributeProcessorList = attributeProcessorList;
    }

<<<<<<< HEAD
    public QuerySelector clone(String key){
        QuerySelector clonedQuerySelector = new QuerySelector(id+key,selector,currentOn,expiredOn,siddhiContext);
        List<AttributeProcessor> clonedAttributeProcessorList = new ArrayList<AttributeProcessor>();
        for(AttributeProcessor attributeProcessor :attributeProcessorList){
            clonedAttributeProcessorList.add(attributeProcessor.cloneProcessor());
        }
        clonedQuerySelector.attributeProcessorList =clonedAttributeProcessorList;
=======
    public QuerySelector clone(String key) {
        QuerySelector clonedQuerySelector = new QuerySelector(id + key, selector, currentOn, expiredOn, siddhiContext);
        clonedQuerySelector.attributeProcessorList = attributeProcessorList;
>>>>>>> aad98afe
        return clonedQuerySelector;
    }


}<|MERGE_RESOLUTION|>--- conflicted
+++ resolved
@@ -23,6 +23,7 @@
 import org.wso2.siddhi.core.config.SiddhiContext;
 import org.wso2.siddhi.core.event.stream.StreamEvent;
 import org.wso2.siddhi.core.exception.QueryCreationException;
+import org.wso2.siddhi.core.executor.condition.ConditionExpressionExecutor;
 import org.wso2.siddhi.core.query.output.rateLimit.OutputRateLimiter;
 import org.wso2.siddhi.core.query.processor.Processor;
 import org.wso2.siddhi.core.query.selector.attribute.processor.AttributeProcessor;
@@ -41,11 +42,14 @@
     private boolean expiredOn = false;
     private OutputRateLimiter outputRateLimiter;
     private List<AttributeProcessor> attributeProcessorList;
+    private ConditionExpressionExecutor havingConditionExecutor = null;
+    private boolean isGroupBy = false;
+    private GroupByKeyGenerator groupByKeyGenerator;
     private String id;
+    private static final ThreadLocal<String> keyThreadLocal = new ThreadLocal<String>();
+
     static final Logger log = Logger.getLogger(QuerySelector.class);
 
-
-    //TODO:aggregateAttributeProcessorList and the methods -processOutputAttributeGenerator
 
     public QuerySelector(String id, Selector selector, boolean currentOn, boolean expiredOn, SiddhiContext siddhiContext) {
         this.id = id;
@@ -62,11 +66,26 @@
             log.trace("event is processed by selector "+ id+ this);
         }*/
 
+        if (isGroupBy) {
+            keyThreadLocal.set(groupByKeyGenerator.constructEventKey(streamEvent));
+        }
+
         //TODO: have to change for windows
         for (AttributeProcessor attributeProcessor : attributeProcessorList) {
             attributeProcessor.process(streamEvent);
         }
-        outputRateLimiter.send(streamEvent.getTimestamp(), streamEvent, null);
+
+        if (isGroupBy) {
+            keyThreadLocal.remove();
+        }
+
+        if(havingConditionExecutor == null){
+            outputRateLimiter.send(streamEvent.getTimestamp(), streamEvent, null);
+        } else {
+            if (havingConditionExecutor.execute(streamEvent)) {
+                outputRateLimiter.send(streamEvent.getTimestamp(), streamEvent, null);
+            }
+        }
 
     }
 
@@ -106,20 +125,30 @@
         this.attributeProcessorList = attributeProcessorList;
     }
 
-<<<<<<< HEAD
+    public void setGroupByKeyGenerator(GroupByKeyGenerator groupByKeyGenerator){
+        isGroupBy = true;
+        this.groupByKeyGenerator = groupByKeyGenerator;
+    }
+
+    public void setHavingConditionExecutor(ConditionExpressionExecutor havingConditionExecutor){
+        this.havingConditionExecutor = havingConditionExecutor;
+    }
+
     public QuerySelector clone(String key){
-        QuerySelector clonedQuerySelector = new QuerySelector(id+key,selector,currentOn,expiredOn,siddhiContext);
+        QuerySelector clonedQuerySelector = new QuerySelector(id+key,selector,currentOn,expiredOn, siddhiContext);
         List<AttributeProcessor> clonedAttributeProcessorList = new ArrayList<AttributeProcessor>();
         for(AttributeProcessor attributeProcessor :attributeProcessorList){
             clonedAttributeProcessorList.add(attributeProcessor.cloneProcessor());
         }
         clonedQuerySelector.attributeProcessorList =clonedAttributeProcessorList;
-=======
-    public QuerySelector clone(String key) {
-        QuerySelector clonedQuerySelector = new QuerySelector(id + key, selector, currentOn, expiredOn, siddhiContext);
-        clonedQuerySelector.attributeProcessorList = attributeProcessorList;
->>>>>>> aad98afe
+        clonedQuerySelector.isGroupBy = isGroupBy;
+        clonedQuerySelector.groupByKeyGenerator = groupByKeyGenerator;
+        clonedQuerySelector.havingConditionExecutor = havingConditionExecutor;
         return clonedQuerySelector;
+    }
+
+    public static String getGroupByKey() {    //TODO rename including threadLocal
+        return keyThreadLocal.get();
     }
 
 
