--- conflicted
+++ resolved
@@ -67,7 +67,6 @@
  */
 public class ExecutionPlanRuntime {
     private static final Logger log = Logger.getLogger(ExecutionPlanRuntime.class);
-<<<<<<< HEAD
     private final Map<String, List<Source>> eventSourceMap;
     private final Map<String, List<Sink>> eventSinkMap;
     private Map<String, AbstractDefinition> streamDefinitionMap =
@@ -76,13 +75,6 @@
     private Map<String, AbstractDefinition> tableDefinitionMap =
             new ConcurrentHashMap<String,
                     AbstractDefinition>(); // Contains table definition.
-=======
-    // Contains event tables.
-    private ConcurrentMap<String, AbstractDefinition> streamDefinitionMap = new ConcurrentHashMap<String,
-            AbstractDefinition>(); // Contains stream definition.
-    private ConcurrentMap<String, AbstractDefinition> tableDefinitionMap = new ConcurrentHashMap<String,
-            AbstractDefinition>(); // Contains table definition.
->>>>>>> d289d82c
     private InputManager inputManager;
     private Map<String, QueryRuntime> queryProcessorMap =
             Collections.synchronizedMap(new LinkedHashMap<String, QueryRuntime>());
