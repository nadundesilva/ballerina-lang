/*
 * Copyright (c) 2016, WSO2 Inc. (http://www.wso2.org) All Rights Reserved.
 *
 * WSO2 Inc. licenses this file to you under the Apache License,
 * Version 2.0 (the "License"); you may not use this file except
 * in compliance with the License.
 * You may obtain a copy of the License at
 *
 *     http://www.apache.org/licenses/LICENSE-2.0
 *
 * Unless required by applicable law or agreed to in writing,
 * software distributed under the License is distributed on an
 * "AS IS" BASIS, WITHOUT WARRANTIES OR CONDITIONS OF ANY
 * KIND, either express or implied. See the License for the
 * specific language governing permissions and limitations
 * under the License.
 */

package org.wso2.siddhi.core.query.selector.attribute.aggregator;

import org.wso2.siddhi.annotation.Example;
import org.wso2.siddhi.annotation.Extension;
import org.wso2.siddhi.annotation.Parameter;
import org.wso2.siddhi.annotation.ReturnAttribute;
import org.wso2.siddhi.annotation.util.DataType;
import org.wso2.siddhi.core.config.ExecutionPlanContext;
import org.wso2.siddhi.core.exception.OperationNotSupportedException;
import org.wso2.siddhi.core.executor.ExpressionExecutor;
import org.wso2.siddhi.core.util.config.ConfigReader;
import org.wso2.siddhi.query.api.definition.Attribute;

import java.util.Arrays;
import java.util.HashMap;
import java.util.Map;

/**
 * {@link AttributeAggregator} to calculate standard deviation based on an event attribute.
 */
@Extension(
        name = "stdDev",
        namespace = "",
        description = "Returns the calculated standard deviation for all the events.",
        parameters = {
                @Parameter(name = "arg",
                           description = "The value that should be used to calculate the standard deviation.",
                           type = {DataType.INT, DataType.LONG, DataType.DOUBLE, DataType.FLOAT})
        },
        returnAttributes = @ReturnAttribute(
                description = "Returns the calculated standard deviation value as a double.",
                type = {DataType.DOUBLE}),
        examples = @Example(
                syntax = "from inputStream\n" +
                        "select stddev(temp) as stdTemp\n" +
                        "insert into outputStream;",
                description = "stddev(temp) returns the calculated standard deviation of temp for all the events " +
                        "based on their arrival and expiry."
        )
)
public class StdDevAttributeAggregator extends AttributeAggregator {
    private StdDevAttributeAggregator stdDevOutputAttributeAggregator;

    /**
     * The initialization method for FunctionExecutor
     *
     * @param attributeExpressionExecutors are the executors of each attributes in the function
     * @param configReader
     * @param executionPlanContext         Execution plan runtime context
     */
    @Override
    protected void init(ExpressionExecutor[] attributeExpressionExecutors, ConfigReader configReader,
                        ExecutionPlanContext executionPlanContext) {
        if (attributeExpressionExecutors.length != 1) {
            throw new OperationNotSupportedException("stdDev aggregator has to have exactly 1 parameter, currently " +
                                                             attributeExpressionExecutors.length
                                                             + " parameters provided");
        }

        Attribute.Type type = attributeExpressionExecutors[0].getReturnType();

        switch (type) {
            case INT:
                stdDevOutputAttributeAggregator = new StdDevAttributeAggregatorInt();
                break;
            case LONG:
                stdDevOutputAttributeAggregator = new StdDevAttributeAggregatorLong();
                break;
            case FLOAT:
                stdDevOutputAttributeAggregator = new StdDevAttributeAggregatorFloat();
                break;
            case DOUBLE:
                stdDevOutputAttributeAggregator = new StdDevAttributeAggregatorDouble();
                break;
            default:
                throw new OperationNotSupportedException("stdDev not supported for " + type);
        }
    }

    @Override
    public Attribute.Type getReturnType() {
        return stdDevOutputAttributeAggregator.getReturnType();
    }

    @Override
    public Object processAdd(Object data) {
        return stdDevOutputAttributeAggregator.processAdd(data);
    }

    @Override
    public Object processAdd(Object[] data) {
        return new IllegalStateException("stdDev cannot process data array, but found " + Arrays.deepToString(data));
    }

    @Override
    public Object processRemove(Object data) {
        return stdDevOutputAttributeAggregator.processRemove(data);
    }

    @Override
    public Object processRemove(Object[] data) {
        return new IllegalStateException("stdDev cannot process data array, but found " + Arrays.deepToString(data));
    }

    @Override
    public Object reset() {
        return stdDevOutputAttributeAggregator.reset();
    }

    @Override
    public Map<String, Object> currentState() {
        return stdDevOutputAttributeAggregator.currentState();
    }

    @Override
    public void start() {
    }

    @Override
    public void stop() {
    }

    @Override
    public void restoreState(Map<String, Object> state) {
        stdDevOutputAttributeAggregator.restoreState(state);
    }

<<<<<<< HEAD
    private abstract class StdDevAbstractAttributeAggregatorDouble extends StdDevAttributeAggregator {
=======
    /**
     * Standard deviation aggregator for Double values
     */
    private class StdDevAttributeAggregatorDouble extends StdDevAttributeAggregator {
>>>>>>> 257d872f
        private final Attribute.Type type = Attribute.Type.DOUBLE;
        private double mean, oldMean, stdDeviation, sum;
        private int count = 0;

        @Override
        public Attribute.Type getReturnType() {
            return type;
        }

        public Object processAdd(double value) {
            // See here for the algorithm: http://www.johndcook.com/blog/standard_deviation/
            count++;
            if (count == 0) {
                return null;
            } else if (count == 1) {
                sum = mean = oldMean = value;
                stdDeviation = 0.0;
                return 0.0;
            } else {
                oldMean = mean;
                sum += value;
                mean = sum / count;
                stdDeviation += (value - oldMean) * (value - mean);
                return Math.sqrt(stdDeviation / count);
            }
        }

        public Object processRemove(double value) {
            count--;
            if (count == 0) {
                sum = mean = 0.0;
                stdDeviation = 0.0;
                return null;
            } else {
                oldMean = mean;
                sum -= value;
                mean = sum / count;
                stdDeviation -= (value - oldMean) * (value - mean);
            }

            if (count == 1) {
                return 0.0;
            }
            return Math.sqrt(stdDeviation / count);
        }

        @Override
        public Object reset() {
            sum = mean = oldMean = 0.0;
            stdDeviation = 0.0;
            count = 0;
            return null;
        }

        @Override
        public Map<String, Object> currentState() {
            Map<String, Object> state = new HashMap<>();
            state.put("Sum", sum);
            state.put("Mean", mean);
            state.put("OldMean", oldMean);
            state.put("stdDeviation", stdDeviation);
            state.put("Count", count);
            return state;
        }

        @Override
        public void restoreState(Map<String, Object> state) {
            sum = (Long) state.get("Sum");
            mean = (Long) state.get("Mean");
            oldMean = (Long) state.get("OldMean");
            stdDeviation = (Long) state.get("stdDeviation");
            count = (int) state.get("Count");
        }
    }

<<<<<<< HEAD
    private class StdDevAttributeAggregatorDouble extends StdDevAbstractAttributeAggregatorDouble {
=======
    /**
     * Standard deviation aggregator for Float values
     */
    private class StdDevAttributeAggregatorFloat extends StdDevAttributeAggregator {
        private final Attribute.Type type = Attribute.Type.DOUBLE;
        private double mean, oldMean, stdDeviation, sum;
        private int count = 0;

        @Override
        public Attribute.Type getReturnType() {
            return type;
        }

>>>>>>> 257d872f
        @Override
        public Object processAdd(Object data) {
            return processAdd(((Double)data).doubleValue());
        }

        @Override
        public Object processRemove(Object data) {
            return processRemove(((Double)data).doubleValue());
        }
    }

<<<<<<< HEAD
    private class StdDevAttributeAggregatorFloat extends StdDevAbstractAttributeAggregatorDouble {
=======
    /**
     * Standard deviation aggregator for Integer values
     */
    private class StdDevAttributeAggregatorInt extends StdDevAttributeAggregator {
        private final Attribute.Type type = Attribute.Type.DOUBLE;
        private double mean, oldMean, stdDeviation, sum;
        private int count = 0;

        @Override
        public Attribute.Type getReturnType() {
            return type;
        }

>>>>>>> 257d872f
        @Override
        public Object processAdd(Object data) {
            return processAdd(((Float)data).doubleValue());
        }

        @Override
        public Object processRemove(Object data) {
            return processRemove(((Float)data).doubleValue());
        }
    }

<<<<<<< HEAD
    private class StdDevAttributeAggregatorInt extends StdDevAbstractAttributeAggregatorDouble {
=======
    /**
     * Standard deviation aggregator for Long values
     */
    private class StdDevAttributeAggregatorLong extends StdDevAttributeAggregator {
        private final Attribute.Type type = Attribute.Type.DOUBLE;
        private double mean, oldMean, stdDeviation, sum;
        private int count = 0;

        @Override
        public Attribute.Type getReturnType() {
            return type;
        }

>>>>>>> 257d872f
        @Override
        public Object processAdd(Object data) {
            return processAdd(((Integer)data).doubleValue());
        }

        @Override
        public Object processRemove(Object data) {
            return processRemove(((Integer)data).doubleValue());
        }
    }

    private class StdDevAttributeAggregatorLong extends StdDevAbstractAttributeAggregatorDouble {
        @Override
        public Object processAdd(Object data) {
            return processAdd(((Long)data).doubleValue());
        }

        @Override
        public Object processRemove(Object data) {
            return processRemove(((Long)data).doubleValue());
        }
    }
}<|MERGE_RESOLUTION|>--- conflicted
+++ resolved
@@ -143,14 +143,10 @@
         stdDevOutputAttributeAggregator.restoreState(state);
     }
 
-<<<<<<< HEAD
+    /**
+     * Standard deviation abstrct aggregator for Double values
+     */
     private abstract class StdDevAbstractAttributeAggregatorDouble extends StdDevAttributeAggregator {
-=======
-    /**
-     * Standard deviation aggregator for Double values
-     */
-    private class StdDevAttributeAggregatorDouble extends StdDevAttributeAggregator {
->>>>>>> 257d872f
         private final Attribute.Type type = Attribute.Type.DOUBLE;
         private double mean, oldMean, stdDeviation, sum;
         private int count = 0;
@@ -226,90 +222,54 @@
         }
     }
 
-<<<<<<< HEAD
+    /**
+     * Standard deviation aggregator for Double values
+     */
     private class StdDevAttributeAggregatorDouble extends StdDevAbstractAttributeAggregatorDouble {
-=======
+        @Override
+        public Object processAdd(Object data) {
+            return processAdd(((Double)data).doubleValue());
+        }
+
+        @Override
+        public Object processRemove(Object data) {
+            return processRemove(((Double)data).doubleValue());
+        }
+    }
+
     /**
      * Standard deviation aggregator for Float values
      */
-    private class StdDevAttributeAggregatorFloat extends StdDevAttributeAggregator {
-        private final Attribute.Type type = Attribute.Type.DOUBLE;
-        private double mean, oldMean, stdDeviation, sum;
-        private int count = 0;
-
-        @Override
-        public Attribute.Type getReturnType() {
-            return type;
-        }
-
->>>>>>> 257d872f
-        @Override
-        public Object processAdd(Object data) {
-            return processAdd(((Double)data).doubleValue());
-        }
-
-        @Override
-        public Object processRemove(Object data) {
-            return processRemove(((Double)data).doubleValue());
-        }
-    }
-
-<<<<<<< HEAD
     private class StdDevAttributeAggregatorFloat extends StdDevAbstractAttributeAggregatorDouble {
-=======
+        @Override
+        public Object processAdd(Object data) {
+            return processAdd(((Float)data).doubleValue());
+        }
+
+        @Override
+        public Object processRemove(Object data) {
+            return processRemove(((Float)data).doubleValue());
+        }
+    }
+
     /**
      * Standard deviation aggregator for Integer values
      */
-    private class StdDevAttributeAggregatorInt extends StdDevAttributeAggregator {
-        private final Attribute.Type type = Attribute.Type.DOUBLE;
-        private double mean, oldMean, stdDeviation, sum;
-        private int count = 0;
-
-        @Override
-        public Attribute.Type getReturnType() {
-            return type;
-        }
-
->>>>>>> 257d872f
-        @Override
-        public Object processAdd(Object data) {
-            return processAdd(((Float)data).doubleValue());
-        }
-
-        @Override
-        public Object processRemove(Object data) {
-            return processRemove(((Float)data).doubleValue());
-        }
-    }
-
-<<<<<<< HEAD
     private class StdDevAttributeAggregatorInt extends StdDevAbstractAttributeAggregatorDouble {
-=======
+        @Override
+        public Object processAdd(Object data) {
+            return processAdd(((Integer)data).doubleValue());
+        }
+
+        @Override
+        public Object processRemove(Object data) {
+            return processRemove(((Integer)data).doubleValue());
+        }
+    }
+
     /**
      * Standard deviation aggregator for Long values
      */
-    private class StdDevAttributeAggregatorLong extends StdDevAttributeAggregator {
-        private final Attribute.Type type = Attribute.Type.DOUBLE;
-        private double mean, oldMean, stdDeviation, sum;
-        private int count = 0;
-
-        @Override
-        public Attribute.Type getReturnType() {
-            return type;
-        }
-
->>>>>>> 257d872f
-        @Override
-        public Object processAdd(Object data) {
-            return processAdd(((Integer)data).doubleValue());
-        }
-
-        @Override
-        public Object processRemove(Object data) {
-            return processRemove(((Integer)data).doubleValue());
-        }
-    }
-
     private class StdDevAttributeAggregatorLong extends StdDevAbstractAttributeAggregatorDouble {
         @Override
         public Object processAdd(Object data) {
