/*
 * Copyright (c) 2016, WSO2 Inc. (http://www.wso2.org) All Rights Reserved.
 *
 * WSO2 Inc. licenses this file to you under the Apache License,
 * Version 2.0 (the "License"); you may not use this file except
 * in compliance with the License.
 * You may obtain a copy of the License at
 *
 *     http://www.apache.org/licenses/LICENSE-2.0
 *
 * Unless required by applicable law or agreed to in writing,
 * software distributed under the License is distributed on an
 * "AS IS" BASIS, WITHOUT WARRANTIES OR CONDITIONS OF ANY
 * KIND, either express or implied. See the License for the
 * specific language governing permissions and limitations
 * under the License.
 */
package org.wso2.siddhi.core.query.processor.stream.function;

import org.wso2.siddhi.core.config.ExecutionPlanContext;
import org.wso2.siddhi.core.event.ComplexEvent;
import org.wso2.siddhi.core.event.ComplexEventChunk;
import org.wso2.siddhi.core.event.stream.StreamEvent;
import org.wso2.siddhi.core.event.stream.StreamEventCloner;
import org.wso2.siddhi.core.event.stream.populater.ComplexEventPopulater;
import org.wso2.siddhi.core.executor.ExpressionExecutor;
import org.wso2.siddhi.core.query.processor.Processor;
import org.wso2.siddhi.core.query.processor.stream.AbstractStreamProcessor;
import org.wso2.siddhi.core.util.config.ConfigReader;
import org.wso2.siddhi.query.api.definition.AbstractDefinition;
import org.wso2.siddhi.query.api.definition.Attribute;

import java.util.List;

public abstract class StreamFunctionProcessor extends AbstractStreamProcessor {

    //Introduced to maintain backward compatible
    protected boolean outputExpectsExpiredEvents;

    @Override
    protected void processEventChunk(ComplexEventChunk<StreamEvent> streamEventChunk, Processor nextProcessor,
                                     StreamEventCloner streamEventCloner, ComplexEventPopulater complexEventPopulater) {
        while (streamEventChunk.hasNext()) {
            ComplexEvent complexEvent = streamEventChunk.next();
            Object[] outputData;
            switch (attributeExpressionLength) {
                case 0:
                    outputData = process((Object) null);
                    complexEventPopulater.populateComplexEvent(complexEvent, outputData);
                    break;
                case 1:
                    outputData = process(attributeExpressionExecutors[0].execute(complexEvent));
                    complexEventPopulater.populateComplexEvent(complexEvent, outputData);
                    break;
                default:
                    Object[] inputData = new Object[attributeExpressionLength];
                    for (int i = 0; i < attributeExpressionLength; i++) {
                        inputData[i] = attributeExpressionExecutors[i].execute(complexEvent);
                    }
                    outputData = process(inputData);
                    complexEventPopulater.populateComplexEvent(complexEvent, outputData);
            }
        }
        nextProcessor.process(streamEventChunk);

    }

    /**
     * The process method of the StreamFunction, used when more then one function parameters are provided
     *
     * @param data the data values for the function parameters
     * @return the data for additional output attributes introduced by the function
     */
    protected abstract Object[] process(Object[] data);


    /**
     * The process method of the StreamFunction, used when zero or one function parameter is provided
     *
     * @param data null if the function parameter count is zero or runtime data value of the function parameter
     * @return the data for additional output attribute introduced by the function
     */
    protected abstract Object[] process(Object data);

    /**
     * The init method of the StreamProcessor, this method will be called before other methods
     *
     * @param inputDefinition              the incoming stream definition
     * @param attributeExpressionExecutors the executors of each function parameters
     * @param configReader
     * @param executionPlanContext         the context of the execution plan
     * @param outputExpectsExpiredEvents   is output expects ExpiredEvents   @return the additional output attributes
     *                                     introduced by the function
     */
    protected List<Attribute> init(AbstractDefinition inputDefinition,
<<<<<<< HEAD
                                   ExpressionExecutor[] attributeExpressionExecutors, ExecutionPlanContext
                                           executionPlanContext, boolean outputExpectsExpiredEvents) {
        this.outputExpectsExpiredEvents = outputExpectsExpiredEvents;
        return init(inputDefinition, attributeExpressionExecutors, executionPlanContext);
    }

    protected abstract List<Attribute> init(AbstractDefinition inputDefinition,
                                            ExpressionExecutor[] attributeExpressionExecutors, ExecutionPlanContext
                                                    executionPlanContext);
=======
                                   ExpressionExecutor[] attributeExpressionExecutors, ConfigReader configReader,
                                   ExecutionPlanContext executionPlanContext, boolean outputExpectsExpiredEvents) {
        this.outputExpectsExpiredEvents = outputExpectsExpiredEvents;
        return init(inputDefinition, attributeExpressionExecutors, configReader, executionPlanContext);
    }

    protected abstract List<Attribute> init(AbstractDefinition inputDefinition,
                                            ExpressionExecutor[] attributeExpressionExecutors, ConfigReader
                                                    configReader, ExecutionPlanContext executionPlanContext);
>>>>>>> a9a78978

}<|MERGE_RESOLUTION|>--- conflicted
+++ resolved
@@ -93,26 +93,16 @@
      *                                     introduced by the function
      */
     protected List<Attribute> init(AbstractDefinition inputDefinition,
-<<<<<<< HEAD
-                                   ExpressionExecutor[] attributeExpressionExecutors, ExecutionPlanContext
+                                   ExpressionExecutor[] attributeExpressionExecutors, ConfigReader configReader,
+                                   ExecutionPlanContext
                                            executionPlanContext, boolean outputExpectsExpiredEvents) {
         this.outputExpectsExpiredEvents = outputExpectsExpiredEvents;
-        return init(inputDefinition, attributeExpressionExecutors, executionPlanContext);
-    }
-
-    protected abstract List<Attribute> init(AbstractDefinition inputDefinition,
-                                            ExpressionExecutor[] attributeExpressionExecutors, ExecutionPlanContext
-                                                    executionPlanContext);
-=======
-                                   ExpressionExecutor[] attributeExpressionExecutors, ConfigReader configReader,
-                                   ExecutionPlanContext executionPlanContext, boolean outputExpectsExpiredEvents) {
-        this.outputExpectsExpiredEvents = outputExpectsExpiredEvents;
-        return init(inputDefinition, attributeExpressionExecutors, configReader, executionPlanContext);
+        return init(inputDefinition,attributeExpressionExecutors,configReader,executionPlanContext);
     }
 
     protected abstract List<Attribute> init(AbstractDefinition inputDefinition,
                                             ExpressionExecutor[] attributeExpressionExecutors, ConfigReader
-                                                    configReader, ExecutionPlanContext executionPlanContext);
->>>>>>> a9a78978
+                                                    configReader, ExecutionPlanContext
+                                                    executionPlanContext);
 
 }