--- conflicted
+++ resolved
@@ -29,14 +29,8 @@
     implementation project(':ballerina-parser')
     implementation project(':ballerina-lang')
     implementation project(':ballerina-tools-api')
-<<<<<<< HEAD
+    implementation project(':ballerina-runtime')
     implementation 'com.github.spullara.mustache.java:compiler'
-=======
-    implementation project(':ballerina-runtime')
-    implementation(group: 'org.freemarker', name: 'freemarker', version: '2.3.30') {
-        because("To render the ballerina file generated code")
-    }
->>>>>>> f0ca457b
 
     testImplementation('org.testng:testng')
     testImplementation('com.google.code.gson:gson')
