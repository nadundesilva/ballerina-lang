--- conflicted
+++ resolved
@@ -40,21 +40,12 @@
     }
 
     @Override
-<<<<<<< HEAD
-    protected Object invokeMethod(ClassLoader classLoader, String className, String methodName)
-=======
     protected Object invokeScheduledMethod(ClassLoader classLoader, String className, String methodName)
->>>>>>> b6b2c260
             throws InvokerException {
         PrintStream stdOut = System.out;
         try {
-<<<<<<< HEAD
             System.setOut(stdOutMock);
-            return super.invokeMethod(classLoader, className, methodName);
-=======
-            System.setOut(new PrintStream(stdOutBaOs, true, Charset.defaultCharset()));
             return super.invokeScheduledMethod(classLoader, className, methodName);
->>>>>>> b6b2c260
         } finally {
             System.setOut(stdOut);
         }
