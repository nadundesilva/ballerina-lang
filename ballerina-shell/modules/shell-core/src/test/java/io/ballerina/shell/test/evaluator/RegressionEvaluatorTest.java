/*
 * Copyright (c) 2021, WSO2 Inc. (http://www.wso2.org) All Rights Reserved.
 *
 * WSO2 Inc. licenses this file to you under the Apache License,
 * Version 2.0 (the "License"); you may not use this file except
 * in compliance with the License.
 * You may obtain a copy of the License at
 *
 *    http://www.apache.org/licenses/LICENSE-2.0
 *
 * Unless required by applicable law or agreed to in writing,
 * software distributed under the License is distributed on an
 * "AS IS" BASIS, WITHOUT WARRANTIES OR CONDITIONS OF ANY
 * KIND, either express or implied.  See the License for the
 * specific language governing permissions and limitations
 * under the License.
 */

package io.ballerina.shell.test.evaluator;

import io.ballerina.shell.exceptions.BallerinaShellException;
import org.testng.annotations.Test;

/**
 * Test simple snippets.
 *
 * @since 2.0.0
 */
public class RegressionEvaluatorTest extends AbstractEvaluatorTest {
    private static final String FUNCTION_NAME_EVALUATOR_TESTCASE = "testcases/evaluator/regression.function.name.json";
    private static final String SAME_IMPORT_EVALUATOR_TESTCASE = "testcases/evaluator/regression.same.import.json";
    private static final String IMPORT_USED_FN_TESTCASE = "testcases/evaluator/regression.import.used.fn.json";
<<<<<<< HEAD
    private static final String PANIC_SAVE_STATE_TESTCASE = "testcases/evaluator/regression.panic.save.state.json";
    private static final String QUALIFIERS_TESTCASE = "testcases/evaluator/regression.qualifiers.json";
=======
    private static final String IMPORT_CYCLIC_TYPE_TESTCASE = "testcases/evaluator/regression.cyclic.type.json";
>>>>>>> d783c602

    @Test
    public void testEvaluateFunctionName() throws BallerinaShellException {
        // If a type is defined, the name cannot be used by a variable and vice versa.
        testEvaluate(FUNCTION_NAME_EVALUATOR_TESTCASE);
    }

    @Test
    public void testEvaluateSameImport() throws BallerinaShellException {
        // Import can be again and again imported with same prefix.
        testEvaluate(SAME_IMPORT_EVALUATOR_TESTCASE);
    }

    @Test
    public void testEvaluateImportUsedFn() throws BallerinaShellException {
        // Functions using imports are correctly processed.
        testEvaluate(IMPORT_USED_FN_TESTCASE);
    }

    @Test
<<<<<<< HEAD
    public void testEvaluateQualifiers() throws BallerinaShellException {
        // Test for qualifiers use.
        testEvaluate(QUALIFIERS_TESTCASE);
    }

    @Test
    public void testEvaluatePanicSaveState() throws BallerinaShellException {
        // Check if panic correctly preserves state.
        testEvaluate(PANIC_SAVE_STATE_TESTCASE);
=======
    public void testEvaluateCyclicType() throws BallerinaShellException {
        // Cyclic types use.
        testEvaluate(IMPORT_CYCLIC_TYPE_TESTCASE);
>>>>>>> d783c602
    }
}<|MERGE_RESOLUTION|>--- conflicted
+++ resolved
@@ -30,12 +30,9 @@
     private static final String FUNCTION_NAME_EVALUATOR_TESTCASE = "testcases/evaluator/regression.function.name.json";
     private static final String SAME_IMPORT_EVALUATOR_TESTCASE = "testcases/evaluator/regression.same.import.json";
     private static final String IMPORT_USED_FN_TESTCASE = "testcases/evaluator/regression.import.used.fn.json";
-<<<<<<< HEAD
     private static final String PANIC_SAVE_STATE_TESTCASE = "testcases/evaluator/regression.panic.save.state.json";
     private static final String QUALIFIERS_TESTCASE = "testcases/evaluator/regression.qualifiers.json";
-=======
     private static final String IMPORT_CYCLIC_TYPE_TESTCASE = "testcases/evaluator/regression.cyclic.type.json";
->>>>>>> d783c602
 
     @Test
     public void testEvaluateFunctionName() throws BallerinaShellException {
@@ -56,7 +53,6 @@
     }
 
     @Test
-<<<<<<< HEAD
     public void testEvaluateQualifiers() throws BallerinaShellException {
         // Test for qualifiers use.
         testEvaluate(QUALIFIERS_TESTCASE);
@@ -66,10 +62,11 @@
     public void testEvaluatePanicSaveState() throws BallerinaShellException {
         // Check if panic correctly preserves state.
         testEvaluate(PANIC_SAVE_STATE_TESTCASE);
-=======
+    }
+
+    @Test
     public void testEvaluateCyclicType() throws BallerinaShellException {
         // Cyclic types use.
         testEvaluate(IMPORT_CYCLIC_TYPE_TESTCASE);
->>>>>>> d783c602
     }
 }