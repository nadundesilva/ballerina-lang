/*
 * Copyright (c) 2021, WSO2 Inc. (http://www.wso2.org) All Rights Reserved.
 *
 * WSO2 Inc. licenses this file to you under the Apache License,
 * Version 2.0 (the "License"); you may not use this file except
 * in compliance with the License.
 * You may obtain a copy of the License at
 *
 *    http://www.apache.org/licenses/LICENSE-2.0
 *
 * Unless required by applicable law or agreed to in writing,
 * software distributed under the License is distributed on an
 * "AS IS" BASIS, WITHOUT WARRANTIES OR CONDITIONS OF ANY
 * KIND, either express or implied.  See the License for the
 * specific language governing permissions and limitations
 * under the License.
 */

package io.ballerina.shell.utils;

<<<<<<< HEAD
import io.ballerina.tools.text.LinePosition;
import io.ballerina.tools.text.TextDocument;

import java.util.StringJoiner;
=======
import io.ballerina.runtime.api.utils.IdentifierUtils;
>>>>>>> 39737a91

/**
 * Utility functions required by invokers.
 * Static class.
 *
 * @since 2.0.0
 */
public class StringUtils {
    private static final int MAX_VAR_STRING_LENGTH = 78;
    private static final String QUOTE = "'";
    private static final String SPACE = " ";
    private static final String CARET = "^";
    private static final String DASH = "-";

    /**
     * Creates an quoted identifier to use for variable names.
     *
     * @param identifier Identifier without quote.
     * @return Quoted identifier.
     */
    public static String quoted(String identifier) {
        if (String.valueOf(identifier).startsWith(QUOTE)) {
            return identifier;
        }
        return QUOTE + identifier;
    }

    /**
     * Short a string to a certain length.
     *
     * @param input Input string to shorten.
     * @return Shortened string.
     */
    public static String shortenedString(Object input) {
        String value = String.valueOf(input);
        value = value.replaceAll("\n", "");
        if (value.length() > MAX_VAR_STRING_LENGTH) {
            int subStrLength = MAX_VAR_STRING_LENGTH / 2;
            return value.substring(0, subStrLength)
                    + "..." + value.substring(value.length() - subStrLength);
        }
        return value;
    }

    /**
<<<<<<< HEAD
     * Highlight and show the error position.
     * The highlighted text would follow format,
     * <pre>
     * incompatible types: expected 'string', found 'int'
     *     int i = "Hello";
     *             ^-----^
     * </pre>
     * However if the error is multiline, it would follow following format,
     * <pre>
     *
     * </pre>
     *
     * @param textDocument Text document to extract source code.
     * @param diagnostic   Diagnostic to show.
     * @return The string with position highlighted.
     */
    public static String highlightDiagnostic(TextDocument textDocument,
                                             io.ballerina.tools.diagnostics.Diagnostic diagnostic) {
        LinePosition startLine = diagnostic.location().lineRange().startLine();
        LinePosition endLine = diagnostic.location().lineRange().endLine();

        if (startLine.line() != endLine.line()) {
            // Error spans for several lines, will not highlight error
            StringJoiner errorMessage = new StringJoiner("\n\t");
            errorMessage.add(diagnostic.message());
            for (int i = startLine.line(); i <= endLine.line(); i++) {
                errorMessage.add(textDocument.line(i).text().strip());
            }
            return errorMessage.toString();
        }

        // Error is same line, can highlight using ^-----^
        // Error will expand as ^, ^^, ^-^, ^--^
        int position = startLine.offset();
        int length = Math.max(endLine.offset() - startLine.offset(), 1);
        String caretUnderline = length == 1
                ? CARET : CARET + DASH.repeat(length - 2) + CARET;

        // Get the source code
        String sourceLine = textDocument.line(startLine.line()).text();

        // Count leading spaces
        int leadingSpaces = sourceLine.length() - sourceLine.stripLeading().length();
        String strippedSourceLine = sourceLine.substring(leadingSpaces);

        // Result should be padded with a tab
        return String.format("%s%n\t%s%n\t%s%s", diagnostic.message(), strippedSourceLine,
                SPACE.repeat(position - leadingSpaces), caretUnderline);
=======
     * Escapes the <code>String</code> with the escaping rules of Java language
     * string literals, so it's safe to insert the value into a string literal.
     * The resulting string will not be quoted.
     *
     * @param string String to encode.
     * @return encoded string.
     */
    public static String encodeIdentifier(String string) {
        return IdentifierUtils.encodeNonFunctionIdentifier(string);
>>>>>>> 39737a91
    }

    /**
     * Converts a Ballerina object to its `toBalString` counterpart.
     *
     * @param object Object to convert.
     * @return Converted string.
     */
    public static String getExpressionStringValue(Object object) {
        return io.ballerina.runtime.api.utils.StringUtils.getExpressionStringValue(object, null);
    }
}<|MERGE_RESOLUTION|>--- conflicted
+++ resolved
@@ -18,14 +18,11 @@
 
 package io.ballerina.shell.utils;
 
-<<<<<<< HEAD
+import io.ballerina.runtime.api.utils.IdentifierUtils;
 import io.ballerina.tools.text.LinePosition;
 import io.ballerina.tools.text.TextDocument;
 
 import java.util.StringJoiner;
-=======
-import io.ballerina.runtime.api.utils.IdentifierUtils;
->>>>>>> 39737a91
 
 /**
  * Utility functions required by invokers.
@@ -71,7 +68,6 @@
     }
 
     /**
-<<<<<<< HEAD
      * Highlight and show the error position.
      * The highlighted text would follow format,
      * <pre>
@@ -120,7 +116,9 @@
         // Result should be padded with a tab
         return String.format("%s%n\t%s%n\t%s%s", diagnostic.message(), strippedSourceLine,
                 SPACE.repeat(position - leadingSpaces), caretUnderline);
-=======
+    }
+
+    /**
      * Escapes the <code>String</code> with the escaping rules of Java language
      * string literals, so it's safe to insert the value into a string literal.
      * The resulting string will not be quoted.
@@ -130,7 +128,6 @@
      */
     public static String encodeIdentifier(String string) {
         return IdentifierUtils.encodeNonFunctionIdentifier(string);
->>>>>>> 39737a91
     }
 
     /**
