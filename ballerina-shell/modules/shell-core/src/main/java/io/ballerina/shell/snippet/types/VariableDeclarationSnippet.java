--- conflicted
+++ resolved
@@ -31,11 +31,7 @@
 import io.ballerina.compiler.syntax.tree.TypeDescriptorNode;
 import io.ballerina.runtime.api.utils.IdentifierUtils;
 import io.ballerina.shell.snippet.SnippetSubKind;
-<<<<<<< HEAD
-import io.ballerina.shell.utils.StringUtils;
-=======
 import io.ballerina.shell.utils.QuotedIdentifier;
->>>>>>> 088abb27
 
 import java.util.HashSet;
 import java.util.Map;
@@ -83,7 +79,7 @@
      * Currently, only `A a = INIT` type are processed.
      * Name will be quoted.
      */
-    public Optional<Map<String, TypeInfo>> types() {
+    public Optional<Map<QuotedIdentifier, TypeInfo>> types() {
         // VAR and ARR[*] cannot be determined.
         TypeDescriptorNode typeDescriptorNode = rootNode.typedBindingPattern().typeDescriptor();
         TypeDeterminableFinder determinableFinder = new TypeDeterminableFinder();
@@ -107,7 +103,7 @@
             CaptureBindingPatternNode bindingPattern = (CaptureBindingPatternNode) rootNode.typedBindingPattern()
                     .bindingPattern();
             String variableName = IdentifierUtils.unescapeUnicodeCodepoints(bindingPattern.variableName().text());
-            String quotedVariableName = StringUtils.quoted(variableName);
+            QuotedIdentifier quotedVariableName = new QuotedIdentifier(variableName);
             String variableType = typeDescriptorNode.toSourceCode().trim();
 
             // Return the map
