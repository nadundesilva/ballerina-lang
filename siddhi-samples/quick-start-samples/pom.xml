--- conflicted
+++ resolved
@@ -21,11 +21,7 @@
     <parent>
         <artifactId>siddhi-samples</artifactId>
         <groupId>org.wso2.siddhi</groupId>
-<<<<<<< HEAD
-        <version>4.0.0-M55-SNAPSHOT</version>
-=======
         <version>4.0.0-M58-SNAPSHOT</version>
->>>>>>> 0e121f41
     </parent>
     <modelVersion>4.0.0</modelVersion>
 
