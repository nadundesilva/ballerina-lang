--- conflicted
+++ resolved
@@ -37,11 +37,7 @@
 import org.ballerinalang.jvm.values.MapValueImpl;
 import org.ballerinalang.jvm.values.RefValue;
 import org.ballerinalang.jvm.values.TableValueImpl;
-<<<<<<< HEAD
-import org.ballerinalang.jvm.values.api.BString;
-=======
 import org.ballerinalang.natives.annotations.BallerinaFunction;
->>>>>>> 232f870e
 
 import java.util.ArrayList;
 import java.util.List;
@@ -133,13 +129,8 @@
     private static Object convertMapToJson(MapValue<?, ?> map, List<TypeValuePair> unresolvedValues) {
         MapValueImpl<BString, Object> newMap = new MapValueImpl<>(new BMapType(BTypes.typeJSON));
         for (Map.Entry entry : map.entrySet()) {
-<<<<<<< HEAD
-            Object newValue = convert(entry.getValue(), unresolvedValues);
-            newMap.put(StringUtils.fromString(entry.getKey().toString()), newValue);
-=======
             Object newValue = convert(entry.getValue(), unresolvedValues, strand);
             newMap.put(BStringUtils.fromString(entry.getKey().toString()), newValue);
->>>>>>> 232f870e
         }
         return newMap;
     }
