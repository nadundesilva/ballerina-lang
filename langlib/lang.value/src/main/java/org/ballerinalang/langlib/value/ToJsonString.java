/*
 *   Copyright (c) 2019, WSO2 Inc. (http://www.wso2.org) All Rights Reserved.
 *
 *  WSO2 Inc. licenses this file to you under the Apache License,
 *  Version 2.0 (the "License"); you may not use this file except
 *  in compliance with the License.
 *  You may obtain a copy of the License at
 *
 *    http://www.apache.org/licenses/LICENSE-2.0
 *
 * Unless required by applicable law or agreed to in writing,
 * software distributed under the License is distributed on an
 * "AS IS" BASIS, WITHOUT WARRANTIES OR CONDITIONS OF ANY
 * KIND, either express or implied.  See the License for the
 * specific language governing permissions and limitations
 * under the License.
 */

package org.ballerinalang.langlib.value;

import org.ballerinalang.jvm.values.api.BString;
import org.ballerinalang.jvm.values.utils.StringUtils;

/**
 * Return the string that represents `v` in JSON format.
 *
 * @since 1.0
 */
<<<<<<< HEAD
public class ToJsonString {

    public static BString toJsonString(Object value) {
        return org.ballerinalang.jvm.StringUtils.fromString(StringUtils.getJsonString(value));
=======
@BallerinaFunction(
        orgName = "ballerina", packageName = "lang.value", version = VALUE_VERSION,
        functionName = "toJsonString",
        args = {@Argument(name = "v", type = TypeKind.ANYDATA)},
        returnType = {@ReturnType(type = TypeKind.STRING)},
        isPublic = true
)
public class ToJsonString {

    public static BString toJsonString(Strand strand, Object value) {
        Object jsonValue = ToJson.toJson(strand, value);
        return org.ballerinalang.jvm.StringUtils.fromString(StringUtils.getJsonString(jsonValue));
>>>>>>> aeb25da6
    }
}<|MERGE_RESOLUTION|>--- conflicted
+++ resolved
@@ -26,24 +26,10 @@
  *
  * @since 1.0
  */
-<<<<<<< HEAD
 public class ToJsonString {
 
     public static BString toJsonString(Object value) {
-        return org.ballerinalang.jvm.StringUtils.fromString(StringUtils.getJsonString(value));
-=======
-@BallerinaFunction(
-        orgName = "ballerina", packageName = "lang.value", version = VALUE_VERSION,
-        functionName = "toJsonString",
-        args = {@Argument(name = "v", type = TypeKind.ANYDATA)},
-        returnType = {@ReturnType(type = TypeKind.STRING)},
-        isPublic = true
-)
-public class ToJsonString {
-
-    public static BString toJsonString(Strand strand, Object value) {
-        Object jsonValue = ToJson.toJson(strand, value);
+        Object jsonValue = ToJson.toJson(value);
         return org.ballerinalang.jvm.StringUtils.fromString(StringUtils.getJsonString(jsonValue));
->>>>>>> aeb25da6
     }
 }