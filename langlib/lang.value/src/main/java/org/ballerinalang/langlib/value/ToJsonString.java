--- conflicted
+++ resolved
@@ -18,20 +18,8 @@
 
 package org.ballerinalang.langlib.value;
 
-<<<<<<< HEAD
-import org.ballerinalang.jvm.values.api.BString;
-import org.ballerinalang.jvm.values.utils.StringUtils;
-=======
 import org.ballerinalang.jvm.api.BStringUtils;
 import org.ballerinalang.jvm.api.values.BString;
-import org.ballerinalang.jvm.scheduling.Strand;
-import org.ballerinalang.model.types.TypeKind;
-import org.ballerinalang.natives.annotations.Argument;
-import org.ballerinalang.natives.annotations.BallerinaFunction;
-import org.ballerinalang.natives.annotations.ReturnType;
-
-import static org.ballerinalang.util.BLangCompilerConstants.VALUE_VERSION;
->>>>>>> 232f870e
 
 /**
  * Return the string that represents `v` in JSON format.
@@ -40,14 +28,8 @@
  */
 public class ToJsonString {
 
-<<<<<<< HEAD
     public static BString toJsonString(Object value) {
         Object jsonValue = ToJson.toJson(value);
-        return org.ballerinalang.jvm.StringUtils.fromString(StringUtils.getJsonString(jsonValue));
-=======
-    public static BString toJsonString(Strand strand, Object value) {
-        Object jsonValue = ToJson.toJson(strand, value);
-        return BStringUtils.fromString(BStringUtils.getJsonString(jsonValue));
->>>>>>> 232f870e
+        return BStringUtils.fromString(StringUtils.getJsonString(jsonValue));
     }
 }