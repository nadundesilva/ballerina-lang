/*
 *   Copyright (c) 2019, WSO2 Inc. (http://www.wso2.org) All Rights Reserved.
 *
 *  WSO2 Inc. licenses this file to you under the Apache License,
 *  Version 2.0 (the "License"); you may not use this file except
 *  in compliance with the License.
 *  You may obtain a copy of the License at
 *
 *    http://www.apache.org/licenses/LICENSE-2.0
 *
 * Unless required by applicable law or agreed to in writing,
 * software distributed under the License is distributed on an
 * "AS IS" BASIS, WITHOUT WARRANTIES OR CONDITIONS OF ANY
 * KIND, either express or implied.  See the License for the
 * specific language governing permissions and limitations
 * under the License.
 */

package org.ballerinalang.langlib.value;

<<<<<<< HEAD
import io.ballerina.runtime.JSONUtils;
=======
import io.ballerina.runtime.internal.JsonUtils;
>>>>>>> dfa1fba9


/**
 * Merge two JSON values.
 *
 * @since 1.0
 */
public class MergeJson {

    public static Object mergeJson(Object j1, Object j2) {
<<<<<<< HEAD
        return JSONUtils.mergeJson(j1, j2, true);
=======
        return JsonUtils.mergeJson(j1, j2, true);
>>>>>>> dfa1fba9
    }

}<|MERGE_RESOLUTION|>--- conflicted
+++ resolved
@@ -18,11 +18,7 @@
 
 package org.ballerinalang.langlib.value;
 
-<<<<<<< HEAD
-import io.ballerina.runtime.JSONUtils;
-=======
 import io.ballerina.runtime.internal.JsonUtils;
->>>>>>> dfa1fba9
 
 
 /**
@@ -33,11 +29,7 @@
 public class MergeJson {
 
     public static Object mergeJson(Object j1, Object j2) {
-<<<<<<< HEAD
-        return JSONUtils.mergeJson(j1, j2, true);
-=======
         return JsonUtils.mergeJson(j1, j2, true);
->>>>>>> dfa1fba9
     }
 
 }