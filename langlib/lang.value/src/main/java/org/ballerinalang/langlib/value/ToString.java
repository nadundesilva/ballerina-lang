/*
 *   Copyright (c) 2019, WSO2 Inc. (http://www.wso2.org) All Rights Reserved.
 *
 *  WSO2 Inc. licenses this file to you under the Apache License,
 *  Version 2.0 (the "License"); you may not use this file except
 *  in compliance with the License.
 *  You may obtain a copy of the License at
 *
 *    http://www.apache.org/licenses/LICENSE-2.0
 *
 * Unless required by applicable law or agreed to in writing,
 * software distributed under the License is distributed on an
 * "AS IS" BASIS, WITHOUT WARRANTIES OR CONDITIONS OF ANY
 * KIND, either express or implied.  See the License for the
 * specific language governing permissions and limitations
 * under the License.
 */

package org.ballerinalang.langlib.value;

import org.ballerinalang.jvm.scheduling.Strand;
import org.ballerinalang.jvm.values.api.BString;
import org.ballerinalang.jvm.values.utils.StringUtils;
import org.ballerinalang.model.types.TypeKind;
import org.ballerinalang.natives.annotations.Argument;
import org.ballerinalang.natives.annotations.BallerinaFunction;
import org.ballerinalang.natives.annotations.ReturnType;

/**
 * Returns a simple, human-readable representation of the given value as a String.
 *
 * @since 1.0
 */
@BallerinaFunction(
        orgName = "ballerina", packageName = "lang.value",
        functionName = "toString",
        args = {@Argument(name = "value", type = TypeKind.ANY)},
        returnType = {@ReturnType(type = TypeKind.STRING)},
        isPublic = true
)
public class ToString {
    public static String toString(Strand strand, Object value) {
        return StringUtils.getStringValue(value);
    }

    public static BString toString_bstring(Strand strand, Object value) {
<<<<<<< HEAD
        return StringUtils.getBStringValue(value);
=======
        return org.ballerinalang.jvm.StringUtils.fromString(StringUtils.getStringValue(value));
>>>>>>> 596a4651
    }
}<|MERGE_RESOLUTION|>--- conflicted
+++ resolved
@@ -44,10 +44,6 @@
     }
 
     public static BString toString_bstring(Strand strand, Object value) {
-<<<<<<< HEAD
-        return StringUtils.getBStringValue(value);
-=======
         return org.ballerinalang.jvm.StringUtils.fromString(StringUtils.getStringValue(value));
->>>>>>> 596a4651
     }
 }