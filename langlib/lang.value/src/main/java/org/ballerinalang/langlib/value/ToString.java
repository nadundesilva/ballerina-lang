/*
 *   Copyright (c) 2019, WSO2 Inc. (http://www.wso2.org) All Rights Reserved.
 *
 *  WSO2 Inc. licenses this file to you under the Apache License,
 *  Version 2.0 (the "License"); you may not use this file except
 *  in compliance with the License.
 *  You may obtain a copy of the License at
 *
 *    http://www.apache.org/licenses/LICENSE-2.0
 *
 * Unless required by applicable law or agreed to in writing,
 * software distributed under the License is distributed on an
 * "AS IS" BASIS, WITHOUT WARRANTIES OR CONDITIONS OF ANY
 * KIND, either express or implied.  See the License for the
 * specific language governing permissions and limitations
 * under the License.
 */

package org.ballerinalang.langlib.value;

<<<<<<< HEAD
import org.ballerinalang.jvm.values.api.BString;
import org.ballerinalang.jvm.values.utils.StringUtils;
=======
import org.ballerinalang.jvm.api.BStringUtils;
import org.ballerinalang.jvm.api.values.BString;
import org.ballerinalang.jvm.scheduling.Strand;
import org.ballerinalang.model.types.TypeKind;
import org.ballerinalang.natives.annotations.Argument;
import org.ballerinalang.natives.annotations.BallerinaFunction;
import org.ballerinalang.natives.annotations.ReturnType;

import static org.ballerinalang.util.BLangCompilerConstants.VALUE_VERSION;
>>>>>>> 232f870e

/**
 * Returns a simple, human-readable representation of the given value as a String.
 *
 * @since 1.0
 */
public class ToString {
<<<<<<< HEAD
    public static BString toString(Object value) {
        return org.ballerinalang.jvm.StringUtils.fromString(StringUtils.getStringValue(value));
=======

    public static BString toString(Strand strand, Object value) {
        return BStringUtils.fromString(BStringUtils.getStringValue(value, null));
>>>>>>> 232f870e
    }
}<|MERGE_RESOLUTION|>--- conflicted
+++ resolved
@@ -18,20 +18,8 @@
 
 package org.ballerinalang.langlib.value;
 
-<<<<<<< HEAD
-import org.ballerinalang.jvm.values.api.BString;
-import org.ballerinalang.jvm.values.utils.StringUtils;
-=======
 import org.ballerinalang.jvm.api.BStringUtils;
 import org.ballerinalang.jvm.api.values.BString;
-import org.ballerinalang.jvm.scheduling.Strand;
-import org.ballerinalang.model.types.TypeKind;
-import org.ballerinalang.natives.annotations.Argument;
-import org.ballerinalang.natives.annotations.BallerinaFunction;
-import org.ballerinalang.natives.annotations.ReturnType;
-
-import static org.ballerinalang.util.BLangCompilerConstants.VALUE_VERSION;
->>>>>>> 232f870e
 
 /**
  * Returns a simple, human-readable representation of the given value as a String.
@@ -39,13 +27,7 @@
  * @since 1.0
  */
 public class ToString {
-<<<<<<< HEAD
     public static BString toString(Object value) {
-        return org.ballerinalang.jvm.StringUtils.fromString(StringUtils.getStringValue(value));
-=======
-
-    public static BString toString(Strand strand, Object value) {
-        return BStringUtils.fromString(BStringUtils.getStringValue(value, null));
->>>>>>> 232f870e
+        return BStringUtils.fromString(StringUtils.getStringValue(value));
     }
 }