/*
 * Copyright (c) 2019, WSO2 Inc. (http://www.wso2.org) All Rights Reserved.
 * <p>
 * WSO2 Inc. licenses this file to you under the Apache License,
 * Version 2.0 (the "License"); you may not use this file except
 * in compliance with the License.
 * You may obtain a copy of the License at
 * <p>
 * http://www.apache.org/licenses/LICENSE-2.0
 * <p>
 * Unless required by applicable law or agreed to in writing,
 * software distributed under the License is distributed on an
 * "AS IS" BASIS, WITHOUT WARRANTIES OR CONDITIONS OF ANY
 * KIND, either express or implied.  See the License for the
 * specific language governing permissions and limitations
 * under the License.
 **/
package org.ballerinalang.langlib.error;

import org.ballerinalang.jvm.BallerinaValues;
import org.ballerinalang.jvm.scheduling.Strand;
import org.ballerinalang.jvm.types.AttachedFunction;
import org.ballerinalang.jvm.types.BArrayType;
import org.ballerinalang.jvm.types.BField;
import org.ballerinalang.jvm.types.BObjectType;
import org.ballerinalang.jvm.types.BPackage;
import org.ballerinalang.jvm.types.BType;
import org.ballerinalang.jvm.types.BTypes;
import org.ballerinalang.jvm.util.exceptions.BLangRuntimeException;
import org.ballerinalang.jvm.values.AbstractObjectValue;
import org.ballerinalang.jvm.values.ArrayValue;
import org.ballerinalang.jvm.values.ArrayValueImpl;
import org.ballerinalang.jvm.values.ErrorValue;
import org.ballerinalang.jvm.values.FutureValue;
import org.ballerinalang.jvm.values.MapValue;
import org.ballerinalang.jvm.values.ObjectValue;
import org.ballerinalang.jvm.values.api.BString;

import java.util.Collections;

import static org.ballerinalang.jvm.BallerinaErrors.CALL_STACK_ELEMENT;
import static org.ballerinalang.jvm.util.BLangConstants.BALLERINA_LANG_ERROR_PKG_ID;
import static org.ballerinalang.util.BLangCompilerConstants.ERROR_VERSION;

/**
 * Get the stackTrace of an error value.
 *
 * @since 0.990.4
 */
<<<<<<< HEAD
//@BallerinaFunction(
//        orgName = "ballerina", packageName = "lang.error",
//        functionName = "stackTrace",
//        args = {@Argument(name = "value", type = TypeKind.ERROR)},
//        returnType = {@ReturnType(type = TypeKind.OBJECT)})
=======
@BallerinaFunction(
        orgName = "ballerina", packageName = "lang.error", version = ERROR_VERSION,
        functionName = "stackTrace",
        args = {@Argument(name = "value", type = TypeKind.ERROR)},
        returnType = {@ReturnType(type = TypeKind.OBJECT)})
>>>>>>> adf55467
public class StackTrace {

    public static ObjectValue stackTrace(Strand strand, ErrorValue value) {

        BObjectType callStackObjType = new BObjectType("CallStack", new BPackage("ballerina", "lang.error", null), 0);
        callStackObjType.setAttachedFunctions(new AttachedFunction[]{});
        callStackObjType.setFields(
                Collections.singletonMap("callStack", new BField(new BArrayType(BTypes.typeAny), null, 0)));

        CallStack callStack = new CallStack(callStackObjType);
        callStack.callStack = getCallStackArray(value.getStackTrace());
        callStack.callStack.freezeDirect();
        return callStack;
    }

    private static ArrayValue getCallStackArray(StackTraceElement[] stackTrace) {
        BType recordType = BallerinaValues.createRecordValue(BALLERINA_LANG_ERROR_PKG_ID, CALL_STACK_ELEMENT).getType();
        Object[] array = new Object[stackTrace.length];
        for (int i = 0; i < stackTrace.length; i++) {
            array[i] = getStackFrame(stackTrace[i]);
        }
        return new ArrayValueImpl(array, new BArrayType(recordType));
    }

    static MapValue<BString, Object> getStackFrame(StackTraceElement stackTraceElement) {
        Object[] values = new Object[4];
        values[0] = stackTraceElement.getMethodName();
        values[1] = stackTraceElement.getClassName();
        values[2] = stackTraceElement.getFileName();
        values[3] = stackTraceElement.getLineNumber();
        return BallerinaValues.createRecord(
                BallerinaValues.createRecordValue(BALLERINA_LANG_ERROR_PKG_ID, CALL_STACK_ELEMENT), values);
    }

    /**
     * Represent Ballerina call stack when the error is constructed.
     */
    public static class CallStack extends AbstractObjectValue {
        ArrayValue callStack;

        public CallStack(BObjectType type) {
            super(type);
        }

        @Override
        public Object call(Strand strand, String funcName, Object... args) {
            throw new BLangRuntimeException("No such field or method: " + funcName);
        }

        @Override
        public FutureValue start(Strand strand, String funcName, Object... args) {
            throw new BLangRuntimeException("No such field or method: " + funcName);
        }

        @Override
        public Object get(BString fieldName) {
            if (fieldName.getValue().equals("callStack")) {
                return callStack;
            }
            throw new BLangRuntimeException("No such field or method: callStack");
        }

        @Override
        public void set(BString fieldName, Object value) {
            throw new BLangRuntimeException("No such field or method: callStack");
        }
    }
}<|MERGE_RESOLUTION|>--- conflicted
+++ resolved
@@ -40,26 +40,17 @@
 
 import static org.ballerinalang.jvm.BallerinaErrors.CALL_STACK_ELEMENT;
 import static org.ballerinalang.jvm.util.BLangConstants.BALLERINA_LANG_ERROR_PKG_ID;
-import static org.ballerinalang.util.BLangCompilerConstants.ERROR_VERSION;
 
 /**
  * Get the stackTrace of an error value.
  *
  * @since 0.990.4
  */
-<<<<<<< HEAD
 //@BallerinaFunction(
 //        orgName = "ballerina", packageName = "lang.error",
 //        functionName = "stackTrace",
 //        args = {@Argument(name = "value", type = TypeKind.ERROR)},
 //        returnType = {@ReturnType(type = TypeKind.OBJECT)})
-=======
-@BallerinaFunction(
-        orgName = "ballerina", packageName = "lang.error", version = ERROR_VERSION,
-        functionName = "stackTrace",
-        args = {@Argument(name = "value", type = TypeKind.ERROR)},
-        returnType = {@ReturnType(type = TypeKind.OBJECT)})
->>>>>>> adf55467
 public class StackTrace {
 
     public static ObjectValue stackTrace(Strand strand, ErrorValue value) {
