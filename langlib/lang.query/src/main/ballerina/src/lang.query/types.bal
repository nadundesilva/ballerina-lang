// Copyright (c) 2020 WSO2 Inc. (http://www.wso2.org) All Rights Reserved.
//
// WSO2 Inc. licenses this file to you under the Apache License,
// Version 2.0 (the "License"); you may not use this file except
// in compliance with the License.
// You may obtain a copy of the License at
//
// http://www.apache.org/licenses/LICENSE-2.0
//
// Unless required by applicable law or agreed to in writing,
// software distributed under the License is distributed on an
// "AS IS" BASIS, WITHOUT WARRANTIES OR CONDITIONS OF ANY
// KIND, either express or implied.  See the License for the
// specific language governing permissions and limitations
// under the License.

import ballerina/lang.__internal as internal;
import ballerina/lang.'array as lang_array;
import ballerina/lang.'map as lang_map;
import ballerina/lang.'string as lang_string;
import ballerina/lang.'xml as lang_xml;
import ballerina/lang.'stream as lang_stream;
import ballerina/lang.'table as lang_table;

# A type parameter that is a subtype of `any|error`.
# Has the special semantic that when used in a declaration
# all uses in the declaration must refer to same type.
@typeParam
type Type any|error;

# A type parameter that is a subtype of `error`.
# Has the special semantic that when used in a declaration
# all uses in the declaration must refer to same type.
@typeParam
type ErrorType error?;

anydata[][] orderFieldValsArr = [];
boolean[] orderDirectionsArr = [];

type _Iterator object {
    public function next() returns record {|Type value;|}|error?;
};

type _Iterable object {
    public function __iterator() returns
        object {
            public function next() returns record {|Type value;|}|error?;
        };
};

type _StreamFunction object {
    public _StreamFunction? prevFunc;
    public function process() returns _Frame|error?;
    public function reset();
};

type _Frame record {|
    (any|error|())...;
|};

class _StreamPipeline {
    _StreamFunction streamFunction;
    typedesc<Type> resType;

    function init(
            (Type)[]|map<Type>|record{}|string|xml|table<map<Type>>|stream<Type, error?>|_Iterable collection,
            typedesc<Type> resType) {
        self.streamFunction = new _InitFunction(collection);
        self.resType = resType;
    }

    public function next() returns _Frame|error? {
        _StreamFunction sf = self.streamFunction;
        return sf.process();
    }

    public function reset() {
        _StreamFunction sf = self.streamFunction;
        sf.reset();
    }

    function addStreamFunction(_StreamFunction streamFunction) {
        _StreamFunction existingFunc = self.streamFunction;
        streamFunction.prevFunc = existingFunc;
        self.streamFunction = streamFunction;
    }

    public function getStream() returns stream <Type, error?> {
        IterHelper itrObj = new (self, self.resType);
        var strm = internal:construct(self.resType, itrObj);
        return strm;
    }
}

class _InitFunction {
    *_StreamFunction;
    _Iterator? itr;
    boolean resettable = true;
    (Type)[]|map<Type>|record{}|string|xml|table<map<Type>>|stream<Type, error?>|_Iterable collection;

    function init(
            (Type)[]|map<Type>|record{}|string|xml|table<map<Type>>|stream<Type, error?>|_Iterable collection) {
        self.prevFunc = ();
        self.itr = ();
        self.collection = collection;
        self.itr = self._getIterator(collection);
    }

    public function process() returns _Frame|error? {
        _Iterator i = <_Iterator>self.itr;
        record {|(any|error) value;|}|error? v = i.next();
        if (v is record {|(any|error) value;|}) {
            record {|(any|error)...;|} _frame = {...v};
            return _frame;
        }
        return v;
    }

    public function reset() {
        if (self.resettable) {
            self.itr = self._getIterator(self.collection);
        } else {
            panic error("Unable to reset", message = "cannot reset an already consumed iterator.");
        }
    }

    function _getIterator(
            (Type)[]|map<Type>|record{}|string|xml|table<map<Type>>|stream<Type, error?>|_Iterable collection)
                returns _Iterator {
        if (collection is (any|error)[]) {
            return lang_array:iterator(collection);
        } else if (collection is record {}) {
            return lang_map:iterator(collection);
        } else if (collection is map<any|error>) {
            return lang_map:iterator(collection);
        } else if (collection is string) {
            return lang_string:iterator(collection);
        } else if (collection is xml) {
            return lang_xml:iterator(collection);
        } else if (collection is table<map<any|error>>) {
            return lang_table:iterator(collection);
        } else if (collection is _Iterable) {
            return collection.__iterator();
        } else {
            // stream.iterator() is not resettable.
            self.resettable = false;
            return lang_stream:iterator(collection);
        }
    }
}

class _InputFunction {
    *_StreamFunction;

    # Desugared function to do;
    # from var { firstName: nm1, lastName: nm2 } in personList
    #   frame {nm1: firstName, nm2: lastName}
    # from var dept in deptList
    #   frame {dept: deptList[x]}
    public function (_Frame _frame) returns _Frame|error? inputFunc;

    function init(function (_Frame _frame) returns _Frame|error? inputFunc) {
        self.inputFunc = inputFunc;
        self.prevFunc = ();
    }

    public function process() returns _Frame|error? {
        _StreamFunction pf = <_StreamFunction>self.prevFunc;
        function (_Frame _frame) returns _Frame|error? f = self.inputFunc;
        _Frame|error? pFrame = pf.process();
        if (pFrame is _Frame) {
            _Frame|error? cFrame = f(pFrame);
            return cFrame;
        }
        return pFrame;
    }

    public function reset() {
        _StreamFunction? pf = self.prevFunc;
        if (pf is _StreamFunction) {
            pf.reset();
        }
    }
}

class _NestedFromFunction {
    *_StreamFunction;
    _Iterator? itr;

    public function (_Frame frame) returns any|error? collectionFunc;
    _Frame|error? currentFrame;

    function init(function (_Frame frame) returns any|error? collectionFunc) {
        self.itr = ();
        self.prevFunc = ();
        self.currentFrame = ();
        self.collectionFunc = collectionFunc;
    }

    # Desugared function to do;
    # from var ... in listA from from var ... in listB
    # from var ... in streamA join var ... in streamB
    # + return - merged two frames { ...frameA, ...frameB }
    public function process() returns _Frame|error? {
        _StreamFunction pf = <_StreamFunction>self.prevFunc;
        function (_Frame frame) returns any|error? collectionFunc = self.collectionFunc;
        _Frame|error? cf = self.currentFrame;
        _Iterator? itr = self.itr;
        if (cf is ()) {
            cf = pf.process();
            self.currentFrame = cf;
            if (cf is _Frame) {
                any|error? collection = collectionFunc(cf);
                if (collection is any) {
                    itr = self._getIterator(collection);
                    self.itr = itr;
                }
            }
        }
        if (cf is _Frame && itr is _Iterator) {
            record {|(any|error) value;|}|error? v = itr.next();
            if (v is record {|(any|error) value;|}) {
                _Frame _frame = {...cf, ...v};
                return _frame;
            } else if (v is error) {
                return v;
            } else {
                // Move to next frame
                self.currentFrame = ();
                return self.process();
            }
        }
        return cf;
    }

    public function reset() {
        // Reset the state of currentFrame
        self.itr = ();
        self.currentFrame = ();
        _StreamFunction? pf = self.prevFunc;
        if (pf is _StreamFunction) {
            pf.reset();
        }
    }

    function _getIterator(any collection) returns _Iterator {
        if (collection is (any|error)[]) {
            return lang_array:iterator(collection);
        } else if (collection is record {}) {
            return lang_map:iterator(collection);
        } else if (collection is map<any|error>) {
            return lang_map:iterator(collection);
        } else if (collection is string) {
            return lang_string:iterator(collection);
        } else if (collection is xml) {
            return lang_xml:iterator(collection);
        } else if (collection is table<map<any|error>>) {
            return lang_table:iterator(collection);
        } else if (collection is _Iterable) {
            return collection.__iterator();
        } else if (collection is stream <any|error, error?>) {
            return lang_stream:iterator(collection);
        }
        panic error("Unsuppored collection", message = "unsuppored collection type.");
    }
}

class _LetFunction {
    *_StreamFunction;

    # Desugared function to do;
    # let Company companyRecord = { name: "WSO2" }
    #   frame { companyRecord: { name: "WSO2" }, ...prevFrame }
    public function (_Frame _frame) returns _Frame|error? letFunc;

    function init(function (_Frame _frame) returns _Frame|error? letFunc) {
        self.letFunc = letFunc;
        self.prevFunc = ();
    }

    public function process() returns _Frame|error? {
        _StreamFunction pf = <_StreamFunction>self.prevFunc;
        function (_Frame _frame) returns _Frame|error? f = self.letFunc;
        _Frame|error? pFrame = pf.process();
        if (pFrame is _Frame) {
            _Frame|error? cFrame = f(pFrame);
            return cFrame;
        }
        return pFrame;
    }

    public function reset() {
        _StreamFunction? pf = self.prevFunc;
        if (pf is _StreamFunction) {
            pf.reset();
        }
    }
}

class _InnerJoinFunction {
    *_StreamFunction;
    function (_Frame _frame) returns any lhsKeyFunction;
    function (_Frame _frame) returns any rhsKeyFunction;
    _FrameMultiMap rhsFramesMap = new;
    _Frame[]? rhsCandidates;
    _Frame|error? lhsFrame;

    function init(
            _StreamPipeline pipelineToJoin,
            function (_Frame _frame) returns any lhsKeyFunction,
            function (_Frame _frame) returns any rhsKeyFunction) {
        self.lhsKeyFunction = lhsKeyFunction;
        self.rhsKeyFunction = rhsKeyFunction;
        self.rhsCandidates = ();
        self.prevFunc = ();
        self.lhsFrame = ();
        _Frame|error? f = pipelineToJoin.next();
        while (f is _Frame) {
            self.rhsFramesMap.put(rhsKeyFunction(f).toString(), f);
            f = pipelineToJoin.next();
        }
    }

    # Desugared function to do;
    # from var ... in listA from from var ... in listB
    # join var ... in streamA join var ... in streamB
    # + return - merged two frames { ...frameA, ...frameB }
    public function process() returns _Frame|error? {
        function (_Frame _frame) returns any lhsKF = self.lhsKeyFunction;
        _StreamFunction pf = <_StreamFunction>self.prevFunc;
         _FrameMultiMap rhsFramesMap = self.rhsFramesMap;
        _Frame[]? rhsCandidates = self.rhsCandidates;
        _Frame|error? lhsFrame = self.lhsFrame;
        string lhsKey = "";

        if (lhsFrame is ()) {
            lhsFrame = pf.process();
            self.lhsFrame = lhsFrame;
        }

        if (lhsFrame is _Frame) {
            lhsKey = lhsKF(lhsFrame).toString();
            if (rhsCandidates is ()) {
                rhsCandidates = rhsFramesMap.get(lhsKey);
                self.rhsCandidates = rhsCandidates;
            }
            if (rhsCandidates is _Frame[] && rhsCandidates.length() > 0) {
                _Frame rhsFrame = rhsCandidates.shift();
                self.rhsCandidates = rhsCandidates;
                _Frame joinedFrame = {...lhsFrame, ...rhsFrame};
                return joinedFrame;
            } else {
                // Move to next lhs frame
                self.lhsFrame = ();
                self.rhsCandidates = ();
                return self.process();
            }
        }
        return lhsFrame;
    }

    public function reset() {
        // Reset the state of lhsFrame
        self.lhsFrame = ();
        self.rhsCandidates = ();
        _StreamFunction? pf = self.prevFunc;
        if (pf is _StreamFunction) {
            pf.reset();
        }
    }
}

class _OuterJoinFunction {
    *_StreamFunction;
    function (_Frame _frame) returns any lhsKeyFunction;
    function (_Frame _frame) returns any rhsKeyFunction;
    _FrameMultiMap rhsFramesMap = new;
    _Frame[]? rhsCandidates;
    _Frame|error? lhsFrame;
    _Frame nilFrame;

    function init(
            _StreamPipeline pipelineToJoin,
            function (_Frame _frame) returns any lhsKeyFunction,
            function (_Frame _frame) returns any rhsKeyFunction, _Frame nilFrame) {
        self.lhsKeyFunction = lhsKeyFunction;
        self.rhsKeyFunction = rhsKeyFunction;
        self.rhsCandidates = ();
        self.prevFunc = ();
        self.lhsFrame = ();
        self.nilFrame = nilFrame;
        _Frame|error? f = pipelineToJoin.next();
        while (f is _Frame) {
            self.rhsFramesMap.put(rhsKeyFunction(f).toString(), f);
            f = pipelineToJoin.next();
        }
    }

    # Desugared function to do;
    # from var ... in listA from from var ... in listB
    # outer join var ... in streamA join var ... in streamB
    # + return - merged two frames { ...frameA, ...frameB }
    public function process() returns _Frame|error? {
        function (_Frame _frame) returns any lhsKF = self.lhsKeyFunction;
        _StreamFunction pf = <_StreamFunction>self.prevFunc;
         _FrameMultiMap rhsFramesMap = self.rhsFramesMap;
        _Frame[]? rhsCandidates = self.rhsCandidates;
        _Frame|error? lhsFrame = self.lhsFrame;
        _Frame nilFrame = self.nilFrame;
        string lhsKey = "";

        if (lhsFrame is ()) {
            lhsFrame = pf.process();
            self.lhsFrame = lhsFrame;
        }

        if (lhsFrame is _Frame) {
            lhsKey = lhsKF(lhsFrame).toString();
            if (rhsCandidates is ()) {
                rhsCandidates = rhsFramesMap.get(lhsKey);
                self.rhsCandidates = rhsCandidates;
            }

            if (rhsCandidates is _Frame[]) {
                _Frame rhsFrame = rhsCandidates.shift();
                if (rhsCandidates.length() > 0) {
                    self.rhsCandidates = rhsCandidates;
                } else {
                    // Move to next lhs frame in next iteration.
                    self.rhsCandidates = ();
                    self.lhsFrame = ();
                }
                _Frame joinedFrame = {...lhsFrame, ...rhsFrame};
                return joinedFrame;
            } else {
                // rhsCandidates is nil, move to next lhs frame in next iteration.
                _Frame joinedFrame = {...lhsFrame, ...nilFrame};
                self.lhsFrame = ();
                return joinedFrame;
            }
        }
        return lhsFrame;
    }

    public function reset() {
        // Reset the state of lhsFrame
        self.lhsFrame = ();
        self.rhsCandidates = ();
        _StreamFunction? pf = self.prevFunc;
        if (pf is _StreamFunction) {
            pf.reset();
        }
    }
<<<<<<< HEAD

    function getNilFrame(_Frame f) returns _Frame {
        _Frame nilFrame = {};
        foreach var e in f.entries() {
            if (e[1] is _Frame) {
                nilFrame[e[0]] = self.getNilFrame(<_Frame>e[1]);
            } else {
                nilFrame[e[0]] = ();
            }
        }
        return nilFrame;
    }
}
=======
};
>>>>>>> b35c5b5b

class _FilterFunction {
    *_StreamFunction;

    # Desugared function to do;
    # i.e
    #   1. on dn equals dept.deptName
    #   2. where person.age >= 70
    # emit the next frame which satisfies the condition
    function (_Frame _frame) returns boolean filterFunc;

    function init(function (_Frame _frame) returns boolean filterFunc) {
        self.filterFunc = filterFunc;
        self.prevFunc = ();
    }

    public function process() returns _Frame|error? {
        _StreamFunction pf = <_StreamFunction>self.prevFunc;
        function (_Frame _frame) returns boolean filterFunc = self.filterFunc;
        _Frame|error? pFrame = pf.process();
        while (pFrame is _Frame && !filterFunc(pFrame)) {
            pFrame = pf.process();
        }
        return pFrame;
    }

    public function reset() {
        _StreamFunction? pf = self.prevFunc;
        if (pf is _StreamFunction) {
            pf.reset();
        }
    }
}

class _OrderByFunction {
    *_StreamFunction;

    # Desugared function to do;
    # order by person.fname true, person.age false
    function(_Frame _frame) orderFunc;

    function init(function(_Frame _frame) orderFunc) {
        self.orderFunc = orderFunc;
        self.prevFunc = ();
        orderFieldValsArr = [];
        orderDirectionsArr = [];
    }

    public function process() returns _Frame|error? {
        _StreamFunction pf = <_StreamFunction> self.prevFunc;
        function(_Frame _frame) f = self.orderFunc;
        _Frame|error? pFrame = pf.process();
        if (pFrame is _Frame) {
            f(pFrame);
            return pFrame;
        }
        return pFrame;
    }

    public function reset() {
        _StreamFunction? pf = self.prevFunc;
        if (pf is _StreamFunction) {
            pf.reset();
        }
    }
}

class _SelectFunction {
    *_StreamFunction;

    # Desugared function to do;
    # select {
    #   firstName: person.firstName,
    #   lastName: person.lastName,
    #   dept : dept.name
    # };
    public function (_Frame _frame) returns _Frame|error? selectFunc;

    function init(function (_Frame _frame) returns _Frame|error? selectFunc) {
        self.selectFunc = selectFunc;
        self.prevFunc = ();
    }

    public function process() returns _Frame|error? {
        _StreamFunction pf = <_StreamFunction>self.prevFunc;
        function (_Frame _frame) returns _Frame|error? f = self.selectFunc;
        _Frame|error? pFrame = pf.process();
        if (pFrame is _Frame) {
            _Frame|error? cFrame = f(pFrame);
            return cFrame;
        }
        return pFrame;
    }

    public function reset() {
        _StreamFunction? pf = self.prevFunc;
        if (pf is _StreamFunction) {
            pf.reset();
        }
    }
}

class _DoFunction {
    *_StreamFunction;

    # Desugared function to do;
    # do {
    #   count += value;
    # };
    public function (_Frame _frame) doFunc;

    function init(function (_Frame _frame) doFunc) {
        self.doFunc = doFunc;
        self.prevFunc = ();
    }

    public function process() returns _Frame|error? {
        _StreamFunction pf = <_StreamFunction>self.prevFunc;
        function (_Frame _frame) f = self.doFunc;
        _Frame|error? pFrame = pf.process();
        if (pFrame is _Frame) {
            f(pFrame);
            return pFrame;
        }
        if (pFrame is error) {
            return pFrame;
        }
    }

    public function reset() {
        _StreamFunction? pf = self.prevFunc;
        if (pf is _StreamFunction) {
            pf.reset();
        }
    }
}

class _LimitFunction {
    *_StreamFunction;

    # Desugared function to limit the number of results

    public int lmt;
    public int count = 0;

    function init(int lmt) {
        self.lmt = lmt;
        self.prevFunc = ();
        if (lmt < 0) {
            panic error("Unable to assign limit", message = "limit cannot be < 0.");
        }
    }

    public function process() returns _Frame|error? {
        _StreamFunction pf = <_StreamFunction>self.prevFunc;
        if (self.count < self.lmt) {
            _Frame|error? pFrame = pf.process();
            self.count += 1;
            return pFrame;
        }
        return ();
    }

    public function reset() {
        _StreamFunction? pf = self.prevFunc;
        if (pf is _StreamFunction) {
            pf.reset();
        }
    }
}

class StreamOrderBy {
    anydata[][] sortFields = [];
    boolean[] sortTypes = [];

    function init() {
        self.sortFields = orderFieldValsArr;
        self.sortTypes = orderDirectionsArr;
    }

    function topDownMergeSort() returns @tainted Type[] {
        anydata[][] sortFieldsClone = self.sortFields.clone();
        self.topDownSplitMerge(sortFieldsClone, 0, self.sortFields.length(), self.sortFields);
        return self.sortFields;
    }

    function topDownSplitMerge(@tainted anydata[][] sortArrClone, int iBegin, int iEnd, @tainted anydata[][] sortArr) {
        if (iEnd - iBegin < 2) {
            return;
        }
        int iMiddle = (iEnd + iBegin) / 2;
        self.topDownSplitMerge(sortArr, iBegin, iMiddle, sortArrClone);
        self.topDownSplitMerge(sortArr, iMiddle, iEnd, sortArrClone);
        self.topDownMerge(sortArrClone, iBegin, iMiddle, iEnd, sortArr);
    }

    function topDownMerge(@tainted anydata[][] sortArrClone, int iBegin, int iMiddle, int iEnd,
    @tainted anydata[][] sortArr) {
        int i = iBegin;
        int j = iMiddle;
        int k = iBegin;

        while (k < iEnd) {
            if (i < iMiddle && (j >= iEnd || self.sortFunc(sortArrClone[i], sortArrClone[j], 0) < 0)) {
                sortArr[k] = sortArrClone[i];
                i = i + 1;
            } else {
                sortArr[k] = sortArrClone[j];
                j = j + 1;
            }
            k += 1;
        }
    }

    function sortFunc(anydata[] x, anydata[] y, int i) returns @tainted int {
        // () should always come last irrespective of the order direction.
        if (x[i] is ()) {
            if (y[i] is ()) {
                return self.callNextSortFunc(x, y, 0, i + 1);
            }
            return 1;
        } else if (y[i] is ()) {
            return -1;
        } else if (x[i] is string) {
            if (y[i] is string) {
                int c;
                if (self.sortTypes[i]) {
                    c = self.stringSort(<string>x[i], <string>y[i]);
                } else {
                    c = self.stringSort(<string>y[i], <string>x[i]);
                }
                return self.callNextSortFunc(x, y, c, i + 1);
            } else {
                panic error("Inconsistent order field value", message = "order field contain non-string type values");
            }
        } else if (x[i] is (int|float|decimal)) {
             if (y[i] is (int|float|decimal)) {
                 int c;
                 if (self.sortTypes[i]) {
                     c = self.numberSort(<int|float|decimal>x[i], <int|float|decimal>y[i], self.sortTypes[i]);
                 } else {
                     c = self.numberSort(<int|float|decimal>y[i], <int|float|decimal>x[i], self.sortTypes[i]);
                 }
                 return self.callNextSortFunc(x, y, c, i + 1);
             } else {
                 panic error("Inconsistent order field value", message = "order field contain non-numeric values");
             }
        } else if (x[i] is boolean) {
            if (y[i] is boolean) {
                int c;
                if (self.sortTypes[i]) {
                    c = self.booleanSort(<boolean>x[i], <boolean>y[i]);
                } else {
                    c = self.booleanSort(<boolean>y[i], <boolean>x[i]);
                }
                return self.callNextSortFunc(x, y, c, i + 1);
            } else {
                panic error("Inconsistent order field value", message = "order field contain non-boolean type values");
            }
        } else {
            panic error("Unable to perform order by", message = "order field type incorrect");
        }
    }

    public function numberSort(int|float|decimal val1, int|float|decimal val2, boolean dir) returns int {
        if (val1 is int) {
            if (val2 is int) {
                return val1 - val2;
            } else if (val2 is float) {
                return <float>val1 < val2 ? -1 : <float>val1 == val2 ? 0 : 1;
            } else {
                return <decimal>val1 < val2 ? -1 : <decimal>val1 == val2 ? 0 : 1;
            }
        } else if (val1 is float) {
            if (checkNaN(val1)) {
                // need to check the direction because NaN should always come last.
                if (dir) {
                    return 1;
                }
                return -1;
            } else if (val2 is int) {
                return val1 < <float>val2 ? -1 : val1 == <float>val2 ? 0 : 1;
            } else if (val2 is float){
                if (checkNaN(val1)) {
                    if (checkNaN(val2)) {
                        return 0;
                    }
                } else if (checkNaN(val2)) {
                    // need to check the direction because NaN should always come last.
                    if (dir) {
                        return -1;
                    }
                    return 1;
                }
                return val1 < val2 ? -1 : val1 == val2 ? 0 : 1;
            } else {
                return <decimal>val1 < val2 ? -1 : <decimal>val1 == val2 ? 0 : 1;
            }
        } else {
             if (val2 is (int|float)) {
                 return val1 < <decimal>val2 ? -1 : val1 == <decimal>val2 ? 0 : 1;
             } else {
                return val1 < val2 ? -1 : val1 == val2 ? 0 : 1;
             }
        }
    }

    public function stringSort(string st1, string st2) returns int {
        return lang_string:codePointCompare(st1, st2);
    }

    public function booleanSort(boolean b1, boolean b2) returns int {
        if (b1) {
            if (b2) {
                return 0;
            } else {
                return 1;
            }
        } else {
            if (b2) {
                return -1;
            } else {
                return 0;
            }
        }
    }

    function callNextSortFunc(anydata[] x, anydata[] y, int c, int i) returns @tainted int {
        int result = c;
        if (result == 0 && (self.sortTypes.length() > i) && (i < self.sortFields.length()-1)) {
            result = self.sortFunc(x, y, i);
        }
        return result;
    }
<<<<<<< HEAD
}
=======
};

type _FrameMultiMap object {

    map<_Frame[]> m;

    function init() {
        self.m = {};
    }

    function put(string k, _Frame v) {
        _Frame[]? vals = self.m[k];
        if (vals is _Frame[]) {
            vals.push(v);
        } else {
            self.m[k] = [v];
        }
    }

    function get(string k) returns _Frame[]? {
        _Frame[]? vals = self.m[k];
        if (vals is _Frame[]) {
            _Frame[] frames = [];
            foreach _Frame v in vals {
                frames.push(v);
            }
            return frames;
        }
    }

};
>>>>>>> b35c5b5b
<|MERGE_RESOLUTION|>--- conflicted
+++ resolved
@@ -451,23 +451,7 @@
             pf.reset();
         }
     }
-<<<<<<< HEAD
-
-    function getNilFrame(_Frame f) returns _Frame {
-        _Frame nilFrame = {};
-        foreach var e in f.entries() {
-            if (e[1] is _Frame) {
-                nilFrame[e[0]] = self.getNilFrame(<_Frame>e[1]);
-            } else {
-                nilFrame[e[0]] = ();
-            }
-        }
-        return nilFrame;
-    }
-}
-=======
-};
->>>>>>> b35c5b5b
+}
 
 class _FilterFunction {
     *_StreamFunction;
@@ -802,10 +786,7 @@
         }
         return result;
     }
-<<<<<<< HEAD
-}
-=======
-};
+}
 
 type _FrameMultiMap object {
 
@@ -835,5 +816,4 @@
         }
     }
 
-};
->>>>>>> b35c5b5b
+};