--- conflicted
+++ resolved
@@ -23,28 +23,17 @@
 import org.ballerinalang.jvm.values.ArrayValue;
 import org.ballerinalang.jvm.values.api.BString;
 
-import static org.ballerinalang.util.BLangCompilerConstants.STRING_VERSION;
-
 /**
  * Extern function lang.string:concat(string...).
  *
  * @since 1.0
  */
-<<<<<<< HEAD
 //@BallerinaFunction(
 //        orgName = "ballerina", packageName = "lang.string", functionName = "concat",
 //        args = {@Argument(name = "str", type = TypeKind.ARRAY)},
 //        returnType = {@ReturnType(type = TypeKind.STRING)},
 //        isPublic = true
 //)
-=======
-@BallerinaFunction(
-        orgName = "ballerina", packageName = "lang.string", version = STRING_VERSION, functionName = "concat",
-        args = {@Argument(name = "str", type = TypeKind.ARRAY)},
-        returnType = {@ReturnType(type = TypeKind.STRING)},
-        isPublic = true
-)
->>>>>>> adf55467
 public class Concat {
 
     public static BString concat(Strand strand, ArrayValue str) {
