--- conflicted
+++ resolved
@@ -21,28 +21,17 @@
 import org.ballerinalang.jvm.scheduling.Strand;
 import org.ballerinalang.jvm.values.api.BString;
 
-import static org.ballerinalang.util.BLangCompilerConstants.STRING_VERSION;
-
 /**
  * Extern function lang.string:endsWith(string, string).
  *
  * @since 1.0
  */
-<<<<<<< HEAD
 //@BallerinaFunction(
 //        orgName = "ballerina", packageName = "lang.string", functionName = "endsWith",
 //        args = {@Argument(name = "str", type = TypeKind.STRING), @Argument(name = "substr", type = TypeKind.STRING)},
 //        returnType = {@ReturnType(type = TypeKind.BOOLEAN)},
 //        isPublic = true
 //)
-=======
-@BallerinaFunction(
-        orgName = "ballerina", packageName = "lang.string", version = STRING_VERSION, functionName = "endsWith",
-        args = {@Argument(name = "str", type = TypeKind.STRING), @Argument(name = "substr", type = TypeKind.STRING)},
-        returnType = {@ReturnType(type = TypeKind.BOOLEAN)},
-        isPublic = true
-)
->>>>>>> adf55467
 public class EndsWith {
 
     public static boolean endsWith(Strand strand, BString str, BString substr) {
