// Copyright (c) 2018, 2019, 2020 WSO2 Inc. (http://www.wso2.org) All Rights Reserved.
//
// WSO2 Inc. licenses this file to you under the Apache License,
// Version 2.0 (the "License"); you may not use this file except
// in compliance with the License.
// You may obtain a copy of the License at
//
// http://www.apache.org/licenses/LICENSE-2.0
//
// Unless required by applicable law or agreed to in writing,
// software distributed under the License is distributed on an
// "AS IS" BASIS, WITHOUT WARRANTIES OR CONDITIONS OF ANY
// KIND, either express or implied.  See the License for the
// specific language governing permissions and limitations
// under the License.

import ballerina/java;

# A type parameter that is a subtype of `any|error`.
# Has the special semantic that when used in a declaration
# all uses in the declaration must refer to same type.
@typeParam
type Type any|error;

# A type parameter that is a subtype of `any|error`.
# Has the special semantic that when used in a declaration
# all uses in the declaration must refer to same type.
@typeParam
type Type1 any|error;

# A type parameter that is a subtype of `anydata`.
# Has the special semantic that when used in a declaration
# all uses in the declaration must refer to same type.
@typeParam
type KeyType anydata;

# Returns number of members of a table.
#
# + t - the table
# + return - number of members in `t`
public isolated function length(table<any|error> t) returns int = @java:Method {
    'class: "org.ballerinalang.langlib.table.Length",
    name: "length"
} external;

# Returns an iterator over a table.
# The iterator will iterate over the members of the table not the keys.
# The `entries` function can be used to iterate over the keys and members together.
# The `keys` function can be used to iterator over just the keys.
#
# + t - the table
# + return - a new iterator object that will iterate over the members of `t`
public isolated function iterator(table<Type> t) returns object {
    public isolated function next() returns record {|
        Type value;
    |}?;
} {
    TableIterator tableIterator = new(t);
    return tableIterator;
   }

# Returns the member of table `t` with key `k`.
# This for use in a case where it is known that the table has a specific key,
# and accordingly panics if `t` does not have a member with key `k`.
#
# + t - the table
# + k - the key
# + return - member with key `k`
public isolated function get(table<Type> key<KeyType> t, KeyType k) returns Type = @java:Method {
    'class: "org.ballerinalang.langlib.table.Get",
    name: "get"
} external;

# Adds a member `val` to table `t`, replacing any member with the same key value.
# If `val` replaces an existing member, it will have the same position
# in the order of the members as the existing member;
# otherwise, it will be added as the last member.
# It panics if `val` is inconsistent with the inherent type of `t`.
#
# + t - the table
# + val - the member
public isolated function put(table<Type> t, Type val) = @java:Method {
    'class: "org.ballerinalang.langlib.table.Put",
    name: "put"
} external;

# Adds a member `val` to table `t`.
# It will be added as the last member.
# It panics if `val` has the same key as an existing member of `t`,
# or if `val` is inconsistent with the inherent type of `t`.
#
# + t - the table
# + val - the member
public isolated function add(table<Type> t, Type val) = @java:Method {
    'class: "org.ballerinalang.langlib.table.Add",
    name: "add"
} external;

// Functional iteration

# Applies a function each member of a table and returns a table of the result.
# The resulting table will have the same keys as the argument table.
#
# + t - the table
# + func - a function to apply to each member
# + return - new table containing result of applying `func` to each member
<<<<<<< HEAD
public isolated function 'map(table<Type> t, @isolatedParam function(Type val) returns Type1 func)
   returns table<Type1> key<never> = external;
=======
public function 'map(table<Type> t, function(Type val) returns Type1 func)
   returns table<Type1> key<never> = @java:Method {
    'class: "org.ballerinalang.langlib.table.Map",
    name: "map"
} external;
>>>>>>> 93baf5dc

# Applies a function to each member of a table.
# The `func` is applied to each member of `t`.
#
# + t - the table
# + func - a function to apply to each member
<<<<<<< HEAD
public isolated function forEach(table<Type> t, @isolatedParam function(Type val) returns () func) returns () = external;
=======
public function forEach(table<Type> t, function(Type val) returns () func) returns () = @java:Method {
    'class: "org.ballerinalang.langlib.table.Foreach",
    name: "forEach"
} external;
>>>>>>> 93baf5dc

# Selects the members from a table for which a function returns true.
#
# + t - the table
# + func - a predicate to apply to each member to test whether it should be included
# + return - new table containing members for which `func` evaluates to true
<<<<<<< HEAD
public isolated function filter(table<Type> key<KeyType> t, @isolatedParam function(Type val) returns boolean func)
   returns table<Type> key<KeyType> = external;
=======
public function filter(table<Type> key<KeyType> t, function(Type val) returns boolean func)
   returns table<Type> key<KeyType> = @java:Method {
    'class: "org.ballerinalang.langlib.table.Filter",
    name: "filter"
} external;
>>>>>>> 93baf5dc

# Combines the members of a table using a combining function.
# The combining function takes the combined value so far and a member of the table,
# and returns a new combined value.
#
# + t - the table
# + func - combining function
# + initial - initial value for the first argument of combining `func`
# + return - result of combining the members of `t` using `func`
<<<<<<< HEAD
public isolated function reduce(table<Type> t, @isolatedParam function(Type1 accum, Type val) returns Type1 func, Type1 initial) returns Type1 = external;
=======
public function reduce(table<Type> t, function(Type1 accum, Type val) returns Type1 func, Type1 initial) returns Type1 = 
@java:Method {
    'class: "org.ballerinalang.langlib.table.Reduce",
    name: "reduce"
} external;
>>>>>>> 93baf5dc

# Removes a member of a table.
#
# + t - the table
# + k - the key
# + return - the member of `t` that had key `k`
# This removed the member of `t` with key `k` and returns it.
# It panics if there is no such member.
public isolated function remove(table<Type> key<KeyType> t, KeyType k) returns Type = @java:Method {
    'class: "org.ballerinalang.langlib.table.Remove",
    name: "remove"
} external;

# Removes a member of a table with a given key, if the table has member with the key.
#
# + t - the table
# + k - the key
# + return - the member of `t` that had key `k`, or `()` if `t` does not have a key `k`
# If `t` has a member with key `k`, it removes and returns it;
# otherwise it returns `()`.
public isolated function removeIfHasKey(table<Type> key<KeyType> t, KeyType k) returns Type? = @java:Method {
    'class: "org.ballerinalang.langlib.table.RemoveIfHasKey",
    name: "removeIfHasKey"
} external;

# Removes all members of a table.
# This panics if any member cannot be removed.
#
# + t - the table
public isolated function removeAll(table<any|error> t) returns () = @java:Method {
    'class: "org.ballerinalang.langlib.table.RemoveAll",
    name: "removeAll"
} external;

# Tests whether `t` has a member with key `k`.
#
# + t - the table
# + k - the key
# + return - true if `t` has a member with key `k`
public isolated function hasKey(table<Type> key<KeyType> t, KeyType k) returns boolean = @java:Method {
    'class: "org.ballerinalang.langlib.table.HasKey",
    name: "hasKey"
} external;

# Returns a list of all the keys of table `t`.
#
# + t - the table
# + return - a new list of all keys
public isolated function keys(table<any|error> key<KeyType> t) returns KeyType[] = @java:Method {
    'class: "org.ballerinalang.langlib.table.GetKeys",
    name: "keys"
} external;

# Returns a list of all the members of a table.
#
# + t - the table
# + return - an array whose members are the members of `t`
public isolated function toArray(table<Type> t) returns Type[] = @java:Method {
    'class: "org.ballerinalang.langlib.table.ToArray",
    name: "toArray"
} external;

# Returns the next available integer key.
# + t - the table with a key of type int
# + return - an integer not yet used as a key
# This is maximum used key value + 1, or 0 if no key used
# XXX should it be 0, if the maximum used key value is < 0?
# Provides similar functionality to auto-increment
public isolated function nextKey(table<any|error> key<int> t) returns int = @java:Method {
    'class: "org.ballerinalang.langlib.table.NextKey",
    name: "nextKey"
} external;<|MERGE_RESOLUTION|>--- conflicted
+++ resolved
@@ -104,46 +104,32 @@
 # + t - the table
 # + func - a function to apply to each member
 # + return - new table containing result of applying `func` to each member
-<<<<<<< HEAD
 public isolated function 'map(table<Type> t, @isolatedParam function(Type val) returns Type1 func)
-   returns table<Type1> key<never> = external;
-=======
-public function 'map(table<Type> t, function(Type val) returns Type1 func)
    returns table<Type1> key<never> = @java:Method {
     'class: "org.ballerinalang.langlib.table.Map",
     name: "map"
 } external;
->>>>>>> 93baf5dc
 
 # Applies a function to each member of a table.
 # The `func` is applied to each member of `t`.
 #
 # + t - the table
 # + func - a function to apply to each member
-<<<<<<< HEAD
-public isolated function forEach(table<Type> t, @isolatedParam function(Type val) returns () func) returns () = external;
-=======
-public function forEach(table<Type> t, function(Type val) returns () func) returns () = @java:Method {
+public isolated function forEach(table<Type> t, @isolatedParam function(Type val) returns () func) returns () = @java:Method {
     'class: "org.ballerinalang.langlib.table.Foreach",
     name: "forEach"
 } external;
->>>>>>> 93baf5dc
 
 # Selects the members from a table for which a function returns true.
 #
 # + t - the table
 # + func - a predicate to apply to each member to test whether it should be included
 # + return - new table containing members for which `func` evaluates to true
-<<<<<<< HEAD
 public isolated function filter(table<Type> key<KeyType> t, @isolatedParam function(Type val) returns boolean func)
-   returns table<Type> key<KeyType> = external;
-=======
-public function filter(table<Type> key<KeyType> t, function(Type val) returns boolean func)
    returns table<Type> key<KeyType> = @java:Method {
     'class: "org.ballerinalang.langlib.table.Filter",
     name: "filter"
 } external;
->>>>>>> 93baf5dc
 
 # Combines the members of a table using a combining function.
 # The combining function takes the combined value so far and a member of the table,
@@ -153,15 +139,11 @@
 # + func - combining function
 # + initial - initial value for the first argument of combining `func`
 # + return - result of combining the members of `t` using `func`
-<<<<<<< HEAD
-public isolated function reduce(table<Type> t, @isolatedParam function(Type1 accum, Type val) returns Type1 func, Type1 initial) returns Type1 = external;
-=======
-public function reduce(table<Type> t, function(Type1 accum, Type val) returns Type1 func, Type1 initial) returns Type1 = 
+public isolated function reduce(table<Type> t, @isolatedParam function(Type1 accum, Type val) returns Type1 func, Type1 initial) returns Type1 =
 @java:Method {
     'class: "org.ballerinalang.langlib.table.Reduce",
     name: "reduce"
 } external;
->>>>>>> 93baf5dc
 
 # Removes a member of a table.
 #
