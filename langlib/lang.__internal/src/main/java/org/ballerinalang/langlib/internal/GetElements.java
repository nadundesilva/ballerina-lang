--- conflicted
+++ resolved
@@ -31,7 +31,6 @@
  *
  * @since 1.2.0
  */
-<<<<<<< HEAD
 //@BallerinaFunction(
 //        orgName = "ballerina", packageName = "lang.__internal",
 //        functionName = "getElements",
@@ -40,16 +39,6 @@
 //        returnType = {@ReturnType(type = TypeKind.XML)},
 //        isPublic = true
 //)
-=======
-@BallerinaFunction(
-        orgName = "ballerina", packageName = "lang.__internal", version = "0.1.0",
-        functionName = "getElements",
-        args = {@Argument(name = "xmlValue", type = TypeKind.XML),
-                @Argument(name = "elemNames", type = TypeKind.ARRAY)},
-        returnType = {@ReturnType(type = TypeKind.XML)},
-        isPublic = true
-)
->>>>>>> adf55467
 public class GetElements {
 
 
@@ -134,10 +123,4 @@
         }
         return false;
     }
-<<<<<<< HEAD
-    public static XMLValue getElements_bstring(Strand strand, XMLValue xmlVal, BString[] elemNames) {
-        return getElements(xmlVal, elemNames);
-    }
-=======
->>>>>>> adf55467
 }