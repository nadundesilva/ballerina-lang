--- conflicted
+++ resolved
@@ -17,21 +17,12 @@
  */
 package org.ballerinalang.langlib.internal;
 
-<<<<<<< HEAD
-import io.ballerina.runtime.XMLNodeType;
-import io.ballerina.runtime.api.ValueCreator;
-import io.ballerina.runtime.api.values.BString;
-import io.ballerina.runtime.api.values.BXML;
-import io.ballerina.runtime.api.values.BXMLItem;
-import io.ballerina.runtime.api.values.BXMLSequence;
-=======
 import io.ballerina.runtime.api.creators.ValueCreator;
 import io.ballerina.runtime.api.types.XmlNodeType;
 import io.ballerina.runtime.api.values.BString;
 import io.ballerina.runtime.api.values.BXml;
 import io.ballerina.runtime.api.values.BXmlItem;
 import io.ballerina.runtime.api.values.BXmlSequence;
->>>>>>> dfa1fba9
 
 import java.util.ArrayList;
 import java.util.Collections;
@@ -45,28 +36,6 @@
  */
 public class GetFilteredChildrenFlat {
 
-<<<<<<< HEAD
-    public static BXML getFilteredChildrenFlat(BXML xmlVal, long index, BString[] elemNames) {
-        if (xmlVal.getNodeType() == XMLNodeType.ELEMENT) {
-            BXMLItem element = (BXMLItem) xmlVal;
-            return ValueCreator.createXMLSequence(filterElementChildren(index, elemNames, element));
-        } else if (xmlVal.getNodeType() == XMLNodeType.SEQUENCE) {
-            BXMLSequence sequence = (BXMLSequence) xmlVal;
-            ArrayList<BXML> liftedFilteredChildren = new ArrayList<>();
-            for (BXML child : sequence.getChildrenList()) {
-                if (child.getNodeType() == XMLNodeType.ELEMENT) {
-                    liftedFilteredChildren.addAll(filterElementChildren(index, elemNames, (BXMLItem) child));
-                }
-            }
-            return ValueCreator.createXMLSequence(liftedFilteredChildren);
-
-        }
-        return ValueCreator.createXMLSequence();
-    }
-
-    private static List<BXML> filterElementChildren(long index, BString[] elemNames, BXMLItem element) {
-        BXMLSequence elements = (BXMLSequence) GetElements.getElements(element.getChildrenSeq(), elemNames);
-=======
     public static BXml getFilteredChildrenFlat(BXml xmlVal, long index, BString[] elemNames) {
         if (xmlVal.getNodeType() == XmlNodeType.ELEMENT) {
             BXmlItem element = (BXmlItem) xmlVal;
@@ -87,7 +56,6 @@
 
     private static List<BXml> filterElementChildren(long index, BString[] elemNames, BXmlItem element) {
         BXmlSequence elements = (BXmlSequence) GetElements.getElements(element.getChildrenSeq(), elemNames);
->>>>>>> dfa1fba9
         if (index < 0) {
             // Return all elements
             return elements.getChildrenList();
