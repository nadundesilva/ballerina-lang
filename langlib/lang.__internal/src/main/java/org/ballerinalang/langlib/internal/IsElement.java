--- conflicted
+++ resolved
@@ -17,30 +17,15 @@
  */
 package org.ballerinalang.langlib.internal;
 
-<<<<<<< HEAD
-import io.ballerina.runtime.XMLNodeType;
-import io.ballerina.runtime.api.values.BXML;
-import io.ballerina.runtime.api.values.BXMLSequence;
-=======
 import io.ballerina.runtime.api.types.XmlNodeType;
 import io.ballerina.runtime.api.values.BXml;
 import io.ballerina.runtime.api.values.BXmlSequence;
->>>>>>> dfa1fba9
 
 /**
  * Helper function to check xml.isElement().
  */
 public class IsElement {
 
-<<<<<<< HEAD
-    public static boolean isElement(BXML bxml) {
-        if (bxml.getNodeType() == XMLNodeType.ELEMENT) {
-            return true;
-        }
-        if (bxml.getNodeType() == XMLNodeType.SEQUENCE) {
-            return bxml.size() == 1
-                    && ((BXMLSequence) bxml).getChildrenList().get(0).getNodeType() == XMLNodeType.ELEMENT;
-=======
     public static boolean isElement(BXml bxml) {
         if (bxml.getNodeType() == XmlNodeType.ELEMENT) {
             return true;
@@ -48,7 +33,6 @@
         if (bxml.getNodeType() == XmlNodeType.SEQUENCE) {
             return bxml.size() == 1
                     && ((BXmlSequence) bxml).getChildrenList().get(0).getNodeType() == XmlNodeType.ELEMENT;
->>>>>>> dfa1fba9
         }
         return false;
     }
