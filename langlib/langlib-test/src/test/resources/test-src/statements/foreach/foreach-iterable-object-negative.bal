--- conflicted
+++ resolved
@@ -1,9 +1,5 @@
 class Iterable1 {
-<<<<<<< HEAD
-    public function __iterator() returns object {public function next() returns record {int value;}?;
-=======
     public function __iterator() returns object {public isolated function next() returns record {int value;}?;
->>>>>>> dfa1fba9
     } {
         return object {
             int[] integers = [12, 34, 56, 34, 78, 21, 90];
@@ -26,11 +22,7 @@
 }
 
 class Iterable2 {
-<<<<<<< HEAD
-    public function __iterator() returns object {public function next() returns record {|int value;|};
-=======
     public function __iterator() returns object {public isolated function next() returns record {|int value;|};
->>>>>>> dfa1fba9
     } {
         return object {
             int[] integers = [12, 34, 56, 34, 78, 21, 90];
@@ -49,11 +41,7 @@
 }
 
 class Iterable3 {
-<<<<<<< HEAD
-    public function __iterator() returns object {public function next() returns record {|int x;|}?;
-=======
     public function __iterator() returns object {public isolated function next() returns record {|int x;|}?;
->>>>>>> dfa1fba9
     } {
         return object {
             int[] integers = [12, 34, 56, 34, 78, 21, 90];
@@ -95,11 +83,7 @@
 }
 
 class Iterable5 {
-<<<<<<< HEAD
-    public function _iterator() returns object {public function next() returns record {|int value;|}?;
-=======
     public function _iterator() returns object {public isolated function next() returns record {|int value;|}?;
->>>>>>> dfa1fba9
     } {
         return object {
             int[] integers = [12, 34, 56, 34, 78, 21, 90];
@@ -131,11 +115,7 @@
 type CustomError error<CustomErrorData>;
 
 class Iterable6 {
-<<<<<<< HEAD
-    public function __iterator() returns object {public function next() returns record {|int value;|}?;
-=======
     public function __iterator() returns object {public isolated function next() returns record {|int value;|}?;
->>>>>>> dfa1fba9
     } {
         return object {
             int[] integers = [12, 34, 56, 34, 78, 21, 90];
@@ -158,11 +138,7 @@
 }
 
 class Iterable7 {
-<<<<<<< HEAD
-    public function __iterator() returns object {public function next() returns record {|int value;|}|CustomError?;
-=======
     public function __iterator() returns object {public isolated function next() returns record {|int value;|}|CustomError?;
->>>>>>> dfa1fba9
     } {
         return object {
             int[] integers = [12, 34, 56, 34, 78, 21, 90];
@@ -185,11 +161,7 @@
 }
 
 class Iterable8 {
-<<<<<<< HEAD
-    public function __iterator() returns object {public function next() returns record {|int value;|}|error?;
-=======
     public function __iterator() returns object {public isolated function next() returns record {|int value;|}|error?;
->>>>>>> dfa1fba9
     } {
         return object {
             int[] integers = [12, 34, 56, 34, 78, 21, 90];
@@ -212,11 +184,7 @@
 }
 
 class Iterable9 {
-<<<<<<< HEAD
-    public function __iterator() returns object {public function next() returns record {|int value;|}|CustomError?;
-=======
     public function __iterator() returns object {public isolated function next() returns record {|int value;|}|CustomError?;
->>>>>>> dfa1fba9
     } {
         return object {
             int[] integers = [12, 34, 56, 34, 78, 21, 90];
