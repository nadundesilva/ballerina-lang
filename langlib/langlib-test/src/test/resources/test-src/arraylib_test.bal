// Copyright (c) 2019 WSO2 Inc. (http://www.wso2.org) All Rights Reserved.
//
// WSO2 Inc. licenses this file to you under the Apache License,
// Version 2.0 (the "License"); you may not use this file except
// in compliance with the License.
// You may obtain a copy of the License at
//
// http://www.apache.org/licenses/LICENSE-2.0
//
// Unless required by applicable law or agreed to in writing,
// software distributed under the License is distributed on an
// "AS IS" BASIS, WITHOUT WARRANTIES OR CONDITIONS OF ANY
// KIND, either express or implied.  See the License for the
// specific language governing permissions and limitations
// under the License.
import ballerina/lang.array;
import ballerina/lang.'string as strings;
import ballerina/lang.'int as ints;

function testLength() returns int {
    int[] arr = [10, 20, 30, 40];
    return arr.length();
}

function testIterator() returns string {
    string[] arr = ["Hello", "World!", "From", "Ballerina"];
    object {
<<<<<<< HEAD
         public function next() returns record {| string value; |}?;
=======
         public isolated function next() returns record {| string value; |}?;
>>>>>>> dfa1fba9
    } itr = arr.iterator();

    record {| string value; |}|() elem = itr.next();
    string result = "";

    while (elem is record {| string value; |}) {
        result += elem.value;
        elem = itr.next();
    }

    return result;
}

function testEnumerate() returns [int, string][] {
    string[] arr = ["Hello", "World!", "From", "Ballerina"];
    return arr.enumerate();
}

function testMap() returns int[] {
    int[] arr = [10, 20, 30, 40];
    int[] newArr = arr.'map(function (int x) returns int {
        return x/10;
    });
    return newArr;
}

function testForeach() returns string {
    string?[] arr = ["Hello", "World!", (), "from", "Ballerina"];
    string result = "";

    arr.forEach(function (string? x) {
        if (x is string) {
            result += x;
        }
    });

    return result;
}

function testSlice() returns [float[], int, float[], int, float[], int] {
    float[] arr = [12.34, 23.45, 34.56, 45.67, 56.78];
    float[] r1 = arr.slice(1, 4);
    float[] r2 = arr.slice(2);
    float[] r3 = array:slice(arr, 3);
    return [r1, r1.length(), r2, r2.length(), r3, r3.length()];
}

function testPushAfterSlice() returns [int, int, float[]] {
     float[] arr = [12.34, 23.45, 34.56, 45.67, 56.78];
     float[] s = arr.slice(1, 4);
     int sl = s.length();
     s.push(20.1);
     int slp = s.length();
     return [sl, slp, s];
}

function testPushAfterSliceFixed() returns [int, int, int[]] {
     int[5] arr = [1, 2, 3, 4, 5];
     int[] s = arr.slice(3);
     int sl = s.length();
     s.push(88);
     int slp = s.length();
     return [sl, slp, s];
}

function testSliceOnTupleWithRestDesc() {
    [int, string...] x = [1, "hello", "world"];
    (int|string)[] a = x.slice(1);
    assertValueEquality(2, a.length());
    assertValueEquality("hello", a[0]);
    assertValueEquality("world", a[1]);

    [int, int, boolean...] y = [1, 2, true, false, true];
    (int|boolean)[] b = y.slice(1, 4);
    assertValueEquality(3, b.length());
    assertValueEquality(2, b[0]);
    assertTrue(b[1]);
    assertFalse(b[2]);
}

function testRemove() returns [string, string[]] {
    string[] arr = ["Foo", "Bar", "FooFoo", "BarBar"];
    string elem = arr.remove(2);
    return [elem, arr];
}

function testReduce() returns float {
    int[] arr = [12, 15, 7, 10, 25];
    float avg = arr.reduce(function (float accum, int val) returns float {
        return accum + <float>val / arr.length();
    }, 0.0);
    return avg;
}

type Grade "A+"|"A"|"A-"|"B+"|"B"|"B-"|"C"|"F";

function testIterableOpChain() returns float {
    [Grade, int][] grades = [["A+", 2], ["A-", 3], ["B", 3], ["C", 2]];

    int totalCredits = grades.reduce(function (int accum, [Grade, int] grade) returns int {
         return accum + grade[1];
     }, 0);

    float gpa = grades.'map(gradeToValue).reduce(function (float accum, [float, int] gradePoint) returns float {
        return accum + (gradePoint[0] * gradePoint[1]) / totalCredits;
    }, 0.0);

    return gpa;
}

function gradeToValue([Grade, int] grade) returns [float, int] {
    match grade[0] {
        "A+" => {return [4.2, grade[1]];}
        "A" => {return [4.0, grade[1]];}
        "A-" => {return [3.7, grade[1]];}
        "B+" => {return [3.3, grade[1]];}
        "B" => {return [3.0, grade[1]];}
        "B-" => {return [2.7, grade[1]];}
        "C" => {return [2.0, grade[1]];}
        "F" => {return [0.0, grade[1]];}
    }
    error e = error("Invalid grade: " + <string>grade[0]);
    panic e;
}

function testIndexOf() returns [int?, int?] {
    anydata[] arr = [10, "foo", 12.34, true, <map<string>>{"k":"Bar"}];
    map<string> m = {"k":"Bar"};
    int? i1 = arr.indexOf(m);
    int? i2 = arr.indexOf(50);
    return [i1, i2];
}

function testLastIndexOf() {
    anydata[] array = [10, 10, 10, "foo", "foo", "foo", 12.34, 12.34, true, true, <map<string>>{"k":"Bar"},
                       <map<string>>{"k":"Bar"}, [12, true], [12, true]];
    map<string> m1 = {"k":"Bar"};
    map<string> m2 = {"k":"Foo"};
    anydata[] arr1 = [12, true];
    anydata[] arr2 = [12, false];

    int? i1 = array.lastIndexOf(10);
    int? i2 = array.lastIndexOf("foo");
    int? i3 = array.lastIndexOf(12.34);
    int? i4 = array.lastIndexOf(true);
    int? i5 = array.lastIndexOf(m1);
    int? i6 = array.lastIndexOf(arr1);

    int? i7 = array.lastIndexOf(11);
    int? i8 = array.lastIndexOf("Bar");
    int? i9 = array.lastIndexOf(12.33);
    int? i10 = array.lastIndexOf(false);
    int? i11 = array.lastIndexOf(m2);
    int? i12 = array.lastIndexOf(arr2);

    if (<int>i1 != 2 && <int>i2 != 5 && <int>i3 != 7 && <int>i4 != 9 && <int>i5 != 11 && <int>i6 != 13 &&
                i7 != () && i8 != () && i9 != () && i10 != () && i11 != () && i12 != ()) {
        error err = error("'lastIndexOf' does not return correct value");
        panic err;
    }
}

function testReverse() returns [int[], int[]] {
    int[] arr = [10, 20, 30, 40, 50];
    return [arr, arr.reverse()];
}

type Person record {|
    int id;
    string name;
    int pilotingScore;
    int shootingScore;
    boolean isForceUser;
|};

// example from: https://medium.com/poka-techblog/simplify-your-javascript-use-map-reduce-and-filter-bd02c593cc2d
function testIterableOpChain2() returns int {
    Person[] personnel = [
      {
        id: 5,
        name: "Luke Skywalker",
        pilotingScore: 98,
        shootingScore: 56,
        isForceUser: true
      },
      {
        id: 82,
        name: "Sabine Wren",
        pilotingScore: 73,
        shootingScore: 99,
        isForceUser: false
      },
      {
        id: 22,
        name: "Zeb Orellios",
        pilotingScore: 20,
        shootingScore: 59,
        isForceUser: false
      },
      {
        id: 15,
        name: "Ezra Bridger",
        pilotingScore: 43,
        shootingScore: 67,
        isForceUser: true
      },
      {
        id: 11,
        name: "Caleb Dume",
        pilotingScore: 71,
        shootingScore: 85,
        isForceUser: true
      }
    ];

    int totalJediScore = personnel.filter(function (Person p) returns boolean {
        return p.isForceUser;
    }).map(function (Person jedi) returns int {
        return jedi.pilotingScore + jedi.shootingScore;
    }).reduce(function (int accum, int val) returns int {
        return accum + val;
    }, 0);

    return totalJediScore;
}

function testForEach() returns string {
    string[] days = ["Sun", "Mon", "Tues"];
    string result = "";

    foreach var day in days {
        result += day;
    }

    return result;
}

function testSetLength(int newLength) returns [int, int[], int[]] {
    int[] ar = [1, 2, 3, 4, 5, 6, 7];
    ar.setLength(newLength);
    int [] ar2 = ar.clone();
    ar2.setLength(newLength+1);
    return [ar.length(), ar, ar2];
}

function testShift() returns [int[], int] {
    int[] s = [1, 2, 3, 4, 5];
    var e = s.shift();
    return [s, e];
}

function testUnshift() returns int[] {
    int[] s = [1, 2, 3, 4, 5];
    s.unshift(8, 8);
    return s;
}

class Obj {
    int i;
    int j;
    function init(int i, int j) {
        self.i = i;
        self.j = j;
    }
}

function testUnshiftTypeWithoutFillerValues () returns Obj[] {
    Obj[] arr = [];
    arr.unshift(new Obj(1, 1), new Obj(1,2));
    return arr;
}

function testRemoveAll() returns int[] {
    int[] ar = [1, 2, 3, 4, 5, 6, 7];
    ar.removeAll();
    return ar;
}

function testRemoveAllFixedLengthArray() returns int[] {
    int[7] ar = [1, 2, 3, 4, 5, 6, 7];
    ar.removeAll();
    return ar;
}

function testTupleResize() returns [int, string] {
    [int, string] t = [1, "hello"];
    t.setLength(3);
    return t;
}

function testTupleRemoveAll() returns [int, string] {
    [int, string] t = [1, "hello"];
    t.removeAll();
    return t;
}

function testTupleRemoveAllForTupleWithRestMemberType() returns [int, string] {
    [int, string, boolean...] t = [1, "hello", true];
    t.removeAll();
    return t;
}

function testTupleRemoveAllForTupleWithJustRestMemberType() returns boolean {
    [int...] t = [1, 2, 3];
    t.removeAll();
    return t.length() == 0;
}

function testTupleSetLengthLegal() returns boolean {
    [int, int, int...] t = [1, 2, 3, 4];
    t.setLength(2);
    return t.length() == 2;
}

function testTupleSetLengthIllegal() returns boolean {
    [int, int, int...] t = [1, 2, 3, 4];
    t.setLength(1);
    return t.length() == 1;
}

function testTupleSetLengthToSameAsOriginal() returns boolean {
    [int, int] t = [1, 2];
    t.setLength(2);
    return t.length() == 2;
}

function testPush() {
    testBooleanPush();
    testBytePush();
    testUnionArrayPush();
    testPushOnUnionOfSameBasicType();
    testInvalidPushOnUnionOfSameBasicType();
}

function testBooleanPush() {
    boolean[] arr = [false, true];
    boolean b = false;

    boolean[] moreBooleans = [true, true];

    arr.push(b);
    arr.push(false, false);
    arr.push(...moreBooleans);

    array:push(arr, true);
    array:push(arr, true, false);
    array:push(arr, ...moreBooleans);

    assertValueEquality(12, arr.length());

    assertFalse(arr[0]);
    assertTrue(arr[1]);
    assertFalse(arr[2]);
    assertFalse(arr[3]);
    assertFalse(arr[4]);
    assertTrue(arr[5]);
    assertTrue(arr[6]);
    assertTrue(arr[7]);
    assertTrue(arr[8]);
    assertFalse(arr[9]);
    assertTrue(arr[10]);
    assertTrue(arr[11]);
}

function testBytePush() {
    byte[] arr = [1, 2];
    byte b = 3;

    byte[] moreBytes = [0, 3, 254];

    arr.push(b);
    arr.push(255, 254);
    arr.push(...moreBytes);

    array:push(arr, 65);
    array:push(arr, 66, 67);
    array:push(arr, ...moreBytes);

    assertValueEquality(14, arr.length());

    assertValueEquality(1, arr[0]);
    assertValueEquality(2, arr[1]);
    assertValueEquality(3, arr[2]);
    assertValueEquality(<byte> 255, arr[3]);
    assertValueEquality(254, arr[4]);
    assertValueEquality(0, arr[5]);
    assertValueEquality(3, arr[6]);
    assertValueEquality(254, arr[7]);
    assertValueEquality(65, arr[8]);
    assertValueEquality(66, arr[9]);
    assertValueEquality(67, arr[10]);
    assertValueEquality(0, arr[11]);
    assertValueEquality(3, arr[12]);
    assertValueEquality(254, arr[13]);
}

function testUnionArrayPush() {
    (Foo|Bar)[] arr = [{s: "a"}];

    arr.push({s: "b"}, {i: 1});

    (Foo|Bar)[] more = [{i: 2}, {s: "c"}];
    array:push(arr, ...more);

    assertValueEquality(5, arr.length());

    Foo|Bar val = arr[0];
    assertTrue(val is Foo && val.s == "a");

    val = arr[1];
    assertTrue(val is Foo && val.s == "b");

    val = arr[2];
    assertTrue(val is Bar && val.i == 1);

    val = arr[3];
    assertTrue(val is Bar && val.i == 2);

    val = arr[4];
    assertTrue(val is Foo && val.s == "c");
}

type Foo record {
    string s;
};

type Bar record{
    int i;
};

function testPushOnUnionOfSameBasicType() {
    int[2]|int[] arr = [1, 7, 3];
    arr.push(99);
    'array:push(arr, 100, 101);

    int[] moreInts = [999, 998];
    arr.push(...moreInts);
    'array:push(arr, ...moreInts);

    assertValueEquality(10, arr.length());

    assertValueEquality(1, arr[0]);
    assertValueEquality(7, arr[1]);
    assertValueEquality(3, arr[2]);
    assertValueEquality(99, arr[3]);
    assertValueEquality(100, arr[4]);
    assertValueEquality(101, arr[5]);
    assertValueEquality(999, arr[6]);
    assertValueEquality(998, arr[7]);
    assertValueEquality(999, arr[8]);
    assertValueEquality(998, arr[9]);
}

function testInvalidPushOnUnionOfSameBasicType() {
    int[]|string[] arr = [1, 2];

    var fn = function () {
        arr.push("foo");
    };

    error? res = trap fn();
    assertTrue(res is error);

    error err = <error> res;
    assertValueEquality("{ballerina/lang.array}InherentTypeViolation", err.message());
    assertValueEquality("incompatible types: expected 'int', found 'string'", err.detail()["message"].toString());

    fn = function () {
        arr.unshift("foo");
    };

    res = trap fn();
    assertTrue(res is error);

    err = <error> res;
    assertValueEquality("{ballerina/lang.array}InherentTypeViolation", err.message());
    assertValueEquality("incompatible types: expected 'int', found 'string'", err.detail()["message"].toString());
}

function testShiftOperation() {
    testShiftOnTupleWithoutValuesForRestParameter();
}

function testShiftOnTupleWithoutValuesForRestParameter() {
    [int, int...] intTupleWithRest = [0];

    var fn = function () {
        var x = intTupleWithRest.shift();
    };

    error? res = trap fn();
    assertTrue(res is error);

    error err = <error> res;
    assertValueEquality("{ballerina/lang.array}OperationNotSupported", err.message());
    assertValueEquality("shift() not supported on type 'null'", err.detail()["message"].toString());
}

type Student record {|
   int id;
   string? fname;
   float? fee;
   decimal impact;
   boolean isUndergrad;
|};

function getStudentList() returns Student[] {
    Student s1 = {id: 1, fname: "Amber", fee: 10000.56, impact: 0.127, isUndergrad: true};
    Student s2 = {id: 20, fname: (), fee: 2000.56, impact: 0.45, isUndergrad: false};
    Student s3 = {id: 2, fname: "Dan", fee: (), impact: 0.3, isUndergrad: true};
    Student s4 = {id: 10, fname: "Kate", fee: (0.0/0.0), impact: 0.146, isUndergrad: false};
    Student s5 = {id: 3, fname: "Kate", fee: 5000.56, impact: 0.4, isUndergrad: false};

    Student[] studentList = [s1, s2, s3, s4, s5];

    return studentList;
}

function testSort1() {
    Student[] studentArr = getStudentList();

    Student[] sortedArr = studentArr.sort(array:DESCENDING, isolated function(Student s) returns int {
        return s.id;
    });

    assertValueEquality(sortedArr[0].toString(),
    "{\"id\":20,\"fname\":null,\"fee\":2000.56,\"impact\":0.45,\"isUndergrad\":false}");
    assertValueEquality(sortedArr[1].toString(),
    "{\"id\":10,\"fname\":\"Kate\",\"fee\":NaN,\"impact\":0.146,\"isUndergrad\":false}");
    assertValueEquality(sortedArr[2].toString(),
    "{\"id\":3,\"fname\":\"Kate\",\"fee\":5000.56,\"impact\":0.4,\"isUndergrad\":false}");
    assertValueEquality(sortedArr[3].toString(),
    "{\"id\":2,\"fname\":\"Dan\",\"fee\":null,\"impact\":0.3,\"isUndergrad\":true}");
    assertValueEquality(sortedArr[4].toString(),
    "{\"id\":1,\"fname\":\"Amber\",\"fee\":10000.56,\"impact\":0.127,\"isUndergrad\":true}");
    assertValueEquality(studentArr, sortedArr);

    Student[] sortedArr2 = studentArr.sort(array:DESCENDING, isolated function(Student s) returns string? {
        return s.fname;
    });

    assertValueEquality(sortedArr2[0].toString(),
    "{\"id\":10,\"fname\":\"Kate\",\"fee\":NaN,\"impact\":0.146,\"isUndergrad\":false}");
    assertValueEquality(sortedArr2[1].toString(),
    "{\"id\":3,\"fname\":\"Kate\",\"fee\":5000.56,\"impact\":0.4,\"isUndergrad\":false}");
    assertValueEquality(sortedArr2[2].toString(),
    "{\"id\":2,\"fname\":\"Dan\",\"fee\":null,\"impact\":0.3,\"isUndergrad\":true}");
    assertValueEquality(sortedArr2[3].toString(),
    "{\"id\":1,\"fname\":\"Amber\",\"fee\":10000.56,\"impact\":0.127,\"isUndergrad\":true}");
    assertValueEquality(sortedArr2[4].toString(),
    "{\"id\":20,\"fname\":null,\"fee\":2000.56,\"impact\":0.45,\"isUndergrad\":false}");
    assertValueEquality(studentArr, sortedArr2);

    Student[] sortedArr3 = studentArr.sort(array:ASCENDING, isolated function(Student s) returns float? {
        return s.fee;
    });

    assertValueEquality(sortedArr3[0].toString(),
    "{\"id\":20,\"fname\":null,\"fee\":2000.56,\"impact\":0.45,\"isUndergrad\":false}");
    assertValueEquality(sortedArr3[1].toString(),
    "{\"id\":3,\"fname\":\"Kate\",\"fee\":5000.56,\"impact\":0.4,\"isUndergrad\":false}");
    assertValueEquality(sortedArr3[2].toString(),
    "{\"id\":1,\"fname\":\"Amber\",\"fee\":10000.56,\"impact\":0.127,\"isUndergrad\":true}");
    assertValueEquality(sortedArr3[3].toString(),
    "{\"id\":10,\"fname\":\"Kate\",\"fee\":NaN,\"impact\":0.146,\"isUndergrad\":false}");
    assertValueEquality(sortedArr3[4].toString(),
    "{\"id\":2,\"fname\":\"Dan\",\"fee\":null,\"impact\":0.3,\"isUndergrad\":true}");
    assertValueEquality(studentArr, sortedArr3);

    Student[] sortedArr4 = studentArr.sort(array:ASCENDING, isolated function(Student s) returns decimal {
        return s.impact;
    });

    assertValueEquality(sortedArr4[0].toString(),
    "{\"id\":1,\"fname\":\"Amber\",\"fee\":10000.56,\"impact\":0.127,\"isUndergrad\":true}");
    assertValueEquality(sortedArr4[1].toString(),
    "{\"id\":10,\"fname\":\"Kate\",\"fee\":NaN,\"impact\":0.146,\"isUndergrad\":false}");
    assertValueEquality(sortedArr4[2].toString(),
    "{\"id\":2,\"fname\":\"Dan\",\"fee\":null,\"impact\":0.3,\"isUndergrad\":true}");
    assertValueEquality(sortedArr4[3].toString(),
    "{\"id\":3,\"fname\":\"Kate\",\"fee\":5000.56,\"impact\":0.4,\"isUndergrad\":false}");
    assertValueEquality(sortedArr4[4].toString(),
    "{\"id\":20,\"fname\":null,\"fee\":2000.56,\"impact\":0.45,\"isUndergrad\":false}");
    assertValueEquality(studentArr, sortedArr4);

    Student[] sortedArr5 = studentArr.sort(array:ASCENDING, isolated function(Student s) returns boolean {
        return s.isUndergrad;
    });

    assertValueEquality(sortedArr5[0].toString(),
    "{\"id\":10,\"fname\":\"Kate\",\"fee\":NaN,\"impact\":0.146,\"isUndergrad\":false}");
    assertValueEquality(sortedArr5[1].toString(),
    "{\"id\":3,\"fname\":\"Kate\",\"fee\":5000.56,\"impact\":0.4,\"isUndergrad\":false}");
    assertValueEquality(sortedArr5[2].toString(),
    "{\"id\":20,\"fname\":null,\"fee\":2000.56,\"impact\":0.45,\"isUndergrad\":false}");
    assertValueEquality(sortedArr5[3].toString(),
    "{\"id\":1,\"fname\":\"Amber\",\"fee\":10000.56,\"impact\":0.127,\"isUndergrad\":true}");
    assertValueEquality(sortedArr5[4].toString(),
    "{\"id\":2,\"fname\":\"Dan\",\"fee\":null,\"impact\":0.3,\"isUndergrad\":true}");
    assertValueEquality(studentArr, sortedArr5);


}

function testSort2() {
    byte[] arr = base16 ` 5A B C3 4 `;

    byte[] sortedArr = arr.sort(array:DESCENDING, isolated function(byte b) returns byte {
        return b;
    });

    assertValueEquality(sortedArr[0], 188);
    assertValueEquality(sortedArr[1], 90);
    assertValueEquality(sortedArr[2], 52);
    assertValueEquality(arr, sortedArr);
}

function testSort3() returns int[] {
    int[] arr = [618917, 342612, 134235, 330412, 361634, 106132, 664844, 572601, 898935, 752462, 422849, 967630,
    261402, 947587, 818112, 225958, 625762, 979376, -374104, 194169, 306130, 930271, 579739, 4141, 391419, 529224,
    92583, 709992, 481213, 851703, 152557, 995605, 88360, 595013, 526619, 497868, -246544, 17351, 601903, 634524,
    959892, 569029, 924409, 735469, -561796, 548484, 741307, 451201, 309875, 229568, 808232, 420862, 729149, 958388,
    228636, 834740, -147418, 756897, 872064, 670287, 487870, 984526, 352034, 868342, 705354, 21468, 101992, 716704,
    842303, 463375, 796488, -45917, 74477, 111826, 205038, 267499, 381564, 311396, 627858, 898090, 66917, 119980,
    601003, 962077, 757150, 636247, 965398, 993533, 780387, 797889, 384359, -80982, 817361, 117263, 819125, 162680,
    374341, 297625, 89008, 564847];

    int[] sorted = arr.sort(array:DESCENDING, isolated function (int x) returns int {
        return x;
    });

    return sorted;
}

function testSort4() {
    [Grade, int][] grades = [["A+", 2], ["A-", 3], ["B", 3], ["C", 2]];

    [Grade, int][] sortedArr = grades.sort(array:ASCENDING, isolated function([Grade, int] val) returns float[] {
        if (val[0] == "A+") {
            return [<float>val[1], 6.5];
        }
        return [<float>val[1], 5.2];
    });

    assertValueEquality(sortedArr[0].toString(), "C 2");
    assertValueEquality(sortedArr[1].toString(), "A+ 2");
    assertValueEquality(sortedArr[2].toString(), "A- 3");
    assertValueEquality(sortedArr[3].toString(), "B 3");
    assertValueEquality(grades, sortedArr);
}

function testSort5() {
    Student[] studentArr = getStudentList();

    Student[] sortedArr = studentArr.sort(array:DESCENDING, isolated function(Student s) returns string? {
        return getFullName(s.id, s.fname);
    });

    assertValueEquality(sortedArr[0].toString(),
    "{\"id\":3,\"fname\":\"Kate\",\"fee\":5000.56,\"impact\":0.4,\"isUndergrad\":false}");
    assertValueEquality(sortedArr[1].toString(),
    "{\"id\":10,\"fname\":\"Kate\",\"fee\":NaN,\"impact\":0.146,\"isUndergrad\":false}");
    assertValueEquality(sortedArr[2].toString(),
    "{\"id\":2,\"fname\":\"Dan\",\"fee\":null,\"impact\":0.3,\"isUndergrad\":true}");
    assertValueEquality(sortedArr[3].toString(),
    "{\"id\":1,\"fname\":\"Amber\",\"fee\":10000.56,\"impact\":0.127,\"isUndergrad\":true}");
    assertValueEquality(sortedArr[4].toString(),
    "{\"id\":20,\"fname\":null,\"fee\":2000.56,\"impact\":0.45,\"isUndergrad\":false}");
    assertValueEquality(studentArr, sortedArr);
}

isolated function getFullName(int id, string? name) returns string? {
    if (name is string) {
        if (id == 10) {
            return name + " Middleton";
        }
        return name + "Rogers";
    }
    return name;
}

type StringOrStudent string|Student;

function testSort6() {
    anydata[] arr = [90, 2.0, 1, true, 32, "AA", 12.09, 100, 3, <map<string>>{"k":"Bar"}, ["BB", true]];

    anydata[] sortedArr = arr.sort(array:ASCENDING, isolated function(anydata a) returns int? {
        if (a is int) {
            return a;
        } else if (a is float) {
            return <int>a;
        } else if (a is boolean) {
            return 0;
        } else if (a is map<string>) {
            return -1;
        }
        return ();
    });

    assertValueEquality(sortedArr.toString(),
    "[{\"k\":\"Bar\"},true,1,2.0,3,12.09,32,90,100,\"AA\",[\"BB\",true]]");
    assertValueEquality(arr, sortedArr);

    string?[] arr2 = ["Hello", "World!", (), "from", "Ballerina"];

    string?[] sortedArr2 = arr2.sort();
    assertValueEquality(sortedArr2.toString(), "[\"Ballerina\",\"Hello\",\"World!\",\"from\",null]");

    Obj obj1 = new Obj(1, 1);
    Obj obj2 = new Obj(1,2);
    Obj obj3 = new Obj(1,10);
    Obj[] arr3 = [obj1, obj2, obj3];

    Obj[] sortedArr3 = arr3.sort(array:DESCENDING, isolated function(Obj obj) returns int {
        return obj.j;
    });

    assertValueEquality(sortedArr3[0].j, 10);
    assertValueEquality(sortedArr3[1].j, 2);
    assertValueEquality(sortedArr3[2].j, 1);

    int[2]|int[] arr4 = [1, 9, 3, 21, 0, 7];

    int[2]|int[] sortedArr4 = arr4.sort(array:ASCENDING, isolated function(int i) returns int {
        return i;
    });

    assertValueEquality(sortedArr4.toString(), "[0,1,3,7,9,21]");

    int[] arr5 = [2, 0, 12, 1, 23, 3, 100, 55];

    int[] sortedArr5 = arr5.sort(array:DESCENDING);
    assertValueEquality(sortedArr5.toString(), "[100,55,23,12,3,2,1,0]");

    string?[] sortedArr6 = arr2.sort(array:DESCENDING, isolated function(string? s) returns string?[]? {
        if (s is string) {
            return [s, "A"];
        }
        return ();
    });

    assertValueEquality(sortedArr6.toString(), "[\"from\",\"World!\",\"Hello\",\"Ballerina\",null]");

    string?[] sortedArr7 = arr2.sort(array:ASCENDING, isolated function(string? s) returns string?[] {
        if (s is string) {
            return [s, "A"];
        }
        return ["W", "A"];
    });

    assertValueEquality(sortedArr7.toString(), "[\"Ballerina\",\"Hello\",null,\"World!\",\"from\"]");

    int[] sortedArr8 = arr5.sort(array:ASCENDING, ());
    assertValueEquality(sortedArr8.toString(), "[0,1,2,3,12,23,55,100]");

    Grade[] arr6 = ["A+", "B+", "C", "F", "A-", "C", "A+", "B"];

    Grade[] sortedArr9 = arr6.sort(array:DESCENDING, isolated function(Grade grade) returns string {
        return grade;
    });

    assertValueEquality(sortedArr9.toString(), "[\"F\",\"C\",\"C\",\"B+\",\"B\",\"A-\",\"A+\",\"A+\"]");
    assertValueEquality(sortedArr9, arr6);

    Student s1 = {id: 1, fname: "Amber", fee: 10000.56, impact: 0.127, isUndergrad: true};
    Student s2 = {id: 2, fname: "Dan", fee: (), impact: 0.3, isUndergrad: true};
    Student s3 = {id: 10, fname: "Kate", fee: (0.0/0.0), impact: 0.146, isUndergrad: false};

    StringOrStudent[] arr7 = ["Anne", s3, s1, "James", "Frank", s2];

    StringOrStudent[] sortedArr10 = arr7.sort(array:ASCENDING, isolated function(StringOrStudent sp) returns string? {
        if (sp is Student) {
            return sp.fname;
        } else {
            return sp;
        }
    });

    assertValueEquality(sortedArr10[0].toString(),
    "{\"id\":1,\"fname\":\"Amber\",\"fee\":10000.56,\"impact\":0.127,\"isUndergrad\":true}");
    assertValueEquality(sortedArr10[1].toString(), "Anne");
    assertValueEquality(sortedArr10[2].toString(),
    "{\"id\":2,\"fname\":\"Dan\",\"fee\":null,\"impact\":0.3,\"isUndergrad\":true}");
    assertValueEquality(sortedArr10[3].toString(), "Frank");
    assertValueEquality(sortedArr10[4].toString(), "James");
    assertValueEquality(sortedArr10[5].toString(),
    "{\"id\":10,\"fname\":\"Kate\",\"fee\":NaN,\"impact\":0.146,\"isUndergrad\":false}");
    assertValueEquality(sortedArr10, arr7);

    int[] sortedArr11 = array:sort(arr5);
    assertValueEquality(sortedArr11.toString(), "[0,1,2,3,12,23,55,100]");
    assertValueEquality(sortedArr11, arr5);

    int[2]|int[] sortedArr12 = array:sort(arr4, array:DESCENDING, isolated function(int i) returns int {
        return i;
    });

    assertValueEquality(sortedArr12.toString(), "[21,9,7,3,1,0]");
    assertValueEquality(sortedArr12, arr4);

    string?[] sortedArr13 = array:sort(arr2, array:DESCENDING);
    assertValueEquality(sortedArr13.toString(), "[\"from\",\"World!\",\"Hello\",\"Ballerina\",null]");
}

function testSort7() {
    float?[][] arr= [[1.8, 2.89, 5, 70, 90], [(), 4],[1.8, 2.89, 5, 70], [(0.0/0.0), 9, 8, 10], [1.8, 2.89, 5, 70, ()
    ],[1.8, 2.89, 5],
    [1.8, 2.89, 4], [1.8, 2.89], [2.8, 2.89, 5, 70, 90],[3], [1.8, 2.89, 5, 70, (0.0/0.0)],[1.8, (0.0/0.0)]];

    float?[][] sortedArr = arr.sort(array:DESCENDING);

    assertValueEquality(sortedArr[0], [3.0]);
    assertValueEquality(sortedArr[1], [2.8, 2.89, 5.0, 70.0, 90.0]);
    assertValueEquality(sortedArr[2], [1.8, 2.89, 5.0, 70.0, 90.0]);
    assertValueEquality(sortedArr[3], [1.8, 2.89, 5.0, 70.0, (0.0/0.0)]);
    assertValueEquality(sortedArr[4], [1.8, 2.89, 5.0, 70.0, ()]);
    assertValueEquality(sortedArr[5], [1.8, 2.89, 5.0, 70.0]);
    assertValueEquality(sortedArr[6], [1.8, 2.89, 5.0]);
    assertValueEquality(sortedArr[7], [1.8, 2.89, 4.0]);
    assertValueEquality(sortedArr[8], [1.8, 2.89]);
    assertValueEquality(sortedArr[9], [1.8, (0.0/0.0)]);
    assertValueEquality(sortedArr[10], [(0.0/0.0), 9.0, 8.0, 10.0]);
    assertValueEquality(sortedArr[11], [(), 4.0]);
    assertValueEquality(sortedArr, arr);

    float?[][] sortedArr2 = arr.sort(array:ASCENDING, isolated function(float?[] x) returns float?[] {
        return x;
    });

    assertValueEquality(sortedArr2[0], [1.8, 2.89]);
    assertValueEquality(sortedArr2[1], [1.8, 2.89, 4.0]);
    assertValueEquality(sortedArr2[2], [1.8, 2.89, 5.0]);
    assertValueEquality(sortedArr2[3], [1.8, 2.89, 5.0, 70.0]);
    assertValueEquality(sortedArr2[4], [1.8, 2.89, 5.0, 70.0, 90.0]);
    assertValueEquality(sortedArr2[5], [1.8, 2.89, 5.0, 70.0, (0.0/0.0)]);
    assertValueEquality(sortedArr2[6], [1.8, 2.89, 5.0, 70.0, ()]);
    assertValueEquality(sortedArr2[7], [1.8, (0.0/0.0)]);
    assertValueEquality(sortedArr2[8], [2.8, 2.89, 5.0, 70.0, 90.0]);
    assertValueEquality(sortedArr2[9], [3.0]);
    assertValueEquality(sortedArr2[10], [(0.0/0.0), 9.0, 8.0, 10.0]);
    assertValueEquality(sortedArr2[11], [(), 4.0]);
    assertValueEquality(sortedArr2, arr);

    int[][] arr2 = [[1, 9, 2],[0, 9, 1], [1, 7, 5], [9, 8, 2], [9, 8, 1]];

    int[][] sortedArr3 = arr2.sort();

    assertValueEquality(sortedArr3[0], [0, 9, 1]);
    assertValueEquality(sortedArr3[1], [1, 7, 5]);
    assertValueEquality(sortedArr3[2], [1, 9, 2]);
    assertValueEquality(sortedArr3[3], [9, 8, 1]);
    assertValueEquality(sortedArr3[4], [9, 8, 2]);
    assertValueEquality(sortedArr3, arr2);
}

function testSort8() {
    [int...][] arr = [[10, 2, 0], [1, 2, 0, 7], [1, 2, 5], [0, 9, 5], [1, 2, 0], [1, 1, 0]];

    [int...][] sortedArr = arr.sort(array:ASCENDING, isolated function ([int...] x) returns int[] {
            return x;
    });

    assertValueEquality(sortedArr[0], [0, 9, 5]);
    assertValueEquality(sortedArr[1], [1, 1, 0]);
    assertValueEquality(sortedArr[2], [1, 2, 0]);
    assertValueEquality(sortedArr[3], [1, 2, 0, 7]);
    assertValueEquality(sortedArr[4], [1, 2, 5]);
    assertValueEquality(sortedArr[5], [10, 2, 0]);
    assertValueEquality(sortedArr, arr);

    [int?...][] arr2 = [[(), 2, 0], [1, 2, 0, 7], [1, 2, 5], [0, 9, 5], [1, 2, 0], [1, 1, 0], [0, (), 9]];

    [int?...][] sortedArr2 = arr2.sort(array:DESCENDING, isolated function (int?[] x) returns int?[] {
        return x;
    });

    assertValueEquality(sortedArr2[0], [1, 2, 5]);
    assertValueEquality(sortedArr2[1], [1, 2, 0, 7]);
    assertValueEquality(sortedArr2[2], [1, 2, 0]);
    assertValueEquality(sortedArr2[3], [1, 1, 0]);
    assertValueEquality(sortedArr2[4], [0, 9, 5]);
    assertValueEquality(sortedArr2[5], [0, (), 9]);
    assertValueEquality(sortedArr2[6], [(), 2, 0]);
    assertValueEquality(sortedArr2, arr2);

    [int, boolean...][] arr3 = [[3, true, true, true], [5, true, false, true], [1, false, false]];

    [int, boolean...][] sortedArr3 = arr3.sort(array:ASCENDING, isolated function([int, boolean...] x) returns boolean[] {
        return [x[1], x[2]];
    });

    assertValueEquality(sortedArr3[0], [1, false, false]);
    assertValueEquality(sortedArr3[1], [5, true, false, true]);
    assertValueEquality(sortedArr3[2], [3, true, true, true]);
    assertValueEquality(sortedArr3, arr3);
}

function testSort9() {
    strings:Char[] arr = ["s", "a", "b", "M", "Z"];

    strings:Char[] sortedArr = arr.sort(array:DESCENDING);
    assertValueEquality(sortedArr.toString(), "[\"s\",\"b\",\"a\",\"Z\",\"M\"]");

    int[] arr2 = [4294967295, 4194967295, 4294967290, 4284967295, 3294967295, 1294967295];

    int[] sortedArr2 = arr2.sort();
    assertValueEquality(sortedArr2.toString(),
    "[1294967295,3294967295,4194967295,4284967295,4294967290,4294967295]");

    ints:Signed32[] arr3 = [2147483647, -2147483648, 2147483637, -1147483648, -2137483648, 1147483647];

    ints:Signed32[] sortedArr3 = arr3.sort();

    assertValueEquality(sortedArr3[0], -2147483648);
    assertValueEquality(sortedArr3[1], -2137483648);
    assertValueEquality(sortedArr3[2], -1147483648);
    assertValueEquality(sortedArr3[3], 1147483647);
    assertValueEquality(sortedArr3[4], 2147483637);
    assertValueEquality(sortedArr3[5], 2147483647);
    assertValueEquality(sortedArr3, arr3);

    ints:Signed16[] arr4 = [32765, -32768, 32767, -32668, -30768, 32567];

    ints:Signed16[] sortedArr4 = arr4.sort(array:DESCENDING);

    assertValueEquality(sortedArr4[0], 32767);
    assertValueEquality(sortedArr4[1], 32765);
    assertValueEquality(sortedArr4[2], 32567);
    assertValueEquality(sortedArr4[3], -30768);
    assertValueEquality(sortedArr4[4], -32668);
    assertValueEquality(sortedArr4[5], -32768);
    assertValueEquality(sortedArr4, arr4);

    ints:Signed8[] arr5 = [-100, -123, 100, 67, -34, 52];

    ints:Signed8[] sortedArr5 = arr5.sort();

    assertValueEquality(sortedArr5[0], -123);
    assertValueEquality(sortedArr5[1], -100);
    assertValueEquality(sortedArr5[2], -34);
    assertValueEquality(sortedArr5[3], 52);
    assertValueEquality(sortedArr5[4], 67);
    assertValueEquality(sortedArr5[5], 100);
    assertValueEquality(sortedArr5, arr5);

    ints:Unsigned32[] arr6 = [50, 4294967295, 0, 4294957295, 4294967294, 123, 214967295];

    ints:Unsigned32[] sortedArr6 = arr6.sort(array:ASCENDING, isolated function(ints:Unsigned32 x) returns ints:Unsigned32 {
        return x;
    });

    assertValueEquality(sortedArr6[0], 0);
    assertValueEquality(sortedArr6[1], 50);
    assertValueEquality(sortedArr6[2], 123);
    assertValueEquality(sortedArr6[3], 214967295);
    assertValueEquality(sortedArr6[4], 4294957295);
    assertValueEquality(sortedArr6[5], 4294967294);
    assertValueEquality(sortedArr6[6], 4294967295);
    assertValueEquality(sortedArr6, arr6);

    ints:Unsigned16[] arr7 = [450, 65335, 0, 12, 65535, 12500, 4];

    ints:Unsigned16[] sortedArr7 = arr7.sort(array:DESCENDING);

    assertValueEquality(sortedArr7[0], 65535);
    assertValueEquality(sortedArr7[1], 65335);
    assertValueEquality(sortedArr7[2], 12500);
    assertValueEquality(sortedArr7[3], 450);
    assertValueEquality(sortedArr7[4], 12);
    assertValueEquality(sortedArr7[5], 4);
    assertValueEquality(sortedArr7[6], 0);
    assertValueEquality(sortedArr7, arr7);

    ints:Unsigned8[] arr8 = [221, 100, 0, 255, 24, 9, 2];

    ints:Unsigned8[] sortedArr8 = arr8.sort();

    assertValueEquality(sortedArr8[0], 0);
    assertValueEquality(sortedArr8[1], 2);
    assertValueEquality(sortedArr8[2], 9);
    assertValueEquality(sortedArr8[3], 24);
    assertValueEquality(sortedArr8[4], 100);
    assertValueEquality(sortedArr8[5], 221);
    assertValueEquality(sortedArr8[6], 255);
    assertValueEquality(sortedArr8, arr8);
}

function testSort10() {
    int[] arr = [10, 1, 3, 2, 0, 6];

    int[] sortedArr = arr.sort(array:ASCENDING, (i) => i);

    assertValueEquality(sortedArr.toString(), "[0,1,2,3,6,10]");
    assertValueEquality(sortedArr, arr);

    final int methodInt1 = 2;
    var addFunc1 = isolated function (int funcInt1) returns (int) {
        final int methodInt2 = 23;
        var addFunc2 = isolated function (int funcInt2) returns (int) {
            final int methodInt3 = 7;
            isolated function (int) returns (int) addFunc3 = funcInt3 => funcInt3 + methodInt1 + methodInt2 + methodInt3;
            return addFunc3(8) + funcInt2;
        };
        return addFunc2(4) + funcInt1;
    };

    int[] sortedArr2 = arr.sort(array:DESCENDING, addFunc1);

    assertValueEquality(sortedArr2.toString(), "[10,6,3,2,1,0]");
    assertValueEquality(sortedArr2, arr);

    int[] sortedArr3 = array:sort(arr, array:ASCENDING, isolated function(int x) returns string[] => [x.toString(), "World"]);

    assertValueEquality(sortedArr3.toString(), "[0,1,10,2,3,6]");
    assertValueEquality(sortedArr3, arr);

    int[] sortedArr4 = arr.sort(array:DESCENDING, (i) => i.toString());

    assertValueEquality(sortedArr4, [6,3,2,10,1,0]);
    assertValueEquality(sortedArr4, arr);

    int?[] arr2 = [(), 1, 3, 10, 0, 6];

    int?[] sortedArr5 = arr2.sort(array:DESCENDING, (i) => i);

    assertValueEquality(sortedArr5, [10,6,3,1,0,()]);
    assertValueEquality(sortedArr5, arr2);

    int[] arr3 = [];
    int[] sortedArr6 = arr3.sort(array:DESCENDING, (i) => i);

    assertValueEquality(sortedArr6, []);
    assertValueEquality(sortedArr6, arr3);
}

const ASSERTION_ERROR_REASON = "AssertionError";

function assertTrue(any|error actual) {
    if actual is boolean && actual {
        return;
    }

    panic error(ASSERTION_ERROR_REASON,
                message = "expected 'true', found '" + actual.toString () + "'");
}

function assertFalse(any|error actual) {
    if actual is boolean && !actual {
        return;
    }

    panic error(ASSERTION_ERROR_REASON,
                message = "expected 'false', found '" + actual.toString () + "'");
}


function assertValueEquality(anydata expected, anydata actual) {
    if expected == actual {
        return;
    }

    panic error(ASSERTION_ERROR_REASON,
                message = "expected '" + expected.toString() + "', found '" + actual.toString () + "'");
}


function testAsyncFpArgsWithArrays() returns [int, int[]] {
    int[] numbers = [-7, 2, -12, 4, 1];
    int count = 0;
    int[] filter = numbers.filter(function (int i) returns boolean {
        future<int> f1 = start getRandomNumber(i);
        int a = wait f1;
        return a >= 0;
    });
    filter.forEach(function (int i) {
        future<int> f1 = start getRandomNumber(i);
        int a = wait f1;
        filter[count] = i + 2;
        count = count + 1;
    });
    int reduce = filter.reduce(function (int total, int i) returns int {
        future<int> f1 = start getRandomNumber(i);
        int a = wait f1;
        return total + a;
    }, 0);
    return [reduce, filter];
}

function getRandomNumber(int i) returns int {
    return i + 2;
}<|MERGE_RESOLUTION|>--- conflicted
+++ resolved
@@ -25,11 +25,7 @@
 function testIterator() returns string {
     string[] arr = ["Hello", "World!", "From", "Ballerina"];
     object {
-<<<<<<< HEAD
-         public function next() returns record {| string value; |}?;
-=======
          public isolated function next() returns record {| string value; |}?;
->>>>>>> dfa1fba9
     } itr = arr.iterator();
 
     record {| string value; |}|() elem = itr.next();
