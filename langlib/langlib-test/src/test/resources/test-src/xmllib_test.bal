// Copyright (c) 2019 WSO2 Inc. (http://www.wso2.org) All Rights Reserved.
//
// WSO2 Inc. licenses this file to you under the Apache License,
// Version 2.0 (the "License"); you may not use this file except
// in compliance with the License.
// You may obtain a copy of the License at
//
// http://www.apache.org/licenses/LICENSE-2.0
//
// Unless required by applicable law or agreed to in writing,
// software distributed under the License is distributed on an
// "AS IS" BASIS, WITHOUT WARRANTIES OR CONDITIONS OF ANY
// KIND, either express or implied.  See the License for the
// specific language governing permissions and limitations
// under the License.

import ballerina/lang.'xml;
import ballerina/lang.'int as langint;

'xml:Element catalog = xml `<CATALOG>
                       <CD>
                           <TITLE>Empire Burlesque</TITLE>
                           <ARTIST>Bob Dylan</ARTIST>
                       </CD>
                       <CD>
                           <TITLE>Hide your heart</TITLE>
                           <ARTIST>Bonnie Tyler</ARTIST>
                       </CD>
                       <CD>
                           <TITLE>Greatest Hits</TITLE>
                           <ARTIST>Dolly Parton</ARTIST>
                       </CD>
                   </CATALOG>`;

function testLength(xml x) returns int {
    return x.length();
}

// data provider function
function getXML() returns xml[] {
    xml[] data = [];

    data[data.length()] = catalog;
    data[data.length()] = catalog/<CD>[0];
    data[data.length()] = xml `Hello World!`;

    return data;
}

function testFromString() returns xml|error {
    string s = catalog.toString();
    xml x = <xml> checkpanic 'xml:fromString(s);
    return x/<CD>/<TITLE>;
}

function emptyConcatCall() returns xml {
    return 'xml:concat();
}

function testConcat() returns xml {
    xml x = xml `<hello>xml content</hello>`;
    return 'xml:concat(x, <xml> checkpanic testFromString(), "hello from String");
}

function testConcatWithXMLSequence() {
    string a = "string one";
    string b = "string two";
    'xml:Element catalogClone = catalog.clone();

    xml c = 'xml:concat(catalog, a, b);
    assert(c.length(), 2);
    assert(catalog, catalogClone);

    xml d = 'xml:concat();
    foreach var x in catalog/<CD> {
        d = 'xml:concat(d, x);
    }
    assert(d.length(), 3);

    xml e = 'xml:concat(c, d);
    assert(e.length(), 5);
}

function testIsElement() returns [boolean, boolean, boolean] {
    xml x1 = 'xml:concat();
    boolean b1 = x1 is 'xml:Element;

    boolean b2 = false;
    xml x2 = catalog;
    if(x2 is 'xml:Element) {
        if(x2.getName() == "CATALOG") {
            b2 = true;
        }
    }

    boolean b3 = testConcat() is 'xml:Element;
    return [b1, b2, b3];
}

function testXmlPI() returns [boolean, boolean] {
    xml pi = xml `<?xml-stylesheet type="text/xsl" href="style.xsl"?>`;
    return [pi is 'xml:ProcessingInstruction,
        emptyConcatCall() is 'xml:ProcessingInstruction];
}

function testXmlIsComment() returns [boolean, boolean] {
    xml cmnt = xml `<!-- hello from comment -->`;
    return [cmnt is 'xml:Comment,
        emptyConcatCall() is 'xml:Comment];
}

function testXmlIsText() returns [boolean, boolean] {
    xml text = xml `hello text`;
    return [text is 'xml:Text,
        emptyConcatCall() is 'xml:Text];
}

function getNameOfElement() returns string {
    'xml:Element element = xml `<elem>elem</elem>`;
    return element.getName();
}

function testSetElementName() returns xml {
    'xml:Element element = xml `<elem attr="attr1">content</elem>`;
    element.setName("el2");
    return element;
}

function testGetChildren() returns xml {
    xml ch1  = catalog.getChildren().strip()[0];
    'xml:Element ch1e = <'xml:Element> ch1;
    return ch1e.getChildren().strip();
}

function testSetChildren() returns xml {
    xml child = xml `<e>child</e>`;
    xml ch1 = catalog.getChildren().strip()[0];
    'xml:Element ch1em = <'xml:Element> ch1;
    ch1em.setChildren(child);
    return catalog.getChildren().strip()[0];
}

function testGetAttributes() returns map<string> {
    'xml:Element elem = xml `<elem attr="attr1" attr2="attr2">content</elem>`;
    return elem.getAttributes();
}

function testGetTarget() returns string {
    'xml:ProcessingInstruction pi = xml `<?xml-stylesheet type="text/xsl" href="style.xsl"?>`;
    return pi.getTarget();
}

function testGetContent() returns [string, string, string] {
    'xml:Text t = <'xml:Text> xml `hello world`;
    'xml:ProcessingInstruction pi = <'xml:ProcessingInstruction> xml `<?pi-node type="cont"?>`;
    'xml:Comment comment = xml `<!-- this is a comment text -->`;
    return [t.getContent(), pi.getContent(), comment.getContent()];
}

function testCreateElement() returns [xml, xml, xml] {
    xml t = xml `hello world`;
    'xml:Element r1 = 'xml:createElement("elem", t);
    'xml:Element r2 = 'xml:createElement("elem");

    return [r1, r1.getChildren(), r2.getChildren()];
}

function testCreateProcessingInstruction() returns xml {
    return 'xml:createProcessingInstruction("xml-stylesheet", "type=\"text/xsl\" href=\"style.xsl\"");
}

function testCreateComment() returns xml {
    return 'xml:createComment("This text should be wraped in xml comment");
}

function testCreateText() {
    'xml:Text text1 = 'xml:createText("This is xml text");
    'xml:Text text2 = 'xml:createText("");
    'xml:Text text3 = 'xml:createText("T");
    'xml:Text text4 = 'xml:createText("Thisisxmltext");
    'xml:Text text5 = 'xml:createText("XML\ntext");

    assert(text1.toString(), "This is xml text");
    assert(text2.toString(), "");
    assert(text3.toString(), "T");
    assert(text4.toString(), "Thisisxmltext");
    assert(text5.toString(), "XML\ntext");
}

function testForEach() {
    xml r = 'xml:concat();
    foreach var x in catalog/* {
        r = 'xml:concat(r, x);
    }
    assert(r.length(), 7);
}

function testSlice() returns [xml, xml, xml] {
    'xml:Element elemL = xml `<elemL>content</elemL>`;
    'xml:Element elemN = xml `<elemN>content</elemN>`;
    'xml:Element elemM = xml `<elemM>content</elemM>`;
    xml elem = 'xml:concat(elemL, elemN, elemM);
    return [elem.slice(0, 2), elem.slice(1), 'xml:slice(elem, 1)];
}

function testXMLCycleError() returns [error|xml, error|xml] {
     return [trap testXMLCycleErrorInner(), trap testXMLCycleInnerNonError()];
}

function testXMLCycleErrorInner() returns xml {
    'xml:Element cat = <'xml:Element> catalog.clone();
    'xml:Element fc = <'xml:Element> cat.getChildren().strip()[0];
    fc.setChildren(cat);
    return cat;
}

function testXMLCycleInnerNonError() returns xml {
    'xml:Element cat = <'xml:Element> catalog.clone();
    var cds = cat.getChildren().strip();
    'xml:Element fc = <'xml:Element> cds[0];
    fc.setChildren(cds[1]);
    return cat;
}

function testXMLCycleDueToChildrenOfChildren() returns xml|error {
    'xml:Element cat = <'xml:Element> catalog.clone();
    'xml:Element subRoot = <'xml:Element> xml `<subRoot></subRoot>`;
    subRoot.setChildren(cat);
    var cds = cat.getChildren().strip();
    'xml:Element fc = <'xml:Element> cds[0];
    error? er = trap fc.setChildren(subRoot);
    check setChildren(fc, subRoot);
    return cat;
}

function setChildren('xml:Element fc, 'xml:Element subRoot) returns error? {
    return trap fc.setChildren(subRoot);
}

function testGet() returns [xml|error, xml|error, xml|error, xml|error, xml|error] {
    var e = 'xml:createElement("elem");
    xml|error e1 = trap e.get(0);
    xml|error e2 = trap e.get(3);

    var c = 'xml:createComment("Comment content");
    xml|error c1 = trap c.get(0);

    var p = 'xml:createProcessingInstruction("PITarget", "VAL-0");
    var s = 'xml:concat(e, c, p);
    xml|error item = trap s.get(2);
    xml|error item2 = trap s.get(-1);

    return [e1, e2, c1, item, item2];
}

xml bookstore = xml `<bookstore><book category="cooking">
                            <title lang="en">Everyday Italian</title>
                            <author>Giada De Laurentiis</author>
                            <year>1990</year>
                            <price>30.00</price>
                        </book>
                        <book category="children">
                            <title lang="en">Harry Potter</title>
                            <author>J. K. Rowling</author>
                            <year>2005</year>
                            <price>29.99</price>
                        </book>
                        <book category="web" cover="paperback">
                            <title lang="en">Learning XML</title>
                            <author>Erik T. Ray</author>
                            <year>2020</year>
                            <price>39.95</price>
                        </book>
                    </bookstore>`;

function testAsyncFpArgsWithXmls() returns [int, xml] {

    int sum = 0;
    ((bookstore/*).elements()).forEach(function (xml x) {
      int value = <int> checkpanic langint:fromString((x/<year>/*).toString()) ;
      future<int> f1 = start getRandomNumber(value);
      int result = wait f1;
      sum = sum + result;
    });

    var filter = ((bookstore/*).elements()).filter(function (xml x) returns boolean {
      int value =   <int> checkpanic langint:fromString((x/<year>/*).toString()) ;
      future<int> f1 = start getRandomNumber(value);
      int result = wait f1;
      return result > 2000;
    });

    var filter2 = (filter).map(function (xml x) returns xml {
      int value =   <int> checkpanic langint:fromString((x/<year>/*).toString()) ;
      future<int> f1 = start getRandomNumber(value);
      int result = wait f1;
      return xml `<year>${result}</year>`;
    });
    return [sum, filter];
}

function getRandomNumber(int i) returns int {
    return i + 2;
}

function testChildren() {
     xml brands = xml `<Brands><!-- Comment --><Apple>IPhone</Apple><Samsung>Galaxy</Samsung><OP>OP7</OP></Brands>`;

     xml p = brands.children(); // equivalent to getChildren()
     assert(p.length(), 4);
     assert(p.toString(), "<!-- Comment --><Apple>IPhone</Apple><Samsung>Galaxy</Samsung><OP>OP7</OP>");

     xml seq = brands/*;
     xml q = seq.children();
     assert(q.length(), 3);
     assert(q.toString(), "IPhoneGalaxyOP7");
}

function testElements() {
    xml presidents = xml `<Leaders>
                            <!-- This is a comment -->
                            <US>Obama</US>
                            <US>Trump</US>
                            <RUS>Putin</RUS>
                          </Leaders>`;
    xml seq = presidents/*;

    xml y = seq.elements();
    assert(y.length(), 3);
    assert(y.toString(), "<US>Obama</US><US>Trump</US><RUS>Putin</RUS>");

    xml z = seq.elements("RUS");
    assert(z.length(), 1);
    assert(z.toString(), "<RUS>Putin</RUS>");
}

function testElementsNS() {
    xmlns "foo" as ns;
    xml presidents = xml `<Leaders>
                            <!-- This is a comment -->
                            <ns:US>Obama</ns:US>
                            <US>Trump</US>
                            <RUS>Putin</RUS>
                          </Leaders>`;
    xml seq = presidents/*;

    xml usNs = seq.elements("{foo}US");
    assert(usNs.length(), 1);
    assert(usNs.toString(), "<ns:US xmlns:ns=\"foo\">Obama</ns:US>");

    xml usNoNs = seq.elements("US");
    assert(usNoNs.length(), 1);
    assert(usNoNs.toString(), "<US>Trump</US>");
}

function testElementChildren() {
    xml letter = xml `<note>
                        <to>Tove</to>
                        <to>Irshad</to>
                        <!-- This is a comment -->
                        <from>Jani</from>
                        <body>Don't forget me this weekend!</body>
                      </note>`;

    xml p = letter.elementChildren();
    xml q = letter.elementChildren("to");

    assert(p.length(), 4);
    assert(p.toString(), "<to>Tove</to><to>Irshad</to><from>Jani</from><body>Don't forget me this weekend!</body>");
    assert(q.length(), 2);
    assert(q.toString(), "<to>Tove</to><to>Irshad</to>");

    xml seq = 'xml:concat(letter, letter);
    xml y = seq.elementChildren();
    xml z = seq.elementChildren("to");

    assert(y.length(), 8);
    assert(y.toString(), "<to>Tove</to><to>Irshad</to><from>Jani</from><body>Don't forget me this weekend!</body>" +
                         "<to>Tove</to><to>Irshad</to><from>Jani</from><body>Don't forget me this weekend!</body>");
    assert(z.length(), 4);
    assert(z.toString(), "<to>Tove</to><to>Irshad</to><to>Tove</to><to>Irshad</to>");
}

function testElementChildrenNS() {
    xmlns "foo" as ns;
    xml letter = xml `<note>
                            <ns:to>Tove</ns:to>
                            <to>Irshad</to>
                            <!-- This is a comment -->
                            <from>Jani</from>
                            <body>Don't forget me this weekend!</body>
                          </note>`;
    xml seq = 'xml:concat(letter, letter);

    xml toNs = seq.elementChildren("{foo}to");
    assert(toNs.length(), 2);
    assert(toNs.toString(), "<ns:to xmlns:ns=\"foo\">Tove</ns:to><ns:to xmlns:ns=\"foo\">Tove</ns:to>");

    xml toNoNs = seq.elementChildren("to");
    assert(toNoNs.length(), 2);
    assert(toNoNs.toString(), "<to>Irshad</to><to>Irshad</to>");
}

function testXMLIteratorInvocation() {
    xml a = xml `<!--first-->`;
    xml<'xml:Comment> seq1 = <xml<'xml:Comment>> a.concat(xml `<!--second-->`);

    object {
        public isolated function next() returns record {| 'xml:Comment value; |}?;
    } iter1 = seq1.iterator();

    assert((iter1.next()).toString(), "{\"value\":`<!--first-->`}");

    xml b = xml `<one>first</one>`;
    xml<'xml:Element> seq2 = <xml<'xml:Element>> b.concat(xml `<two>second</two>`);

    object {
            public isolated function next() returns record {| 'xml:Element value; |}?;
    } iter2 = seq2.iterator();

    assert((iter2.next()).toString(), "{\"value\":`<one>first</one>`}");

    xml c = xml `bit of text1`;
    xml<'xml:Text> seq3 = <xml<'xml:Text>> c.concat(xml ` bit of text2`);

    object {
        public isolated function next() returns record {| 'xml:Text value; |}?;
    } iter3 = seq3.iterator();

    assert((iter3.next()).toString(), "{\"value\":`bit of text1`}");

    xml d = xml `<?xml-stylesheet href="mystyle.css" type="text/css"?>`;
    xml<'xml:ProcessingInstruction> seq4 = <xml<'xml:ProcessingInstruction>> d.concat(xml `<?pi-node type="cont"?>`);

    object {
        public isolated function next() returns record {| 'xml:ProcessingInstruction value; |}?;
    } iter4 = seq4.iterator();

    assert((iter4.next()).toString(), "{\"value\":`<?xml-stylesheet href=\"mystyle.css\" type=\"text/css\"?>`}");

    xml e = xml `<one>first</one>`;
    xml<'xml:Element|'xml:Text> seq5 = <xml<'xml:Element|'xml:Text>> e.concat(xml `<two>second</two>`);

    object {
        public isolated function next() returns record {| 'xml:Element|'xml:Text value; |}?;
    } iter5 = seq5.iterator();

    assert((iter5.next()).toString(), "{\"value\":`<one>first</one>`}");
}

function testSelectingTextFromXml() {
    xml:Element authors = xml `<authors><author><name>Enid<middleName/>Blyton</name></author></authors>`;
    xml:Text authorsList = authors.text();
    assert(authorsList.toString(), "");

    xml:Text helloText = xml `hello text`;
    xml:Text textValues = helloText.text();
    assert(textValues.toString(), "hello text");

    xml:Comment comment = xml `<!-- This is a comment -->`;
    xml:Text commentText = comment.text();
    assert(commentText.toString(), "");

    xml:ProcessingInstruction instruction = xml `<?xml-stylesheet type="text/xsl" href="style.xsl"?>`;
    xml:Text instructionText = instruction.text();
    assert(instructionText.toString(), "");

    xml<xml:Text> authorName = (authors/<author>/<name>/*).text();
    assert(authorName.toString(),"EnidBlyton");

    var name = xml `<name>Dan<lname>Gerhard</lname><!-- This is a comment -->Brown</name>`;
    xml nameText = (name/*).text();
    assert(nameText.toString(), "DanBrown");

    xml<xml:Text> textValues2 = xml:text(helloText);
    assert(textValues2.toString(), textValues.toString());
}

<<<<<<< HEAD
function testXmlFilter() {
    xml x1 = xml `<authors><name>Enid Blyton</name></authors>`;
    xml x5 = x1.filter(function (xml x2) returns boolean {
        xml elements = (x2/*).elements();
        return (elements/*).toString() == "Enid Blyton";
        });
    assert(x5.toString(), "<authors><name>Enid Blyton</name></authors>");
=======
function testGetDescendants() {
    getDescendantsSimpleElement();
    getDescendantsWithNS();
    getDescendantsFilterNonElements();
    getDescendantsFromSeq();
}

function getDescendantsSimpleElement() {
    xml:Element bookCatalog = xml `<CATALOG><CD><TITLE>Empire Burlesque</TITLE><ARTIST>Bob Dylan</ARTIST></CD>
                           <CD><TITLE>Hide your heart</TITLE><ARTIST>Bonnie Tyler</ARTIST></CD></CATALOG>`;

    xml descendantSeq = bookCatalog.getDescendants();

    xml:Element e1 = xml `<CD><TITLE>Empire Burlesque</TITLE><ARTIST>Bob Dylan</ARTIST></CD>`;
    xml:Element e2 = xml `<TITLE>Empire Burlesque</TITLE>`;
    xml:Text e3 = <xml:Text>xml `Empire Burlesque`;
    xml:Element e4 = xml `<ARTIST>Bob Dylan</ARTIST>`;
    xml:Text e5 = <xml:Text>xml `Bob Dylan`;
    xml:Element e6 = xml `<CD><TITLE>Hide your heart</TITLE><ARTIST>Bonnie Tyler</ARTIST></CD>`;
    xml:Element e7 = xml `<TITLE>Hide your heart</TITLE>`;
    xml:Text e8 = <xml:Text>xml `Hide your heart`;
    xml:Element e9 = xml `<ARTIST>Bonnie Tyler</ARTIST>`;
    xml:Text e10 = <xml:Text>xml `Bonnie Tyler`;

    assert(descendantSeq.length(), 11);
    assert(descendantSeq[0], e1);
    assert(descendantSeq[1], e2);
    assert(descendantSeq[2], e3);
    assert(descendantSeq[3], e4);
    assert(descendantSeq[4], e5);
    assert(descendantSeq[6], e6);
    assert(descendantSeq[7], e7);
    assert(descendantSeq[8], e8);
    assert(descendantSeq[9], e9);
    assert(descendantSeq[10], e10);
}

function getDescendantsWithNS() {
    xmlns "foo" as ns;
    xml:Element presidents = xml `<Leaders><!-- Comment --><ns:US><fn>Obama</fn></ns:US><US><fn>Trump</fn></US></Leaders>`;
    xml descendants = presidents.getDescendants();

    xml usNs = descendants.elements("{foo}US");
    assert(usNs.length(), 1);
    assert(usNs.toString(), "<ns:US xmlns:ns=\"foo\"><fn>Obama</fn></ns:US>");

    xml:Comment e1 = xml `<!-- Comment -->`;
    xml:Element e2 = xml `<ns:US><fn>Obama</fn></ns:US>`;
    xml:Element e3 = xml `<fn>Obama</fn>`;
    xml:Text e4 = xml `Obama`;
    xml:Element e5 = xml `<US><fn>Trump</fn></US>`;
    xml:Element e6 = xml `<fn>Trump</fn>`;
    xml:Text e7 = xml `Trump`;

    assert(descendants.length(), 7);
    assert(descendants[0], e1);
    assert(descendants[1], e2);
    assert(descendants[2], e3);
    assert(descendants[3], e4);
    assert(descendants[4], e5);
    assert(descendants[5], e6);
    assert(descendants[6], e7);
}

function getDescendantsFilterNonElements() {
    xml:Element books = xml `<bs><?xml-stylesheet type="text/xsl"?><bk><t><en><!-- english --><txt>Everyday Italian</txt></en></t></bk></bs>`;

    xml descendants = books.getDescendants();

    xml:ProcessingInstruction e1 = xml `<?xml-stylesheet type="text/xsl"?>`;
    xml:Element e2 = xml `<bk><t><en><!-- english --><txt>Everyday Italian</txt></en></t></bk>`;
    xml:Element e3 = xml `<t><en><!-- english --><txt>Everyday Italian</txt></en></t>`;
    xml:Element e4 = xml `<en><!-- english --><txt>Everyday Italian</txt></en>`;
    xml:Comment e5 = xml `<!-- english -->`;
    xml:Element e6 = xml `<txt>Everyday Italian</txt>`;
    xml:Text e7 = xml `Everyday Italian`;

    assert(descendants.length(), 7);
    assert(descendants[0], e1);
    assert(descendants[1], e2);
    assert(descendants[2], e3);
    assert(descendants[3], e4);
    assert(descendants[4], e5);
    assert(descendants[5], e6);
    assert(descendants[6], e7);
}

function getDescendantsFromSeq() {
    xml desecndants = xml ``;
    xml x = xml `<a><b><c>helo</c><d>bye</d></b></a>`;
    xml b = x/*;
    if (b is xml:Element) {
        desecndants = b.getDescendants();
    }

    xml:Element e1 = xml `<c>helo</c>`;
    xml:Text e2 = xml `helo`;
    xml:Element e3 = xml `<d>bye</d>`;
    xml:Text e4 = xml `bye`;

    assert(desecndants.length(), 4);
    assert(desecndants[0], e1);
    assert(desecndants[1], e2);
    assert(desecndants[2], e3);
    assert(desecndants[3], e4);
>>>>>>> 9a19075b
}

function assert(anydata actual, anydata expected) {
    if (expected != actual) {
        typedesc<anydata> expT = typeof expected;
        typedesc<anydata> actT = typeof actual;
        string reason = "expected [" + expected.toString() + "] of type [" + expT.toString()
                            + "], but found [" + actual.toString() + "] of type [" + actT.toString() + "]";
        error e = error(reason);
        panic e;
    }
}


<|MERGE_RESOLUTION|>--- conflicted
+++ resolved
@@ -476,7 +476,6 @@
     assert(textValues2.toString(), textValues.toString());
 }
 
-<<<<<<< HEAD
 function testXmlFilter() {
     xml x1 = xml `<authors><name>Enid Blyton</name></authors>`;
     xml x5 = x1.filter(function (xml x2) returns boolean {
@@ -484,7 +483,8 @@
         return (elements/*).toString() == "Enid Blyton";
         });
     assert(x5.toString(), "<authors><name>Enid Blyton</name></authors>");
-=======
+}
+
 function testGetDescendants() {
     getDescendantsSimpleElement();
     getDescendantsWithNS();
@@ -590,7 +590,6 @@
     assert(desecndants[1], e2);
     assert(desecndants[2], e3);
     assert(desecndants[3], e4);
->>>>>>> 9a19075b
 }
 
 function assert(anydata actual, anydata expected) {
