// Copyright (c) 2019 WSO2 Inc. (http://www.wso2.org) All Rights Reserved.
//
// WSO2 Inc. licenses this file to you under the Apache License,
// Version 2.0 (the "License"); you may not use this file except
// in compliance with the License.
// You may obtain a copy of the License at
//
// http://www.apache.org/licenses/LICENSE-2.0
//
// Unless required by applicable law or agreed to in writing,
// software distributed under the License is distributed on an
// "AS IS" BASIS, WITHOUT WARRANTIES OR CONDITIONS OF ANY
// KIND, either express or implied.  See the License for the
// specific language governing permissions and limitations
// under the License.

import ballerina/lang.'xml;
xml catalog = xml `<CATALOG>
                       <CD>
                           <TITLE>Empire Burlesque</TITLE>
                           <ARTIST>Bob Dylan</ARTIST>
                       </CD>
                       <CD>
                           <TITLE>Hide your heart</TITLE>
                           <ARTIST>Bonnie Tyler</ARTIST>
                       </CD>
                       <CD>
                           <TITLE>Greatest Hits</TITLE>
                           <ARTIST>Dolly Parton</ARTIST>
                       </CD>
                   </CATALOG>`;

function testLength(xml x) returns int {
    return x.length();
}

// data provider function
function getXML() returns xml[] {
    xml[] data = [];

    data[data.length()] = catalog;
    data[data.length()] = catalog/<CD>[0];
    data[data.length()] = xml `Hello World!`;

    return data;
}

function testFromString() returns xml|error {
    string s = catalog.toString();
    xml x = <xml> 'xml:fromString(s);
<<<<<<< HEAD
    return x["CD"]["TITLE"];
=======
    return x/<CD>/<TITLE>;
>>>>>>> 596a4651
}

function emptyConcatCall() returns xml {
    return 'xml:concat();
}

function testConcat() returns xml {
    xml x = xml `<hello>xml content</hello>`;
    return 'xml:concat(x, <xml> testFromString(), "hello from String");
}

function testIsElement() returns [boolean, boolean, boolean] {
    xml x1 = 'xml:concat();
    boolean b1 = x1 is 'xml:Element;

    boolean b2 = false;
    xml x2 = catalog;
    if(x2 is 'xml:Element) {
        if(x2.getName() == "CATALOG") {
            b2 = true;
        }
    }

    boolean b3 = testConcat() is 'xml:Element;
    return [b1, b2, b3];
}

function testXmlPI() returns [boolean, boolean] {
    xml pi = xml `<?xml-stylesheet type="text/xsl" href="style.xsl"?>`;
    return [pi is 'xml:ProcessingInstruction,
        emptyConcatCall() is 'xml:ProcessingInstruction];
}

function testXmlIsComment() returns [boolean, boolean] {
    xml cmnt = xml `<!-- hello from comment -->`;
    return [cmnt is 'xml:Comment,
        emptyConcatCall() is 'xml:Comment];
}

function testXmlIsText() returns [boolean, boolean] {
    xml text = xml `hello text`;
    return [text is 'xml:Text,
        emptyConcatCall() is 'xml:Text];
}

function getNameOfElement() returns string {
    'xml:Element element = <'xml:Element> xml `<elem>elem</elem>`;
    return element.getName();
}

function testSetElementName() returns xml {
    'xml:Element element = <'xml:Element> xml `<elem attr="attr1">content</elem>`;
    element.setName("el2");
    return element;
}

function testGetChildren() returns xml {
    'xml:Element cat = <'xml:Element> catalog;
    xml ch1  = cat.getChildren().strip()[0];
    'xml:Element ch1e = <'xml:Element> ch1;
    return ch1e.getChildren().strip();
}

function testSetChildren() returns xml {
    xml child = xml `<e>child</e>`;
    'xml:Element catElm = <'xml:Element> catalog;
    xml ch1 = catElm.getChildren().strip()[0];
    'xml:Element ch1em = <'xml:Element> ch1;
    ch1em.setChildren(child);
    return catElm.getChildren().strip()[0];
}

function testGetAttributes() returns map<string> {
    'xml:Element elem = <'xml:Element> xml `<elem attr="attr1" attr2="attr2">content</elem>`;
    return elem.getAttributes();
}

function testGetTarget() returns string {
    xml x = xml `<?xml-stylesheet type="text/xsl" href="style.xsl"?>`;
    'xml:ProcessingInstruction pi = <'xml:ProcessingInstruction> x;
    return pi.getTarget();
}

function testGetContent() returns [string, string, string] {
    'xml:Text t = <'xml:Text> xml `hello world`;
    'xml:ProcessingInstruction pi = <'xml:ProcessingInstruction> xml `<?pi-node type="cont"?>`;
    'xml:Comment comment = <'xml:Comment> xml `<!-- this is a comment text -->`;
    return [t.getContent(), pi.getContent(), comment.getContent()];
}

function testCreateElement() returns [xml, xml, xml] {
    xml t = xml `hello world`;
    'xml:Element r1 = 'xml:createElement("elem", t);
    'xml:Element r2 = 'xml:createElement("elem");

    return [r1, r1.getChildren(), r2.getChildren()];
}

function testCreateProcessingInstruction() returns xml {
    return 'xml:createProcessingInstruction("xml-stylesheet", "type=\"text/xsl\" href=\"style.xsl\"");
}

function testCreateComment() returns xml {
    return 'xml:createComment("This text should be wraped in xml comment");
}

function testForEach() returns xml {
    xml r = 'xml:concat();
    foreach var x in catalog/* {
        if (x is xml) {
            if (x is 'xml:Element) {
                r = 'xml:concat(r, x);
            }
        }
    }
    return r;
}

function testSlice() returns [xml, xml, xml] {
    'xml:Element elemL = <'xml:Element> xml `<elemL>content</elemL>`;
    'xml:Element elemN = <'xml:Element> xml `<elemN>content</elemN>`;
    'xml:Element elemM = <'xml:Element> xml `<elemM>content</elemM>`;
    xml elem = 'xml:concat(elemL, elemN, elemM);
    return [elem.slice(0, 2), elem.slice(1), 'xml:slice(elem, 1)];
}

function testXMLCycleError() returns [error|xml, error|xml] {
     return [trap testXMLCycleErrorInner(), trap testXMLCycleInnerNonError()];
}

function testXMLCycleErrorInner() returns xml {
    'xml:Element cat = <'xml:Element> catalog.clone();
    'xml:Element fc = <'xml:Element> cat.getChildren().strip()[0];
    fc.setChildren(cat);
    return cat;
}

function testXMLCycleInnerNonError() returns xml {
    'xml:Element cat = <'xml:Element> catalog.clone();
    var cds = cat.getChildren().strip();
    'xml:Element fc = <'xml:Element> cds[0];
    fc.setChildren(cds[1]);
    return cat;
}

function testXMLCycleDueToChildrenOfChildren() returns xml|error {
    'xml:Element cat = <'xml:Element> catalog.clone();
    'xml:Element subRoot = <'xml:Element> xml `<subRoot></subRoot>`;
    subRoot.setChildren(cat);
    var cds = cat.getChildren().strip();
    'xml:Element fc = <'xml:Element> cds[0];
    error? er = trap fc.setChildren(subRoot);
    check trap fc.setChildren(subRoot);
    return cat;
}

function testGet() returns [xml|error, xml|error, xml|error, xml|error, xml|error] {
    var e = 'xml:createElement("elem");
    xml|error e1 = trap e.get(0);
    xml|error e2 = trap e.get(3);

    var c = 'xml:createComment("Comment content");
    xml|error c1 = trap c.get(0);

    var p = 'xml:createProcessingInstruction("PITarget", "VAL-0");
    var s = 'xml:concat(e, c, p);
    xml|error item = trap s.get(2);
    xml|error item2 = trap s.get(-1);

    return [e1, e2, c1, item, item2];
}<|MERGE_RESOLUTION|>--- conflicted
+++ resolved
@@ -48,11 +48,7 @@
 function testFromString() returns xml|error {
     string s = catalog.toString();
     xml x = <xml> 'xml:fromString(s);
-<<<<<<< HEAD
-    return x["CD"]["TITLE"];
-=======
     return x/<CD>/<TITLE>;
->>>>>>> 596a4651
 }
 
 function emptyConcatCall() returns xml {
