--- conflicted
+++ resolved
@@ -35,11 +35,7 @@
     string str = "Foo Bar";
 
     object {
-<<<<<<< HEAD
-         public function next() returns record {| string value; |}?;
-=======
          public isolated function next() returns record {| string value; |}?;
->>>>>>> dfa1fba9
     } itr = str.iterator();
 
     string[] chars = [];
