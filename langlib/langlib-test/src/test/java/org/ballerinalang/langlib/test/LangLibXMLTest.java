/*
 * Copyright (c) 2019, WSO2 Inc. (http://www.wso2.org) All Rights Reserved.
 *
 * WSO2 Inc. licenses this file to you under the Apache License,
 * Version 2.0 (the "License"); you may not use this file except
 * in compliance with the License.
 * You may obtain a copy of the License at
 *
 *     http://www.apache.org/licenses/LICENSE-2.0
 *
 * Unless required by applicable law or agreed to in writing,
 * software distributed under the License is distributed on an
 * "AS IS" BASIS, WITHOUT WARRANTIES OR CONDITIONS OF ANY
 * KIND, either express or implied. See the License for the
 * specific language governing permissions and limitations
 * under the License.
 */

package org.ballerinalang.langlib.test;


import org.ballerinalang.model.util.XMLNodeType;
import org.ballerinalang.model.values.BBoolean;
import org.ballerinalang.model.values.BInteger;
import org.ballerinalang.model.values.BValue;
import org.ballerinalang.model.values.BXML;
import org.ballerinalang.model.values.BXMLSequence;
import org.ballerinalang.test.util.BCompileUtil;
import org.ballerinalang.test.util.BRunUtil;
import org.ballerinalang.test.util.CompileResult;
import org.ballerinalang.util.exceptions.BLangRuntimeException;
import org.testng.annotations.BeforeClass;
import org.testng.annotations.DataProvider;
import org.testng.annotations.Test;

import static org.ballerinalang.test.util.BAssertUtil.validateError;
import static org.testng.Assert.assertEquals;
import static org.testng.Assert.assertFalse;
import static org.testng.Assert.assertTrue;

/**
 * This class tests xml lang module functionality.
 *
 * @since 1.0
 */
public class LangLibXMLTest {

    private CompileResult compileResult, negativeResult, constrainedTest, constraintNegative;

    @BeforeClass
    public void setup() {
        compileResult = BCompileUtil.compile("test-src/xmllib_test.bal");
        constrainedTest = BCompileUtil.compile("test-src/xmllib_constrained_test.bal");
        negativeResult = BCompileUtil.compile("test-src/xmllib_test_negative.bal");
        constraintNegative = BCompileUtil.compile("test-src/xmllib_constrained_negative_test.bal");
    }

    @Test(dataProvider = "XMLDataProvider")
    public void testLength(BValue val, long expectedLength) {
        BValue[] returns = BRunUtil.invoke(compileResult, "testLength", new BValue[]{val});
        assertEquals(((BInteger) returns[0]).intValue(), expectedLength);
    }

    @DataProvider(name = "XMLDataProvider")
    public Object[][] getXML() {
        BValue[] returns = BRunUtil.invoke(compileResult, "getXML");
        return new Object[][]{
                {returns[0], 1},
                {returns[1], 1},
                {returns[2], 1}
        };
    }

    @Test
    public void testFromXml() {
        BValue[] returns = BRunUtil.invoke(compileResult, "testFromString");
        assertEquals(returns[0].stringValue(),
                "<TITLE>Empire Burlesque</TITLE><TITLE>Hide your heart</TITLE><TITLE>Greatest Hits</TITLE>");
    }

    @Test
    public void testEmptyConcatCall() {
        BValue[] returns = BRunUtil.invoke(compileResult, "emptyConcatCall");
        assertTrue(((BXML<?>) returns[0]).getNodeType() == XMLNodeType.SEQUENCE);
        assertEquals(((BXML<?>) returns[0]).size(), 0);
    }

    @Test
    public void testConcat() {
        BValue[] returns = BRunUtil.invoke(compileResult, "testConcat");
        assertTrue(((BXML<?>) returns[0]).getNodeType() == XMLNodeType.SEQUENCE);
        assertEquals(returns[0].size(), 5);
        assertEquals(returns[0].stringValue(),
                "<hello>xml content</hello><TITLE>Empire Burlesque</TITLE><TITLE>Hide your heart</TITLE>" +
                        "<TITLE>Greatest Hits</TITLE>hello from String");
    }

    @Test
    public void testIsElement() {
        BValue[] returns = BRunUtil.invoke(compileResult, "testIsElement");
        assertFalse(((BBoolean) returns[0]).booleanValue());
        assertTrue(((BBoolean) returns[1]).booleanValue());
        assertFalse(((BBoolean) returns[2]).booleanValue());
    }

    @Test
    public void testXmlPI() {
        BValue[] returns = BRunUtil.invoke(compileResult, "testXmlPI");
        assertTrue(((BBoolean) returns[0]).booleanValue());
        assertFalse(((BBoolean) returns[1]).booleanValue());
    }

    @Test
    public void testXmlIsComment() {
        BValue[] returns = BRunUtil.invoke(compileResult, "testXmlIsComment");
        assertTrue(((BBoolean) returns[0]).booleanValue());
        assertFalse(((BBoolean) returns[1]).booleanValue());
    }

    @Test
    public void testXmlIsText() {
        BValue[] returns = BRunUtil.invoke(compileResult, "testXmlIsText");
        assertTrue(((BBoolean) returns[0]).booleanValue());
        assertTrue(((BBoolean) returns[1]).booleanValue());
    }

    @Test
    public void testGetNameOfElement() {
        BValue[] returns = BRunUtil.invoke(compileResult, "getNameOfElement");
        assertEquals(returns[0].stringValue(), "elem");
    }

    @Test
    public void testSetElementName() {
        BValue[] returns = BRunUtil.invoke(compileResult, "testSetElementName");
        assertEquals(((BXML) returns[0]).stringValue(), "<el2 attr=\"attr1\">content</el2>");
    }

    @Test
    public void testGetChildren() {
        BValue[] returns = BRunUtil.invoke(compileResult, "testGetChildren");
        assertEquals((returns[0]).stringValue(), "<TITLE>Empire Burlesque</TITLE><ARTIST>Bob Dylan</ARTIST>");
    }

    @Test
    public void testSetChildren() {
        BValue[] returns = BRunUtil.invoke(compileResult, "testSetChildren");
        assertEquals((returns[0]).stringValue(), "<CD><e>child</e></CD>");
    }

    @Test
    public void testGetAttributes() {
        BValue[] returns = BRunUtil.invoke(compileResult, "testGetAttributes");
        assertEquals((returns[0]).stringValue(), "{\"attr\":\"attr1\", \"attr2\":\"attr2\"}");
    }

    @Test
    public void testGetTarget() {
        BValue[] returns = BRunUtil.invoke(compileResult, "testGetTarget");
        assertEquals((returns[0]).stringValue(), "xml-stylesheet");
    }

    @Test
    public void testGetContent() {
        BValue[] returns = BRunUtil.invoke(compileResult, "testGetContent");
        assertEquals((returns[0]).stringValue(), "hello world");
        assertEquals((returns[1]).stringValue(), "type=\"cont\"");
        assertEquals((returns[2]).stringValue(), " this is a comment text ");
    }

    @Test
    public void testCreateElement() {
        BValue[] returns = BRunUtil.invoke(compileResult, "testCreateElement");
        assertEquals((returns[0]).stringValue(), "<elem>hello world</elem>");
        assertEquals((returns[1]).stringValue(), "hello world");
        assertEquals((returns[2]).stringValue(), "");
    }

    @Test
    public void testCreateProcessingInstruction() {
        BValue[] returns = BRunUtil.invoke(compileResult, "testCreateProcessingInstruction");
        assertEquals((returns[0]).stringValue(), "<?xml-stylesheet type=\"text/xsl\" href=\"style.xsl\"?>");
    }

    @Test
    public void testCreateComment() {
        BValue[] returns = BRunUtil.invoke(compileResult, "testCreateComment");
        assertEquals((returns[0]).stringValue(), "<!--This text should be wraped in xml comment-->");
    }

    @Test
    public void testForEach() {
        BValue[] returns = BRunUtil.invoke(compileResult, "testForEach");
        assertEquals((returns[0]).size(), 3);
    }

    @Test
    public void testSlice() {
        BValue[] returns = BRunUtil.invoke(compileResult, "testSlice");
        assertEquals(returns[0].stringValue(), "<elemL>content</elemL><elemN>content</elemN>");
        assertEquals(returns[1].stringValue(), "<elemN>content</elemN><elemM>content</elemM>");
        assertEquals(returns[2].stringValue(), "<elemN>content</elemN><elemM>content</elemM>");
    }

    @Test
    public void testXMLCycleError() {
        BValue[] returns = BRunUtil.invoke(compileResult, "testXMLCycleError");
        assertEquals(returns[0].stringValue(),
                "{ballerina/lang.xml}XMLOperationError " +
                        "{message:\"Failed to set children to xml element: Cycle detected\"}");
        assertTrue(returns[1].stringValue().contains("<CD><CD>"));
        assertTrue(returns[1].stringValue().contains("</CD></CD>"));
    }

    @Test
    public void testXMLCycleDueToChildrenOfChildren() {
        BValue[] returns = BRunUtil.invoke(compileResult, "testXMLCycleDueToChildrenOfChildren");
        assertEquals(returns[0].stringValue(),
                "{ballerina/lang.xml}XMLOperationError " +
                        "{message:\"Failed to set children to xml element: Cycle detected\"}");
    }

    @Test
    public void testGet() {
        BValue[] returns = BRunUtil.invoke(compileResult, "testGet");
        assertEquals(returns[0].stringValue(), "<elem/>");
        assertEquals(returns[1].stringValue(), "xml sequence index out of range. Length: '1' requested: '3' {}");
        assertEquals(returns[2].stringValue(), "<!--Comment content-->");
        assertEquals(returns[3].stringValue(), "<?PITarget VAL-0?>");
        assertEquals(returns[4].stringValue(), "xml sequence index out of range. Length: '3' requested: '-1' {}");
    }

    @Test
<<<<<<< HEAD
    public void testAsyncFpArgsWithXmls() {
        BValue[] results = BRunUtil.invoke(compileResult, "testAsyncFpArgsWithXmls");
        assertTrue(results[0] instanceof BInteger);
        assertTrue(results[1] instanceof BXMLSequence);
        assertEquals(((BInteger) results[0]).intValue(), 6021);
        BXMLSequence bxmlSequence = (BXMLSequence) results[1];
        assertEquals(bxmlSequence.getItem(0).children().getItem(1).getTextValue().stringValue(), "Harry Potter");
        assertEquals(bxmlSequence.getItem(1).children().getItem(1).getTextValue().stringValue(), "Learning XML");
=======
    public void testChildren() {
        BValue[] returns = BRunUtil.invoke(compileResult, "testChildren");
    }

    @Test
    public void testElements() {
        BValue[] returns = BRunUtil.invoke(compileResult, "testElements");
    }

    @Test
    public void testElementsNS()  {
        BValue[] returns = BRunUtil.invoke(compileResult, "testElementsNS");
    }

    @Test
    public void testElementChildren() {
        BValue[] returns = BRunUtil.invoke(compileResult, "testElementChildren");
    }

    @Test
    public void testElementChildrenNS()  {
        BValue[] returns = BRunUtil.invoke(compileResult, "testElementChildrenNS");
>>>>>>> 3fc881ce
    }

    @Test
    public void testNegativeCases() {
        int i = 0;
        validateError(negativeResult, i++, "incompatible types: expected 'xml:Element', found 'xml'", 21, 12);
        validateError(negativeResult, i++, "incompatible types: expected 'xml:Element', found 'xml'", 28, 5);
        validateError(negativeResult, i++, "incompatible types: expected 'xml:Element', found 'xml'", 36, 13);
        validateError(negativeResult, i++, "incompatible types: expected 'xml:Element', found 'xml'", 44, 5);
        validateError(negativeResult, i++, "incompatible types: expected 'xml:Element', found 'xml'", 51, 12);
        validateError(negativeResult, i++, "incompatible types: expected 'xml:ProcessingInstruction', found 'xml'",
                56, 8);
        validateError(negativeResult, i++, "incompatible types: expected " +
                "'(xml:Text|xml:ProcessingInstruction|xml:Comment)', found 'xml:Element'", 61, 12);
        assertEquals(negativeResult.getErrorCount(), i);
    }

    @Test(dataProvider = "ConstraintTestFunctionList")
    public void testXMLConstrained(String functionName) {
        BValue[] returns = BRunUtil.invoke(constrainedTest, functionName);
    }

    @DataProvider(name = "ConstraintTestFunctionList")
    public Object[][] getTestFunctions() {
        return new Object[][]{
                {"basicXMLConstrainedType"},
                {"xmlConstraintMultipleElement"},
                {"xmlConstraintRuntimeCast"},
                {"xmlCastSingleElementAsConstrainedSequence"},
                {"xmlSubtypeArray"},
                {"xmlSubtypeArrayTwo"},
                {"xmlSubtypeMap"}
        };
    }

    @Test(expectedExceptions = BLangRuntimeException.class,
            expectedExceptionsMessageRegExp = ".*incompatible types: " +
                    "'xml\\<lang\\.xml:Element\\|lang\\.xml:Comment\\|lang\\.xml:ProcessingInstruction" +
                    "\\|lang\\.xml:Text\\>' cannot be cast to 'xml\\<lang\\.xml:Comment\\>.*")
    public void xmlConstraintRuntimeCastInvalid() {
        BRunUtil.invoke(constrainedTest, "xmlConstraintRuntimeCastInvalid");
    }

    @Test(expectedExceptions = BLangRuntimeException.class,
            expectedExceptionsMessageRegExp = ".*incompatible types: " +
                    "'xml\\<lang\\.xml:Element\\|lang\\.xml:Comment\\|lang\\.xml:ProcessingInstruction" +
                    "\\|lang\\.xml:Text\\>' cannot be cast to 'xml\\<lang\\.xml:Element\\|lang\\.xml:Text\\>'.*")
    public void xmlConstraintRuntimeCastUnionInvalid() {
        BRunUtil.invoke(constrainedTest, "xmlConstraintRuntimeCastUnionInvalid");
    }

    @Test(expectedExceptions = BLangRuntimeException.class,
            expectedExceptionsMessageRegExp = ".*incompatible types: " +
                    "'lang\\.xml:Comment' cannot be cast to 'xml\\<lang\\.xml:Element\\>'.*")
    public void xmlElementToConstraintClassInvalid() {
        BRunUtil.invoke(constrainedTest, "xmlElementToConstraintClassInvalid");
    }

    @Test
    public void testNegativeConstraint() {
        int i = 0;
        validateError(constraintNegative, i++, "incompatible types: expected 'xml:Comment', found 'xml:Element'",
                20, 28);
        validateError(constraintNegative, i++, "incompatible types: expected 'xml:ProcessingInstruction', " +
                "found 'xml:Element'", 21, 42);
        validateError(constraintNegative, i++, "incompatible types: expected 'xml<xml:Comment>', found 'xml:Element'",
                25, 33);
        validateError(constraintNegative, i++, "incompatible types: expected 'xml<xml:ProcessingInstruction>'," +
                " found 'xml:Element'", 26, 47);
        validateError(constraintNegative, i++, "incompatible types: expected 'xml:Comment', found 'xml<xml:Element>'",
                29, 26);
        validateError(constraintNegative, i++, "incompatible types: expected 'xml<xml:Element>', found 'xml:Comment'",
                32, 41);
        validateError(constraintNegative, i++, "incompatible types: expected 'xml<xml:Comment>'," +
                        " found 'xml<xml:Element>'",
                38, 41);
        validateError(constraintNegative, i++, "incompatible types: expected 'xml<xml:Element>'," +
                " found 'xml<(xml:Element|xml:Comment)>'", 41, 29);

        validateError(constraintNegative, i++, "incompatible types: expected 'xml:Element', found 'xml:Comment'",
                45, 31);
        validateError(constraintNegative, i++, "incompatible types: expected 'xml:Element'," +
                " found 'xml:ProcessingInstruction'", 46, 18);
        validateError(constraintNegative, i++, "incompatible types: expected 'xml:Element', found 'xml:Text'",
                47, 18);
        validateError(constraintNegative, i++, "incompatible types: expected 'xml:Element', found 'xml<xml:Comment>'",
                50, 13);
        validateError(constraintNegative, i++, "incompatible types: expected 'xml<xml:Comment>', found 'xml:Element'",
                52, 51);
        validateError(constraintNegative, i++, "incompatible types: expected 'xml<xml:Comment>'," +
                " found 'xml<xml:Element>'", 55, 28);
        validateError(constraintNegative, i++, "incompatible types: expected 'xml:Element', found 'xml:Comment'",
                60, 26);
        validateError(constraintNegative, i++, "incompatible types: expected 'xml:Element', found 'xml:Comment'",
                62, 34);
        validateError(constraintNegative, i++, "incompatible types: expected 'xml:Element', found 'xml<xml:Comment>'",
                65, 19);
        assertEquals(constraintNegative.getErrorCount(), i);
    }
}<|MERGE_RESOLUTION|>--- conflicted
+++ resolved
@@ -231,7 +231,6 @@
     }
 
     @Test
-<<<<<<< HEAD
     public void testAsyncFpArgsWithXmls() {
         BValue[] results = BRunUtil.invoke(compileResult, "testAsyncFpArgsWithXmls");
         assertTrue(results[0] instanceof BInteger);
@@ -240,7 +239,8 @@
         BXMLSequence bxmlSequence = (BXMLSequence) results[1];
         assertEquals(bxmlSequence.getItem(0).children().getItem(1).getTextValue().stringValue(), "Harry Potter");
         assertEquals(bxmlSequence.getItem(1).children().getItem(1).getTextValue().stringValue(), "Learning XML");
-=======
+    }
+
     public void testChildren() {
         BValue[] returns = BRunUtil.invoke(compileResult, "testChildren");
     }
@@ -263,7 +263,6 @@
     @Test
     public void testElementChildrenNS()  {
         BValue[] returns = BRunUtil.invoke(compileResult, "testElementChildrenNS");
->>>>>>> 3fc881ce
     }
 
     @Test
