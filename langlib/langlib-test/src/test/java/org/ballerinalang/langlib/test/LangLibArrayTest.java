--- conflicted
+++ resolved
@@ -480,25 +480,8 @@
         BAssertUtil.validateError(negativeResult, errorIndex++,
                 "invalid member type of the array/tuple to sort: 'map<string>?[]' is not an ordered type", 171, 47);
         BAssertUtil.validateError(negativeResult, errorIndex++,
-<<<<<<< HEAD
-                "incompatible types: expected '(boolean|int|float|decimal|string|OrderedType?[])?', " +
-                        "found 'any'", 174, 60);
-        BAssertUtil.validateError(negativeResult, errorIndex++,
-                "invalid member type of the array/tuple to sort: '(string|int)[]' is not an ordered type",
-                178, 34);
-        BAssertUtil.validateError(negativeResult, errorIndex++,
-                "invalid member type of the array/tuple to sort: '(string|int)[]' is not an ordered type",
-                180, 34);
-        BAssertUtil.validateError(negativeResult, errorIndex++,
-                "invalid member type of the array/tuple to sort: '(string|int)[]' is not an ordered type",
-                182, 34);
-        BAssertUtil.validateError(negativeResult, errorIndex++,
-                "invalid sort key function return type: '(string|int)' is not an ordered type",
-                184, 62);
-=======
                 "incompatible types: expected '(boolean|int|float|decimal|string|" +
                         "ballerina/lang.array:1.1.0:OrderedType[])?', found 'any'", 174, 60);
->>>>>>> 5a4d2a7d
         Assert.assertEquals(negativeResult.getErrorCount(), errorIndex);
     }
 
@@ -543,4 +526,22 @@
                 "testTupleReverse"
         };
     }
+
+    @Test(expectedExceptions = BLangRuntimeException.class,
+            expectedExceptionsMessageRegExp =
+                    "error: \\{ballerina/lang.array}SortOperationError \\{\"message\":\"cannot compare 'string' " +
+                            "and 'int'\"}.*")
+    public void testSortNegativeCase1() {
+        BRunUtil.invoke(compileResult, "testSortNegativeCase1");
+        Assert.fail();
+    }
+
+    @Test(expectedExceptions = BLangRuntimeException.class,
+            expectedExceptionsMessageRegExp =
+                    "error: \\{ballerina/lang.array}SortOperationError \\{\"message\":\"cannot compare 'int' " +
+                            "and 'string'\"}.*")
+    public void testSortNegativeCase2() {
+        BRunUtil.invoke(compileResult, "testSortNegativeCase2");
+        Assert.fail();
+    }
 }