--- conflicted
+++ resolved
@@ -28,28 +28,17 @@
 
 import java.util.concurrent.atomic.AtomicInteger;
 
-import static org.ballerinalang.util.BLangCompilerConstants.ARRAY_VERSION;
-
 /**
  * Native implementation of lang.array:filter(Type[], function).
  *
  * @since 1.0
  */
-<<<<<<< HEAD
 //@BallerinaFunction(
 //        orgName = "ballerina", packageName = "lang.array", functionName = "filter",
 //        args = {@Argument(name = "arr", type = TypeKind.ARRAY), @Argument(name = "func", type = TypeKind.FUNCTION)},
 //        returnType = {@ReturnType(type = TypeKind.ARRAY)},
 //        isPublic = true
 //)
-=======
-@BallerinaFunction(
-        orgName = "ballerina", packageName = "lang.array", version = ARRAY_VERSION, functionName = "filter",
-        args = {@Argument(name = "arr", type = TypeKind.ARRAY), @Argument(name = "func", type = TypeKind.FUNCTION)},
-        returnType = {@ReturnType(type = TypeKind.ARRAY)},
-        isPublic = true
-)
->>>>>>> adf55467
 public class Filter {
 
     public static ArrayValue filter(ArrayValue arr, FPValue<Object, Boolean> func) {
@@ -70,10 +59,4 @@
                                                        }, () -> newArr);
         return newArr;
     }
-<<<<<<< HEAD
-    public static ArrayValue filter_bstring(Strand strand, ArrayValue arr, FPValue<Object, Boolean> func) {
-        return filter(arr, func);
-    }
-=======
->>>>>>> adf55467
 }