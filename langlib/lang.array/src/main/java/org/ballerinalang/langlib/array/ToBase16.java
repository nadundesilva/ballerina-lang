/*
 * Copyright (c) 2019, WSO2 Inc. (http://www.wso2.org) All Rights Reserved.
 *
 * WSO2 Inc. licenses this file to you under the Apache License,
 * Version 2.0 (the "License"); you may not use this file except
 * in compliance with the License.
 * You may obtain a copy of the License at
 *
 *     http://www.apache.org/licenses/LICENSE-2.0
 *
 * Unless required by applicable law or agreed to in writing,
 * software distributed under the License is distributed on an
 * "AS IS" BASIS, WITHOUT WARRANTIES OR CONDITIONS OF ANY
 * KIND, either express or implied. See the License for the
 * specific language governing permissions and limitations
 * under the License.
 */

package org.ballerinalang.langlib.array;

<<<<<<< HEAD
import org.ballerinalang.jvm.BallerinaErrors;
import org.ballerinalang.jvm.StringUtils;
=======
import org.ballerinalang.jvm.api.BErrorCreator;
import org.ballerinalang.jvm.api.BStringUtils;
import org.ballerinalang.jvm.api.values.BString;
import org.ballerinalang.jvm.scheduling.Strand;
>>>>>>> 232f870e
import org.ballerinalang.jvm.types.BArrayType;
import org.ballerinalang.jvm.types.BType;
import org.ballerinalang.jvm.types.TypeTags;
import org.ballerinalang.jvm.values.ArrayValue;
<<<<<<< HEAD
import org.ballerinalang.jvm.values.api.BString;
=======
import org.ballerinalang.model.types.TypeKind;
import org.ballerinalang.natives.annotations.Argument;
import org.ballerinalang.natives.annotations.BallerinaFunction;
import org.ballerinalang.natives.annotations.ReturnType;
>>>>>>> 232f870e

import static org.ballerinalang.jvm.util.BLangConstants.ARRAY_LANG_LIB;
import static org.ballerinalang.jvm.util.exceptions.BallerinaErrorReasons.OPERATION_NOT_SUPPORTED_IDENTIFIER;
import static org.ballerinalang.jvm.util.exceptions.BallerinaErrorReasons.getModulePrefixedReason;

/**
 * Native implementation of lang.array:toBase16(byte[]).
 *
 * @since 1.0
 */
//@BallerinaFunction(
//        orgName = "ballerina", packageName = "lang.array", functionName = "toBase16",
//        args = {@Argument(name = "arr", type = TypeKind.ARRAY)},
//        returnType = {@ReturnType(type = TypeKind.STRING)},
//        isPublic = true
//)
public class ToBase16 {

    private static final char[] chars = "0123456789abcdef".toCharArray();

<<<<<<< HEAD
    public static BString toBase16(ArrayValue arr) {
=======
    private static final BString NOT_SUPPORTED_ERROR_DETAIL = BStringUtils.fromString("toBase16() is only supported " +
                                                                                               "on 'byte[]'");

    public static BString toBase16(Strand strand, ArrayValue arr) {
>>>>>>> 232f870e
        BType arrType = arr.getType();
        if (arrType.getTag() != TypeTags.ARRAY_TAG ||
                ((BArrayType) arrType).getElementType().getTag() != TypeTags.BYTE_TAG) {
            throw BErrorCreator.createError(getModulePrefixedReason(ARRAY_LANG_LIB,
                                                                    OPERATION_NOT_SUPPORTED_IDENTIFIER),
                                            NOT_SUPPORTED_ERROR_DETAIL);
        }

        // Implementation borrowed from https://stackoverflow.com/a/9855338
        byte[] bytes = arr.getBytes();
        char[] base16Chars = new char[bytes.length * 2];

        for (int i = 0; i < bytes.length; i++) {
            int v = bytes[i] & 0xFF;
            base16Chars[i * 2] = chars[v >>> 4];
            base16Chars[i * 2 + 1] = chars[v & 0xF];
        }

        return BStringUtils.fromString(new String(base16Chars));
    }
}<|MERGE_RESOLUTION|>--- conflicted
+++ resolved
@@ -18,27 +18,13 @@
 
 package org.ballerinalang.langlib.array;
 
-<<<<<<< HEAD
-import org.ballerinalang.jvm.BallerinaErrors;
-import org.ballerinalang.jvm.StringUtils;
-=======
 import org.ballerinalang.jvm.api.BErrorCreator;
 import org.ballerinalang.jvm.api.BStringUtils;
 import org.ballerinalang.jvm.api.values.BString;
-import org.ballerinalang.jvm.scheduling.Strand;
->>>>>>> 232f870e
 import org.ballerinalang.jvm.types.BArrayType;
 import org.ballerinalang.jvm.types.BType;
 import org.ballerinalang.jvm.types.TypeTags;
 import org.ballerinalang.jvm.values.ArrayValue;
-<<<<<<< HEAD
-import org.ballerinalang.jvm.values.api.BString;
-=======
-import org.ballerinalang.model.types.TypeKind;
-import org.ballerinalang.natives.annotations.Argument;
-import org.ballerinalang.natives.annotations.BallerinaFunction;
-import org.ballerinalang.natives.annotations.ReturnType;
->>>>>>> 232f870e
 
 import static org.ballerinalang.jvm.util.BLangConstants.ARRAY_LANG_LIB;
 import static org.ballerinalang.jvm.util.exceptions.BallerinaErrorReasons.OPERATION_NOT_SUPPORTED_IDENTIFIER;
@@ -59,14 +45,11 @@
 
     private static final char[] chars = "0123456789abcdef".toCharArray();
 
-<<<<<<< HEAD
     public static BString toBase16(ArrayValue arr) {
-=======
     private static final BString NOT_SUPPORTED_ERROR_DETAIL = BStringUtils.fromString("toBase16() is only supported " +
                                                                                                "on 'byte[]'");
 
     public static BString toBase16(Strand strand, ArrayValue arr) {
->>>>>>> 232f870e
         BType arrType = arr.getType();
         if (arrType.getTag() != TypeTags.ARRAY_TAG ||
                 ((BArrayType) arrType).getElementType().getTag() != TypeTags.BYTE_TAG) {
