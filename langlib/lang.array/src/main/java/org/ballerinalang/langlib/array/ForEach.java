--- conflicted
+++ resolved
@@ -28,26 +28,17 @@
 import java.util.concurrent.atomic.AtomicInteger;
 
 import static org.ballerinalang.jvm.values.utils.ArrayUtils.getElementAccessFunction;
-import static org.ballerinalang.util.BLangCompilerConstants.ARRAY_VERSION;
 
 /**
  * Native implementation of lang.array:forEach(Type[]).
  *
  * @since 1.0
  */
-<<<<<<< HEAD
 //@BallerinaFunction(
 //        orgName = "ballerina", packageName = "lang.array", functionName = "forEach",
 //        args = {@Argument(name = "arr", type = TypeKind.ARRAY), @Argument(name = "func", type = TypeKind.FUNCTION)},
 //        isPublic = true
 //)
-=======
-@BallerinaFunction(
-        orgName = "ballerina", packageName = "lang.array", version = ARRAY_VERSION, functionName = "forEach",
-        args = {@Argument(name = "arr", type = TypeKind.ARRAY), @Argument(name = "func", type = TypeKind.FUNCTION)},
-        isPublic = true
-)
->>>>>>> adf55467
 public class ForEach {
 
     public static void forEach(Strand strand, ArrayValue arr, FPValue<Object, Object> func) {
@@ -62,24 +53,4 @@
                                                        result -> {
                                                        }, () -> null);
     }
-<<<<<<< HEAD
-
-    public static void forEach_bstring(Strand strand, ArrayValue arr, FPValue<Object, Object> func) {
-        forEach(strand, arr, func);
-    }
-
-    public static void forEach(ArrayValue arr, FPValue<Object, Object> func) {
-        int size = arr.size();
-        BType arrType = arr.getType();
-        GetFunction getFn = getElementAccessFunction(arrType, "forEach()");
-        AtomicInteger index = new AtomicInteger(-1);
-        BRuntime.getCurrentRuntime()
-                .invokeFunctionPointerAsyncIteratively(func, size,
-                        () -> new Object[]{
-                                getFn.get(arr, index.incrementAndGet()), true},
-                        result -> {
-                        }, () -> null);
-    }
-=======
->>>>>>> adf55467
 }