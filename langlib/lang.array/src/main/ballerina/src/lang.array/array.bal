// Copyright (c) 2019 WSO2 Inc. (http://www.wso2.org) All Rights Reserved.
//
// WSO2 Inc. licenses this file to you under the Apache License,
// Version 2.0 (the "License"); you may not use this file except
// in compliance with the License.
// You may obtain a copy of the License at
//
// http://www.apache.org/licenses/LICENSE-2.0
//
// Unless required by applicable law or agreed to in writing,
// software distributed under the License is distributed on an
// "AS IS" BASIS, WITHOUT WARRANTIES OR CONDITIONS OF ANY
// KIND, either express or implied.  See the License for the
// specific language governing permissions and limitations
// under the License.

import ballerina/lang.__internal as internal;
import ballerina/java;

# A type parameter that is a subtype of `any|error`.
# Has the special semantic that when used in a declaration
# all uses in the declaration must refer to same type.
@typeParam
type Type any|error;

# A type parameter that is a subtype of `any|error`.
# Has the special semantic that when used in a declaration
# all uses in the declaration must refer to same type.
@typeParam
type Type1 any|error;

# A type parameter that is a subtype of `anydata|error`.
# Has the special semantic that when used in a declaration
# all uses in the declaration must refer to same type.
@typeParam
type PureType any|error;

# Returns the number of members of an array.
#
# + arr - the array
# + return - number of members in `arr`
public isolated function length((any|error)[] arr) returns int = @java:Method {
    'class: "org.ballerinalang.langlib.array.Length",
    name: "length"
} external;

# Returns an iterator over an array.
#
# + arr - the array
# + return - a new iterator object that will iterate over the members of `arr`.
public isolated function iterator(Type[] arr) returns object {
    public isolated function next() returns record {|
        Type value;
    |}?;
} {
    ArrayIterator arrIterator = new(arr);
    return arrIterator;
}

# Returns a new array consisting of index and member pairs.
#
# + arr - the array
# + return - array of index, member pairs
public isolated function enumerate(Type[] arr) returns [int, Type][] = @java:Method {
    'class: "org.ballerinalang.langlib.array.Enumerate",
    name: "enumerate"
} external;

// Functional iteration

# Applies a function to each member of an array and returns an array of the results.
#
# + arr - the array
# + func - a function to apply to each member
# + return - new array containing result of applying `func` to each member of `arr` in order
<<<<<<< HEAD
public isolated function 'map(Type[] arr, @isolatedParam function(Type val) returns Type1 func) returns Type1[] = external;
=======
public function 'map(Type[] arr, function(Type val) returns Type1 func) returns Type1[] = @java:Method {
    'class: "org.ballerinalang.langlib.array.Map",
    name: "map"
} external;
>>>>>>> 93baf5dc

# Applies a function to each member of an array.
# The parameter `func` is applied to each member of array `arr` in order.
#
# + arr - the array
# + func - a function to apply to each member
<<<<<<< HEAD
public isolated function forEach(Type[] arr, @isolatedParam function(Type val) returns () func) returns () = external;
=======
public function forEach(Type[] arr, function(Type val) returns () func) returns () = @java:Method {
    'class: "org.ballerinalang.langlib.array.ForEach",
    name: "forEach"
} external;
>>>>>>> 93baf5dc

# Selects the members from an array for which a function returns true.
#
# + arr - the array
# + func - a predicate to apply to each member to test whether it should be selected
# + return - new array only containing members of `arr` for which `func` evaluates to true
<<<<<<< HEAD
public isolated function filter(Type[] arr, @isolatedParam function(Type val) returns boolean func) returns Type[] = external;
=======
public function filter(Type[] arr, function(Type val) returns boolean func) returns Type[] = @java:Method {
    'class: "org.ballerinalang.langlib.array.Filter",
    name: "filter"
} external;
>>>>>>> 93baf5dc

# Combines the members of an array using a combining function.
# The combining function takes the combined value so far and a member of the array,
# and returns a new combined value.
#
# + arr - the array
# + func - combining function
# + initial - initial value for the first argument of combining parameter `func`
# + return - result of combining the members of `arr` using `func`
#
# For example
# ```
# reduce([1, 2, 3], function (int total, int n) returns int { return total + n; }, 0)
# ```
# is the same as `sum(1, 2, 3)`.
<<<<<<< HEAD
public isolated function reduce(Type[] arr, @isolatedParam function(Type1 accum, Type val) returns Type1 func, Type1 initial) returns Type1 = external;
=======
public function reduce(Type[] arr, function(Type1 accum, Type val) returns Type1 func, Type1 initial) returns Type1 = @java:Method {
    'class: "org.ballerinalang.langlib.array.Reduce",
    name: "reduce"
} external;
>>>>>>> 93baf5dc

# Returns a subarray starting from `startIndex` (inclusive) to `endIndex` (exclusive).
#
# + arr - the array
# + startIndex - index of first member to include in the slice
# + endIndex - index of first member not to include in the slice
# + return - array slice within specified range
public isolated function slice(Type[] arr, int startIndex, int endIndex = arr.length()) returns Type[] = @java:Method {
    'class: "org.ballerinalang.langlib.array.Slice",
    name: "slice"
} external;

# Removes a member of an array.
#
# + arr - the array
# + index - index of member to be removed from `arr`
# + return - the member of `arr` that was at `index`
# This removes the member of `arr` with index `index` and returns it.
# It panics if there is no such member.
public isolated function remove(Type[] arr, int index) returns Type = @java:Method {
    'class: "org.ballerinalang.langlib.array.Remove",
    name: "remove"
} external;

# Removes all members of an array.
# + arr - the array
#  Panics if any member cannot be removed.
public isolated function removeAll((any|error)[] arr) returns () = @java:Method {
    'class: "org.ballerinalang.langlib.array.RemoveAll",
    name: "removeAll"
} external;

# Changes the length of an array.
#
# + arr - the array of which to change the length
# + length - new length
# `setLength(arr, 0)` is equivalent to `removeAll(arr)`.
public isolated function setLength((any|error)[] arr, int length) returns () = @java:Method {
    'class: "org.ballerinalang.langlib.array.SetLength",
    name: "setLength"
} external;

# Returns the index of first member of `arr` that is equal to `val` if there is one.
# Returns `()` if not found.
# Equality is tested using `==`.
#
# + arr - the array
# + val - member to search for
# + startIndex - index to start the search from
# + return - index of the member if found, else `()`
public isolated function indexOf(PureType[] arr, PureType val, int startIndex = 0) returns int? = @java:Method {
    'class: "org.ballerinalang.langlib.array.IndexOf",
    name: "indexOf"
} external;

# Returns the index of last member of `arr` that is equal to `val` if there is one.
# Returns `()` if not found.
# Equality is tested using `==`.
#
# + arr - the array
# + val - member to search for
# + startIndex - index to start searching backwards from
# + return - index of the member if found, else `()`
public isolated function lastIndexOf(PureType[] arr, PureType val, int startIndex = arr.length() - 1) returns int? = @java:Method {
    'class: "org.ballerinalang.langlib.array.LastIndexOf",
    name: "lastIndexOf"
} external;

# Reverses the order of the members of an array.
#
# + arr - the array to be reversed
# + return - `arr` with its members in reverse order
public isolated function reverse(Type[] arr) returns Type[] = @java:Method {
    'class: "org.ballerinalang.langlib.array.Reverse",
    name: "reverse"
} external;

# Direction for `sort` function.
public enum SortDirection {
   ASCENDING = "ascending",
   DESCENDING = "descending"
}

# A type parameter that is a subtype of `()|boolean|int|float|decimal|string`.
type BasicType ()|boolean|int|float|decimal|string;

# Any ordered type is a subtype of this.
type OrderedType BasicType|BasicType[];

// TO DO: Add this when cyclic type reference in union type definitions is supported
//# Any ordered type is a subtype of this.
//public type OrderedType ()|boolean|int|float|decimal|string|OrderedType[];

# Sorts an array.
# If the member type of the array is not sorted, then the `key` function
# must be specified.
# Sorting works the same as with the `sort` clause of query expressions.
#
# + arr - the array to be sorted;
# + direction - direction in which to sort
# + key - function that returns a key to use to sort the members
# + return - a new array consisting of the members of `arr` in sorted order
public isolated function sort(Type[] arr, SortDirection direction = ASCENDING,
        (isolated function(Type val) returns OrderedType)? key = ()) returns Type[] = @java:Method {
    'class: "org.ballerinalang.langlib.array.Sort",
    name: "sort"
} external;

// Stack-like methods (JavaScript, Perl)
// panic on fixed-length array
// compile-time error if known to be fixed-length

# Removes and returns the last member of an array.
# The array must not be empty.
#
# + arr - the array
# + return - removed member
public isolated function pop(Type[] arr) returns Type = @java:Method {
    'class: "org.ballerinalang.langlib.array.Pop",
    name: "pop"
} external;

# Adds values to the end of an array.
#
# + arr - the array
# + vals - values to add to the end of the array
public isolated function push(Type[] arr, Type... vals) returns () = @java:Method {
    'class: "org.ballerinalang.langlib.array.Push",
    name: "push"
} external;

// Queue-like methods (JavaScript, Perl, shell)
// panic on fixed-length array
// compile-time error if known to be fixed-length

# Removes and returns first member of an array.
# The array must not be empty.
#
# + arr - the array
# + return - the value that was the first member of the array
public isolated function shift(Type[] arr) returns Type = @java:Method {
    'class: "org.ballerinalang.langlib.array.Shift",
    name: "shift"
} external;

# Adds values to the start of an array.
# The values newly added to the array will be in the same order
# as they are in `vals`.
#
# + arr - the array
# + vals - values to add to the start of the array
public isolated function unshift(Type[] arr, Type... vals) returns () = @java:Method {
    'class: "org.ballerinalang.langlib.array.Unshift",
    name: "unshift"
} external;

// Conversion

# Returns the string that is the Base64 representation of an array of bytes.
# The representation is the same as used by a Ballerina Base64Literal.
# The result will contain only characters  `A..Z`, `a..z`, `0..9`, `+`, `/` and `=`.
# There will be no whitespace in the returned string.
#
# + arr - the array
# + return - Base64 string representation
public isolated function toBase64(byte[] arr) returns string = @java:Method {
    'class: "org.ballerinalang.langlib.array.ToBase64",
    name: "toBase64"
} external;

# Returns the byte array that a string represents in Base64.
# `str` must consist of the characters `A..Z`, `a..z`, `0..9`, `+`, `/`, `=`
# and whitespace as allowed by a Ballerina Base64Literal.
#
# + str - Base64 string representation
# + return - the byte array or error
public isolated function fromBase64(string str) returns byte[]|error = @java:Method {
    'class: "org.ballerinalang.langlib.array.FromBase64",
    name: "fromBase64"
} external;

# Returns the string that is the Base16 representation of an array of bytes.
# The representation is the same as used by a Ballerina Base16Literal.
# The result will contain only characters  `0..9`, `a..f`.
# There will be no whitespace in the returned string.
#
# + arr - the array
# + return - Base16 string representation
public isolated function toBase16(byte[] arr) returns string = @java:Method {
    'class: "org.ballerinalang.langlib.array.ToBase16",
    name: "toBase16"
} external;

# Returns the byte array that a string represents in Base16.
# `str` must consist of the characters `0..9`, `A..F`, `a..f`
# and whitespace as allowed by a Ballerina Base16Literal.
#
# + str - Base16 string representation
# + return - the byte array or error
public isolated function fromBase16(string str) returns byte[]|error = @java:Method {
    'class: "org.ballerinalang.langlib.array.FromBase16",
    name: "fromBase16"
} external;

# Returns a stream from the given array.
#
# + arr - The array from which the stream is created
# + return - The stream representation of the array `arr`
public function toStream(Type[] arr) returns stream<Type> {
    return internal:construct(internal:getElementType(typeof arr), iterator(arr));
}<|MERGE_RESOLUTION|>--- conflicted
+++ resolved
@@ -73,42 +73,30 @@
 # + arr - the array
 # + func - a function to apply to each member
 # + return - new array containing result of applying `func` to each member of `arr` in order
-<<<<<<< HEAD
-public isolated function 'map(Type[] arr, @isolatedParam function(Type val) returns Type1 func) returns Type1[] = external;
-=======
-public function 'map(Type[] arr, function(Type val) returns Type1 func) returns Type1[] = @java:Method {
+public isolated function 'map(Type[] arr, @isolatedParam function(Type val) returns Type1 func) returns Type1[] = @java:Method {
     'class: "org.ballerinalang.langlib.array.Map",
     name: "map"
 } external;
->>>>>>> 93baf5dc
 
 # Applies a function to each member of an array.
 # The parameter `func` is applied to each member of array `arr` in order.
 #
 # + arr - the array
 # + func - a function to apply to each member
-<<<<<<< HEAD
-public isolated function forEach(Type[] arr, @isolatedParam function(Type val) returns () func) returns () = external;
-=======
-public function forEach(Type[] arr, function(Type val) returns () func) returns () = @java:Method {
+public isolated function forEach(Type[] arr, @isolatedParam function(Type val) returns () func) returns () = @java:Method {
     'class: "org.ballerinalang.langlib.array.ForEach",
     name: "forEach"
 } external;
->>>>>>> 93baf5dc
 
 # Selects the members from an array for which a function returns true.
 #
 # + arr - the array
 # + func - a predicate to apply to each member to test whether it should be selected
 # + return - new array only containing members of `arr` for which `func` evaluates to true
-<<<<<<< HEAD
-public isolated function filter(Type[] arr, @isolatedParam function(Type val) returns boolean func) returns Type[] = external;
-=======
-public function filter(Type[] arr, function(Type val) returns boolean func) returns Type[] = @java:Method {
+public isolated function filter(Type[] arr, @isolatedParam function(Type val) returns boolean func) returns Type[] = @java:Method {
     'class: "org.ballerinalang.langlib.array.Filter",
     name: "filter"
 } external;
->>>>>>> 93baf5dc
 
 # Combines the members of an array using a combining function.
 # The combining function takes the combined value so far and a member of the array,
@@ -124,14 +112,10 @@
 # reduce([1, 2, 3], function (int total, int n) returns int { return total + n; }, 0)
 # ```
 # is the same as `sum(1, 2, 3)`.
-<<<<<<< HEAD
-public isolated function reduce(Type[] arr, @isolatedParam function(Type1 accum, Type val) returns Type1 func, Type1 initial) returns Type1 = external;
-=======
-public function reduce(Type[] arr, function(Type1 accum, Type val) returns Type1 func, Type1 initial) returns Type1 = @java:Method {
+public isolated function reduce(Type[] arr, @isolatedParam function(Type1 accum, Type val) returns Type1 func, Type1 initial) returns Type1 = @java:Method {
     'class: "org.ballerinalang.langlib.array.Reduce",
     name: "reduce"
 } external;
->>>>>>> 93baf5dc
 
 # Returns a subarray starting from `startIndex` (inclusive) to `endIndex` (exclusive).
 #
