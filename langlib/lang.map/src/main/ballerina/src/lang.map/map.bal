--- conflicted
+++ resolved
@@ -82,42 +82,30 @@
 # + m - the map
 # + func - a function to apply to each member
 # + return - new map containing result of applying parameter `func` to each member
-<<<<<<< HEAD
-public isolated function 'map(map<Type> m, @isolatedParam function(Type val) returns Type1 func) returns map<Type1> = external;
-=======
-public function 'map(map<Type> m, function(Type val) returns Type1 func) returns map<Type1> = @java:Method {
+public isolated function 'map(map<Type> m, @isolatedParam function(Type val) returns Type1 func) returns map<Type1> = @java:Method {
     'class: "org.ballerinalang.langlib.map.Map",
     name: "map"
 } external;
->>>>>>> 93baf5dc
 
 # Applies a function to each member of a map.
 # The parameter `func` is applied to each member of `m`.
 #
 # + m - the map
 # + func - a function to apply to each member
-<<<<<<< HEAD
-public isolated function forEach(map<Type> m, @isolatedParam function(Type val) returns () func) returns () = external;
-=======
-public function forEach(map<Type> m, function(Type val) returns () func) returns () = @java:Method {
+public isolated function forEach(map<Type> m, @isolatedParam function(Type val) returns () func) returns () = @java:Method {
     'class: "org.ballerinalang.langlib.map.ForEach",
     name: "forEach"
 } external;
->>>>>>> 93baf5dc
 
 # Selects the members from a map for which a function returns true.
 #
 # + m - the map
 # + func - a predicate to apply to each element to test whether it should be included
 # + return - new map containing members for which `func` evaluates to true
-<<<<<<< HEAD
-public isolated function filter(map<Type> m, @isolatedParam function(Type val) returns boolean func) returns map<Type> = external;
-=======
-public function filter(map<Type> m, function(Type val) returns boolean func) returns map<Type> = @java:Method {
+public isolated function filter(map<Type> m, @isolatedParam function(Type val) returns boolean func) returns map<Type> = @java:Method {
     'class: "org.ballerinalang.langlib.map.Filter",
     name: "filter"
 } external;
->>>>>>> 93baf5dc
 
 # Combines the members of a map using a combining function.
 # The combining function takes the combined value so far and a member of the map,
@@ -127,15 +115,11 @@
 # + func - combining function
 # + initial - initial value for the first argument of combining parameter `func`
 # + return - result of combining the members of `m` using `func`
-<<<<<<< HEAD
-public isolated function reduce(map<Type> m, @isolatedParam function(Type1 accum, Type val) returns Type1 func, Type1 initial) returns Type1 = external;
-=======
-public function reduce(map<Type> m, function(Type1 accum, Type val) returns Type1 func, Type1 initial) returns Type1 =
+public isolated function reduce(map<Type> m, @isolatedParam function(Type1 accum, Type val) returns Type1 func, Type1 initial) returns Type1 =
 @java:Method {
     'class: "org.ballerinalang.langlib.map.Reduce",
     name: "reduce"
 } external;
->>>>>>> 93baf5dc
 
 # Removes a member of a map.
 #
