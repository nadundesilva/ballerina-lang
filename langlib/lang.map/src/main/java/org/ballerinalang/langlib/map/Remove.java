/*
 *  Copyright (c) 2017, WSO2 Inc. (http://www.wso2.org) All Rights Reserved.
 *
 *  WSO2 Inc. licenses this file to you under the Apache License,
 *  Version 2.0 (the "License"); you may not use this file except
 *  in compliance with the License.
 *  You may obtain a copy of the License at
 *
 *  http://www.apache.org/licenses/LICENSE-2.0
 *
 *  Unless required by applicable law or agreed to in writing,
 *  software distributed under the License is distributed on an
 *  "AS IS" BASIS, WITHOUT WARRANTIES OR CONDITIONS OF ANY
 *  KIND, either express or implied.  See the License for the
 *  specific language governing permissions and limitations
 *  under the License.
 */

package org.ballerinalang.langlib.map;

import org.ballerinalang.jvm.MapUtils;
import org.ballerinalang.jvm.api.BErrorCreator;
import org.ballerinalang.jvm.api.BStringUtils;
import org.ballerinalang.jvm.api.types.Type;
import org.ballerinalang.jvm.api.values.BString;
<<<<<<< HEAD
import org.ballerinalang.jvm.scheduling.Strand;
=======
import org.ballerinalang.jvm.types.BType;
>>>>>>> b1be4d98
import org.ballerinalang.jvm.values.MapValue;

import static org.ballerinalang.jvm.MapUtils.checkIsMapOnlyOperation;
import static org.ballerinalang.jvm.util.exceptions.BallerinaErrorReasons.MAP_KEY_NOT_FOUND_ERROR;
import static org.wso2.ballerinalang.compiler.util.Constants.REMOVE;

/**
 * Extern function to remove element from the map.
 * ballerina.model.map:remove(string)
 */
public class Remove {

<<<<<<< HEAD
    public static Object remove(Strand strand, MapValue<?, ?> m, BString k) {
        Type type = m.getType();
=======
    public static Object remove(MapValue<?, ?> m, BString k) {
        BType type = m.getType();
>>>>>>> b1be4d98

        checkIsMapOnlyOperation(type, REMOVE);
        MapUtils.validateRequiredFieldForRecord(m, k.getValue());
        if (m.containsKey(k)) {
            try {
                return m.remove(k);
            } catch (org.ballerinalang.jvm.util.exceptions.BLangFreezeException e) {
                throw BErrorCreator.createError(BStringUtils.fromString(e.getMessage()),
                                                BStringUtils.fromString(
                                                        "Failed to remove element from map: " + e.getDetail()));
            }
        }

        throw BErrorCreator.createError(MAP_KEY_NOT_FOUND_ERROR, BStringUtils
                .fromString("cannot find key '" + k + "'"));
    }
}<|MERGE_RESOLUTION|>--- conflicted
+++ resolved
@@ -23,11 +23,8 @@
 import org.ballerinalang.jvm.api.BStringUtils;
 import org.ballerinalang.jvm.api.types.Type;
 import org.ballerinalang.jvm.api.values.BString;
-<<<<<<< HEAD
 import org.ballerinalang.jvm.scheduling.Strand;
-=======
 import org.ballerinalang.jvm.types.BType;
->>>>>>> b1be4d98
 import org.ballerinalang.jvm.values.MapValue;
 
 import static org.ballerinalang.jvm.MapUtils.checkIsMapOnlyOperation;
@@ -40,13 +37,8 @@
  */
 public class Remove {
 
-<<<<<<< HEAD
-    public static Object remove(Strand strand, MapValue<?, ?> m, BString k) {
+    public static Object remove(MapValue<?, ?> m, BString k) {
         Type type = m.getType();
-=======
-    public static Object remove(MapValue<?, ?> m, BString k) {
-        BType type = m.getType();
->>>>>>> b1be4d98
 
         checkIsMapOnlyOperation(type, REMOVE);
         MapUtils.validateRequiredFieldForRecord(m, k.getValue());
