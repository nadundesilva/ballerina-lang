/*
 * Copyright (c) 2019, WSO2 Inc. (http://www.wso2.org) All Rights Reserved.
 *
 * WSO2 Inc. licenses this file to you under the Apache License,
 * Version 2.0 (the "License"); you may not use this file except
 * in compliance with the License.
 * You may obtain a copy of the License at
 *
 *     http://www.apache.org/licenses/LICENSE-2.0
 *
 * Unless required by applicable law or agreed to in writing,
 * software distributed under the License is distributed on an
 * "AS IS" BASIS, WITHOUT WARRANTIES OR CONDITIONS OF ANY
 * KIND, either express or implied. See the License for the
 * specific language governing permissions and limitations
 * under the License.
 */

package org.ballerinalang.langlib.map;

import org.ballerinalang.jvm.BRuntime;
<<<<<<< HEAD
import org.ballerinalang.jvm.scheduling.Scheduler;
=======
import org.ballerinalang.jvm.scheduling.Strand;
import org.ballerinalang.jvm.scheduling.StrandMetadata;
>>>>>>> aeb25da6
import org.ballerinalang.jvm.types.BMapType;
import org.ballerinalang.jvm.types.BRecordType;
import org.ballerinalang.jvm.types.BType;
import org.ballerinalang.jvm.types.TypeTags;
import org.ballerinalang.jvm.values.FPValue;
import org.ballerinalang.jvm.values.MapValue;
import org.ballerinalang.jvm.values.MapValueImpl;
import org.ballerinalang.langlib.map.util.MapLibUtils;

import java.util.concurrent.atomic.AtomicInteger;

import static org.ballerinalang.jvm.MapUtils.createOpNotSupportedError;
<<<<<<< HEAD
=======
import static org.ballerinalang.jvm.util.BLangConstants.BALLERINA_BUILTIN_PKG_PREFIX;
import static org.ballerinalang.jvm.util.BLangConstants.MAP_LANG_LIB;
import static org.ballerinalang.util.BLangCompilerConstants.MAP_VERSION;
>>>>>>> aeb25da6

/**
 * Native implementation of lang.map:filter(map&lt;Type&gt;, function).
 *
 * @since 1.0
 */
//@BallerinaFunction(
//        orgName = "ballerina", packageName = "lang.map", functionName = "filter",
//        args = {@Argument(name = "m", type = TypeKind.MAP), @Argument(name = "func", type = TypeKind.FUNCTION)},
//        returnType = {@ReturnType(type = TypeKind.MAP)},
//        isPublic = true
//)
public class Filter {

<<<<<<< HEAD
    public static MapValue filter(MapValue<?, ?> m, FPValue<Object, Boolean> func) {
=======
    private static final StrandMetadata METADATA = new StrandMetadata(BALLERINA_BUILTIN_PKG_PREFIX, MAP_LANG_LIB,
                                                                      MAP_VERSION, "filter");

    public static MapValue filter(Strand strand, MapValue<?, ?> m, FPValue<Object, Boolean> func) {
>>>>>>> aeb25da6
        BType mapType = m.getType();
        BType newMapType;
        switch (mapType.getTag()) {
            case TypeTags.MAP_TAG:
                newMapType = mapType;
                break;
            case TypeTags.RECORD_TYPE_TAG:
                BType newConstraint = MapLibUtils.getCommonTypeForRecordField((BRecordType) mapType);
                newMapType = new BMapType(newConstraint);
                break;
            default:
                throw createOpNotSupportedError(mapType, "filter()");
        }
        MapValue<Object, Object> newMap = new MapValueImpl<>(newMapType);
        int size = m.size();
        AtomicInteger index = new AtomicInteger(-1);
        BRuntime.getCurrentRuntime()
<<<<<<< HEAD
                .invokeFunctionPointerAsyncIteratively(func, size,
                                                       () -> new Object[]{Scheduler.getStrand(),
=======
                .invokeFunctionPointerAsyncIteratively(func, null, METADATA, size,
                                                       () -> new Object[]{strand,
>>>>>>> aeb25da6
                                                               m.get(m.getKeys()[index.incrementAndGet()]), true},
                                                       result -> {
                                                           if ((Boolean) result) {
                                                               Object key = m.getKeys()[index.get()];
                                                               Object value = m.get(key);
                                                               newMap.put(key, value);
                                                           }
                                                       }, () -> newMap);
        return newMap;
    }
}<|MERGE_RESOLUTION|>--- conflicted
+++ resolved
@@ -19,12 +19,8 @@
 package org.ballerinalang.langlib.map;
 
 import org.ballerinalang.jvm.BRuntime;
-<<<<<<< HEAD
 import org.ballerinalang.jvm.scheduling.Scheduler;
-=======
-import org.ballerinalang.jvm.scheduling.Strand;
 import org.ballerinalang.jvm.scheduling.StrandMetadata;
->>>>>>> aeb25da6
 import org.ballerinalang.jvm.types.BMapType;
 import org.ballerinalang.jvm.types.BRecordType;
 import org.ballerinalang.jvm.types.BType;
@@ -37,12 +33,9 @@
 import java.util.concurrent.atomic.AtomicInteger;
 
 import static org.ballerinalang.jvm.MapUtils.createOpNotSupportedError;
-<<<<<<< HEAD
-=======
 import static org.ballerinalang.jvm.util.BLangConstants.BALLERINA_BUILTIN_PKG_PREFIX;
 import static org.ballerinalang.jvm.util.BLangConstants.MAP_LANG_LIB;
 import static org.ballerinalang.util.BLangCompilerConstants.MAP_VERSION;
->>>>>>> aeb25da6
 
 /**
  * Native implementation of lang.map:filter(map&lt;Type&gt;, function).
@@ -57,14 +50,10 @@
 //)
 public class Filter {
 
-<<<<<<< HEAD
-    public static MapValue filter(MapValue<?, ?> m, FPValue<Object, Boolean> func) {
-=======
     private static final StrandMetadata METADATA = new StrandMetadata(BALLERINA_BUILTIN_PKG_PREFIX, MAP_LANG_LIB,
                                                                       MAP_VERSION, "filter");
 
-    public static MapValue filter(Strand strand, MapValue<?, ?> m, FPValue<Object, Boolean> func) {
->>>>>>> aeb25da6
+    public static MapValue filter(MapValue<?, ?> m, FPValue<Object, Boolean> func) {
         BType mapType = m.getType();
         BType newMapType;
         switch (mapType.getTag()) {
@@ -82,13 +71,8 @@
         int size = m.size();
         AtomicInteger index = new AtomicInteger(-1);
         BRuntime.getCurrentRuntime()
-<<<<<<< HEAD
-                .invokeFunctionPointerAsyncIteratively(func, size,
+                .invokeFunctionPointerAsyncIteratively(func, null, METADATA, size,
                                                        () -> new Object[]{Scheduler.getStrand(),
-=======
-                .invokeFunctionPointerAsyncIteratively(func, null, METADATA, size,
-                                                       () -> new Object[]{strand,
->>>>>>> aeb25da6
                                                                m.get(m.getKeys()[index.incrementAndGet()]), true},
                                                        result -> {
                                                            if ((Boolean) result) {
