/*
 * Copyright (c) 2019, WSO2 Inc. (http://www.wso2.org) All Rights Reserved.
 *
 * WSO2 Inc. licenses this file to you under the Apache License,
 * Version 2.0 (the "License"); you may not use this file except
 * in compliance with the License.
 * You may obtain a copy of the License at
 *
 *     http://www.apache.org/licenses/LICENSE-2.0
 *
 * Unless required by applicable law or agreed to in writing,
 * software distributed under the License is distributed on an
 * "AS IS" BASIS, WITHOUT WARRANTIES OR CONDITIONS OF ANY
 * KIND, either express or implied. See the License for the
 * specific language governing permissions and limitations
 * under the License.
 */

package org.ballerinalang.langlib.map;

<<<<<<< HEAD
import org.ballerinalang.jvm.api.Types;
import org.ballerinalang.jvm.api.types.Type;
import org.ballerinalang.jvm.scheduling.Strand;
=======
>>>>>>> b1be4d98
import org.ballerinalang.jvm.types.BMapType;
import org.ballerinalang.jvm.types.BTupleType;
import org.ballerinalang.jvm.values.MapValue;
import org.ballerinalang.jvm.values.MapValueImpl;
import org.ballerinalang.jvm.values.TupleValueImpl;

import java.util.Arrays;

import static org.ballerinalang.langlib.map.util.MapLibUtils.getFieldType;

/**
 * Native implementation of lang.map:get(map&lt;Type&gt;, string).
 *
 * @since 1.0
 */
//@BallerinaFunction(
//        orgName = "ballerina", packageName = "lang.map",
//        functionName = "entries",
//        args = {@Argument(name = "m", type = TypeKind.MAP)},
//        returnType = {@ReturnType(type = TypeKind.MAP)},
//        isPublic = true
//)
public class Entries {

<<<<<<< HEAD
    public static MapValue<?, ?> entries(Strand strand, MapValue<?, ?> m) {
        Type newFieldType = getFieldType(m.getType(), "entries()");
        BTupleType entryType = new BTupleType(Arrays.asList(Types.TYPE_STRING, newFieldType));
=======
    public static MapValue<?, ?> entries(MapValue<?, ?> m) {
        BType newFieldType = getFieldType(m.getType(), "entries()");
        BTupleType entryType = new BTupleType(Arrays.asList(BTypes.typeString, newFieldType));
>>>>>>> b1be4d98
        BMapType entryMapConstraint = new BMapType(entryType);
        MapValue<Object, TupleValueImpl> entries = new MapValueImpl<>(entryMapConstraint);

        m.entrySet().forEach(entry -> {
            TupleValueImpl entryTuple = new TupleValueImpl(entryType);
            entryTuple.add(0, entry.getKey());
            entryTuple.add(1, entry.getValue());
            entries.put(entry.getKey(), entryTuple);
        });

        return entries;
    }

}<|MERGE_RESOLUTION|>--- conflicted
+++ resolved
@@ -18,12 +18,9 @@
 
 package org.ballerinalang.langlib.map;
 
-<<<<<<< HEAD
 import org.ballerinalang.jvm.api.Types;
 import org.ballerinalang.jvm.api.types.Type;
 import org.ballerinalang.jvm.scheduling.Strand;
-=======
->>>>>>> b1be4d98
 import org.ballerinalang.jvm.types.BMapType;
 import org.ballerinalang.jvm.types.BTupleType;
 import org.ballerinalang.jvm.values.MapValue;
@@ -48,15 +45,9 @@
 //)
 public class Entries {
 
-<<<<<<< HEAD
-    public static MapValue<?, ?> entries(Strand strand, MapValue<?, ?> m) {
+    public static MapValue<?, ?> entries(MapValue<?, ?> m) {
         Type newFieldType = getFieldType(m.getType(), "entries()");
         BTupleType entryType = new BTupleType(Arrays.asList(Types.TYPE_STRING, newFieldType));
-=======
-    public static MapValue<?, ?> entries(MapValue<?, ?> m) {
-        BType newFieldType = getFieldType(m.getType(), "entries()");
-        BTupleType entryType = new BTupleType(Arrays.asList(BTypes.typeString, newFieldType));
->>>>>>> b1be4d98
         BMapType entryMapConstraint = new BMapType(entryType);
         MapValue<Object, TupleValueImpl> entries = new MapValueImpl<>(entryMapConstraint);
 
