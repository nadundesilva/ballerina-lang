--- conflicted
+++ resolved
@@ -30,13 +30,8 @@
  */
 public class OnRollback {
 
-<<<<<<< HEAD
     public static void onRollback(FPValue fpValue) {
-        TransactionLocalContext transactionLocalContext = Scheduler.getStrand().transactionLocalContext;
-=======
-    public static void onRollback(Strand strand, FPValue fpValue) {
-        TransactionLocalContext transactionLocalContext = strand.currentTrxContext;
->>>>>>> cbb05f7e
+        TransactionLocalContext transactionLocalContext = Scheduler.getStrand().currentTrxContext;
         TransactionResourceManager transactionResourceManager = TransactionResourceManager.getInstance();
         transactionResourceManager.registerAbortedFunction(transactionLocalContext.getGlobalTransactionId(),
                 fpValue);
