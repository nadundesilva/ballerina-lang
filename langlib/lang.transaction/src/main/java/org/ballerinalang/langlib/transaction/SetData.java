/*
 * Copyright (c) 2020, WSO2 Inc. (http://www.wso2.org) All Rights Reserved.
 *
 * WSO2 Inc. licenses this file to you under the Apache License,
 * Version 2.0 (the "License"); you may not use this file except
 * in compliance with the License.
 * You may obtain a copy of the License at
 *
 *    http://www.apache.org/licenses/LICENSE-2.0
 *
 * Unless required by applicable law or agreed to in writing,
 * software distributed under the License is distributed on an
 * "AS IS" BASIS, WITHOUT WARRANTIES OR CONDITIONS OF ANY
 * KIND, either express or implied.  See the License for the
 * specific language governing permissions and limitations
 * under the License.
 */

package org.ballerinalang.langlib.transaction;

import org.ballerinalang.jvm.scheduling.Scheduler;
import org.ballerinalang.jvm.transactions.TransactionLocalContext;

/**
 * Extern function transaction:setData.
 *
 * @since 2.0.0-preview1
 */
public class SetData {

    public static void setData(Object data) {

<<<<<<< HEAD
        TransactionLocalContext transactionLocalContext = Scheduler.getStrand().transactionLocalContext;
=======
        TransactionLocalContext transactionLocalContext = strand.currentTrxContext;
>>>>>>> cbb05f7e
        transactionLocalContext.setTransactionData(data);
    }
}<|MERGE_RESOLUTION|>--- conflicted
+++ resolved
@@ -30,11 +30,7 @@
 
     public static void setData(Object data) {
 
-<<<<<<< HEAD
-        TransactionLocalContext transactionLocalContext = Scheduler.getStrand().transactionLocalContext;
-=======
-        TransactionLocalContext transactionLocalContext = strand.currentTrxContext;
->>>>>>> cbb05f7e
+        TransactionLocalContext transactionLocalContext = Scheduler.getStrand().currentTrxContext;
         transactionLocalContext.setTransactionData(data);
     }
 }