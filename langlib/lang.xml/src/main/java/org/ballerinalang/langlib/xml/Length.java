/*
 * Copyright (c) 2019, WSO2 Inc. (http://www.wso2.org) All Rights Reserved.
 *
 * WSO2 Inc. licenses this file to you under the Apache License,
 * Version 2.0 (the "License"); you may not use this file except
 * in compliance with the License.
 * You may obtain a copy of the License at
 *
 *     http://www.apache.org/licenses/LICENSE-2.0
 *
 * Unless required by applicable law or agreed to in writing,
 * software distributed under the License is distributed on an
 * "AS IS" BASIS, WITHOUT WARRANTIES OR CONDITIONS OF ANY
 * KIND, either express or implied. See the License for the
 * specific language governing permissions and limitations
 * under the License.
 */

package org.ballerinalang.langlib.xml;

<<<<<<< HEAD
import io.ballerina.runtime.api.values.BXML;
=======
import io.ballerina.runtime.api.values.BXml;
>>>>>>> dfa1fba9

/**
 * Native implementation of lang.xml:length(xml).
 *
 * @since 1.0
 */
//@BallerinaFunction(
//        orgName = "ballerina", packageName = "lang.xml", functionName = "length",
//        args = {@Argument(name = "x", type = TypeKind.XML)},
//        returnType = {@ReturnType(type = TypeKind.INT)},
//        isPublic = true
//)
public class Length {

<<<<<<< HEAD
    public static long length(BXML xml) {
=======
    public static long length(BXml xml) {
>>>>>>> dfa1fba9
        return xml.size();
    }

}<|MERGE_RESOLUTION|>--- conflicted
+++ resolved
@@ -18,11 +18,7 @@
 
 package org.ballerinalang.langlib.xml;
 
-<<<<<<< HEAD
-import io.ballerina.runtime.api.values.BXML;
-=======
 import io.ballerina.runtime.api.values.BXml;
->>>>>>> dfa1fba9
 
 /**
  * Native implementation of lang.xml:length(xml).
@@ -37,11 +33,7 @@
 //)
 public class Length {
 
-<<<<<<< HEAD
-    public static long length(BXML xml) {
-=======
     public static long length(BXml xml) {
->>>>>>> dfa1fba9
         return xml.size();
     }
 
