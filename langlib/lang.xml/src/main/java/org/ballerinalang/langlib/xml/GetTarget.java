/*
 *   Copyright (c) 2019, WSO2 Inc. (http://www.wso2.org) All Rights Reserved.
 *
 *  WSO2 Inc. licenses this file to you under the Apache License,
 *  Version 2.0 (the "License"); you may not use this file except
 *  in compliance with the License.
 *  You may obtain a copy of the License at
 *
 *    http://www.apache.org/licenses/LICENSE-2.0
 *
 * Unless required by applicable law or agreed to in writing,
 * software distributed under the License is distributed on an
 * "AS IS" BASIS, WITHOUT WARRANTIES OR CONDITIONS OF ANY
 * KIND, either express or implied.  See the License for the
 * specific language governing permissions and limitations
 * under the License.
 */
package org.ballerinalang.langlib.xml;

<<<<<<< HEAD
import io.ballerina.runtime.api.StringUtils;
import io.ballerina.runtime.api.values.BString;
import io.ballerina.runtime.api.values.BXML;
import io.ballerina.runtime.util.exceptions.BLangExceptionHelper;
import io.ballerina.runtime.util.exceptions.RuntimeErrors;
=======
import io.ballerina.runtime.api.utils.StringUtils;
import io.ballerina.runtime.api.values.BString;
import io.ballerina.runtime.api.values.BXml;
import io.ballerina.runtime.internal.util.exceptions.BLangExceptionHelper;
import io.ballerina.runtime.internal.util.exceptions.RuntimeErrors;
>>>>>>> dfa1fba9

/**
 * Create XML processing instruction.
 *
 * @since 1.0
 */
//@BallerinaFunction(
//        orgName = "ballerina", packageName = "lang.xml",
//        functionName = "getTarget",
//        args = {
//                @Argument(name = "xmlValue", type = TypeKind.XML)},
//        returnType = {@ReturnType(type = TypeKind.STRING)},
//        isPublic = true
//)
public class GetTarget {

<<<<<<< HEAD
    public static BString getTarget(BXML xmlValue) {
=======
    public static BString getTarget(BXml xmlValue) {
>>>>>>> dfa1fba9
        if (!IsProcessingInstruction.isProcessingInstruction(xmlValue)) {
            throw BLangExceptionHelper.getRuntimeException(RuntimeErrors.XML_FUNC_TYPE_ERROR,
                    "getTarget", "processing instruction");
        }

        return StringUtils.fromString(XMLValueUtil.getTarget(xmlValue));
    }
}<|MERGE_RESOLUTION|>--- conflicted
+++ resolved
@@ -17,19 +17,11 @@
  */
 package org.ballerinalang.langlib.xml;
 
-<<<<<<< HEAD
-import io.ballerina.runtime.api.StringUtils;
-import io.ballerina.runtime.api.values.BString;
-import io.ballerina.runtime.api.values.BXML;
-import io.ballerina.runtime.util.exceptions.BLangExceptionHelper;
-import io.ballerina.runtime.util.exceptions.RuntimeErrors;
-=======
 import io.ballerina.runtime.api.utils.StringUtils;
 import io.ballerina.runtime.api.values.BString;
 import io.ballerina.runtime.api.values.BXml;
 import io.ballerina.runtime.internal.util.exceptions.BLangExceptionHelper;
 import io.ballerina.runtime.internal.util.exceptions.RuntimeErrors;
->>>>>>> dfa1fba9
 
 /**
  * Create XML processing instruction.
@@ -46,11 +38,7 @@
 //)
 public class GetTarget {
 
-<<<<<<< HEAD
-    public static BString getTarget(BXML xmlValue) {
-=======
     public static BString getTarget(BXml xmlValue) {
->>>>>>> dfa1fba9
         if (!IsProcessingInstruction.isProcessingInstruction(xmlValue)) {
             throw BLangExceptionHelper.getRuntimeException(RuntimeErrors.XML_FUNC_TYPE_ERROR,
                     "getTarget", "processing instruction");
