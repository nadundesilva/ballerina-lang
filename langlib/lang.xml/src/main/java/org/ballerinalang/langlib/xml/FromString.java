--- conflicted
+++ resolved
@@ -17,15 +17,9 @@
 */
 package org.ballerinalang.langlib.xml;
 
-<<<<<<< HEAD
-import io.ballerina.runtime.XMLFactory;
-import io.ballerina.runtime.api.values.BError;
-import io.ballerina.runtime.api.values.BString;
-=======
 import io.ballerina.runtime.api.values.BError;
 import io.ballerina.runtime.api.values.BString;
 import io.ballerina.runtime.internal.XmlFactory;
->>>>>>> dfa1fba9
 
 /**
  * Converts a XML to the corresponding JSON representation.
@@ -43,11 +37,7 @@
 
     public static Object fromString(BString string) {
         try {
-<<<<<<< HEAD
-            return XMLFactory.parse(string.getValue());
-=======
             return XmlFactory.parse(string.getValue());
->>>>>>> dfa1fba9
         } catch (BError BError) {
             return BError;
         }
