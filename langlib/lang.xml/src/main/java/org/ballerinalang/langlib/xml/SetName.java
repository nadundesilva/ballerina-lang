/*
 *   Copyright (c) 2019, WSO2 Inc. (http://www.wso2.org) All Rights Reserved.
 *
 *  WSO2 Inc. licenses this file to you under the Apache License,
 *  Version 2.0 (the "License"); you may not use this file except
 *  in compliance with the License.
 *  You may obtain a copy of the License at
 *
 *    http://www.apache.org/licenses/LICENSE-2.0
 *
 * Unless required by applicable law or agreed to in writing,
 * software distributed under the License is distributed on an
 * "AS IS" BASIS, WITHOUT WARRANTIES OR CONDITIONS OF ANY
 * KIND, either express or implied.  See the License for the
 * specific language governing permissions and limitations
 * under the License.
 */
package org.ballerinalang.langlib.xml;

<<<<<<< HEAD
import io.ballerina.runtime.XMLNodeType;
import io.ballerina.runtime.api.values.BString;
import io.ballerina.runtime.api.values.BXML;
import io.ballerina.runtime.api.values.BXMLItem;
import io.ballerina.runtime.util.exceptions.BLangExceptionHelper;
import io.ballerina.runtime.util.exceptions.RuntimeErrors;
=======
import io.ballerina.runtime.api.types.XmlNodeType;
import io.ballerina.runtime.api.values.BString;
import io.ballerina.runtime.api.values.BXml;
import io.ballerina.runtime.api.values.BXmlItem;
import io.ballerina.runtime.internal.util.exceptions.BLangExceptionHelper;
import io.ballerina.runtime.internal.util.exceptions.RuntimeErrors;
>>>>>>> dfa1fba9

import javax.xml.namespace.QName;

/**
 * Change the name of element `xmlVal` to `newName`.
 *
 * @since 1.0
 */
//@BallerinaFunction(
//        orgName = "ballerina", packageName = "lang.xml",
//        functionName = "setName",
//        args = {@Argument(name = "BXML", type = TypeKind.XML),
//                @Argument(name = "newName", type = TypeKind.STRING)},
//        returnType = {@ReturnType(type = TypeKind.NIL)},
//        isPublic = true
//)
public class SetName {
    private static final String OPERATION = "set element name in xml";


<<<<<<< HEAD
    public static void setName(BXML xmlVal, BString newNameBStr) {
=======
    public static void setName(BXml xmlVal, BString newNameBStr) {
>>>>>>> dfa1fba9
        String newName = newNameBStr.getValue();
        if (!IsElement.isElement(xmlVal)) {
            throw BLangExceptionHelper.getRuntimeException(RuntimeErrors.XML_FUNC_TYPE_ERROR, "setName", "element");
        }

        try {
            if (xmlVal.getNodeType() == XmlNodeType.ELEMENT) {
                QName newQName;
                if (newName.startsWith("{")) {
                    int endCurly = newName.indexOf('}');
                    String nsUri = newName.substring(0, endCurly);
                    String localPart = newName.substring(endCurly + 1, newName.length() - 1);
                    newQName = new QName(nsUri, localPart);
                } else {
                    newQName = new QName(newName);
                }

<<<<<<< HEAD
                ((BXMLItem) xmlVal).setQName(newQName);
=======
                ((BXmlItem) xmlVal).setQName(newQName);
>>>>>>> dfa1fba9
            }
        } catch (Throwable e) {
            BLangExceptionHelper.handleXMLException(OPERATION, e);
        }
    }
}<|MERGE_RESOLUTION|>--- conflicted
+++ resolved
@@ -17,21 +17,12 @@
  */
 package org.ballerinalang.langlib.xml;
 
-<<<<<<< HEAD
-import io.ballerina.runtime.XMLNodeType;
-import io.ballerina.runtime.api.values.BString;
-import io.ballerina.runtime.api.values.BXML;
-import io.ballerina.runtime.api.values.BXMLItem;
-import io.ballerina.runtime.util.exceptions.BLangExceptionHelper;
-import io.ballerina.runtime.util.exceptions.RuntimeErrors;
-=======
 import io.ballerina.runtime.api.types.XmlNodeType;
 import io.ballerina.runtime.api.values.BString;
 import io.ballerina.runtime.api.values.BXml;
 import io.ballerina.runtime.api.values.BXmlItem;
 import io.ballerina.runtime.internal.util.exceptions.BLangExceptionHelper;
 import io.ballerina.runtime.internal.util.exceptions.RuntimeErrors;
->>>>>>> dfa1fba9
 
 import javax.xml.namespace.QName;
 
@@ -52,11 +43,7 @@
     private static final String OPERATION = "set element name in xml";
 
 
-<<<<<<< HEAD
-    public static void setName(BXML xmlVal, BString newNameBStr) {
-=======
     public static void setName(BXml xmlVal, BString newNameBStr) {
->>>>>>> dfa1fba9
         String newName = newNameBStr.getValue();
         if (!IsElement.isElement(xmlVal)) {
             throw BLangExceptionHelper.getRuntimeException(RuntimeErrors.XML_FUNC_TYPE_ERROR, "setName", "element");
@@ -74,11 +61,7 @@
                     newQName = new QName(newName);
                 }
 
-<<<<<<< HEAD
-                ((BXMLItem) xmlVal).setQName(newQName);
-=======
                 ((BXmlItem) xmlVal).setQName(newQName);
->>>>>>> dfa1fba9
             }
         } catch (Throwable e) {
             BLangExceptionHelper.handleXMLException(OPERATION, e);
