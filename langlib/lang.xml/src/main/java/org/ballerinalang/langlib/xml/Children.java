--- conflicted
+++ resolved
@@ -17,19 +17,11 @@
  */
 package org.ballerinalang.langlib.xml;
 
-<<<<<<< HEAD
-import io.ballerina.runtime.XMLNodeType;
-import io.ballerina.runtime.api.ValueCreator;
-import io.ballerina.runtime.api.values.BXML;
-import io.ballerina.runtime.api.values.BXMLItem;
-import io.ballerina.runtime.api.values.BXMLSequence;
-=======
 import io.ballerina.runtime.api.creators.ValueCreator;
 import io.ballerina.runtime.api.types.XmlNodeType;
 import io.ballerina.runtime.api.values.BXml;
 import io.ballerina.runtime.api.values.BXmlItem;
 import io.ballerina.runtime.api.values.BXmlSequence;
->>>>>>> dfa1fba9
 
 import java.util.ArrayList;
 
@@ -47,20 +39,6 @@
 //)
 public class Children {
 
-<<<<<<< HEAD
-    public static BXML children(BXML xmlVal) {
-        if (xmlVal.getNodeType() == XMLNodeType.ELEMENT) {
-            return xmlVal.children();
-        } else if (xmlVal.getNodeType() == XMLNodeType.SEQUENCE) {
-            ArrayList<BXML> liftedChildren = new ArrayList<>();
-            BXMLSequence sequence = (BXMLSequence) xmlVal.elements();
-            for (BXML bxml : sequence.getChildrenList()) {
-                liftedChildren.addAll(((BXMLItem) bxml).getChildrenSeq().getChildrenList());
-            }
-            return ValueCreator.createXMLSequence(liftedChildren);
-        }
-        return ValueCreator.createXMLSequence();
-=======
     public static BXml children(BXml xmlVal) {
         if (xmlVal.getNodeType() == XmlNodeType.ELEMENT) {
             return xmlVal.children();
@@ -73,6 +51,5 @@
             return ValueCreator.createXmlSequence(liftedChildren);
         }
         return ValueCreator.createXmlSequence();
->>>>>>> dfa1fba9
     }
 }