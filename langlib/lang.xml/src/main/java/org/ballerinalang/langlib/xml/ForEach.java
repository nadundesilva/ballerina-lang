/*
 * Copyright (c) 2019, WSO2 Inc. (http://www.wso2.org) All Rights Reserved.
 *
 * WSO2 Inc. licenses this file to you under the Apache License,
 * Version 2.0 (the "License"); you may not use this file except
 * in compliance with the License.
 * You may obtain a copy of the License at
 *
 *     http://www.apache.org/licenses/LICENSE-2.0
 *
 * Unless required by applicable law or agreed to in writing,
 * software distributed under the License is distributed on an
 * "AS IS" BASIS, WITHOUT WARRANTIES OR CONDITIONS OF ANY
 * KIND, either express or implied. See the License for the
 * specific language governing permissions and limitations
 * under the License.
 */

package org.ballerinalang.langlib.xml;

import org.ballerinalang.jvm.BRuntime;
import org.ballerinalang.jvm.scheduling.Strand;
import org.ballerinalang.jvm.values.FPValue;
import org.ballerinalang.jvm.values.XMLValue;

import java.util.concurrent.atomic.AtomicInteger;

import static org.ballerinalang.util.BLangCompilerConstants.XML_VERSION;

/**
 * Native implementation of lang.xml:forEach(map&lt;Type&gt;, function).
 *
 * @since 1.0
 */
<<<<<<< HEAD
//@BallerinaFunction(
//        orgName = "ballerina", packageName = "lang.xml", functionName = "forEach",
//        args = {
//                @Argument(name = "x", type = TypeKind.XML),
//                @Argument(name = "func", type = TypeKind.FUNCTION)},
//        isPublic = true
//)
=======
@BallerinaFunction(
        orgName = "ballerina", packageName = "lang.xml", version = XML_VERSION, functionName = "forEach",
        args = {
                @Argument(name = "x", type = TypeKind.XML),
                @Argument(name = "func", type = TypeKind.FUNCTION)},
        isPublic = true
)
>>>>>>> adf55467
public class ForEach {

    public static void forEach(Strand strand, XMLValue x, FPValue<Object, Object> func) {
        if (x.isSingleton()) {
            func.asyncCall(new Object[]{strand, x, true});
            return;
        }
        AtomicInteger index = new AtomicInteger(-1);
        BRuntime.getCurrentRuntime()
                .invokeFunctionPointerAsyncIteratively(func, x.size(),
                                                       () -> new Object[]{strand, x.getItem(index.incrementAndGet()),
                                                               true},
                                                       result -> {
                                                       }, () -> null);
    }
}<|MERGE_RESOLUTION|>--- conflicted
+++ resolved
@@ -25,14 +25,11 @@
 
 import java.util.concurrent.atomic.AtomicInteger;
 
-import static org.ballerinalang.util.BLangCompilerConstants.XML_VERSION;
-
 /**
  * Native implementation of lang.xml:forEach(map&lt;Type&gt;, function).
  *
  * @since 1.0
  */
-<<<<<<< HEAD
 //@BallerinaFunction(
 //        orgName = "ballerina", packageName = "lang.xml", functionName = "forEach",
 //        args = {
@@ -40,15 +37,6 @@
 //                @Argument(name = "func", type = TypeKind.FUNCTION)},
 //        isPublic = true
 //)
-=======
-@BallerinaFunction(
-        orgName = "ballerina", packageName = "lang.xml", version = XML_VERSION, functionName = "forEach",
-        args = {
-                @Argument(name = "x", type = TypeKind.XML),
-                @Argument(name = "func", type = TypeKind.FUNCTION)},
-        isPublic = true
-)
->>>>>>> adf55467
 public class ForEach {
 
     public static void forEach(Strand strand, XMLValue x, FPValue<Object, Object> func) {
