/*
 * Copyright (c) 2019, WSO2 Inc. (http://www.wso2.org) All Rights Reserved.
 *
 * Licensed under the Apache License, Version 2.0 (the "License");
 * you may not use this file except in compliance with the License.
 * You may obtain a copy of the License at
 *
 * http://www.apache.org/licenses/LICENSE-2.0
 *
 * Unless required by applicable law or agreed to in writing, software
 * distributed under the License is distributed on an "AS IS" BASIS,
 * WITHOUT WARRANTIES OR CONDITIONS OF ANY KIND, either express or implied.
 * See the License for the specific language governing permissions and
 * limitations under the License.
 *
 */

apply from: "$rootDir/gradle/ballerinaModuleToPackage.gradle"
apply from: "$rootDir/gradle/ballerinaLangLibBuild.gradle"

dependencies {
    implementation project(':ballerina-runtime')
    implementation project(':ballerina-lang')
<<<<<<< HEAD
    baloCreat project(':lib-creator')
    baloImplementation project(path: ':ballerina-lang:annotations', configuration: 'baloImplementation')
    baloImplementation project(path: ':ballerina-lang:internal', configuration: 'baloImplementation')
    baloImplementation project(path: ':ballerina-lang:java', configuration: 'baloImplementation')
=======
>>>>>>> dfa1fba9

    distributionBalo project(path: ':ballerina-lang:annotations', configuration: 'distributionBalo')
    distributionBalo project(path: ':ballerina-lang:internal', configuration: 'distributionBalo')
    distributionBalo project(path: ':ballerina-lang:java', configuration: 'distributionBalo')

    implementation 'org.slf4j:slf4j-api'
}

description = 'ballerina/lang.future Implementation'<|MERGE_RESOLUTION|>--- conflicted
+++ resolved
@@ -21,13 +21,6 @@
 dependencies {
     implementation project(':ballerina-runtime')
     implementation project(':ballerina-lang')
-<<<<<<< HEAD
-    baloCreat project(':lib-creator')
-    baloImplementation project(path: ':ballerina-lang:annotations', configuration: 'baloImplementation')
-    baloImplementation project(path: ':ballerina-lang:internal', configuration: 'baloImplementation')
-    baloImplementation project(path: ':ballerina-lang:java', configuration: 'baloImplementation')
-=======
->>>>>>> dfa1fba9
 
     distributionBalo project(path: ':ballerina-lang:annotations', configuration: 'distributionBalo')
     distributionBalo project(path: ':ballerina-lang:internal', configuration: 'distributionBalo')
