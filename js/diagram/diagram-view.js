--- conflicted
+++ resolved
@@ -940,12 +940,6 @@
 
                     if (Processors.flowControllers[id].type == "ComplexProcessor") {
                         (Processors.flowControllers[id].containableElements).forEach(function (elm) {
-<<<<<<< HEAD
-                            var containableProcessorElem = new SequenceD.Models.ContainableProcessorElement(lifeLineOptions);
-                            containableProcessorElem.set('title', elm);
-                            containableProcessorElem.parent(processor);
-                            processor.containableProcessorElements().add(containableProcessorElem);
-=======
                             (elm.children).forEach(function (child) {
                                 var containableProcessorElem = new SequenceD.Models.ContainableProcessorElement(lifeLineOptions);
                                 containableProcessorElem.set('title', child.title);
@@ -953,7 +947,6 @@
                                 processor.containableProcessorElements().add(containableProcessorElem);
 
                             });
->>>>>>> f74b66fd
                         });
                     }
 
