/**
 * Copyright (c) 2016, WSO2 Inc. (http://www.wso2.org) All Rights Reserved.
 *
 * WSO2 Inc. licenses this file to you under the Apache License,
 * Version 2.0 (the "License"); you may not use this file except
 * in compliance with the License.
 * You may obtain a copy of the License at
 *
 *     http://www.apache.org/licenses/LICENSE-2.0
 *
 * Unless required by applicable law or agreed to in writing,
 * software distributed under the License is distributed on an
 * "AS IS" BASIS, WITHOUT WARRANTIES OR CONDITIONS OF ANY
 * KIND, either express or implied. See the License for the
 * specific language governing permissions and limitations
 * under the License.
 */

var SequenceD = (function (sequenced) {
    var models = sequenced.Models || {};

<<<<<<< HEAD
    var ProcessorFactory = function (title, center, type, model, viewAttributes, parameters, utils) {
=======
    var ProcessorFactory = function (title, center, type, model, viewAttributes, utils,textModel) {
>>>>>>> 6c33d322
        var processor;

        if (type === "UnitProcessor") {
            processor = new SequenceD.Models.UnitProcessor({
                title: title,
                centerPoint: center,
                type: type,
                model: model,
                viewAttributes: viewAttributes,
<<<<<<< HEAD
                parameters: parameters,
                utils: utils
=======
                utils: utils,
                textModel : textModel
>>>>>>> 6c33d322
            });
        } else if (type === "ComplexProcessor") {
            processor = new SequenceD.Models.ComplexProcessor({
                title: title,
                centerPoint: center,
                type: type,
                model: model,
                viewAttributes: viewAttributes,
                parameters: parameters,
                utils: utils
            });
        } else if (type === "DynamicContainableProcessor") {
            processor = new SequenceD.Models.DynamicContainableProcessor({
                title: title,
                centerPoint: center,
                type: type,
                model: model,
                viewAttributes: viewAttributes,
                parameters: parameters,
                utils: utils
            });
        } else if (type === "CustomProcessor") {
            processor = new SequenceD.Models.CustomProcessor({
                title: title,
                centerPoint: center,
                type: type,
                model: model,
                viewAttributes: viewAttributes,
                parameters: parameters,
                utils: utils
            });
        }

        processor.type = type;

        return processor;
    };

    models.ProcessorFactory = ProcessorFactory;
    sequenced.Models = models;

    return sequenced;

}(SequenceD || {}));<|MERGE_RESOLUTION|>--- conflicted
+++ resolved
@@ -19,11 +19,7 @@
 var SequenceD = (function (sequenced) {
     var models = sequenced.Models || {};
 
-<<<<<<< HEAD
-    var ProcessorFactory = function (title, center, type, model, viewAttributes, parameters, utils) {
-=======
-    var ProcessorFactory = function (title, center, type, model, viewAttributes, utils,textModel) {
->>>>>>> 6c33d322
+    var ProcessorFactory = function (title, center, type, model, viewAttributes, parameters, utils, textModel) {
         var processor;
 
         if (type === "UnitProcessor") {
@@ -33,13 +29,9 @@
                 type: type,
                 model: model,
                 viewAttributes: viewAttributes,
-<<<<<<< HEAD
                 parameters: parameters,
-                utils: utils
-=======
                 utils: utils,
                 textModel : textModel
->>>>>>> 6c33d322
             });
         } else if (type === "ComplexProcessor") {
             processor = new SequenceD.Models.ComplexProcessor({
