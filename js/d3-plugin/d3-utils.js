/**
 * Copyright (c) 2016, WSO2 Inc. (http://www.wso2.org) All Rights Reserved.
 *
 * WSO2 Inc. licenses this file to you under the Apache License,
 * Version 2.0 (the "License"); you may not use this file except
 * in compliance with the License.
 * You may obtain a copy of the License at
 *
 *     http://www.apache.org/licenses/LICENSE-2.0
 *
 * Unless required by applicable law or agreed to in writing,
 * software distributed under the License is distributed on an
 * "AS IS" BASIS, WITHOUT WARRANTIES OR CONDITIONS OF ANY
 * KIND, either express or implied. See the License for the
 * specific language governing permissions and limitations
 * under the License.
 */

var D3Utils = (function (d3_utils) {

    var d3Ref = undefined;

    var heights = {
        textBox: 30,
        before: 20,
        after: 36,
        label: 12,
        label_textBox: 10,
        textBox_label: 24,
        textBox_checkbox: 24,
        checkbox: 13,
        checkbox_checkbox: 35
    };

    var circle = function (cx, cy, r, parent) {
        parent = parent || d3Ref;
        return parent.append("circle")
            .attr("cx", cx)
            .attr("cy", cy)
            .attr("r", r);
    };

    var circleOnPoint = function (point, r, parent) {
        parent = parent || d3Ref;
        return parent.draw.circle(point.x(), point.y(), r);
    };

    var rectWithTitle = function (center, width, height, containerWidth, containerHeight, rx, ry, parent, colour, title) {
        parent = parent || d3Ref;

        var composite = {};

        x = center.x() - containerWidth / 2;
        y = center.y() - height / 2;

        rx = rx || 0;
        ry = ry || 0;
        var containerRect = parent.append("rect")
            .attr("id", "containerRect")
            .attr("x", x)
            .attr("y", y)
            .attr("width", containerWidth)
            .attr("height", containerHeight)
            .attr("fill", "#ffffff")
            .attr("stroke", "black")
            .attr("stroke-width", 2)
            .attr("rx", rx)
            .attr("fill-opacity",.4)
            .attr("ry", ry);
        var titleRect = parent.append("rect")
            .attr("id", "titleRect")
            .attr("x", x)
            .attr("y", y)
            .attr("width", width)
            .attr("height", height)
            .attr("fill", "#ffffff")
            .attr("stroke", "black")
            .attr("stroke-width", 2)
            .attr("fill-opacity", 1)
            .attr("rx", rx)
            .attr("ry", ry);
        var text = parent.append("text")
            .attr("x", x + 20)
            .attr("y", y + 19)
            .attr("fill", "black")
            .text(title);
        composite.containerRect = containerRect;
        composite.titleRect = titleRect;
        composite.text = text;
        return composite;
    };

    var basicRect = function (x, y, width, height, rx, ry, parent) {
        parent = parent || d3Ref;
        rx = rx || 0;
        ry = ry || 0;
        return parent.append("rect")
            .attr("x", x)
            .attr("y", y)
            .attr("width", width)
            .attr("height", height)
            .attr("fill-opacity", 0.01)
            .attr("stroke-width", 2)
            //.style("filter", "url(#drop-shadow)")
            .attr("rx", rx)
            .attr("ry", ry);
    };
    var genericRect = function (x, y, width, height, rx, ry, parent, colour,textModel) {
        parent = parent || d3Ref;
        // get TextModel and if dynamicRectWidth is not 130 add that as width
        var modelId = textModel.cid;
        var dynamicWidth = textModel.dynamicRectWidth();
        if(dynamicWidth != 130){
            width = dynamicWidth;
        }
        rx = rx || 0;
        ry = ry || 0;
        return parent.append("rect")
            .attr("x", x)
            .attr("y", y)
            .attr("width", width)
            .attr("height", height)
            .attr("fill", colour || "steelblue")
            .attr("stroke", "black")
            .attr("stroke-width", 2)
            .attr("rx", rx)
            .attr("ry", ry)
            .attr("id",modelId);
    };

    var genericCenteredRect = function (center, width, height, rx, ry, parent, colour,textModel) {
        parent = parent || d3Ref;
        rx = rx || 0;
        ry = ry || 0;
        return parent.draw.genericRect(center.x() - width / 2, center.y() - height / 2, width, height, rx, ry, parent, colour,textModel);
    };
//GENERIC TEXT BOX CREATION
    var genericTextRect = function (center,width,height,rx,ry,textContent,x,y,parent,colour,textModel){
        parent = parent || d3Ref;

        var rect =parent.draw.genericRect(center.x() - width / 2, center.y() - height / 2, width, height, rx, ry, parent, colour,textModel);
        var text = rect.draw.genericTextElement(center.x(), center.y(), textContent, rect,txtModel)
            .attr('text-anchor', 'middle').attr('dominant-baseline', 'middle');
        return parent;
    };

    var rect = function (x, y, width, height, rx, ry, parent, colour) {
        parent = parent || d3Ref;

        rx = rx || 0;
        ry = ry || 0;
        return parent.append("rect")
            .attr("x", x)
            .attr("y", y)
            .attr("width", width)
            .attr("height", height)
            .attr("fill", colour || "#000000")
            .attr("stroke", "black")
            .attr("stroke-width", 2)
            .attr("rx", rx)
            .attr("ry", ry);
    };

    var centeredRect = function (center, width, height, rx, ry, parent, colour) {
        parent = parent || d3Ref;
        rx = rx || 0;
        ry = ry || 0;
        return parent.draw.rect(center.x() - width / 2, center.y() - height / 2, width, height, rx, ry, parent, colour);
    };


    var centeredBasicRect = function (center, width, height, rx, ry, parent) {
        parent = parent || d3Ref;
        rx = rx || 0;
        ry = ry || 0;
        return parent.draw.basicRect(center.x() - width / 2, center.y() - height / 2, width, height, rx, ry, parent);
    };

    var line = function (x1, y1, x2, y2, parent) {
        parent = parent || d3Ref;
        return parent.append("line")
            .attr("x1", x1)
            .attr("y1", y1)
            .attr("x2", x2)
            .attr("y2", y2);
    };

    /**
     * Draws a line between two points.
     * @param {Point} startPoint starting point for the line.
     * @param {Point} endPoint ending point for the line.
     * @param [parent] parent element.
     */
    var lineFromPoints = function (startPoint, endPoint, parent) {
        parent = parent || d3Ref;
        return parent.draw.line(startPoint.x(), startPoint.y(), endPoint.x(), endPoint.y());
    };

    var verticalLine = function (start, height, parent) {
        parent = parent || d3Ref;
        return parent.draw.line(start.x(), start.y(), start.x(), start.y() + height, parent);
    };

    var editableText = function (x, y, text) {

    };
    //TODO:
    var genericTextElement = function (x, y, textContent, parent,txtModel) {
        parent = parent || d3Ref;
        var modelId = txtModel.cid;
        var dynamicPosition = txtModel.dynamicTextPosition();
        if(dynamicPosition != undefined){
            x = dynamicPosition;
        }

        return parent.append("text")
            .attr("x", x)
            .attr("y", y)
            .attr("id",modelId)
            .text(function () {
                return textContent;
            });
    };
//TODO:TEST
    var genericCenteredText = function (center, textContent, parent,txtModel) {
        parent = parent || d3Ref;
        return parent.draw.genericTextElement(center.x(), center.y(), textContent, parent,txtModel)
            .attr('text-anchor', 'middle').attr('dominant-baseline', 'middle');
    };
    var textElement = function (x, y, textContent, parent) {
        parent = parent || d3Ref;
        return parent.append("text")
            .attr("x", x)
            .attr("y", y)
            .text(function () {
                return textContent;
            });
    };

    var inputTriangle = function (x, y, parent) {
        parent = parent || d3Ref;
        var points = "" + x + "," + (y - 5) + " " + (x + 5) + "," + (y) + " " + x + "," + (y + 5);
        return parent.append("polyline")
            .attr("points", points);
    };

    var outputTriangle = function (x, y, parent) {
        parent = parent || d3Ref;
        var points = "" + x + "," + y + " " + (x + 5) + "," + (y - 5) + " " + (x + 5) + "," + (y + 5);
        return parent.append("polyline")
            .attr("points", points);
    };

    var dashedLine = function (x1,y1, x2, y2, color, parent) {
        parent = parent || d3Ref;
        return parent.append("line")
            .attr("x1", x1)
            .attr("y1", y1)
            .attr("x2", x2)
            .attr("y2", y2)
            .attr("stroke", color)
            .attr("stroke-width",.5)
            .attr("stroke-dasharray", "4, 3");
    };


    var centeredText = function (center, textContent, parent) {
        parent = parent || d3Ref;
        return parent.draw.textElement(center.x(), center.y(), textContent, parent)
            .attr('text-anchor', 'middle').attr('dominant-baseline', 'middle');
    };

    /**
     * Create the properties form by appending form elements such as textbox, label, checkbox etc.
     * @param parent SVG parent element of the form
     * @param parameters Model parameters of the selected element
     * @param propertyPaneSchema Property rendering schema of the selected element
     * @param rect Property window rectangle
     * @returns {*} Created form element
     */
    var form = function (parent, parameters, propertyPaneSchema, rect) {
        parent = parent || d3Ref;

        var foreignObject = parent.append("foreignObject")
            .attr("x", 23)
            .attr("y", 20)
            .attr("width", "240")
            .attr("height", "100%");

        var form = foreignObject.append("xhtml:form")
            .attr("id", "property-form")
            .attr("autocomplete", "on");

        var previous = null;
        var next = null;
        var rectangleHeight = heights.before;

        for (var i = 0; i < propertyPaneSchema.length; i++) {
            var property = propertyPaneSchema[i];

            if (property.text) {
                //append a label for the textbox
                next = "label";
                rectangleHeight = getCurrentRectHeight(rectangleHeight, previous, next);
                var label = appendLabel(form, property.text);
                label.attr("style", "display: block;");
                //append a textbox
                appendTextBox(form, parameters[i].value, property.key);
                rectangleHeight += (heights.label + heights.label_textBox + heights.textBox);
                previous = "textbox";

            } else if (property.dropdown) {
                //append a label before dropdown
                next = "label";
                rectangleHeight = getCurrentRectHeight(rectangleHeight, previous, next);
                var label = appendLabel(form, property.dropdown);
                label.attr("style", "display: block;");
                //append the dropdown
                var selected = parameters[i].value;
                var dropdownValues = [];
                property.values.forEach(function (value, index) {
                    if (value === selected) {
                        dropdownValues[index] = {value: value.toLowerCase(), text: value, selected: true};
                    } else {
                        dropdownValues[index] = {value: value.toLowerCase(), text: value};
                    }
                });
                appendDropdown(form, dropdownValues, property.key, i, selected);
                rectangleHeight += (heights.label + heights.label_textBox + heights.textBox);
                previous = "dropdown";

            } else if (property.checkbox) {
                //append a checkbox
                next = "checkbox";
                rectangleHeight = getCurrentRectHeight(rectangleHeight, previous, next);
                appendCheckBox(form, property, parameters[i].value);
                rectangleHeight += heights.checkbox;
                previous = "checkbox";

            }
        }
        rectangleHeight += heights.after;
        rect.attr("height", rectangleHeight);
        return form;
    };

    var getCurrentRectHeight = function (currentHeight, previous, next) {
        if (previous === "textbox" || previous === "dropdown") {
            if (next === "label") {
                return currentHeight + heights.textBox_label;

            } else if (next === "checkbox") {
                return currentHeight + heights.textBox_checkbox;

            }

        } else if (previous === "checkbox") {
            if (next === "checkbox") {
                return currentHeight + heights.checkbox_checkbox
            }

        } else if (!previous) {
            return currentHeight;

        }
    };
    var updateParentOnLayoutChange = function () {
        if (defaultView.selectedNode.get('utils').utils.textModel != null) {
            model = defaultView.selectedNode.get('utils').utils.textModel;
            // updating any parent elements if exists:TODO: can be updated to be fired onBlur
            if (model.hasParent === true) {
                // This could be made into a objectList if there are multiple
                var parentModel = model.parentObject();
                eventManager.notifyParent(parentModel, model);
            }
        }
    }
    /**
     * Save properties in selected element's model by calling saveMyProperties method in respective elements
     */
    var saveProperties = function () {
        var inputs = $('#property-form')[0].getElementsByTagName("input");

<<<<<<< HEAD
        defaultView.selectedNode.get("utils").saveMyProperties(defaultView.selectedNode, inputs);
        
=======
        //TODO FOR TEXT GENERIC
        if(defaultView.selectedNode.get('utils').utils.textModel != null){
            var int = Number(7) || 7.7;
            var dlength =  ((inputs.title.value.length+1) * 8);
            var txtm = defaultView.selectedNode.get('utils').utils.textModel;
            txtm.textChanged(dlength);
        }

>>>>>>> 6c33d322
        //render title in selected lifeline
        if (inputs.title) {
            resetMainElementTitle(inputs.title.value);
        }
    };

    var resetMainElementTitle = function (title) {
        diagram.selectedMainElementText.top.text(title);
        diagram.selectedMainElementText.bottom.text(title);
    };

    var appendCheckBox = function (parent, property, checked) {
        var checkbox = parent.append("xhtml:input")
            .attr("class", "property-checkbox")
            .attr("type", "checkbox")
            .attr("name", property.key);
        if (checked) {
            checkbox.attr("checked", true);
        }

        checkbox.on("change", saveProperties);
        appendLabel(parent, property.checkbox);
        parent.append("br");
        parent.append("br");
    };

    var appendTextBox = function (parent, value, name) {
        var textBox = parent.append("input")
            .attr("class", "property-textbox")
            .attr("type", "text")
            .attr("name", name)
            .attr("value", value);

        textBox.on("keyup", saveProperties)
            .on("dblclick", function () {
                this.select();
            });
        textBox.on("blur", updateParentOnLayoutChange);
        parent.append("br");
        parent.append("br");
    };

    var appendLabel = function (parent, value) {
        return parent.append("label")
            .attr("class", "property-label")
            .text(value);
    };

    var appendDropdown = function (parent, optionsList, name, count, selectedValue) {
        var input = parent.append("input")
            .attr("name", name)
            .attr("id", name)
            .attr("class", "property-dropdown")
            .attr("list", "dropdown-" + count)
            .attr("value", selectedValue);

        var datalist = input.append("datalist")
            .attr("id", "dropdown-" + count);

        for (var i = 0; i < optionsList.length; i++) {
            var option = optionsList[i];
            datalist.append("option")
                .attr("label", option.value)
                .attr("class", "property-option")
                .attr("value", option.value);
            if (option.selected) {
                input._groups[0][0].value = option.value;
            }
        }

        parent.append("br");
        parent.append("br");
        var currentValue = "";
        input.on("click", function () {
                if (this.value !== "") {
                    currentValue = this.value;
                }
                this.value = "";
            })
            .on("change", saveProperties)
            .on("blur", function () {
                if (this.value === "") {
                    this.value = currentValue;
                }
            })
    };

    var group = function (parent) {
        parent = parent || d3Ref;
        return parent.append("g");
    };

    var svg = function (opts, parent) {
        parent = parent || d3Ref;
        return parent.append("svg")
            .attr("height", opts.height)
            .attr("width", opts.width)
            .attr("class", opts.class);
    };

    var propertySVG = function (opts, parent) {
        parent = parent || d3Ref;
        return parent.append("svg")
            .attr("id", opts.id)
            .attr("height", opts.height)
            .attr("width", opts.width)
            .attr("class", opts.class)
            .attr("x", opts.x)
            .attr("y", opts.y)
            .attr("fill", opts.color)
            .attr("z-index", 1500);
    };

    // FIXME: refactor to use native window methods
    var regroup = function (elements) {
        var g = d3Ref.append("g");
        var $g = jQuery(g.node());
        elements.forEach(function (element) {
            var $e = jQuery(element.node());
            $g.append($e.detach())
        });
        return g;
    };

    var propertyRect = function (center, width, height, rx, ry, parent, colour) {
        parent = parent || d3Ref;
        rx = rx || 0;
        ry = ry || 0;
        return parent.draw.rect(center.x() - width / 2, center.y() - height / 2, width, height, rx, ry, parent, colour);
    };

    var decorate = function (d3ref) {
        if (typeof d3ref === 'undefined') {
            throw "undefined d3 ref.";
        }
        var draw = {};
        draw.centeredRect = centeredRect;
        draw.rect = rect;
        draw.genericCenteredRect = genericCenteredRect;
        draw.genericRect = genericRect;
        draw.basicRect = basicRect;
        draw.centeredBasicRect = centeredBasicRect;
        draw.line = line;
        draw.lineFromPoints = lineFromPoints;
        draw.verticalLine = verticalLine;
        draw.editableText = editableText;
        draw.centeredText = centeredText;
        draw.textElement = textElement;
        draw.genericCenteredText = genericCenteredText;
        draw.genericTextElement = genericTextElement;
        draw.circle = circle;
        draw.circleOnPoint = circleOnPoint;
        draw.group = group;
        draw.svg = svg;
        draw.propertySVG = propertySVG;
        draw.rectWithTitle = rectWithTitle;
        draw.regroup = regroup;
        draw.propertyRect = propertyRect;
        draw.form = form;
        draw.inputTriangle = inputTriangle;
        draw.outputTriangle = outputTriangle;
        draw.dashedLine = dashedLine;

        var d3Proto = Object.getPrototypeOf(d3ref);
        d3Proto.draw = draw;

        return d3Ref = d3ref;
    };

    var d3 = function () {
        return d3Ref;
    };

    d3_utils.decorate = decorate;

    return d3_utils;

}(D3Utils || {}));<|MERGE_RESOLUTION|>--- conflicted
+++ resolved
@@ -105,7 +105,7 @@
             .attr("rx", rx)
             .attr("ry", ry);
     };
-    var genericRect = function (x, y, width, height, rx, ry, parent, colour,textModel) {
+    var genericRect = function (x, y, width, height, rx, ry, parent, colour, textModel) {
         parent = parent || d3Ref;
         // get TextModel and if dynamicRectWidth is not 130 add that as width
         var modelId = textModel.cid;
@@ -128,17 +128,17 @@
             .attr("id",modelId);
     };
 
-    var genericCenteredRect = function (center, width, height, rx, ry, parent, colour,textModel) {
-        parent = parent || d3Ref;
-        rx = rx || 0;
-        ry = ry || 0;
-        return parent.draw.genericRect(center.x() - width / 2, center.y() - height / 2, width, height, rx, ry, parent, colour,textModel);
+    var genericCenteredRect = function (center, width, height, rx, ry, parent, colour, textModel) {
+        parent = parent || d3Ref;
+        rx = rx || 0;
+        ry = ry || 0;
+        return parent.draw.genericRect(center.x() - width / 2, center.y() - height / 2, width, height, rx, ry, parent, colour, textModel);
     };
 //GENERIC TEXT BOX CREATION
-    var genericTextRect = function (center,width,height,rx,ry,textContent,x,y,parent,colour,textModel){
-        parent = parent || d3Ref;
-
-        var rect =parent.draw.genericRect(center.x() - width / 2, center.y() - height / 2, width, height, rx, ry, parent, colour,textModel);
+    var genericTextRect = function (center,width,height,rx,ry,textContent,x,y,parent,colour, textModel){
+        parent = parent || d3Ref;
+
+        var rect =parent.draw.genericRect(center.x() - width / 2, center.y() - height / 2, width, height, rx, ry, parent, colour, textModel);
         var text = rect.draw.genericTextElement(center.x(), center.y(), textContent, rect,txtModel)
             .attr('text-anchor', 'middle').attr('dominant-baseline', 'middle');
         return parent;
@@ -365,8 +365,8 @@
         }
     };
     var updateParentOnLayoutChange = function () {
-        if (defaultView.selectedNode.get('utils').utils.textModel != null) {
-            model = defaultView.selectedNode.get('utils').utils.textModel;
+        if (defaultView.selectedNode.attributes.textModel != null) {
+            model = defaultView.selectedNode.attributes.textModel;
             // updating any parent elements if exists:TODO: can be updated to be fired onBlur
             if (model.hasParent === true) {
                 // This could be made into a objectList if there are multiple
@@ -380,20 +380,14 @@
      */
     var saveProperties = function () {
         var inputs = $('#property-form')[0].getElementsByTagName("input");
-
-<<<<<<< HEAD
         defaultView.selectedNode.get("utils").saveMyProperties(defaultView.selectedNode, inputs);
-        
-=======
         //TODO FOR TEXT GENERIC
-        if(defaultView.selectedNode.get('utils').utils.textModel != null){
+        if(defaultView.selectedNode.attributes.textModel != null){
             var int = Number(7) || 7.7;
             var dlength =  ((inputs.title.value.length+1) * 8);
-            var txtm = defaultView.selectedNode.get('utils').utils.textModel;
+            var txtm = defaultView.selectedNode.attributes.textModel;
             txtm.textChanged(dlength);
         }
-
->>>>>>> 6c33d322
         //render title in selected lifeline
         if (inputs.title) {
             resetMainElementTitle(inputs.title.value);
