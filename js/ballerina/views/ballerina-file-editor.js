--- conflicted
+++ resolved
@@ -102,13 +102,8 @@
             _.each(this.canvasList, function (canvas) {
                 //draw a collapse accordion
                 var outerDiv = $('<div></div>');
-<<<<<<< HEAD
-                outerDiv.addClass('panel panel-default');
-=======
                 // TODO: For the moment disabling the adding classes in order to show the containers
-                // outerDiv.addClass('mainAccordian');
-                // outerDiv.addClass('panel panel-default');
->>>>>>> 87bb16da
+                 outerDiv.addClass('panel panel-default');
                 var panelHeading = $('<div></div>');
                 panelHeading.addClass('panel-heading');
                 //TODO: UPDATE ID
@@ -124,7 +119,7 @@
 
                 var bodyDiv = $('<div></div>');
                 // TODO: For the moment disabling the adding classes in order to show the containers
-                // bodyDiv.addClass('panel-collapse collapse');
+                 bodyDiv.addClass('panel-collapse collapse');
                 //TODO: UPDATE ID
                 bodyDiv.attr('id', canvas[0].id).attr('aria-labelledby', canvas[0].id + 3).attr('role', 'tabpanel');
                 canvas.addClass('panel-body');
@@ -139,7 +134,6 @@
             });
         }
     };
-    return ballerinaFileEditor;
 
     return ballerinaFileEditor;
 });
