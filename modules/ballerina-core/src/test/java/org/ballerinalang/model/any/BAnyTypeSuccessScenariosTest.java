/*
*  Copyright (c) 2017, WSO2 Inc. (http://www.wso2.org) All Rights Reserved.
*
*  WSO2 Inc. licenses this file to you under the Apache License,
*  Version 2.0 (the "License"); you may not use this file except
*  in compliance with the License.
*  You may obtain a copy of the License at
*
*    http://www.apache.org/licenses/LICENSE-2.0
*
*  Unless required by applicable law or agreed to in writing,
*  software distributed under the License is distributed on an
*  "AS IS" BASIS, WITHOUT WARRANTIES OR CONDITIONS OF ANY
*  KIND, either express or implied.  See the License for the
*  specific language governing permissions and limitations
*  under the License.
*/
package org.ballerinalang.model.any;

import org.ballerinalang.core.utils.BTestUtils;
import org.ballerinalang.model.values.BBoolean;
import org.ballerinalang.model.values.BFloat;
import org.ballerinalang.model.values.BInteger;
import org.ballerinalang.model.values.BJSON;
import org.ballerinalang.model.values.BValue;
import org.ballerinalang.util.codegen.ProgramFile;
import org.ballerinalang.util.program.BLangFunctions;
import org.testng.Assert;
import org.testng.annotations.BeforeClass;
import org.testng.annotations.Test;

/**
 * This class contains methods to test the any type implementation success scenarios.
 *
 * @since 0.85
 */
public class BAnyTypeSuccessScenariosTest {
<<<<<<< HEAD
    private ProgramFile bLangProgram;

    @BeforeClass
    public void setup() {
        bLangProgram = BTestUtils.getProgramFile("lang/any/any-type-success.bal");
=======
    private ProgramFile programFile;

    @BeforeClass
    public void setup() {
        programFile = BTestUtils.getProgramFile("lang/any/any-type-success.bal");
>>>>>>> 31271fd2
    }

    @Test(description = "Test any type as a return value with actual json returning")
    public void testAnyReturnWithJson() {
<<<<<<< HEAD
        BValue[] returns = BLangFunctions.invokeNew(bLangProgram, "jsonReturnTest");
=======
        BValue[] returns = BLangFunctions.invokeNew(programFile, "jsonReturnTest");
>>>>>>> 31271fd2
        Assert.assertEquals(returns.length, 1);
        Assert.assertSame(returns[0].getClass(), BJSON.class);
        BJSON json = (BJSON) returns[0];
        Assert.assertEquals(json.stringValue(), "{\"PropertyName\":\"Value\"}", "Invalid json value returned.");
    }

<<<<<<< HEAD
    //TODO : fix array index out of bound BVM : Disabled the test
    @Test(description = "Test any type as a parameter for function and explicit casting", enabled = false)
    public void testAnyAsParameterForFunction() {
        BValue[] returns = BLangFunctions.invokeNew(bLangProgram, "anyMethodParameter");
        Assert.assertEquals(returns.length, 1);
        Assert.assertSame(returns[0].getClass(), BInteger.class);
        BInteger intReturn = (BInteger) returns[0];
        Assert.assertEquals(intReturn.intValue(), 9, "Invalid integer value returned.");
    }

    @Test(description = "Test any type as a struct parameter with boolean value")
    public void testAnyAsStructParam() {
        BValue[] returns = BLangFunctions.invokeNew(bLangProgram, "anyInStructTest");
=======
//TODO fix below scenario - basically need to rewrite the tree in method visit(ReturnStmt returnStmt) in
// SemanticAnalyser
//    @Test(description = "Test any type as a parameter for function and explicit casting")
//    public void testAnyAsParameterForFunction() {
//        BValue[] returns = BLangFunctions.invokeNew(programFile, "anyMethodParameter");
//        Assert.assertEquals(returns.length, 1);
//        Assert.assertSame(returns[0].getClass(), BInteger.class);
//        BInteger intReturn = (BInteger) returns[0];
//        Assert.assertEquals(intReturn.intValue(), 9, "Invalid integer value returned.");
//    }

    @Test(description = "Test any type as a struct parameter with boolean value")
    public void testAnyAsStructParam() {
        BValue[] returns = BLangFunctions.invokeNew(programFile, "anyInStructTest");
>>>>>>> 31271fd2
        Assert.assertEquals(returns.length, 1);
        Assert.assertSame(returns[0].getClass(), BBoolean.class);
        BBoolean bBoolean = (BBoolean) returns[0];
        Assert.assertEquals(bBoolean.booleanValue(), true, "Invalid boolean value returned.");
    }

    @Test(description = "Test float value in any type get casted to int in two steps")
    public void testFloatInAnyCastToInt() {
<<<<<<< HEAD
        BValue[] returns = BLangFunctions.invokeNew(bLangProgram, "successfulIntCasting");
=======
        BValue[] returns = BLangFunctions.invokeNew(programFile, "successfulIntCasting");
>>>>>>> 31271fd2
        Assert.assertEquals(returns.length, 1);
        Assert.assertSame(returns[0].getClass(), BInteger.class);
        BInteger intVal = (BInteger) returns[0];
        Assert.assertEquals(intVal.intValue(), 5, "Invalid int value returned.");
    }

    @Test(description = "Test any to any explicit cast")
    public void testAnyToAnyCast() {
<<<<<<< HEAD
        BValue[] returns = BLangFunctions.invokeNew(bLangProgram, "anyToAnyExplicitCasting");
=======
        BValue[] returns = BLangFunctions.invokeNew(programFile, "anyToAnyExplicitCasting");
>>>>>>> 31271fd2
        Assert.assertEquals(returns.length, 1);
        Assert.assertSame(returns[0].getClass(), BJSON.class);
        BJSON json = (BJSON) returns[0];
        Assert.assertEquals(json.stringValue(), "{\"PropertyName\":\"Value\"}", "Invalid json value returned.");
    }

    @Test(description = "Test Multiple returns with any")
    public void testMultipleReturnWithAny() {
<<<<<<< HEAD
        BValue[] returns = BLangFunctions.invokeNew(bLangProgram, "multipleReturnWithAny");
=======
        BValue[] returns = BLangFunctions.invokeNew(programFile, "multipleReturnWithAny");
>>>>>>> 31271fd2
        Assert.assertEquals(returns.length, 2);
        Assert.assertSame(returns[0].getClass(), BJSON.class);
        Assert.assertSame(returns[1].getClass(), BInteger.class);
        BJSON json = (BJSON) returns[0];
        BInteger intVal = (BInteger) returns[1];
        Assert.assertEquals(json.stringValue(), "{\"PropertyName\":\"Value\"}", "Invalid json value returned.");
        Assert.assertEquals(intVal.intValue(), 7, "Invalid int value returned.");
    }

    @Test(description = "Test multiple params with any")
    public void testMultipleParamWithAny() {
<<<<<<< HEAD
        BValue[] returns = BLangFunctions.invokeNew(bLangProgram, "multipleParamWithAny");
=======
        BValue[] returns = BLangFunctions.invokeNew(programFile, "multipleParamWithAny");
>>>>>>> 31271fd2
        Assert.assertEquals(returns.length, 1);
        Assert.assertSame(returns[0].getClass(), BInteger.class);
        BInteger intVal = (BInteger) returns[0];
        Assert.assertEquals(intVal.intValue(), 5, "Invalid int value returned.");
    }

    @Test(description = "Test variable init with any")
    public void variableDefTest() {
<<<<<<< HEAD
        BValue[] returns = BLangFunctions.invokeNew(bLangProgram, "variableDefTest");
=======
        BValue[] returns = BLangFunctions.invokeNew(programFile, "variableDefTest");
>>>>>>> 31271fd2
        Assert.assertEquals(returns.length, 1);
        Assert.assertSame(returns[0].getClass(), BInteger.class);
        BInteger intVal = (BInteger) returns[0];
        Assert.assertEquals(intVal.intValue(), 5, "Invalid int value returned.");
    }

    @Test(description = "Test any variable assignment with float")
    public void assignmentTest() {
<<<<<<< HEAD
        BValue[] returns = BLangFunctions.invokeNew(bLangProgram, "assignmentTest");
=======
        BValue[] returns = BLangFunctions.invokeNew(programFile, "assignmentTest");
>>>>>>> 31271fd2
        Assert.assertEquals(returns.length, 1);
        Assert.assertSame(returns[0].getClass(), BFloat.class);
        BFloat floatVal = (BFloat) returns[0];
        Assert.assertEquals(floatVal.floatValue(), 44.3d, "Invalid float value returned.");
    }

}<|MERGE_RESOLUTION|>--- conflicted
+++ resolved
@@ -35,49 +35,22 @@
  * @since 0.85
  */
 public class BAnyTypeSuccessScenariosTest {
-<<<<<<< HEAD
-    private ProgramFile bLangProgram;
-
-    @BeforeClass
-    public void setup() {
-        bLangProgram = BTestUtils.getProgramFile("lang/any/any-type-success.bal");
-=======
     private ProgramFile programFile;
 
     @BeforeClass
     public void setup() {
         programFile = BTestUtils.getProgramFile("lang/any/any-type-success.bal");
->>>>>>> 31271fd2
     }
 
     @Test(description = "Test any type as a return value with actual json returning")
     public void testAnyReturnWithJson() {
-<<<<<<< HEAD
-        BValue[] returns = BLangFunctions.invokeNew(bLangProgram, "jsonReturnTest");
-=======
         BValue[] returns = BLangFunctions.invokeNew(programFile, "jsonReturnTest");
->>>>>>> 31271fd2
         Assert.assertEquals(returns.length, 1);
         Assert.assertSame(returns[0].getClass(), BJSON.class);
         BJSON json = (BJSON) returns[0];
         Assert.assertEquals(json.stringValue(), "{\"PropertyName\":\"Value\"}", "Invalid json value returned.");
     }
 
-<<<<<<< HEAD
-    //TODO : fix array index out of bound BVM : Disabled the test
-    @Test(description = "Test any type as a parameter for function and explicit casting", enabled = false)
-    public void testAnyAsParameterForFunction() {
-        BValue[] returns = BLangFunctions.invokeNew(bLangProgram, "anyMethodParameter");
-        Assert.assertEquals(returns.length, 1);
-        Assert.assertSame(returns[0].getClass(), BInteger.class);
-        BInteger intReturn = (BInteger) returns[0];
-        Assert.assertEquals(intReturn.intValue(), 9, "Invalid integer value returned.");
-    }
-
-    @Test(description = "Test any type as a struct parameter with boolean value")
-    public void testAnyAsStructParam() {
-        BValue[] returns = BLangFunctions.invokeNew(bLangProgram, "anyInStructTest");
-=======
 //TODO fix below scenario - basically need to rewrite the tree in method visit(ReturnStmt returnStmt) in
 // SemanticAnalyser
 //    @Test(description = "Test any type as a parameter for function and explicit casting")
@@ -92,7 +65,6 @@
     @Test(description = "Test any type as a struct parameter with boolean value")
     public void testAnyAsStructParam() {
         BValue[] returns = BLangFunctions.invokeNew(programFile, "anyInStructTest");
->>>>>>> 31271fd2
         Assert.assertEquals(returns.length, 1);
         Assert.assertSame(returns[0].getClass(), BBoolean.class);
         BBoolean bBoolean = (BBoolean) returns[0];
@@ -101,11 +73,7 @@
 
     @Test(description = "Test float value in any type get casted to int in two steps")
     public void testFloatInAnyCastToInt() {
-<<<<<<< HEAD
-        BValue[] returns = BLangFunctions.invokeNew(bLangProgram, "successfulIntCasting");
-=======
         BValue[] returns = BLangFunctions.invokeNew(programFile, "successfulIntCasting");
->>>>>>> 31271fd2
         Assert.assertEquals(returns.length, 1);
         Assert.assertSame(returns[0].getClass(), BInteger.class);
         BInteger intVal = (BInteger) returns[0];
@@ -114,11 +82,7 @@
 
     @Test(description = "Test any to any explicit cast")
     public void testAnyToAnyCast() {
-<<<<<<< HEAD
-        BValue[] returns = BLangFunctions.invokeNew(bLangProgram, "anyToAnyExplicitCasting");
-=======
         BValue[] returns = BLangFunctions.invokeNew(programFile, "anyToAnyExplicitCasting");
->>>>>>> 31271fd2
         Assert.assertEquals(returns.length, 1);
         Assert.assertSame(returns[0].getClass(), BJSON.class);
         BJSON json = (BJSON) returns[0];
@@ -127,11 +91,7 @@
 
     @Test(description = "Test Multiple returns with any")
     public void testMultipleReturnWithAny() {
-<<<<<<< HEAD
-        BValue[] returns = BLangFunctions.invokeNew(bLangProgram, "multipleReturnWithAny");
-=======
         BValue[] returns = BLangFunctions.invokeNew(programFile, "multipleReturnWithAny");
->>>>>>> 31271fd2
         Assert.assertEquals(returns.length, 2);
         Assert.assertSame(returns[0].getClass(), BJSON.class);
         Assert.assertSame(returns[1].getClass(), BInteger.class);
@@ -143,11 +103,7 @@
 
     @Test(description = "Test multiple params with any")
     public void testMultipleParamWithAny() {
-<<<<<<< HEAD
-        BValue[] returns = BLangFunctions.invokeNew(bLangProgram, "multipleParamWithAny");
-=======
         BValue[] returns = BLangFunctions.invokeNew(programFile, "multipleParamWithAny");
->>>>>>> 31271fd2
         Assert.assertEquals(returns.length, 1);
         Assert.assertSame(returns[0].getClass(), BInteger.class);
         BInteger intVal = (BInteger) returns[0];
@@ -156,11 +112,7 @@
 
     @Test(description = "Test variable init with any")
     public void variableDefTest() {
-<<<<<<< HEAD
-        BValue[] returns = BLangFunctions.invokeNew(bLangProgram, "variableDefTest");
-=======
         BValue[] returns = BLangFunctions.invokeNew(programFile, "variableDefTest");
->>>>>>> 31271fd2
         Assert.assertEquals(returns.length, 1);
         Assert.assertSame(returns[0].getClass(), BInteger.class);
         BInteger intVal = (BInteger) returns[0];
@@ -169,11 +121,7 @@
 
     @Test(description = "Test any variable assignment with float")
     public void assignmentTest() {
-<<<<<<< HEAD
-        BValue[] returns = BLangFunctions.invokeNew(bLangProgram, "assignmentTest");
-=======
         BValue[] returns = BLangFunctions.invokeNew(programFile, "assignmentTest");
->>>>>>> 31271fd2
         Assert.assertEquals(returns.length, 1);
         Assert.assertSame(returns[0].getClass(), BFloat.class);
         BFloat floatVal = (BFloat) returns[0];
