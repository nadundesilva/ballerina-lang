--- conflicted
+++ resolved
@@ -162,7 +162,6 @@
         BTestUtils.getProgramFile("lang/connectors/duplicate-action.bal");
     }
 
-<<<<<<< HEAD
 //    @Test(description = "Test incorrect action invocation",
 //            expectedExceptions = {SemanticException.class },
 //            expectedExceptionsMessageRegExp = "incorrect-action-invocation.bal:16: incompatible types: " +
@@ -170,13 +169,4 @@
 //    public void testIncorrectActionInvocation() {
 //        BTestUtils.parseBalFile("lang/connectors/incorrect-action-invocation.bal");
 //    }
-=======
-    @Test(description = "Test incorrect action invocation",
-            expectedExceptions = {SemanticException.class },
-            expectedExceptionsMessageRegExp = "incorrect-action-invocation.bal:16: incompatible types: " +
-                    "expected a connector name, found 'cal'")
-    public void testIncorrectActionInvocation() {
-        BTestUtils.getProgramFile("lang/connectors/incorrect-action-invocation.bal");
-    }
->>>>>>> 9f014bcc
 }