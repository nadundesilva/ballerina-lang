/*
*  Copyright (c) 2017, WSO2 Inc. (http://www.wso2.org) All Rights Reserved.
*
*  WSO2 Inc. licenses this file to you under the Apache License,
*  Version 2.0 (the "License"); you may not use this file except
*  in compliance with the License.
*  You may obtain a copy of the License at
*
*    http://www.apache.org/licenses/LICENSE-2.0
*
*  Unless required by applicable law or agreed to in writing,
*  software distributed under the License is distributed on an
*  "AS IS" BASIS, WITHOUT WARRANTIES OR CONDITIONS OF ANY
*  KIND, either express or implied.  See the License for the
*  specific language governing permissions and limitations
*  under the License.
*/
package org.ballerinalang.bre;

import org.ballerinalang.model.Action;
import org.ballerinalang.model.BTypeMapper;
import org.ballerinalang.model.BallerinaAction;
import org.ballerinalang.model.BallerinaConnectorDef;
import org.ballerinalang.model.BallerinaFunction;
import org.ballerinalang.model.Connector;
import org.ballerinalang.model.Function;
import org.ballerinalang.model.NodeExecutor;
import org.ballerinalang.model.ParameterDef;
import org.ballerinalang.model.Resource;
import org.ballerinalang.model.StructDef;
import org.ballerinalang.model.SymbolName;
import org.ballerinalang.model.TypeMapper;
import org.ballerinalang.model.Worker;
import org.ballerinalang.model.expressions.ActionInvocationExpr;
import org.ballerinalang.model.expressions.ArrayInitExpr;
import org.ballerinalang.model.expressions.ArrayMapAccessExpr;
import org.ballerinalang.model.expressions.BacktickExpr;
import org.ballerinalang.model.expressions.BasicLiteral;
import org.ballerinalang.model.expressions.BinaryEqualityExpression;
import org.ballerinalang.model.expressions.BinaryExpression;
import org.ballerinalang.model.expressions.CallableUnitInvocationExpr;
import org.ballerinalang.model.expressions.ConnectorInitExpr;
import org.ballerinalang.model.expressions.Expression;
import org.ballerinalang.model.expressions.FunctionInvocationExpr;
import org.ballerinalang.model.expressions.InstanceCreationExpr;
import org.ballerinalang.model.expressions.MapInitExpr;
import org.ballerinalang.model.expressions.MapStructInitKeyValueExpr;
import org.ballerinalang.model.expressions.NullLiteral;
import org.ballerinalang.model.expressions.RefTypeInitExpr;
import org.ballerinalang.model.expressions.ReferenceExpr;
import org.ballerinalang.model.expressions.ResourceInvocationExpr;
import org.ballerinalang.model.expressions.StructFieldAccessExpr;
import org.ballerinalang.model.expressions.StructInitExpr;
import org.ballerinalang.model.expressions.TypeCastExpression;
import org.ballerinalang.model.expressions.UnaryExpression;
import org.ballerinalang.model.expressions.VariableRefExpr;
import org.ballerinalang.model.statements.ActionInvocationStmt;
import org.ballerinalang.model.statements.AssignStmt;
import org.ballerinalang.model.statements.BlockStmt;
import org.ballerinalang.model.statements.BreakStmt;
import org.ballerinalang.model.statements.ForkJoinStmt;
import org.ballerinalang.model.statements.FunctionInvocationStmt;
import org.ballerinalang.model.statements.IfElseStmt;
import org.ballerinalang.model.statements.ReplyStmt;
import org.ballerinalang.model.statements.ReturnStmt;
import org.ballerinalang.model.statements.Statement;
import org.ballerinalang.model.statements.ThrowStmt;
import org.ballerinalang.model.statements.TransactionRollbackStmt;
import org.ballerinalang.model.statements.TryCatchStmt;
import org.ballerinalang.model.statements.VariableDefStmt;
import org.ballerinalang.model.statements.WhileStmt;
import org.ballerinalang.model.statements.WorkerInvocationStmt;
import org.ballerinalang.model.statements.WorkerReplyStmt;
import org.ballerinalang.model.types.BType;
import org.ballerinalang.model.types.BTypes;
import org.ballerinalang.model.util.BValueUtils;
import org.ballerinalang.model.values.BArray;
import org.ballerinalang.model.values.BBoolean;
import org.ballerinalang.model.values.BConnector;
import org.ballerinalang.model.values.BException;
import org.ballerinalang.model.values.BInteger;
import org.ballerinalang.model.values.BJSON;
import org.ballerinalang.model.values.BMap;
import org.ballerinalang.model.values.BMessage;
import org.ballerinalang.model.values.BString;
import org.ballerinalang.model.values.BStruct;
import org.ballerinalang.model.values.BValue;
import org.ballerinalang.model.values.BValueType;
import org.ballerinalang.model.values.BXML;
import org.ballerinalang.natives.AbstractNativeFunction;
import org.ballerinalang.natives.AbstractNativeTypeMapper;
import org.ballerinalang.natives.connectors.AbstractNativeAction;
import org.ballerinalang.natives.connectors.AbstractNativeConnector;
import org.ballerinalang.runtime.threadpool.BLangThreadFactory;
import org.ballerinalang.runtime.worker.WorkerCallback;
import org.ballerinalang.services.ErrorHandlerUtils;
import org.ballerinalang.util.exceptions.BallerinaException;

import java.util.ArrayList;
import java.util.HashMap;
import java.util.List;
import java.util.Map;
import java.util.concurrent.CancellationException;
import java.util.concurrent.ExecutionException;
import java.util.concurrent.ExecutorService;
import java.util.concurrent.Executors;
import java.util.concurrent.Future;
import java.util.concurrent.TimeUnit;
import java.util.concurrent.TimeoutException;


/**
 * {@code BLangExecutor} executes a Ballerina application.
 *
 * @since 0.8.0
 */
public class BLangExecutor implements NodeExecutor {

    private RuntimeEnvironment runtimeEnv;
    private Context bContext;
    private ControlStack controlStack;
    private boolean returnedOrReplied;
    private boolean isForkJoinTimedOut;
    private boolean isBreakCalled;
    private ExecutorService executor;

    public BLangExecutor(RuntimeEnvironment runtimeEnv, Context bContext) {
        this.runtimeEnv = runtimeEnv;
        this.bContext = bContext;
        this.controlStack = bContext.getControlStack();
    }

    @Override
    public void visit(BlockStmt blockStmt) {
        Statement[] stmts = blockStmt.getStatements();
        for (Statement stmt : stmts) {
            if (returnedOrReplied || isBreakCalled) {
                break;
            }
            stmt.execute(this);
        }
    }

    @Override
    public void visit(VariableDefStmt varDefStmt) {
        // TODO This variable definition statement can be modeled exactly same as the assignment statement.
        // TODO Remove the following duplicate code segments soon.
        BValue rValue;
        Expression lExpr = varDefStmt.getLExpr();
        Expression rExpr = varDefStmt.getRExpr();
        if (rExpr == null) {
            rValue = lExpr.getType().getZeroValue();
        } else {
            rValue = rExpr.execute(this);
        }
        
        if (lExpr instanceof VariableRefExpr) {
            assignValueToVarRefExpr(rValue, (VariableRefExpr) lExpr);
        } else if (lExpr instanceof ArrayMapAccessExpr) {
            assignValueToArrayMapAccessExpr(rValue, (ArrayMapAccessExpr) lExpr);
        } else if (lExpr instanceof StructFieldAccessExpr) {
            assignValueToStructFieldAccessExpr(rValue, (StructFieldAccessExpr) lExpr);
        }
    }

    @Override
    public void visit(AssignStmt assignStmt) {
        // TODO WARN: Implementation of this method is inefficient
        // TODO We are in the process of refactoring this method, please bear with us.
        BValue[] rValues;
        Expression rExpr = assignStmt.getRExpr();

        Expression[] lExprs = assignStmt.getLExprs();
        if (lExprs.length > 1) {
            // This statement contains multiple assignments
            rValues = ((CallableUnitInvocationExpr) rExpr).executeMultiReturn(this);
        } else {
            rValues = new BValue[]{rExpr.execute(this)};
        }

        for (int i = 0; i < lExprs.length; i++) {
            Expression lExpr = lExprs[i];
            BValue rValue = rValues[i];
            if (lExpr instanceof VariableRefExpr) {
                assignValueToVarRefExpr(rValue, (VariableRefExpr) lExpr);
            } else if (lExpr instanceof ArrayMapAccessExpr) {
                assignValueToArrayMapAccessExpr(rValue, (ArrayMapAccessExpr) lExpr);
            } else if (lExpr instanceof StructFieldAccessExpr) {
                assignValueToStructFieldAccessExpr(rValue, (StructFieldAccessExpr) lExpr);
            }
        }
    }

    @Override
    public void visit(IfElseStmt ifElseStmt) {
        Expression expr = ifElseStmt.getCondition();
        BBoolean condition = (BBoolean) expr.execute(this);

        if (condition.booleanValue()) {
            ifElseStmt.getThenBody().execute(this);
            return;
        }

        for (IfElseStmt.ElseIfBlock elseIfBlock : ifElseStmt.getElseIfBlocks()) {
            Expression elseIfCondition = elseIfBlock.getElseIfCondition();
            condition = (BBoolean) elseIfCondition.execute(this);

            if (condition.booleanValue()) {
                elseIfBlock.getElseIfBody().execute(this);
                return;
            }
        }

        Statement elseBody = ifElseStmt.getElseBody();
        if (elseBody != null) {
            elseBody.execute(this);
        }
    }

    @Override
    public void visit(WhileStmt whileStmt) {
        Expression expr = whileStmt.getCondition();
        BBoolean condition = (BBoolean) expr.execute(this);

        while (condition.booleanValue()) {
            // Interpret the statements in the while body.
            whileStmt.getBody().execute(this);
            if (returnedOrReplied || isBreakCalled) {
                break;
            }
            // Now evaluate the condition again to decide whether to continue the loop or not.
            condition = (BBoolean) expr.execute(this);
        }
        isBreakCalled = false;
    }

    @Override
    public void visit(BreakStmt breakStmt) {
        isBreakCalled = true;
    }

    @Override
    public void visit(TryCatchStmt tryCatchStmt) {
        // Note: This logic is based on Java exception and hence not recommended.
        // This is added only to make it work with blocking executor. and will be removed in a future release.
        StackFrame current = bContext.getControlStack().getCurrentFrame();
        try {
            tryCatchStmt.getTryBlock().execute(this);
        } catch (BallerinaException be) {
            BException exception;
            if (be.getBException() != null) {
                exception = be.getBException();
            } else {
                exception = new BException(be.getMessage());
            }
            exception.value().setStackTrace(ErrorHandlerUtils.getMainFuncStackTrace(bContext, null));
            while (bContext.getControlStack().getCurrentFrame() != current) {
                if (controlStack.getStack().size() > 0) {
                    controlStack.popFrame();
                } else {
                    // Throw this to handle at root error handler.
                    throw new BallerinaException(be);
                }
            }
            MemoryLocation memoryLocation = tryCatchStmt.getCatchBlock().getParameterDef().getMemoryLocation();
            if (memoryLocation instanceof StackVarLocation) {
                int stackFrameOffset = ((StackVarLocation) memoryLocation).getStackFrameOffset();
                controlStack.setValue(stackFrameOffset, exception);
            }
            tryCatchStmt.getCatchBlock().getCatchBlockStmt().execute(this);
        }
    }

    @Override
    public void visit(ThrowStmt throwStmt) {
        // Note: This logic is based on Java exception and hence not recommended.
        // This is added only to make it work with blocking executor. and will be removed in a future release.
        BException exception = (BException) throwStmt.getExpr().execute(this);
        exception.value().setStackTrace(ErrorHandlerUtils.getMainFuncStackTrace(bContext, null));
        throw new BallerinaException(exception);
    }

    @Override
    public void visit(FunctionInvocationStmt funcIStmt) {
        funcIStmt.getFunctionInvocationExpr().executeMultiReturn(this);
    }

    @Override
    public void visit(ActionInvocationStmt actionIStmt) {
        actionIStmt.getActionInvocationExpr().executeMultiReturn(this);
    }

    @Override
    public void visit(WorkerInvocationStmt workerInvocationStmt) {
        // Create the Stack frame
        Worker worker = workerInvocationStmt.getCallableUnit();

        int sizeOfValueArray = worker.getStackFrameSize();
        BValue[] localVals = new BValue[sizeOfValueArray];

        // Evaluate the argument expression
        BValue argValue = workerInvocationStmt.getInMsg().execute(this);

        if (argValue instanceof BMessage) {
            argValue = ((BMessage) argValue).clone();
        }

        // Setting argument value in the stack frame
        localVals[0] = argValue;

        // Get values for all the worker arguments
        int valueCounter = 1;

        for (ParameterDef returnParam : worker.getReturnParameters()) {
            // Check whether these are unnamed set of return types.
            // If so break the loop. You can't have a mix of unnamed and named returns parameters.
            if (returnParam.getName() == null) {
                break;
            }

            localVals[valueCounter] = returnParam.getType().getZeroValue();
            valueCounter++;
        }


        // Create an arrays in the stack frame to hold return values;
        BValue[] returnVals = new BValue[1];

        // Create a new stack frame with memory locations to hold parameters, local values, temp expression value,
        // return values and worker invocation location;
        CallableUnitInfo functionInfo = new CallableUnitInfo(worker.getName(), worker.getPackagePath(),
                workerInvocationStmt.getNodeLocation());

        StackFrame stackFrame = new StackFrame(localVals, returnVals, functionInfo);
        Context workerContext = new Context();
        workerContext.getControlStack().pushFrame(stackFrame);
        WorkerCallback workerCallback = new WorkerCallback(workerContext);
        workerContext.setBalCallback(workerCallback);
        BLangExecutor workerExecutor = new BLangExecutor(runtimeEnv, workerContext);

        executor = Executors.newSingleThreadExecutor(new BLangThreadFactory(worker.getName()));
        WorkerRunner workerRunner = new WorkerRunner(workerExecutor, workerContext, worker);
        Future<BMessage> future = executor.submit(workerRunner);
        worker.setResultFuture(future);


        //controlStack.popFrame();
    }

    @Override
    public void visit(WorkerReplyStmt workerReplyStmt) {
        Worker worker = workerReplyStmt.getWorker();
        Future<BMessage> future = worker.getResultFuture();
        try {
            // TODO: Make this value configurable - need grammar level rethink
            BMessage result = future.get(60, TimeUnit.SECONDS);
            VariableRefExpr variableRefExpr = workerReplyStmt.getReceiveExpr();
            assignValueToVarRefExpr(result, variableRefExpr);
            executor.shutdown();
            if (!executor.awaitTermination(10, TimeUnit.SECONDS)) {
                executor.shutdownNow();
            }
        } catch (Exception e) {
            // If there is an exception in the worker, set an empty value to the return variable
            BMessage result = BTypes.typeMessage.getEmptyValue();
            VariableRefExpr variableRefExpr = workerReplyStmt.getReceiveExpr();
            assignValueToVarRefExpr(result, variableRefExpr);
        } finally {
            // Finally, try again to shutdown if not done already
            executor.shutdownNow();
        }
    }

    @Override
    public void visit(ReturnStmt returnStmt) {
        Expression[] exprs = returnStmt.getExprs();

        // Check whether the first argument is a multi-return function
        if (exprs.length == 1 && exprs[0] instanceof FunctionInvocationExpr) {
            FunctionInvocationExpr funcIExpr = (FunctionInvocationExpr) exprs[0];
            if (funcIExpr.getTypes().length > 1) {
                BValue[] returnVals = funcIExpr.executeMultiReturn(this);
                for (int i = 0; i < returnVals.length; i++) {
                    controlStack.setReturnValue(i, returnVals[i]);
                }
                returnedOrReplied = true;
                return;
            }
        }

        for (int i = 0; i < exprs.length; i++) {
            Expression expr = exprs[i];
            BValue returnVal = expr.execute(this);
            controlStack.setReturnValue(i, returnVal);
        }

        returnedOrReplied = true;
    }

    @Override
    public void visit(ReplyStmt replyStmt) {
        // TODO revisit this logic
        Expression expr = replyStmt.getReplyExpr();
        BMessage bMessage = (BMessage) expr.execute(this);
        bContext.getBalCallback().done(bMessage != null ? bMessage.value() : null);
        returnedOrReplied = true;
    }

    @Override
    public void visit(ForkJoinStmt forkJoinStmt) {
        VariableRefExpr expr = forkJoinStmt.getMessageReference();
        BMessage inMsg = (BMessage) expr.execute(this);
        List<WorkerRunner> workerRunnerList = new ArrayList<>();
        List<BMessage> resultMsgs = new ArrayList<>();
        long timeout = ((BInteger) forkJoinStmt.getTimeout().getTimeoutExpression().execute(this)).intValue();

        Worker[] workers = forkJoinStmt.getWorkers();
        Map<String, WorkerRunner> triggeredWorkers = new HashMap<>();
        for (Worker worker : workers) {
            int sizeOfValueArray = worker.getStackFrameSize();
            BValue[] localVals = new BValue[sizeOfValueArray];

            BValue argValue = inMsg != null ? inMsg.clone() : null;
            // Setting argument value in the stack frame
            localVals[0] = argValue;

            // Get values for all the worker arguments
            int valueCounter = 1;

            // Create default values for all declared local variables
            for (ParameterDef variableDcl : worker.getParameterDefs()) {
                localVals[valueCounter] = variableDcl.getType().getZeroValue();
                valueCounter++;
            }

            // Create an arrays in the stack frame to hold return values;
            BValue[] returnVals = new BValue[1];

            // Create a new stack frame with memory locations to hold parameters, local values, temp expression value,
            // return values and worker invocation location;
            SymbolName functionSymbolName = worker.getSymbolName();
            CallableUnitInfo functionInfo = new CallableUnitInfo(functionSymbolName.getName(),
                    functionSymbolName.getPkgPath(), worker.getNodeLocation());

            StackFrame stackFrame = new StackFrame(localVals, returnVals, functionInfo);
            Context workerContext = new Context();
            workerContext.getControlStack().pushFrame(stackFrame);
            WorkerCallback workerCallback = new WorkerCallback(workerContext);
            workerContext.setBalCallback(workerCallback);
            BLangExecutor workerExecutor = new BLangExecutor(runtimeEnv, workerContext);
            WorkerRunner workerRunner = new WorkerRunner(workerExecutor, workerContext, worker);
            workerRunnerList.add(workerRunner);
            triggeredWorkers.put(worker.getName(), workerRunner);
        }

        if (forkJoinStmt.getJoin().getJoinType().equalsIgnoreCase("any")) {
            String[] joinWorkerNames = forkJoinStmt.getJoin().getJoinWorkers();
            if (joinWorkerNames.length == 0) {
                // If there are no workers specified, wait for any of all the workers
                BMessage res = invokeAnyWorker(workerRunnerList, timeout);
                resultMsgs.add(res);
            } else {
                List<WorkerRunner> workerRunnersSpecified = new ArrayList<>();
                for (String workerName : joinWorkerNames) {
                    workerRunnersSpecified.add(triggeredWorkers.get(workerName));
                }
                BMessage res = invokeAnyWorker(workerRunnersSpecified, timeout);
                resultMsgs.add(res);
            }
        } else {
            String[] joinWorkerNames = forkJoinStmt.getJoin().getJoinWorkers();
            if (joinWorkerNames.length == 0) {
                // If there are no workers specified, wait for all of all the workers
                resultMsgs.addAll(invokeAllWorkers(workerRunnerList, timeout));
            } else {
                List<WorkerRunner> workerRunnersSpecified = new ArrayList<>();
                for (String workerName : joinWorkerNames) {
                    workerRunnersSpecified.add(triggeredWorkers.get(workerName));
                }
                resultMsgs.addAll(invokeAllWorkers(workerRunnersSpecified, timeout));
            }
        }

        if (isForkJoinTimedOut) {
            // Execute the timeout block

            // Creating a new arrays
            BArray bArray = forkJoinStmt.getJoin().getJoinResult().getType().getEmptyValue();

            for (int i = 0; i < resultMsgs.size(); i++) {
                BValue value = resultMsgs.get(i);
                bArray.add(i, value);
            }

            int offsetJoin = ((StackVarLocation) forkJoinStmt.getTimeout().getTimeoutResult().getMemoryLocation()).
                    getStackFrameOffset();

            controlStack.setValue(offsetJoin, bArray);
            forkJoinStmt.getTimeout().getTimeoutBlock().execute(this);
            isForkJoinTimedOut = false;

        } else {
            // Assign values to join block message arrays

            // Creating a new arrays
            BArray bArray = forkJoinStmt.getJoin().getJoinResult().getType().getEmptyValue();
            for (int i = 0; i < resultMsgs.size(); i++) {
                BValue value = resultMsgs.get(i);
                bArray.add(i, value);
            }

            int offsetJoin = ((StackVarLocation) forkJoinStmt.getJoin().getJoinResult().getMemoryLocation()).
                    getStackFrameOffset();
            controlStack.setValue(offsetJoin, bArray);
            forkJoinStmt.getJoin().getJoinBlock().execute(this);
        }

    }

<<<<<<< HEAD
    @Override
    public void visit(TransactionRollbackStmt transactionRollbackStmt) {
        try {
            transactionRollbackStmt.getTransactionBlock().execute(this);
        } catch (Exception e) {
            transactionRollbackStmt.getRollbackBlock().getRollbackBlockStmt().execute(this);
        }
    }

    private BMessage invokeAnyWorker(List<WorkerRunner> workerRunnerList, int timeout) {
=======
    private BMessage invokeAnyWorker(List<WorkerRunner> workerRunnerList, long timeout) {
>>>>>>> 82e92844
        ExecutorService anyExecutor = Executors.newWorkStealingPool();
        BMessage result;
        try {
            result = anyExecutor.invokeAny(workerRunnerList, timeout, TimeUnit.SECONDS);
        } catch (InterruptedException | ExecutionException e) {
            return null;
        } catch (TimeoutException e) {
            isForkJoinTimedOut = true;
            return null;
        }
        return result;
    }

    private List<BMessage> invokeAllWorkers(List<WorkerRunner> workerRunnerList, long timeout) {
        ExecutorService allExecutor = Executors.newWorkStealingPool();
        List<BMessage> result = new ArrayList<>();
        try {
            allExecutor.invokeAll(workerRunnerList, timeout, TimeUnit.SECONDS).stream().map(bMessageFuture -> {
                try {
                    return bMessageFuture.get();
                } catch (CancellationException e) {
                    // This means task has been timedout and cancelled by system.
                    isForkJoinTimedOut = true;
                    return null;
                } catch (Exception e) {
                    return null;
                }

            }).forEach((BMessage b) -> {
                result.add(b);
            });
        } catch (InterruptedException e) {
            return result;
        }
        return result;
    }

    @Override
    public BValue[] visit(FunctionInvocationExpr funcIExpr) {

        // Create the Stack frame
        Function function = funcIExpr.getCallableUnit();

        int sizeOfValueArray = function.getStackFrameSize();
        BValue[] localVals = new BValue[sizeOfValueArray];

        // Get values for all the function arguments
        int valueCounter = populateArgumentValues(funcIExpr.getArgExprs(), localVals);

        for (ParameterDef returnParam : function.getReturnParameters()) {
            // Check whether these are unnamed set of return types.
            // If so break the loop. You can't have a mix of unnamed and named returns parameters.
            if (returnParam.getName() == null) {
                break;
            }

            localVals[valueCounter] = returnParam.getType().getZeroValue();
            valueCounter++;
        }

        // Create an arrays in the stack frame to hold return values;
        BValue[] returnVals = new BValue[function.getReturnParamTypes().length];

        // Create a new stack frame with memory locations to hold parameters, local values, temp expression value,
        // return values and function invocation location;
        CallableUnitInfo functionInfo = new CallableUnitInfo(function.getName(), function.getPackagePath(),
                funcIExpr.getNodeLocation());

        StackFrame stackFrame = new StackFrame(localVals, returnVals, functionInfo);
        controlStack.pushFrame(stackFrame);

        // Check whether we are invoking a native function or not.
        if (function instanceof BallerinaFunction) {
            BallerinaFunction bFunction = (BallerinaFunction) function;
            bFunction.getCallableUnitBody().execute(this);
        } else {
            AbstractNativeFunction nativeFunction = (AbstractNativeFunction) function;
            nativeFunction.executeNative(bContext);
        }

        controlStack.popFrame();

        // Setting return values to function invocation expression
        returnedOrReplied = false;
        return returnVals;
    }

    @Override
    public BValue[] visit(ActionInvocationExpr actionIExpr) {
        // Create the Stack frame
        Action action = actionIExpr.getCallableUnit();

        BValue[] localVals = new BValue[action.getStackFrameSize()];

        // Create default values for all declared local variables
        int valueCounter = populateArgumentValues(actionIExpr.getArgExprs(), localVals);

        for (ParameterDef returnParam : action.getReturnParameters()) {
            // Check whether these are unnamed set of return types.
            // If so break the loop. You can't have a mix of unnamed and named returns parameters.
            if (returnParam.getName() == null) {
                break;
            }

            localVals[valueCounter] = returnParam.getType().getZeroValue();
            valueCounter++;
        }

        // Create an arrays in the stack frame to hold return values;
        BValue[] returnVals = new BValue[action.getReturnParamTypes().length];

        // Create a new stack frame with memory locations to hold parameters, local values, temp expression values and
        // return values;
        CallableUnitInfo actionInfo = new CallableUnitInfo(action.getName(), action.getPackagePath(),
                actionIExpr.getNodeLocation());
        StackFrame stackFrame = new StackFrame(localVals, returnVals, actionInfo);
        controlStack.pushFrame(stackFrame);

        // Check whether we are invoking a native action or not.
        if (action instanceof BallerinaAction) {
            BallerinaAction bAction = (BallerinaAction) action;
            bAction.getCallableUnitBody().execute(this);
        } else {
            AbstractNativeAction nativeAction = (AbstractNativeAction) action;
            nativeAction.execute(bContext);
        }

        controlStack.popFrame();

        // Setting return values to function invocation expression
        returnedOrReplied = false;
        return returnVals;
    }

    // TODO Check the possibility of removing this from the executor since this is not part of the executor.
    @Override
    public BValue[] visit(ResourceInvocationExpr resourceIExpr) {

        Resource resource = resourceIExpr.getResource();

        ControlStack controlStack = bContext.getControlStack();
        BValue[] valueParams = new BValue[resource.getStackFrameSize()];

        int valueCounter = populateArgumentValues(resourceIExpr.getArgExprs(), valueParams);
        // Populate values for Connector declarations
//        valueCounter = populateConnectorDclValues(resource.getConnectorDcls(), valueParams, valueCounter);

        // Create default values for all declared local variables
//        VariableDef[] variableDefs = resource.getVariableDefs();
//        for (VariableDef variableDef : variableDefs) {
//            valueParams[valueCounter] = variableDef.getType().getDefaultValue();
//            valueCounter++;
//        }

        BValue[] ret = new BValue[1];

        CallableUnitInfo resourceInfo = new CallableUnitInfo(resource.getName(), resource.getPackagePath(),
                resource.getNodeLocation());
        StackFrame stackFrame = new StackFrame(valueParams, ret, resourceInfo);
        controlStack.pushFrame(stackFrame);

        resource.getResourceBody().execute(this);

        return ret;
    }

    @Override
    public BValue visit(InstanceCreationExpr instanceCreationExpr) {
        return instanceCreationExpr.getType().getZeroValue();
    }

    @Override
    public BValue visit(UnaryExpression unaryExpr) {
        Expression rExpr = unaryExpr.getRExpr();
        BValueType rValue = (BValueType) rExpr.execute(this);
        //ToDO this has to be improved property in UnaryExpression class since Unary does not need BiFunction
        return unaryExpr.getEvalFunc().apply(null, rValue);
    }

    @Override
    public BValue visit(BinaryExpression binaryExpr) {
        Expression rExpr = binaryExpr.getRExpr();
        BValueType rValue = (BValueType) rExpr.execute(this);
        
        Expression lExpr = binaryExpr.getLExpr();
        BValueType lValue = (BValueType) lExpr.execute(this);
        
        return binaryExpr.getEvalFunc().apply(lValue, rValue);
    }

    @Override
    public BValue visit(BinaryEqualityExpression binaryEqualityExpr) {
        Expression rExpr = binaryEqualityExpr.getRExpr();
        Expression lExpr = binaryEqualityExpr.getLExpr();
 
        BValue rValue = rExpr.execute(this);
        BValue lValue = lExpr.execute(this);
        
        // if this is a null check, then need to pass the BValue
        if (rExpr.getType() == BTypes.typeNull || lExpr.getType() == BTypes.typeNull) {
            return binaryEqualityExpr.getRefTypeEvalFunc().apply(lValue, rValue);
        }
        
        return binaryEqualityExpr.getEvalFunc().apply((BValueType) lValue, (BValueType) rValue);
    }
    
    @Override
    public BValue visit(ArrayMapAccessExpr arrayMapAccessExpr) {
        VariableRefExpr arrayVarRefExpr = (VariableRefExpr) arrayMapAccessExpr.getRExpr();
        BValue collectionValue = arrayVarRefExpr.execute(this);

        if (collectionValue == null) {
            throw new BallerinaException("variable '" + arrayVarRefExpr.getVarName() + "' is null");
        }

        Expression[] indexExprs = arrayMapAccessExpr.getIndexExprs();

        // Check whether this collection access expression is in the left hand of an assignment expression
        // If yes skip setting the value;
        if (!arrayMapAccessExpr.isLHSExpr()) {

            if (arrayMapAccessExpr.getRExpr().getType() != BTypes.typeMap) {
                // Get the value stored in the index
                if (collectionValue instanceof BArray) {
                    BArray bArray = (BArray) collectionValue;
                    bArray = retrieveArray(bArray, indexExprs);
                    return bArray.get(((BInteger) indexExprs[0].execute(this)).intValue());
                } else {
                    return collectionValue;
                }
            } else {
                // Get the value stored in the index
                BValue indexValue = indexExprs[0].execute(this);
                if (indexValue instanceof BString) {
                    return ((BMap) collectionValue).get(indexValue);
                } else {
                    throw new IllegalStateException("Index of a map should be string type");
                }
            }
        } else {
            throw new IllegalStateException("This branch shouldn't be executed. ");
        }
    }

    @Override
    public BValue visit(ArrayInitExpr arrayInitExpr) {
        Expression[] argExprs = arrayInitExpr.getArgExprs();

        // Creating a new arrays
        BArray bArray = arrayInitExpr.getType().getEmptyValue();

        for (int i = 0; i < argExprs.length; i++) {
            Expression expr = argExprs[i];
            BValue value = expr.execute(this);
            bArray.add(i, value);
        }

        return bArray;
    }

    @Override
    public BValue visit(MapInitExpr mapInitExpr) {
        Expression[] argExprs = mapInitExpr.getArgExprs();

        // Creating a new arrays
        BMap bMap = mapInitExpr.getType().getEmptyValue();

        for (int i = 0; i < argExprs.length; i++) {
            MapStructInitKeyValueExpr expr = (MapStructInitKeyValueExpr) argExprs[i];
            BValue keyVal = expr.getKeyExpr().execute(this);
            BValue value = expr.getValueExpr().execute(this);
            bMap.put(keyVal, value);
        }

        return bMap;
    }

    @Override
    public BValue visit(RefTypeInitExpr refTypeInitExpr) {
        BType bType = refTypeInitExpr.getType();
        return bType.getEmptyValue();
    }

    @Override
    public BValue visit(ConnectorInitExpr connectorInitExpr) {
        BConnector bConnector;
        BValue[] connectorMemBlock;
        Connector connector = (Connector) connectorInitExpr.getType();

        if (connector instanceof AbstractNativeConnector) {

            AbstractNativeConnector nativeConnector = ((AbstractNativeConnector) connector).getInstance();
            Expression[] argExpressions = connectorInitExpr.getArgExprs();
            connectorMemBlock = new BValue[argExpressions.length];
            for (int j = 0; j < argExpressions.length; j++) {
                connectorMemBlock[j] = argExpressions[j].execute(this);
            }

            nativeConnector.init(connectorMemBlock);
            bConnector = new BConnector(nativeConnector, connectorMemBlock);

//            //TODO Fix Issue#320
//            NativeUnit nativeUnit = ((NativeUnitProxy) connector).load();
//            AbstractNativeConnector nativeConnector = (AbstractNativeConnector) ((NativeUnitProxy) connector).load();
//            Expression[] argExpressions = connectorDcl.getArgExprs();
//            connectorMemBlock = new BValue[argExpressions.length];
//
//            for (int j = 0; j < argExpressions.length; j++) {
//                connectorMemBlock[j] = argExpressions[j].execute(this);
//            }
//
//            nativeConnector.init(connectorMemBlock);
//            connector = nativeConnector;

        } else {
            BallerinaConnectorDef connectorDef = (BallerinaConnectorDef) connector;

            int offset = 0;
            connectorMemBlock = new BValue[connectorDef.getSizeOfConnectorMem()];
            for (Expression expr : connectorInitExpr.getArgExprs()) {
                connectorMemBlock[offset] = expr.execute(this);
                offset++;
            }

            bConnector = new BConnector(connector, connectorMemBlock);

            // Invoke the <init> function
            invokeConnectorInitFunction(connectorDef, bConnector);

        }

        return bConnector;
    }

    @Override
    public BValue visit(BacktickExpr backtickExpr) {
        // Evaluate the variable references before creating objects
        String evaluatedString = evaluteBacktickString(backtickExpr);
        if (backtickExpr.getType() == BTypes.typeJSON) {
            return new BJSON(evaluatedString);

        } else {
            return new BXML(evaluatedString);
        }
    }

    @Override
    public BValue visit(VariableRefExpr variableRefExpr) {
        MemoryLocation memoryLocation = variableRefExpr.getMemoryLocation();
        return memoryLocation.execute(this);
    }

    @Override
    public BValue visit(TypeCastExpression typeCastExpression) {
        // Check for native type casting
        if (typeCastExpression.getEvalFunc() != null) {
            BValue result = (BValue) typeCastExpression.getRExpr().execute(this);
            return typeCastExpression.getEvalFunc().apply(result);
        } else {
            TypeMapper typeMapper = typeCastExpression.getCallableUnit();

            int sizeOfValueArray = typeMapper.getStackFrameSize();
            BValue[] localVals = new BValue[sizeOfValueArray];

            // Get values for all the function arguments
            int valueCounter = populateArgumentValues(typeCastExpression.getArgExprs(), localVals);

//            // Create default values for all declared local variables
//            for (VariableDef variableDef : typeMapper.getVariableDefs()) {
//                localVals[valueCounter] = variableDef.getType().getDefaultValue();
//                valueCounter++;
//            }

            for (ParameterDef returnParam : typeMapper.getReturnParameters()) {
                // Check whether these are unnamed set of return types.
                // If so break the loop. You can't have a mix of unnamed and named returns parameters.
                if (returnParam.getName() == null) {
                    break;
                }

                localVals[valueCounter] = returnParam.getType().getZeroValue();
                valueCounter++;
            }

            // Create an arrays in the stack frame to hold return values;
            BValue[] returnVals = new BValue[1];

            // Create a new stack frame with memory locations to hold parameters, local values, temp expression value,
            // return values and function invocation location;
            CallableUnitInfo functionInfo = new CallableUnitInfo(typeMapper.getTypeMapperName(),
                    typeMapper.getPackagePath(), typeCastExpression.getNodeLocation());

            StackFrame stackFrame = new StackFrame(localVals, returnVals, functionInfo);
            controlStack.pushFrame(stackFrame);

            // Check whether we are invoking a native function or not.
            if (typeMapper instanceof BTypeMapper) {
                BTypeMapper bTypeMapper = (BTypeMapper) typeMapper;
                bTypeMapper.getCallableUnitBody().execute(this);
            } else {
                AbstractNativeTypeMapper nativeTypeMapper = (AbstractNativeTypeMapper) typeMapper;
                nativeTypeMapper.convertNative(bContext);
            }

            controlStack.popFrame();

            // Setting return values to function invocation expression
            returnedOrReplied = false;
            return returnVals[0];
        }
    }

    @Override
    public BValue visit(BasicLiteral basicLiteral) {
        return basicLiteral.getBValue();
    }

    @Override
    public BValue visit(NullLiteral nullLiteral) {
        return nullLiteral.getBValue();
    }
    
    @Override
    public BValue visit(StackVarLocation stackVarLocation) {
        int offset = stackVarLocation.getStackFrameOffset();
        return controlStack.getValue(offset);
    }

    @Override
    public BValue visit(ConstantLocation constantLocation) {
        int offset = constantLocation.getStaticMemAddrOffset();
        RuntimeEnvironment.StaticMemory staticMemory = runtimeEnv.getStaticMemory();
        return staticMemory.getValue(offset);
    }

    @Override
    public BValue visit(ServiceVarLocation serviceVarLocation) {
        int offset = serviceVarLocation.getStaticMemAddrOffset();
        RuntimeEnvironment.StaticMemory staticMemory = runtimeEnv.getStaticMemory();
        return staticMemory.getValue(offset);
    }

    @Override
    public BValue visit(StructVarLocation structLocation) {
        throw new IllegalArgumentException("struct value is required to get the value of a field");
    }

    @Override
    public BValue visit(ConnectorVarLocation connectorVarLocation) {
        // Fist the get the BConnector object. In an action invocation first argument is always the connector
        BConnector bConnector = (BConnector) controlStack.getValue(0);
        if (bConnector == null) {
            throw new BallerinaException("connector argument value is null");
        }

        // Now get the connector variable value from the memory block allocated to the BConnector instance.
        return bConnector.getValue(connectorVarLocation.getConnectorMemAddrOffset());
    }


    // Private methods

    private int populateArgumentValues(Expression[] expressions, BValue[] localVals) {
        int i = 0;
        for (Expression arg : expressions) {
            // Evaluate the argument expression
            BValue argValue = arg.execute(this);
            BType argType = arg.getType();

            // Here we need to handle value types differently from reference types
            // Value types need to be cloned before passing ot the function : pass by value.
            // TODO Implement copy-on-write mechanism to improve performance
            if (BTypes.isValueType(argType)) {
                argValue = BValueUtils.clone(argType, argValue);
            }

            // Setting argument value in the stack frame
            localVals[i] = argValue;

            i++;
        }
        return i;
    }

    private String evaluteBacktickString(BacktickExpr backtickExpr) {
        StringBuilder builder = new StringBuilder();
        boolean isJson = backtickExpr.getType() == BTypes.typeJSON;
        String strVal;
        BValue bVal;
        for (Expression expression : backtickExpr.getArgExprs()) {
            bVal = expression.execute(this);
            strVal = bVal.stringValue();
            if (isJson && bVal instanceof BString && expression instanceof ReferenceExpr) {
                builder.append("\"" + strVal + "\"");
            } else {
                builder.append(strVal);
            }
        }
        return builder.toString();
    }

    private void assignValueToArrayMapAccessExpr(BValue rValue, ArrayMapAccessExpr lExpr) {
        ArrayMapAccessExpr accessExpr = lExpr;
        if (!(accessExpr.getRExpr().getType() == BTypes.typeMap)) {
            BArray arrayVal = (BArray) accessExpr.getRExpr().execute(this);

            Expression[] indexExprs = accessExpr.getIndexExprs();
            if (indexExprs.length > 1) {
                arrayVal = retrieveArray(arrayVal, indexExprs);
            }

            BInteger indexVal = (BInteger) indexExprs[0].execute(this);
            arrayVal.add(indexVal.intValue(), rValue);

        } else {
            BMap<BString, BValue> mapVal = (BMap<BString, BValue>) accessExpr.getRExpr().execute(this);
            BString indexVal = (BString) accessExpr.getIndexExprs()[0].execute(this);
            mapVal.put(indexVal, rValue);
            // set the type of this expression here
            // accessExpr.setType(rExpr.getType());
        }
    }

    private void assignValueToVarRefExpr(BValue rValue, VariableRefExpr lExpr) {
        VariableRefExpr variableRefExpr = lExpr;
        MemoryLocation memoryLocation = variableRefExpr.getMemoryLocation();
        if (memoryLocation instanceof StackVarLocation) {
            int stackFrameOffset = ((StackVarLocation) memoryLocation).getStackFrameOffset();
            controlStack.setValue(stackFrameOffset, rValue);
        } else if (memoryLocation instanceof ServiceVarLocation) {
            int staticMemOffset = ((ServiceVarLocation) memoryLocation).getStaticMemAddrOffset();
            runtimeEnv.getStaticMemory().setValue(staticMemOffset, rValue);

        } else if (memoryLocation instanceof ConnectorVarLocation) {
            // Fist the get the BConnector object. In an action invocation first argument is always the connector
            BConnector bConnector = (BConnector) controlStack.getValue(0);
            if (bConnector == null) {
                throw new BallerinaException("connector argument value is null");
            }

            int connectorMemOffset = ((ConnectorVarLocation) memoryLocation).getConnectorMemAddrOffset();
            bConnector.setValue(connectorMemOffset, rValue);
        } else if (memoryLocation instanceof WorkerVarLocation) {
            int stackFrameOffset = ((WorkerVarLocation) memoryLocation).getworkerMemAddrOffset();
            controlStack.setValue(stackFrameOffset, rValue);
        } else if (memoryLocation instanceof StructVarLocation) {
            int structMemOffset = ((StructVarLocation) memoryLocation).getStructMemAddrOffset();
            controlStack.setValue(structMemOffset, rValue);
        }
    }

    /**
     * Initialize a user defined struct type.
     */
    @Override
    public BValue visit(StructInitExpr structInitExpr) {
        StructDef structDef = (StructDef) structInitExpr.getType();
        BValue[] structMemBlock;
        structMemBlock = new BValue[structDef.getStructMemorySize()];

        // Invoke the <init> function
        invokeStructInitFunction(structDef, structMemBlock);
        
        // iterate through initialized values and re-populate the memory block
        Expression[] argExprs = structInitExpr.getArgExprs();
        for (int i = 0; i < argExprs.length; i++) {
            MapStructInitKeyValueExpr expr = (MapStructInitKeyValueExpr) argExprs[i];
            VariableRefExpr varRefExpr = (VariableRefExpr) expr.getKeyExpr();
            StructVarLocation structVarLoc = (StructVarLocation) (varRefExpr).getVariableDef().getMemoryLocation();
            structMemBlock[structVarLoc.getStructMemAddrOffset()] = expr.getValueExpr().execute(this);
        }

        return new BStruct(structDef, structMemBlock);
    }

    /**
     * Evaluate and return the value of a struct field accessing expression.
     */
    @Override
    public BValue visit(StructFieldAccessExpr structFieldAccessExpr) {
        Expression varRef = structFieldAccessExpr.getVarRef();
        BValue value = varRef.execute(this);
        return getFieldExprValue(structFieldAccessExpr, value);
    }

    @Override
    public BValue visit(WorkerVarLocation workerVarLocation) {
        int offset = workerVarLocation.getworkerMemAddrOffset();
        return controlStack.getValue(offset);
    }

    /**
     * Assign a value to a field of a struct, represented by a {@link StructFieldAccessExpr}.
     *
     * @param rValue Value to be assigned
     * @param lExpr  {@link StructFieldAccessExpr} which represents the field of the struct
     */
    private void assignValueToStructFieldAccessExpr(BValue rValue, StructFieldAccessExpr lExpr) {
        Expression lExprVarRef = lExpr.getVarRef();
        BValue value = lExprVarRef.execute(this);
        setFieldValue(rValue, lExpr, value);
    }

    /**
     * Recursively traverse and set the value of the access expression of a field of a struct.
     *
     * @param rValue     Value to be set
     * @param expr       StructFieldAccessExpr of the current field
     * @param currentVal Value of the expression evaluated so far.
     */
    private void setFieldValue(BValue rValue, StructFieldAccessExpr expr, BValue currentVal) {
        // currentVal is a BStruct or arrays/map of BStruct. hence get the element value of it.
        BStruct currentStructVal = (BStruct) getUnitValue(currentVal, expr);

        StructFieldAccessExpr fieldExpr = expr.getFieldExpr();
        int fieldLocation = ((StructVarLocation) getMemoryLocation(fieldExpr)).getStructMemAddrOffset();

        if (fieldExpr.getFieldExpr() == null) {
            setUnitValue(rValue, currentStructVal, fieldLocation, fieldExpr);
            return;
        }

        // At this point, field of the field is not null. Means current element,
        // and its field are both struct types.
        // get the unit value of the struct field,
        BValue value = currentStructVal.getValue(fieldLocation);

        setFieldValue(rValue, fieldExpr, value);
    }

    /**
     * Get the memory location for a expression.
     *
     * @param expression Expression to get the memory location
     * @return Memory location of the expression
     */
    private MemoryLocation getMemoryLocation(Expression expression) {
        // If the expression is an arrays-map expression, then get the location of the variable-reference-expression
        // of the arrays-map-access-expression.
        if (expression instanceof ArrayMapAccessExpr) {
            return getMemoryLocation(((ArrayMapAccessExpr) expression).getRExpr());
        }

        // If the expression is a struct-field-access-expression, then get the memory location of the variable
        // referenced by the struct-field-access-expression
        if (expression instanceof StructFieldAccessExpr) {
            return getMemoryLocation(((StructFieldAccessExpr) expression).getVarRef());
        }

        // Set the memory location of the variable-reference-expression
        return ((VariableRefExpr) expression).getMemoryLocation();
    }

    /**
     * Set the unit value of the current value.
     * <br/>
     * i.e: Value represented by a field-access-expression can be one of:
     * <ul>
     * <li>A variable</li>
     * <li>An element of an arrays/map variable.</li>
     * </ul>
     * But the value get after evaluating the field-access-expression (<b>lExprValue</b>) contains the whole
     * variable. This methods set the unit value (either the complete arrays/map or the referenced element of an
     * arrays/map), using the index expression of the 'fieldExpr'.
     *
     * @param rValue         Value to be set
     * @param lExprValue     Value of the field access expression evaluated so far. This is always of struct
     *                       type.
     * @param memoryLocation Location of the field to be set, in the struct 'lExprValue'
     * @param fieldExpr      Field Access Expression of the current field
     */
    private void setUnitValue(BValue rValue, BStruct lExprValue, int memoryLocation,
                              StructFieldAccessExpr fieldExpr) {

        Expression[] indexExprs;
        if (fieldExpr.getVarRef() instanceof ArrayMapAccessExpr) {
            indexExprs = ((ArrayMapAccessExpr) fieldExpr.getVarRef()).getIndexExprs();
        } else {
            // If the lExprValue value is not a struct arrays/map, then set the value to the struct
            lExprValue.setValue(memoryLocation, rValue);
            return;
        }

        // Get the arrays/map value from the mermory location
        BValue arrayMapValue = lExprValue.getValue(memoryLocation);
        if (arrayMapValue == null) {
            throw new BallerinaException("field '" + fieldExpr.getVarRef().getSymbolName() + " is null");
        }

        // Set the value to arrays/map's index location
        ArrayMapAccessExpr varRef = (ArrayMapAccessExpr) fieldExpr.getVarRef();
        if (varRef.getRExpr().getType() == BTypes.typeMap) {
            BValue indexValue = indexExprs[0].execute(this);
            ((BMap) arrayMapValue).put(indexValue, rValue);
        } else {
            BArray arrayVal = (BArray) arrayMapValue;
            if (indexExprs.length > 1) {
                arrayVal = retrieveArray(arrayVal, indexExprs);
            }

            BInteger indexVal = (BInteger) indexExprs[0].execute(this);
            arrayVal.add(indexVal.intValue(), rValue);
        }
    }

    /**
     * Recursively traverse and get the value of the access expression of a field of a struct.
     *
     * @param expr       StructFieldAccessExpr of the current field
     * @param currentVal Value of the expression evaluated so far.
     * @return Value of the expression after evaluating the current field.
     */
    private BValue getFieldExprValue(StructFieldAccessExpr expr, BValue currentVal) {
        // currentVal is a BStruct or arrays/map of BStruct. hence get the element value of it.
        BStruct currentStructVal = (BStruct) getUnitValue(currentVal, expr);

        StructFieldAccessExpr fieldExpr = expr.getFieldExpr();
        int fieldLocation = ((StructVarLocation) getMemoryLocation(fieldExpr)).getStructMemAddrOffset();

        // If this is the last field, return the value from memory location
        if (fieldExpr.getFieldExpr() == null) {
            // Value stored in the struct can be also an arrays. Hence if its an arrray access,
            // get the aray element value
            return getUnitValue(currentStructVal.getValue(fieldLocation), fieldExpr);
        }

        BValue value = currentStructVal.getValue(fieldLocation);

        // Recursively travel through the struct and get the value
        return getFieldExprValue(fieldExpr, value);
    }

    /**
     * Get the unit value of the current value.
     * <br/>
     * i.e: Value represented by a field-access-expression can be one of:
     * <ul>
     * <li>A variable</li>
     * <li>An element of an arrays/map variable.</li>
     * </ul>
     * But the value stored in memory (<b>currentVal</b>) contains the entire variable. This methods
     * retrieves the unit value (either the complete arrays/map or the referenced element of an arrays/map),
     * using the index expression of the 'fieldExpr'.
     *
     * @param currentVal Value of the field expression evaluated so far
     * @param fieldExpr  Field access expression for the current value
     * @return Unit value of the current value
     */
    private BValue getUnitValue(BValue currentVal, StructFieldAccessExpr fieldExpr) {
        ReferenceExpr currentVarRefExpr = fieldExpr.getVarRef();
        if (currentVal == null) {
            throw new BallerinaException("field '" + currentVarRefExpr.getSymbolName() + "' is null");
        }

        if (!(currentVal instanceof BArray || currentVal instanceof BMap<?, ?>)) {
            return currentVal;
        }

        // If the lExprValue value is not a struct arrays/map, then the unit value is same as the struct
        Expression[] indexExprs;
        if (currentVarRefExpr instanceof ArrayMapAccessExpr) {
            indexExprs = ((ArrayMapAccessExpr) currentVarRefExpr).getIndexExprs();
        } else {
            return currentVal;
        }

        // Evaluate the index expression and get the value
        BValue indexValue;
        BValue unitVal;
        // Get the value from arrays/map's index location
        ArrayMapAccessExpr varRef = (ArrayMapAccessExpr) fieldExpr.getVarRef();
        if (varRef.getRExpr().getType() == BTypes.typeMap) {
            indexValue = indexExprs[0].execute(this);
            unitVal = ((BMap) currentVal).get(indexValue);
        } else {
            BArray bArray = (BArray) currentVal;
            for (int i = indexExprs.length - 1; i >= 1; i--) {
                indexValue = indexExprs[i].execute(this);
                bArray = (BArray) bArray.get(((BInteger) indexValue).intValue());
            }
            indexValue = indexExprs[0].execute(this);
            unitVal = bArray.get(((BInteger) indexValue).intValue());
        }

        if (unitVal == null) {
            throw new BallerinaException("field '" + currentVarRefExpr.getSymbolName().getName() + "[" +
                    indexValue.stringValue() + "]' is null");
        }

        return unitVal;
    }

    private void invokeConnectorInitFunction(BallerinaConnectorDef connectorDef, BConnector bConnector) {
        // Create the Stack frame
        Function initFunction = connectorDef.getInitFunction();
        BValue[] localVals = new BValue[1];
        localVals[0] = bConnector;

        // Create an arrays in the stack frame to hold return values;
        BValue[] returnVals = new BValue[0];

        // Create a new stack frame with memory locations to hold parameters, local values, temp expression value,
        // return values and function invocation location;
        CallableUnitInfo functionInfo = new CallableUnitInfo(initFunction.getName(), initFunction.getPackagePath(),
                initFunction.getNodeLocation());

        StackFrame stackFrame = new StackFrame(localVals, returnVals, functionInfo);
        controlStack.pushFrame(stackFrame);
        initFunction.getCallableUnitBody().execute(this);
        controlStack.popFrame();
    }

    private BArray retrieveArray(BArray arrayVal, Expression[] exprs) {
        for (int i = exprs.length - 1; i >= 1; i--) {
            BInteger indexVal = (BInteger) exprs[i].execute(this);

            // TODO: Remove this part if we don't need dynamically create arrays
            // Will have to dynamically populate
//            while (arrayVal.size() <= indexVal.intValue()) {
//                if (i != 1 || rValue instanceof BArray) {
//                    BArray newBArray = new BArray<>(BArray.class);
//                    arrayVal.add(arrayVal.size(), newBArray);
//                } else {
//                    BArray bArray = new BArray<>(rValue.getClass());
//                    arrayVal.add(arrayVal.size(), bArray);
//                }
//            }

            arrayVal = (BArray) arrayVal.get(indexVal.intValue());
        }

        return arrayVal;
    }
    
    /**
     * Invoke the init function of the struct. This will populate the default values for struct fields.
     * 
     * @param structDef Struct definition
     * @param structMemBlock Memory block to be assigned for the new struct instance
     */
    private void invokeStructInitFunction(StructDef structDef, BValue[] structMemBlock) {
        Function initFunction = structDef.getInitFunction();
        CallableUnitInfo functionInfo = new CallableUnitInfo(initFunction.getName(), initFunction.getPackagePath(),
            initFunction.getNodeLocation());
        StackFrame stackFrame = new StackFrame(structMemBlock, null, functionInfo);
        controlStack.pushFrame(stackFrame);
        initFunction.getCallableUnitBody().execute(this);
        controlStack.popFrame();
    }
}<|MERGE_RESOLUTION|>--- conflicted
+++ resolved
@@ -153,7 +153,7 @@
         } else {
             rValue = rExpr.execute(this);
         }
-        
+
         if (lExpr instanceof VariableRefExpr) {
             assignValueToVarRefExpr(rValue, (VariableRefExpr) lExpr);
         } else if (lExpr instanceof ArrayMapAccessExpr) {
@@ -517,7 +517,6 @@
 
     }
 
-<<<<<<< HEAD
     @Override
     public void visit(TransactionRollbackStmt transactionRollbackStmt) {
         try {
@@ -527,10 +526,7 @@
         }
     }
 
-    private BMessage invokeAnyWorker(List<WorkerRunner> workerRunnerList, int timeout) {
-=======
     private BMessage invokeAnyWorker(List<WorkerRunner> workerRunnerList, long timeout) {
->>>>>>> 82e92844
         ExecutorService anyExecutor = Executors.newWorkStealingPool();
         BMessage result;
         try {
@@ -714,10 +710,10 @@
     public BValue visit(BinaryExpression binaryExpr) {
         Expression rExpr = binaryExpr.getRExpr();
         BValueType rValue = (BValueType) rExpr.execute(this);
-        
+
         Expression lExpr = binaryExpr.getLExpr();
         BValueType lValue = (BValueType) lExpr.execute(this);
-        
+
         return binaryExpr.getEvalFunc().apply(lValue, rValue);
     }
 
@@ -725,18 +721,18 @@
     public BValue visit(BinaryEqualityExpression binaryEqualityExpr) {
         Expression rExpr = binaryEqualityExpr.getRExpr();
         Expression lExpr = binaryEqualityExpr.getLExpr();
- 
+
         BValue rValue = rExpr.execute(this);
         BValue lValue = lExpr.execute(this);
-        
+
         // if this is a null check, then need to pass the BValue
         if (rExpr.getType() == BTypes.typeNull || lExpr.getType() == BTypes.typeNull) {
             return binaryEqualityExpr.getRefTypeEvalFunc().apply(lValue, rValue);
         }
-        
+
         return binaryEqualityExpr.getEvalFunc().apply((BValueType) lValue, (BValueType) rValue);
     }
-    
+
     @Override
     public BValue visit(ArrayMapAccessExpr arrayMapAccessExpr) {
         VariableRefExpr arrayVarRefExpr = (VariableRefExpr) arrayMapAccessExpr.getRExpr();
@@ -952,7 +948,7 @@
     public BValue visit(NullLiteral nullLiteral) {
         return nullLiteral.getBValue();
     }
-    
+
     @Override
     public BValue visit(StackVarLocation stackVarLocation) {
         int offset = stackVarLocation.getStackFrameOffset();
@@ -1093,7 +1089,7 @@
 
         // Invoke the <init> function
         invokeStructInitFunction(structDef, structMemBlock);
-        
+
         // iterate through initialized values and re-populate the memory block
         Expression[] argExprs = structInitExpr.getArgExprs();
         for (int i = 0; i < argExprs.length; i++) {
@@ -1364,10 +1360,10 @@
 
         return arrayVal;
     }
-    
+
     /**
      * Invoke the init function of the struct. This will populate the default values for struct fields.
-     * 
+     *
      * @param structDef Struct definition
      * @param structMemBlock Memory block to be assigned for the new struct instance
      */
