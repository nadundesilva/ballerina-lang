--- conflicted
+++ resolved
@@ -19,10 +19,7 @@
 package org.ballerinalang.services.dispatchers.uri.parser;
 
 import org.ballerinalang.services.dispatchers.http.Constants;
-<<<<<<< HEAD
-=======
 import org.ballerinalang.services.dispatchers.uri.DispatcherUtil;
->>>>>>> 4191d6a9
 import org.ballerinalang.util.codegen.ResourceInfo;
 import org.ballerinalang.util.exceptions.BallerinaException;
 import org.wso2.carbon.messaging.CarbonMessage;
@@ -126,11 +123,7 @@
         ResourceInfo resource = null;
         String httpMethod = (String) carbonMessage.getProperty(Constants.HTTP_METHOD);
         for (ResourceInfo resourceInfo : resources) {
-<<<<<<< HEAD
-            if (resourceInfo.isMatchingMethodExist(httpMethod)) {
-=======
             if (DispatcherUtil.isMatchingMethodExist(resourceInfo, httpMethod)) {
->>>>>>> 4191d6a9
                 resource = resourceInfo;
                 break;
             }
@@ -152,17 +145,10 @@
             isFirstTraverse = false;
             return;
         }
-<<<<<<< HEAD
-        String[] newMethods = newResource.getHttpMethods();
-        if (newMethods == null) {
-            for (ResourceInfo previousResource : this.resource) {
-                if (previousResource.getHttpMethods() == null) {
-=======
         String[] newMethods = DispatcherUtil.getHttpMethods(newResource);
         if (newMethods == null) {
             for (ResourceInfo previousResource : this.resource) {
                 if (DispatcherUtil.getHttpMethods(previousResource) == null) {
->>>>>>> 4191d6a9
                     //if both resources do not have methods but same URI, then throw following error.
                     throw new BallerinaException("Seems two resources have the same addressable URI, "
                             + previousResource.getName() + " and " + newResource.getName());
@@ -173,11 +159,7 @@
         }
         this.resource.forEach(r -> {
             for (String newMethod : newMethods) {
-<<<<<<< HEAD
-                if (r.isMatchingMethodExist(newMethod)) {
-=======
                 if (DispatcherUtil.isMatchingMethodExist(r, newMethod)) {
->>>>>>> 4191d6a9
                     throw new BallerinaException("Seems two resources have the same addressable URI, "
                             + r.getName() + " and " + newResource.getName());
                 }
@@ -249,11 +231,7 @@
 
     private ResourceInfo tryMatchingToDefaultVerb(String method) {
         for (ResourceInfo resourceInfo : this.resource) {
-<<<<<<< HEAD
-            if (resourceInfo.getHttpMethods() == null) {
-=======
             if (DispatcherUtil.getHttpMethods(resourceInfo) == null) {
->>>>>>> 4191d6a9
                 return resourceInfo;
             }
         }
@@ -263,11 +241,7 @@
     public ResourceInfo validateConsumes(ResourceInfo resource, CarbonMessage cMsg) {
         boolean isConsumeMatched = false;
         String contentMediaType = extractContentMediaType(cMsg.getHeader(Constants.CONTENT_TYPE_HEADER));
-<<<<<<< HEAD
-        String[] consumesList  = resource.getConsumesList();
-=======
         String[] consumesList  = DispatcherUtil.getConsumerList(resource);
->>>>>>> 4191d6a9
 
         if (consumesList != null) {
             //when Content-Type header is not set, treat it as "application/octet-stream"
@@ -300,11 +274,7 @@
     public ResourceInfo validateProduces(ResourceInfo resource, CarbonMessage cMsg) {
         boolean isProduceMatched = false;
         List<String> acceptMediaTypes = extractAcceptMediaTypes(cMsg.getHeader(Constants.ACCEPT_HEADER));
-<<<<<<< HEAD
-        String[] producesList = resource.getProducesList();
-=======
         String[] producesList = DispatcherUtil.getProducesList(resource);
->>>>>>> 4191d6a9
 
         //If Accept header field is not present, then it is assumed that the client accepts all media types.
         if (producesList != null && acceptMediaTypes != null) {
