--- conflicted
+++ resolved
@@ -58,27 +58,10 @@
      */
     void setCallableUnit(T callableUnit);
 
-<<<<<<< HEAD
-    /**
-     * Returns an arrays of argument types of this callable unit invocation expression.
-     *
-     * @return an arrays of argument types
-     */
-    BType[] getTypes();
-
-    /**
-     * Sets an arrays of argument types.
-     *
-     * @param types arrays of argument types
-     */
-    void setTypes(BType[] types);
-
     int[] getOffsets();
 
     void setOffsets(int[] offsets);
 
-=======
->>>>>>> a30d13e8
     int getGotoBranchID();
 
     void setGotoBranchID(int retuningBranchID);
