--- conflicted
+++ resolved
@@ -491,15 +491,9 @@
      * @param paramName name of the function parameter
      * @param location  Location of the parameter in the source file
      */
-<<<<<<< HEAD
     public void addParam(NodeLocation location, WhiteSpaceDescriptor whiteSpaceDescriptor, SimpleTypeName typeName,
                          String paramName, int annotationCount, boolean isReturnParam) {
-        SymbolName symbolName = new SymbolName(paramName);
-=======
-    public void addParam(NodeLocation location, SimpleTypeName typeName, String paramName,
-                         int annotationCount, boolean isReturnParam) {
         SymbolName symbolName = new SymbolName(paramName, currentPackagePath);
->>>>>>> d0a2ddce
 
         // Check whether this parameter is already defined.
         BLangSymbol paramSymbol = currentScope.resolve(symbolName);
@@ -580,11 +574,7 @@
         for (int i = 0; i <= dimensions; i++) {
             Expression parent;
             if (i == dimensions) {
-<<<<<<< HEAD
                 parent = new VariableRefExpr(location, whiteSpaceDescriptor, nameReference.name, nameReference.pkgName,
-=======
-                parent = new VariableRefExpr(location, nameReference.name, nameReference.pkgName,
->>>>>>> d0a2ddce
                         nameReference.pkgPath);
             } else {
                 parent = exprStack.pop();
@@ -937,13 +927,8 @@
         currentCUBuilder.setWhiteSpaceDescriptor(whiteSpaceDescriptor);
 
         // define worker parameter
-<<<<<<< HEAD
-        SymbolName paramSymbolName = new SymbolName(paramName);
+        SymbolName paramSymbolName = new SymbolName(paramName, currentPackagePath);
         ParameterDef paramDef = new ParameterDef(sourceLocation, null, paramName,
-=======
-        SymbolName paramSymbolName = new SymbolName(paramName, currentPackagePath);
-        ParameterDef paramDef = new ParameterDef(sourceLocation, paramName,
->>>>>>> d0a2ddce
             new SimpleTypeName(BTypes.typeMessage.getName()), paramSymbolName, currentScope);
         currentScope.define(paramSymbolName, paramDef);
         currentCUBuilder.addParameter(paramDef);
@@ -1283,13 +1268,8 @@
         BlockStmt catchBlock = catchBlockBuilder.build();
         currentScope = catchBlock.getEnclosingScope();
 
-<<<<<<< HEAD
-        SymbolName symbolName = new SymbolName(argName);
+        SymbolName symbolName = new SymbolName(argName, currentPackagePath);
         ParameterDef paramDef = new ParameterDef(catchBlock.getNodeLocation(), null, argName, exceptionType, symbolName,
-=======
-        SymbolName symbolName = new SymbolName(argName, currentPackagePath);
-        ParameterDef paramDef = new ParameterDef(catchBlock.getNodeLocation(), argName, exceptionType, symbolName,
->>>>>>> d0a2ddce
                 currentScope);
         currentScope.resolve(symbolName);
         currentScope.define(symbolName, paramDef);
@@ -1430,37 +1410,23 @@
         blockStmtBuilderStack.peek().addStmt(functionInvocationStmt);
     }
 
-<<<<<<< HEAD
     public void createWorkerInvocationStmt(String receivingMsgRef, String workerName, NodeLocation sourceLocation,
                                            WhiteSpaceDescriptor whiteSpaceDescriptor) {
         VariableRefExpr variableRefExpr = new VariableRefExpr(sourceLocation, whiteSpaceDescriptor,
-                new SymbolName(receivingMsgRef));
+                new SymbolName(receivingMsgRef, currentPackagePath));
         WorkerInvocationStmt workerInvocationStmt = new WorkerInvocationStmt(workerName, sourceLocation,
                 whiteSpaceDescriptor);
-=======
-    public void createWorkerInvocationStmt(String receivingMsgRef, String workerName, NodeLocation sourceLocation) {
-        VariableRefExpr variableRefExpr = new VariableRefExpr(sourceLocation, new SymbolName(receivingMsgRef,
-                currentPackagePath));
-        WorkerInvocationStmt workerInvocationStmt = new WorkerInvocationStmt(workerName, sourceLocation);
->>>>>>> d0a2ddce
         //workerInvocationStmt.setLocation(sourceLocation);
         workerInvocationStmt.setInMsg(variableRefExpr);
         blockStmtBuilderStack.peek().addStmt(workerInvocationStmt);
     }
 
-<<<<<<< HEAD
     public void createWorkerReplyStmt(String receivingMsgRef, String workerName, NodeLocation sourceLocation,
                                       WhiteSpaceDescriptor whiteSpaceDescriptor) {
         VariableRefExpr variableRefExpr = new VariableRefExpr(sourceLocation, whiteSpaceDescriptor,
-                new SymbolName(receivingMsgRef));
+                new SymbolName(receivingMsgRef, currentPackagePath));
         WorkerReplyStmt workerReplyStmt = new WorkerReplyStmt(variableRefExpr, workerName, sourceLocation,
                                                 whiteSpaceDescriptor);
-=======
-    public void createWorkerReplyStmt(String receivingMsgRef, String workerName, NodeLocation sourceLocation) {
-        VariableRefExpr variableRefExpr = new VariableRefExpr(sourceLocation, new SymbolName(receivingMsgRef,
-                currentPackagePath));
-        WorkerReplyStmt workerReplyStmt = new WorkerReplyStmt(variableRefExpr, workerName, sourceLocation);
->>>>>>> d0a2ddce
         //workerReplyStmt.setLocation(sourceLocation);
         blockStmtBuilderStack.peek().addStmt(workerReplyStmt);
     }
@@ -1595,22 +1561,14 @@
             FieldAccessExpr fieldExpr = (FieldAccessExpr) childExpr;
             Expression varRefExpr = fieldExpr.getVarRef();
             if (varRefExpr instanceof VariableRefExpr) {
-<<<<<<< HEAD
                 varRefExpr = new BasicLiteral(varRefExpr.getNodeLocation(), varRefExpr.getWhiteSpaceDescriptor(),
-=======
-                varRefExpr = new BasicLiteral(varRefExpr.getNodeLocation(),
->>>>>>> d0a2ddce
                         new SimpleTypeName(TypeConstants.STRING_TNAME),
                         new BString(((VariableRefExpr) varRefExpr).getVarName()));
                 fieldExpr.setVarRef(varRefExpr);
             }
         } else if (childExpr instanceof VariableRefExpr) {
             BasicLiteral fieldNameLietral = new BasicLiteral(childExpr.getNodeLocation(),
-<<<<<<< HEAD
                     childExpr.getWhiteSpaceDescriptor(), new SimpleTypeName(TypeConstants.STRING_TNAME),
-=======
-                    new SimpleTypeName(TypeConstants.STRING_TNAME),
->>>>>>> d0a2ddce
                     new BString(((VariableRefExpr) childExpr).getVarName()));
             childExpr = new FieldAccessExpr(location, whiteSpaceDescriptor, fieldNameLietral);
         } else {
