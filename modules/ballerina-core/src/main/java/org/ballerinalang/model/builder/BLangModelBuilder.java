--- conflicted
+++ resolved
@@ -958,28 +958,14 @@
         workerInteractionDataHolders.clear();
     }
 
-<<<<<<< HEAD
-    public void createWorker(NodeLocation sourceLocation, String name) {
-=======
+
     public void createWorker(NodeLocation sourceLocation, WhiteSpaceDescriptor whiteSpaceDescriptor,
-                             String name, String paramName) {
->>>>>>> bf3de58f
+                             String name) {
         Identifier workerIdentifier = new Identifier(name);
         currentCUBuilder.setIdentifier(workerIdentifier);
         currentCUBuilder.setNodeLocation(sourceLocation);
         currentCUBuilder.setWhiteSpaceDescriptor(whiteSpaceDescriptor);
 
-<<<<<<< HEAD
-=======
-        // define worker parameter
-        Identifier paramIdentifier = new Identifier(paramName);
-        SymbolName paramSymbolName = new SymbolName(paramIdentifier.getName(), currentPackagePath);
-        ParameterDef paramDef = new ParameterDef(sourceLocation, null, paramIdentifier,
-            new SimpleTypeName(BTypes.typeMessage.getName()), paramSymbolName, currentScope);
-        currentScope.define(paramSymbolName, paramDef);
-        currentCUBuilder.addParameter(paramDef);
-        
->>>>>>> bf3de58f
         Worker worker = currentCUBuilder.buildWorker();
         if (forkJoinStmtBuilderStack.isEmpty() && !parentCUBuilder.isEmpty()) {
             parentCUBuilder.peek().addWorker(worker);
@@ -1465,10 +1451,11 @@
         blockStmtBuilderStack.peek().addStmt(functionInvocationStmt);
     }
 
-<<<<<<< HEAD
-    public void createWorkerInvocationStmt(String workerName, NodeLocation sourceLocation) {
+    public void createWorkerInvocationStmt(String workerName, NodeLocation sourceLocation,
+                                           WhiteSpaceDescriptor whiteSpaceDescriptor) {
         List<Expression> exprList = exprListStack.peek();
-        WorkerInvocationStmt workerInvocationStmt = new WorkerInvocationStmt(workerName, exprList, sourceLocation);
+        WorkerInvocationStmt workerInvocationStmt = new WorkerInvocationStmt(workerName, exprList, sourceLocation,
+                whiteSpaceDescriptor);
         if (!workerInteractionDataHolders.containsKey(workerName)) {
             WorkerInteractionDataHolder workerInteractionDataHolder = new WorkerInteractionDataHolder();
             workerInteractionDataHolder.setTargetWorker(workerName);
@@ -1508,22 +1495,15 @@
             }
         }
 
-=======
-    public void createWorkerInvocationStmt(String receivingMsgRef, String workerName, NodeLocation sourceLocation,
-                                           WhiteSpaceDescriptor whiteSpaceDescriptor) {
-        VariableRefExpr variableRefExpr = new VariableRefExpr(sourceLocation, whiteSpaceDescriptor,
-                new SymbolName(receivingMsgRef, currentPackagePath));
-        WorkerInvocationStmt workerInvocationStmt = new WorkerInvocationStmt(workerName, sourceLocation,
-                whiteSpaceDescriptor);
->>>>>>> bf3de58f
         //workerInvocationStmt.setLocation(sourceLocation);
         blockStmtBuilderStack.peek().addStmt(workerInvocationStmt);
     }
 
-<<<<<<< HEAD
-    public void createWorkerReplyStmt(String workerName, NodeLocation sourceLocation) {
+    public void createWorkerReplyStmt(String workerName, NodeLocation sourceLocation,
+                                      WhiteSpaceDescriptor whiteSpaceDescriptor) {
         List<Expression> exprList = exprListStack.peek();
-        WorkerReplyStmt workerReplyStmt = new WorkerReplyStmt(workerName, exprList, sourceLocation);
+        WorkerReplyStmt workerReplyStmt = new WorkerReplyStmt(workerName, exprList, sourceLocation,
+                whiteSpaceDescriptor);
         if (!workerInteractionDataHolders.containsKey(workerName)) {
             WorkerInteractionDataHolder workerInteractionDataHolder = new WorkerInteractionDataHolder();
             workerInteractionDataHolder.setSourceWorker(workerName);
@@ -1563,14 +1543,6 @@
             }
         }
 
-=======
-    public void createWorkerReplyStmt(String receivingMsgRef, String workerName, NodeLocation sourceLocation,
-                                      WhiteSpaceDescriptor whiteSpaceDescriptor) {
-        VariableRefExpr variableRefExpr = new VariableRefExpr(sourceLocation, whiteSpaceDescriptor,
-                new SymbolName(receivingMsgRef, currentPackagePath));
-        WorkerReplyStmt workerReplyStmt = new WorkerReplyStmt(variableRefExpr, workerName, sourceLocation,
-                                                whiteSpaceDescriptor);
->>>>>>> bf3de58f
         //workerReplyStmt.setLocation(sourceLocation);
         blockStmtBuilderStack.peek().addStmt(workerReplyStmt);
     }
