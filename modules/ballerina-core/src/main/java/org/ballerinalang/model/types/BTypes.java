/*
*  Copyright (c) 2016, WSO2 Inc. (http://www.wso2.org) All Rights Reserved.
*
*  WSO2 Inc. licenses this file to you under the Apache License,
*  Version 2.0 (the "License"); you may not use this file except
*  in compliance with the License.
*  You may obtain a copy of the License at
*
*    http://www.apache.org/licenses/LICENSE-2.0
*
*  Unless required by applicable law or agreed to in writing,
*  software distributed under the License is distributed on an
*  "AS IS" BASIS, WITHOUT WARRANTIES OR CONDITIONS OF ANY
*  KIND, either express or implied.  See the License for the
*  specific language governing permissions and limitations
*  under the License.
*/
package org.ballerinalang.model.types;

import org.ballerinalang.model.GlobalScope;
import org.ballerinalang.model.NodeLocation;
import org.ballerinalang.model.SymbolName;
import org.ballerinalang.model.SymbolScope;
import org.ballerinalang.model.symbols.BLangSymbol;
import org.ballerinalang.util.exceptions.SemanticException;

import java.util.HashSet;
import java.util.Set;

import static org.ballerinalang.model.util.LangModelUtils.getNodeLocationStr;

/**
 * This class contains various methods manipulate {@link BType}s in Ballerina.
 *
 * @since 0.8.0
 */
public class BTypes {
    public static BType typeInt;
    public static BType typeFloat;
    public static BType typeString;
    public static BType typeBoolean;
    public static BType typeBlob;
    public static BType typeXML;
    public static BType typeJSON;
    public static BType typeMessage;
    public static BType typeMap;
    public static BType typeDatatable;
    public static BType typeAny;
    public static BType typeConnector;
    public static BType typeNull;
    public static BType typeXMLAttributes;
<<<<<<< HEAD
    public static BType typeType;
=======
>>>>>>> 64e48a98

    private static boolean initialized = false;
    private static Set<String> builtInTypeNames = new HashSet<>();

    private BTypes() {
    }

    public static synchronized void loadBuiltInTypes(GlobalScope globalScope) {
        if (!initialized) {
            createBuiltInTypes(globalScope);
        }

        globalScope.define(typeInt.getSymbolName(), typeInt);
        globalScope.define(typeFloat.getSymbolName(), typeFloat);
        globalScope.define(typeString.getSymbolName(), typeString);
        globalScope.define(typeBoolean.getSymbolName(), typeBoolean);
        globalScope.define(typeBlob.getSymbolName(), typeBlob);
        globalScope.define(typeXML.getSymbolName(), typeXML);
        globalScope.define(typeJSON.getSymbolName(), typeJSON);
        globalScope.define(typeMessage.getSymbolName(), typeMessage);
        globalScope.define(typeMap.getSymbolName(), typeMap);
        globalScope.define(typeDatatable.getSymbolName(), typeDatatable);
        globalScope.define(typeAny.getSymbolName(), typeAny);
        globalScope.define(typeType.getSymbolName(), typeType);
        globalScope.define(typeConnector.getSymbolName(), typeConnector);

        builtInTypeNames.add(TypeConstants.INT_TNAME);
        builtInTypeNames.add(TypeConstants.FLOAT_TNAME);
        builtInTypeNames.add(TypeConstants.STRING_TNAME);
        builtInTypeNames.add(TypeConstants.BOOLEAN_TNAME);
        builtInTypeNames.add(TypeConstants.BLOB_TNAME);
        builtInTypeNames.add(TypeConstants.MESSAGE_TNAME);
        builtInTypeNames.add(TypeConstants.XML_TNAME);
        builtInTypeNames.add(TypeConstants.JSON_TNAME);
        builtInTypeNames.add(TypeConstants.MAP_TNAME);
        builtInTypeNames.add(TypeConstants.DATATABLE_TNAME);
        builtInTypeNames.add(TypeConstants.CONNECTOR_TNAME);
        builtInTypeNames.add(TypeConstants.STRUCT_TNAME);
        builtInTypeNames.add(TypeConstants.ANY_TNAME);
        builtInTypeNames.add(TypeConstants.NULL_TNAME);
        builtInTypeNames.add(TypeConstants.TYPE_TNAME);

        TypeLattice.loadImplicitCastLattice(globalScope);
        TypeLattice.loadExplicitCastLattice(globalScope);
        TypeLattice.loadConversionLattice(globalScope);

    }

    public static void createBuiltInTypes(GlobalScope globalScope) {
        if (initialized) {
            return;
        }

        typeInt = new BIntegerType(TypeConstants.INT_TNAME, null, globalScope);
        typeFloat = new BFloatType(TypeConstants.FLOAT_TNAME, null, globalScope);
        typeString = new BStringType(TypeConstants.STRING_TNAME, null, globalScope);
        typeBoolean = new BBooleanType(TypeConstants.BOOLEAN_TNAME, null, globalScope);
        typeBlob = new BBlobType(TypeConstants.BLOB_TNAME, null, globalScope);
        typeXML = new BXMLType(TypeConstants.XML_TNAME, null, globalScope);
        typeJSON = new BJSONType(TypeConstants.JSON_TNAME, null, globalScope);
        typeMessage = new BMessageType(TypeConstants.MESSAGE_TNAME, null, globalScope);
        typeDatatable = new BDataTableType(TypeConstants.DATATABLE_TNAME, null, globalScope);
        typeAny = new BAnyType(TypeConstants.ANY_TNAME, null, globalScope);
        typeType = new BTypeType(TypeConstants.TYPE_TNAME, null, globalScope);
        typeMap = new BMapType(TypeConstants.MAP_TNAME, typeAny, null, globalScope);
        typeConnector = new BConnectorType(TypeConstants.CONNECTOR_TNAME, null, globalScope);
        typeNull = new BNullType(TypeConstants.NULL_TNAME, null, globalScope);
        typeXMLAttributes = new BXMLAttributesType(TypeConstants.XML_ATTRIBUTES_TNAME, null, globalScope);

        initialized = true;
    }

    public static BType resolveType(SimpleTypeName typeName, SymbolScope symbolScope, NodeLocation location) {
        // First check for builtin types. They don't have a package path
        BLangSymbol symbol = symbolScope.resolve(new SymbolName(typeName.getSymbolName().getName()));
        if (symbol == null) {
            symbol = symbolScope.resolve(typeName.getSymbolName());
        }

        BType bType = null;
        if (symbol instanceof BType) {
            bType = (BType) symbol;
        }

        if (bType != null) {
            return bType;
        }

        // Now check whether this is an array type
        if (typeName.isArrayType()) {
            symbol = symbolScope.resolve(new SymbolName(typeName.getName()));
            if (symbol == null) {
                symbol = symbolScope.resolve(new SymbolName(typeName.getName(), typeName.getPackagePath()));
            }

            if (symbol instanceof BType) {
                bType = (BType) symbol;
            }
        }

        // If bType is not null, then element type of this arrays type is available.
        // We should define the arrays type here.
        if (bType != null) {
            if (typeName.getDimensions() == 1) {
                BArrayType bArrayType = new BArrayType(typeName.getSymbolName().getName(),
                        bType, bType.getPackagePath(), bType.getSymbolScope(), typeName.getDimensions());
                bType.getSymbolScope().define(new SymbolName(typeName.getSymbolName().getName(),
                        typeName.getSymbolName().getPkgPath()), bArrayType);
                return bArrayType;
            } else {
                SimpleTypeName childSimpleType = new SimpleTypeName(typeName.getName(),
                        typeName.getPackagePath(), true, typeName.getDimensions() - 1);
                childSimpleType.setArrayType(typeName.getDimensions() - 1);

                BArrayType bArrayType = new BArrayType(typeName.getSymbolName().getName(),
                        BTypes.resolveType(childSimpleType, symbolScope, location), bType.getPackagePath(),
                        bType.getSymbolScope(), typeName.getDimensions());
                bType.getSymbolScope().define(new SymbolName(typeName.getSymbolName().getName(),
                        typeName.getSymbolName().getPkgPath()), bArrayType);

                return bArrayType;
            }
        }

        throw new SemanticException(getNodeLocationStr(location) + "undefined type '" + typeName + "'");
    }

    public static boolean isValueType(BType type) {
        if (type == BTypes.typeInt ||
                type == BTypes.typeFloat ||
                type == BTypes.typeString ||
                type == BTypes.typeBoolean ||
                type == BTypes.typeBlob) {
            return true;
        }

        return false;
    }

    public static boolean isBuiltInTypeName(String paramName) {
        return builtInTypeNames.contains(paramName);
    }

    public static BType getTypeFromName(String typeName) {
        switch (typeName) {
            case TypeConstants.JSON_TNAME:
                return typeJSON;
            case TypeConstants.XML_TNAME:
                return typeXML;
            case TypeConstants.MAP_TNAME:
                return typeMap;
            case TypeConstants.MESSAGE_TNAME:
                return typeMessage;
            case TypeConstants.DATATABLE_TNAME:
                return typeDatatable;
            default:
                throw new IllegalStateException("Unknown type name");
        }
    }
}<|MERGE_RESOLUTION|>--- conflicted
+++ resolved
@@ -49,10 +49,7 @@
     public static BType typeConnector;
     public static BType typeNull;
     public static BType typeXMLAttributes;
-<<<<<<< HEAD
     public static BType typeType;
-=======
->>>>>>> 64e48a98
 
     private static boolean initialized = false;
     private static Set<String> builtInTypeNames = new HashSet<>();
@@ -176,7 +173,7 @@
                 return bArrayType;
             }
         }
-
+        
         throw new SemanticException(getNodeLocationStr(location) + "undefined type '" + typeName + "'");
     }
 
