/*
*  Copyright (c) 2016, WSO2 Inc. (http://www.wso2.org) All Rights Reserved.
*
*  WSO2 Inc. licenses this file to you under the Apache License,
*  Version 2.0 (the "License"); you may not use this file except
*  in compliance with the License.
*  You may obtain a copy of the License at
*
*    http://www.apache.org/licenses/LICENSE-2.0
*
*  Unless required by applicable law or agreed to in writing,
*  software distributed under the License is distributed on an
*  "AS IS" BASIS, WITHOUT WARRANTIES OR CONDITIONS OF ANY
*  KIND, either express or implied.  See the License for the
*  specific language governing permissions and limitations
*  under the License.
*/
package org.ballerinalang.model.values;

import org.ballerinalang.model.types.BType;
import org.ballerinalang.model.types.BTypes;
import org.ballerinalang.util.exceptions.BallerinaException;

/**
 * The {@code BString} represents a string in Ballerina.
 *
 * @since 0.8.0
 */
public final class BString extends BValueType implements BRefType<String> {

    private String value;

    public BString(String value) {
        this.value = value;
    }

    @Override
    public long intValue() {
        long result;
        try {
            result = Long.parseLong(this.value);
        } catch (NumberFormatException e) {
            throw new BallerinaException("input value " + this.value + " cannot be cast to integer");
        }
        return result;
    }

    @Override
    public double floatValue() {
        double result;
        try {
            result = Double.parseDouble(this.value);
        } catch (NumberFormatException e) {
            throw new BallerinaException("input value " + this.value + " cannot be cast to float");
        }
        return result;
    }

    @Override
    public boolean booleanValue() {
        return false;
    }

    @Override
    public String stringValue() {
        return this.value;
    }

    @Override
    public BType getType() {
        return BTypes.typeString;
    }

    @Override
    public boolean equals(Object obj) {
        return ((BString) obj).stringValue().equals(value);
    }
<<<<<<< HEAD

    @Override
    public String value() {
        return value;
=======
    
    @Override
    public BValue copy() {
        return new BString(value);
>>>>>>> a30d13e8
    }
}<|MERGE_RESOLUTION|>--- conflicted
+++ resolved
@@ -75,16 +75,14 @@
     public boolean equals(Object obj) {
         return ((BString) obj).stringValue().equals(value);
     }
-<<<<<<< HEAD
 
     @Override
     public String value() {
         return value;
-=======
-    
+    }
+
     @Override
     public BValue copy() {
         return new BString(value);
->>>>>>> a30d13e8
     }
 }