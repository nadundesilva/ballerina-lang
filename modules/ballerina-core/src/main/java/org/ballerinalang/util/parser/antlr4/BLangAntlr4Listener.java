--- conflicted
+++ resolved
@@ -1010,7 +1010,7 @@
         if (isVerboseMode) {
             whiteSpaceDescriptor = WhiteSpaceUtil.getWhileStmtWS(tokenStream, ctx);
         }
-         modelBuilder.createWhileStmt(getCurrentLocation(ctx), whiteSpaceDescriptor);
+        modelBuilder.createWhileStmt(getCurrentLocation(ctx), whiteSpaceDescriptor);
     }
 
     @Override
@@ -1156,8 +1156,11 @@
             return;
         }
         String key = ctx.Identifier().getText();
-<<<<<<< HEAD
-        modelBuilder.addCatchClause(getCurrentLocation(ctx), typeNameStack.pop(), key);
+        WhiteSpaceDescriptor whiteSpaceDescriptor = null;
+        if (isVerboseMode) {
+            whiteSpaceDescriptor = WhiteSpaceUtil.getCatchClauseWS(tokenStream, ctx);
+        }
+        modelBuilder.addCatchClause(getCurrentLocation(ctx), whiteSpaceDescriptor, typeNameStack.pop(), key);
     }
 
     @Override
@@ -1173,16 +1176,11 @@
         if (ctx.exception != null) {
             return;
         }
-        modelBuilder.addFinallyBlock();
-=======
-        // FIX ME
-        SimpleTypeName simpleTypeName = new SimpleTypeName("exception");
-        WhiteSpaceDescriptor whiteSpaceDescriptor = null;
-        if (isVerboseMode) {
-            whiteSpaceDescriptor = WhiteSpaceUtil.getCatchClauseWS(tokenStream, ctx);
-        }
-        modelBuilder.addCatchClause(getCurrentLocation(ctx), whiteSpaceDescriptor, simpleTypeName, key);
->>>>>>> bf3de58f
+        WhiteSpaceDescriptor whiteSpaceDescriptor = null;
+        if (isVerboseMode) {
+            whiteSpaceDescriptor = WhiteSpaceUtil.getFinallyClauseWS(tokenStream, ctx);
+        }
+        modelBuilder.addFinallyBlock(whiteSpaceDescriptor);
     }
 
     @Override
@@ -1311,7 +1309,7 @@
     @Override
     public void exitSimpleVariableIdentifier(BallerinaParser.SimpleVariableIdentifierContext ctx) {
         if (ctx.exception == null) {
-            WhiteSpaceDescriptor  whiteSpaceDescriptor = null;
+            WhiteSpaceDescriptor whiteSpaceDescriptor = null;
             if (isVerboseMode) {
                 whiteSpaceDescriptor = WhiteSpaceUtil.getSimpleVariableIdentifierWS(tokenStream, ctx);
             }
@@ -1802,7 +1800,7 @@
             String stringLiteral = terminalNode.getText();
             stringLiteral = stringLiteral.substring(1, stringLiteral.length() - 1);
             stringLiteral = StringEscapeUtils.unescapeJava(stringLiteral);
-            modelBuilder.createStringLiteral(getCurrentLocation(ctx), whiteSpaceDescriptor,  stringLiteral);
+            modelBuilder.createStringLiteral(getCurrentLocation(ctx), whiteSpaceDescriptor, stringLiteral);
             return;
         }
 
