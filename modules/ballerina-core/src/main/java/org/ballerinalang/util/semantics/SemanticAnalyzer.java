--- conflicted
+++ resolved
@@ -2217,17 +2217,8 @@
                     SemanticErrors.INCOMPATIBLE_TYPES_CANNOT_CONVERT, sourceType, targetType);
         }
 
-<<<<<<< HEAD
-        if (!isMultiReturn) {
-            return;
-        }
-
         // If this is a multi-value return conversion expression, set the return types.
-        BLangSymbol error = currentScope.resolve(new SymbolName(BALLERINA_CAST_ERROR, ERRORS_PACKAGE));
-=======
-        // If this is a multi-value return conversion expression, set the return types. 
         BLangSymbol error = currentScope.resolve(new SymbolName(BALLERINA_CONVERSION_ERROR, ERRORS_PACKAGE));
->>>>>>> ce772866
         if (error == null || !(error instanceof StructDef)) {
             BLangExceptionHelper.throwSemanticError(typeConversionExpr,
                     SemanticErrors.CANNOT_RESOLVE_STRUCT, ERRORS_PACKAGE, BALLERINA_CAST_ERROR);
@@ -2478,11 +2469,7 @@
             }
             if ((lExpr.getType() != BTypes.typeAny) && (!lExpr.getType().equals(returnType))) {
                 BLangExceptionHelper.throwSemanticError(assignStmt,
-<<<<<<< HEAD
-                    SemanticErrors.INCOMPATIBLE_TYPES_IN_MULTIPLE_ASSIGNMENT, varName, returnType, lExpr.getType());
-=======
                         SemanticErrors.INCOMPATIBLE_TYPES_IN_MULTIPLE_ASSIGNMENT, varName, returnType, lExpr.getType());
->>>>>>> ce772866
             }
         }
     }
