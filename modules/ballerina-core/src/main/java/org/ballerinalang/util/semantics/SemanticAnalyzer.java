/*
*  Copyright (c) 2016, WSO2 Inc. (http://www.wso2.org) All Rights Reserved.
*
*  WSO2 Inc. licenses this file to you under the Apache License,
*  Version 2.0 (the "License"); you may not use this file except
*  in compliance with the License.
*  You may obtain a copy of the License at
*
*    http://www.apache.org/licenses/LICENSE-2.0
*
*  Unless required by applicable law or agreed to in writing,
*  software distributed under the License is distributed on an
*  "AS IS" BASIS, WITHOUT WARRANTIES OR CONDITIONS OF ANY
*  KIND, either express or implied.  See the License for the
*  specific language governing permissions and limitations
*  under the License.
*/
package org.ballerinalang.util.semantics;

import org.ballerinalang.bre.ConnectorVarLocation;
import org.ballerinalang.bre.ConstantLocation;
import org.ballerinalang.bre.GlobalVarLocation;
import org.ballerinalang.bre.ServiceVarLocation;
import org.ballerinalang.bre.StackVarLocation;
import org.ballerinalang.bre.StructVarLocation;
import org.ballerinalang.bre.WorkerVarLocation;
import org.ballerinalang.model.Action;
import org.ballerinalang.model.AnnotationAttachment;
import org.ballerinalang.model.AnnotationAttributeDef;
import org.ballerinalang.model.AnnotationAttributeValue;
import org.ballerinalang.model.AnnotationDef;
import org.ballerinalang.model.AttachmentPoint;
import org.ballerinalang.model.BLangPackage;
import org.ballerinalang.model.BLangProgram;
import org.ballerinalang.model.BTypeMapper;
import org.ballerinalang.model.BallerinaAction;
import org.ballerinalang.model.BallerinaConnectorDef;
import org.ballerinalang.model.BallerinaFile;
import org.ballerinalang.model.BallerinaFunction;
import org.ballerinalang.model.CallableUnit;
import org.ballerinalang.model.CompilationUnit;
import org.ballerinalang.model.ConstDef;
import org.ballerinalang.model.ExecutableMultiReturnExpr;
import org.ballerinalang.model.Function;
import org.ballerinalang.model.FunctionSymbolName;
import org.ballerinalang.model.GlobalVariableDef;
import org.ballerinalang.model.Identifier;
import org.ballerinalang.model.ImportPackage;
import org.ballerinalang.model.NativeUnit;
import org.ballerinalang.model.NodeLocation;
import org.ballerinalang.model.NodeVisitor;
import org.ballerinalang.model.Operator;
import org.ballerinalang.model.ParameterDef;
import org.ballerinalang.model.Resource;
import org.ballerinalang.model.Service;
import org.ballerinalang.model.StructDef;
import org.ballerinalang.model.SymbolName;
import org.ballerinalang.model.SymbolScope;
import org.ballerinalang.model.VariableDef;
import org.ballerinalang.model.Worker;
import org.ballerinalang.model.expressions.AbstractExpression;
import org.ballerinalang.model.expressions.ActionInvocationExpr;
import org.ballerinalang.model.expressions.AddExpression;
import org.ballerinalang.model.expressions.AndExpression;
import org.ballerinalang.model.expressions.ArrayInitExpr;
import org.ballerinalang.model.expressions.ArrayLengthExpression;
import org.ballerinalang.model.expressions.ArrayMapAccessExpr;
import org.ballerinalang.model.expressions.BacktickExpr;
import org.ballerinalang.model.expressions.BasicLiteral;
import org.ballerinalang.model.expressions.BinaryArithmeticExpression;
import org.ballerinalang.model.expressions.BinaryExpression;
import org.ballerinalang.model.expressions.BinaryLogicalExpression;
import org.ballerinalang.model.expressions.CallableUnitInvocationExpr;
import org.ballerinalang.model.expressions.ConnectorInitExpr;
import org.ballerinalang.model.expressions.DivideExpr;
import org.ballerinalang.model.expressions.EqualExpression;
import org.ballerinalang.model.expressions.Expression;
import org.ballerinalang.model.expressions.FieldAccessExpr;
import org.ballerinalang.model.expressions.FunctionInvocationExpr;
import org.ballerinalang.model.expressions.GreaterEqualExpression;
import org.ballerinalang.model.expressions.GreaterThanExpression;
import org.ballerinalang.model.expressions.InstanceCreationExpr;
import org.ballerinalang.model.expressions.JSONArrayInitExpr;
import org.ballerinalang.model.expressions.JSONFieldAccessExpr;
import org.ballerinalang.model.expressions.JSONInitExpr;
import org.ballerinalang.model.expressions.KeyValueExpr;
import org.ballerinalang.model.expressions.LessEqualExpression;
import org.ballerinalang.model.expressions.LessThanExpression;
import org.ballerinalang.model.expressions.MapInitExpr;
import org.ballerinalang.model.expressions.ModExpression;
import org.ballerinalang.model.expressions.MultExpression;
import org.ballerinalang.model.expressions.NotEqualExpression;
import org.ballerinalang.model.expressions.NullLiteral;
import org.ballerinalang.model.expressions.OrExpression;
import org.ballerinalang.model.expressions.RefTypeInitExpr;
import org.ballerinalang.model.expressions.ReferenceExpr;
import org.ballerinalang.model.expressions.ResourceInvocationExpr;
import org.ballerinalang.model.expressions.StructInitExpr;
import org.ballerinalang.model.expressions.SubtractExpression;
import org.ballerinalang.model.expressions.TypeCastExpression;
import org.ballerinalang.model.expressions.TypeConversionExpr;
import org.ballerinalang.model.expressions.UnaryExpression;
import org.ballerinalang.model.expressions.VariableRefExpr;
import org.ballerinalang.model.invokers.MainInvoker;
import org.ballerinalang.model.statements.AbortStmt;
import org.ballerinalang.model.statements.ActionInvocationStmt;
import org.ballerinalang.model.statements.AssignStmt;
import org.ballerinalang.model.statements.BlockStmt;
import org.ballerinalang.model.statements.BreakStmt;
import org.ballerinalang.model.statements.CommentStmt;
import org.ballerinalang.model.statements.ForkJoinStmt;
import org.ballerinalang.model.statements.FunctionInvocationStmt;
import org.ballerinalang.model.statements.IfElseStmt;
import org.ballerinalang.model.statements.ReplyStmt;
import org.ballerinalang.model.statements.ReturnStmt;
import org.ballerinalang.model.statements.Statement;
import org.ballerinalang.model.statements.ThrowStmt;
import org.ballerinalang.model.statements.TransactionRollbackStmt;
import org.ballerinalang.model.statements.TransformStmt;
import org.ballerinalang.model.statements.TryCatchStmt;
import org.ballerinalang.model.statements.VariableDefStmt;
import org.ballerinalang.model.statements.WhileStmt;
import org.ballerinalang.model.statements.WorkerInvocationStmt;
import org.ballerinalang.model.statements.WorkerReplyStmt;
import org.ballerinalang.model.symbols.BLangSymbol;
import org.ballerinalang.model.types.BArrayType;
import org.ballerinalang.model.types.BJSONType;
import org.ballerinalang.model.types.BMapType;
import org.ballerinalang.model.types.BType;
import org.ballerinalang.model.types.BTypes;
import org.ballerinalang.model.types.SimpleTypeName;
import org.ballerinalang.model.types.TypeConstants;
import org.ballerinalang.model.types.TypeEdge;
import org.ballerinalang.model.types.TypeLattice;
import org.ballerinalang.model.types.TypeTags;
import org.ballerinalang.model.util.LangModelUtils;
import org.ballerinalang.model.values.BInteger;
import org.ballerinalang.model.values.BString;
import org.ballerinalang.natives.NativeUnitProxy;
import org.ballerinalang.natives.typemappers.NativeCastMapper;
import org.ballerinalang.natives.typemappers.TypeMappingUtils;
import org.ballerinalang.runtime.worker.WorkerInteractionDataHolder;
import org.ballerinalang.util.codegen.InstructionCodes;
import org.ballerinalang.util.exceptions.BLangExceptionHelper;
import org.ballerinalang.util.exceptions.LinkerException;
import org.ballerinalang.util.exceptions.SemanticErrors;
import org.ballerinalang.util.exceptions.SemanticException;

import java.util.ArrayList;
import java.util.Arrays;
import java.util.Collections;
import java.util.HashSet;
import java.util.List;
import java.util.Map;
import java.util.Optional;
import java.util.Set;
import java.util.Stack;
import java.util.regex.Matcher;
import java.util.regex.Pattern;

/**
 * {@code SemanticAnalyzer} analyzes semantic properties of a Ballerina program.
 *
 * @since 0.8.0
 */
public class SemanticAnalyzer implements NodeVisitor {
    private int stackFrameOffset = -1;
    private int staticMemAddrOffset = -1;
    private int connectorMemAddrOffset = -1;
    private int structMemAddrOffset = -1;
    private int workerMemAddrOffset = -1;
    private String currentPkg;
    private TypeLattice packageTypeLattice;
    private CallableUnit currentCallableUnit = null;
    private Stack<CallableUnit> parentCallableUnit = new Stack<>();
    private Stack<SymbolScope> parentScope = new Stack<>();
    // following pattern matches ${anyString} or ${anyString[int]} or ${anyString["anyString"]}
    private static final String patternString = "\\$\\{((\\w+)(\\[(\\d+|\\\"(\\w+)\\\")\\])?)\\}";
    private static final Pattern compiledPattern = Pattern.compile(patternString);
    private static final String ERRORS_PACKAGE = "ballerina.lang.errors";
    private static final String BALLERINA_CAST_ERROR = "CastError";
    private static final String BALLERINA_ERROR = "Error";

    private int whileStmtCount = 0;
    private int transactionStmtCount = 0;
    private SymbolScope currentScope;
    private SymbolScope nativeScope;

    private BlockStmt.BlockStmtBuilder pkgInitFuncStmtBuilder;

    public SemanticAnalyzer(BLangProgram programScope) {
        currentScope = programScope;
        this.nativeScope = programScope.getNativeScope();
    }

    @Override
    public void visit(BLangProgram bLangProgram) {
        BLangPackage mainPkg = bLangProgram.getMainPackage();

        if (bLangProgram.getProgramCategory() == BLangProgram.Category.MAIN_PROGRAM) {
            mainPkg.accept(this);

        } else if (bLangProgram.getProgramCategory() == BLangProgram.Category.SERVICE_PROGRAM) {
            BLangPackage[] servicePackages = bLangProgram.getServicePackages();
            for (BLangPackage servicePkg : servicePackages) {
                servicePkg.accept(this);
            }
        } else {
            BLangPackage[] libraryPackages = bLangProgram.getLibraryPackages();
            for (BLangPackage libraryPkg : libraryPackages) {
                libraryPkg.accept(this);
            }
        }

        int setSizeOfStaticMem = staticMemAddrOffset + 1;
        bLangProgram.setSizeOfStaticMem(setSizeOfStaticMem);
        staticMemAddrOffset = -1;
    }

    @Override
    public void visit(BLangPackage bLangPackage) {
        BLangPackage[] dependentPackages = bLangPackage.getDependentPackages();
        List<BallerinaFunction> initFunctionList = new ArrayList<>();
        for (BLangPackage dependentPkg : dependentPackages) {
            if (dependentPkg.isSymbolsDefined()) {
                continue;
            }

            dependentPkg.accept(this);
            initFunctionList.add(dependentPkg.getInitFunction());
        }

        currentScope = bLangPackage;
        currentPkg = bLangPackage.getPackagePath();
        if (packageTypeLattice != null) {
            TypeLattice currentLattice = bLangPackage.getTypeLattice();
            currentLattice.merge(packageTypeLattice, currentPkg);
            packageTypeLattice = currentLattice;
        } else {
            packageTypeLattice = bLangPackage.getTypeLattice();
        }

        // Create package.<init> function
        NodeLocation pkgLocation = bLangPackage.getNodeLocation();
        if (pkgLocation == null) {
            BallerinaFile[] ballerinaFiles = bLangPackage.getBallerinaFiles();

            // TODO filename becomes "" for built-in packages. FIX ME
            String filename = ballerinaFiles.length == 0 ? "" :
                    ballerinaFiles[0].getFileName();
            pkgLocation = new NodeLocation("", filename, 0);
        }

        BallerinaFunction.BallerinaFunctionBuilder functionBuilder =
                new BallerinaFunction.BallerinaFunctionBuilder(bLangPackage);
        functionBuilder.setNodeLocation(pkgLocation);
        functionBuilder.setIdentifier(new Identifier(bLangPackage.getPackagePath() + ".<init>"));
        functionBuilder.setPkgPath(bLangPackage.getPackagePath());
        pkgInitFuncStmtBuilder = new BlockStmt.BlockStmtBuilder(bLangPackage.getNodeLocation(),
                bLangPackage);

        // Invoke <init> methods of all the dependent packages
        addDependentPkgInitCalls(initFunctionList, pkgInitFuncStmtBuilder, pkgLocation);

        // Define package level constructs
        defineStructs(bLangPackage.getStructDefs());
        defineConnectors(bLangPackage.getConnectors());
        resolveStructFieldTypes(bLangPackage.getStructDefs());
        defineFunctions(bLangPackage.getFunctions());
        defineServices(bLangPackage.getServices());
        defineAnnotations(bLangPackage.getAnnotationDefs());

        for (CompilationUnit compilationUnit : bLangPackage.getCompilationUnits()) {
            compilationUnit.accept(this);
        }

        resolveWorkerInteractions(bLangPackage.getWorkerInteractionDataHolders());
        // Complete the package init function
        ReturnStmt returnStmt = new ReturnStmt(pkgLocation, null, new Expression[0]);
        pkgInitFuncStmtBuilder.addStmt(returnStmt);
        functionBuilder.setBody(pkgInitFuncStmtBuilder.build());
        BallerinaFunction initFunction = functionBuilder.buildFunction();
        initFunction.setReturnParamTypes(new BType[0]);
        bLangPackage.setInitFunction(initFunction);

        bLangPackage.setSymbolsDefined(true);
    }

    @Override
    public void visit(BallerinaFile bFile) {
    }

    @Override
    public void visit(ImportPackage importPkg) {
    }

    @Override
    public void visit(ConstDef constDef) {
        SimpleTypeName typeName = constDef.getTypeName();
        BType bType = BTypes.resolveType(typeName, currentScope, constDef.getNodeLocation());
        constDef.setType(bType);
        if (!BTypes.isValueType(bType)) {
            BLangExceptionHelper.throwSemanticError(constDef, SemanticErrors.INVALID_TYPE, typeName);
        }

        // Check whether this constant is already defined.
        SymbolName symbolName = new SymbolName(constDef.getName(), currentPkg);
        if (currentScope.resolve(symbolName) != null) {
            BLangExceptionHelper.throwSemanticError(constDef,
                    SemanticErrors.REDECLARED_SYMBOL, constDef.getName());
        }

        // Define the constant in the package scope
        currentScope.define(symbolName, constDef);

        constDef.getRhsExpr().accept(this);

        for (AnnotationAttachment annotationAttachment : constDef.getAnnotations()) {
            annotationAttachment.setAttachedPoint(AttachmentPoint.CONSTANT);
            annotationAttachment.accept(this);
        }

        // Set memory location
        ConstantLocation memLocation = new ConstantLocation(++staticMemAddrOffset);
        constDef.setMemoryLocation(memLocation);

        // Insert constant initialization stmt to the package init function
        VariableRefExpr varRefExpr = new VariableRefExpr(constDef.getNodeLocation(),
                constDef.getWhiteSpaceDescriptor(), constDef.getName());
        varRefExpr.setVariableDef(constDef);
        AssignStmt assignStmt = new AssignStmt(constDef.getNodeLocation(),
                new Expression[]{varRefExpr}, constDef.getRhsExpr());
        pkgInitFuncStmtBuilder.addStmt(assignStmt);
    }

    @Override
    public void visit(GlobalVariableDef globalVarDef) {
        VariableDefStmt variableDefStmt = globalVarDef.getVariableDefStmt();
        variableDefStmt.accept(this);

        if (variableDefStmt.getRExpr() != null) {
            // Create an assignment statement
            // Insert global variable initialization stmt to the package init function
            AssignStmt assignStmt = new AssignStmt(variableDefStmt.getNodeLocation(),
                    new Expression[]{variableDefStmt.getLExpr()}, variableDefStmt.getRExpr());
            pkgInitFuncStmtBuilder.addStmt(assignStmt);
        }
    }

    @Override
    public void visit(Service service) {
        // Visit the contents within a service
        // Open a new symbol scope
        openScope(service);

        for (AnnotationAttachment annotationAttachment : service.getAnnotations()) {
            annotationAttachment.setAttachedPoint(AttachmentPoint.SERVICE);
            annotationAttachment.accept(this);
        }

        for (VariableDefStmt variableDefStmt : service.getVariableDefStmts()) {
            variableDefStmt.accept(this);
        }

        createServiceInitFunction(service);

        // Visit the set of resources in a service
        for (Resource resource : service.getResources()) {
            resource.accept(this);
        }

        // Close the symbol scope
        closeScope();
    }

    @Override
    public void visit(BallerinaConnectorDef connectorDef) {
        // Open the connector namespace
        openScope(connectorDef);

        for (AnnotationAttachment annotationAttachment : connectorDef.getAnnotations()) {
            annotationAttachment.setAttachedPoint(AttachmentPoint.CONNECTOR);
            annotationAttachment.accept(this);
        }

        for (ParameterDef parameterDef : connectorDef.getParameterDefs()) {
            parameterDef.setMemoryLocation(new ConnectorVarLocation(++connectorMemAddrOffset));
            parameterDef.accept(this);
        }

        for (VariableDefStmt variableDefStmt : connectorDef.getVariableDefStmts()) {
            variableDefStmt.accept(this);
        }

        createConnectorInitFunction(connectorDef);

        for (BallerinaAction action : connectorDef.getActions()) {
            action.accept(this);
        }

        int sizeOfConnectorMem = connectorMemAddrOffset + 1;
        connectorDef.setSizeOfConnectorMem(sizeOfConnectorMem);

        // Close the symbol scope
        connectorMemAddrOffset = -1;
        closeScope();
    }

    @Override
    public void visit(Resource resource) {
        // Visit the contents within a resource
        // Open a new symbol scope
        openScope(resource);
        currentCallableUnit = resource;

        // TODO Check whether the reply statement is missing. Ignore if the function does not return anything.
        //checkForMissingReplyStmt(resource);

        for (AnnotationAttachment annotationAttachment : resource.getAnnotations()) {
            annotationAttachment.setAttachedPoint(AttachmentPoint.RESOURCE);
            annotationAttachment.accept(this);
        }

        for (ParameterDef parameterDef : resource.getParameterDefs()) {
            parameterDef.setMemoryLocation(new StackVarLocation(++stackFrameOffset));
            parameterDef.accept(this);
        }

        for (Worker worker : resource.getWorkers()) {
            addWorkerSymbol(worker);
            visit(worker);
        }

        BlockStmt blockStmt = resource.getResourceBody();
        blockStmt.accept(this);
        checkAndAddReplyStmt(blockStmt);

        int sizeOfStackFrame = stackFrameOffset + 1;
        resource.setStackFrameSize(sizeOfStackFrame);

        // Close the symbol scope
        stackFrameOffset = -1;
        currentCallableUnit = null;
        closeScope();
    }

    @Override
    public void visit(BallerinaFunction function) {
        // Open a new symbol scope
        openScope(function);
        currentCallableUnit = function;

        // Check whether the return statement is missing. Ignore if the function does not return anything.
        // TODO Define proper error message codes
        //checkForMissingReturnStmt(function, "missing return statement at end of function");

        for (AnnotationAttachment annotationAttachment : function.getAnnotations()) {
            annotationAttachment.setAttachedPoint(AttachmentPoint.FUNCTION);
            annotationAttachment.accept(this);
        }

        for (ParameterDef parameterDef : function.getParameterDefs()) {
            parameterDef.setMemoryLocation(new StackVarLocation(++stackFrameOffset));
            parameterDef.accept(this);
        }

        for (ParameterDef parameterDef : function.getReturnParameters()) {
            // Check whether these are unnamed set of return types.
            // If so break the loop. You can't have a mix of unnamed and named returns parameters.
            if (parameterDef.getName() != null) {
                parameterDef.setMemoryLocation(new StackVarLocation(++stackFrameOffset));
            }

            parameterDef.accept(this);
        }

        if (!function.isNative()) {
            for (Worker worker : function.getWorkers()) {
                addWorkerSymbol(worker);
                worker.accept(this);
            }

            BlockStmt blockStmt = function.getCallableUnitBody();
            blockStmt.accept(this);

            if (function.getReturnParameters().length > 0 && !blockStmt.isAlwaysReturns()) {
                BLangExceptionHelper.throwSemanticError(function, SemanticErrors.MISSING_RETURN_STATEMENT);
            }

            checkAndAddReturnStmt(function.getReturnParamTypes().length, blockStmt);
        }
        // Here we need to calculate size of the BValue arrays which will be created in the stack frame
        // Values in the stack frame are stored in the following order.
        // -- Parameter values --
        // -- Local var values --
        // -- Temp values      --
        // -- Return values    --
        // These temp values are results of intermediate expression evaluations.
        int sizeOfStackFrame = stackFrameOffset + 1;
        function.setStackFrameSize(sizeOfStackFrame);

        // Close the symbol scope
        stackFrameOffset = -1;
        currentCallableUnit = null;
        closeScope();
    }

    @Override
    public void visit(BTypeMapper typeMapper) {
        // Open a new symbol scope
        openScope(typeMapper);
        currentCallableUnit = typeMapper;

        for (AnnotationAttachment annotationAttachment : typeMapper.getAnnotations()) {
            annotationAttachment.setAttachedPoint(AttachmentPoint.TYPEMAPPER);
            annotationAttachment.accept(this);
        }

        // Check whether the return statement is missing. Ignore if the function does not return anything.
        // TODO Define proper error message codes
        //checkForMissingReturnStmt(function, "missing return statement at end of function");

        for (ParameterDef parameterDef : typeMapper.getParameterDefs()) {
            parameterDef.setMemoryLocation(new StackVarLocation(++stackFrameOffset));
            parameterDef.accept(this);
        }

//        for (VariableDef variableDef : typeMapper.getVariableDefs()) {
//            stackFrameOffset++;
//            visit(variableDef);
//        }

        for (ParameterDef parameterDef : typeMapper.getReturnParameters()) {
            // Check whether these are unnamed set of return types.
            // If so break the loop. You can't have a mix of unnamed and named returns parameters.
            if (parameterDef.getName() != null) {
                parameterDef.setMemoryLocation(new StackVarLocation(++stackFrameOffset));
            }

            parameterDef.accept(this);
        }

        if (!typeMapper.isNative()) {
            BlockStmt blockStmt = typeMapper.getCallableUnitBody();
            currentScope = blockStmt;
            blockStmt.accept(this);
            currentScope = blockStmt.getEnclosingScope();
        }

        // Here we need to calculate size of the BValue arrays which will be created in the stack frame
        // Values in the stack frame are stored in the following order.
        // -- Parameter values --
        // -- Local var values --
        // -- Temp values      --
        // -- Return values    --
        // These temp values are results of intermediate expression evaluations.
        int sizeOfStackFrame = stackFrameOffset + 1;
        typeMapper.setStackFrameSize(sizeOfStackFrame);

        // Close the symbol scope
        stackFrameOffset = -1;
        currentCallableUnit = null;
        closeScope();
    }

    @Override
    public void visit(BallerinaAction action) {
        // Open a new symbol scope
        openScope(action);
        currentCallableUnit = action;

        for (AnnotationAttachment annotationAttachment : action.getAnnotations()) {
            annotationAttachment.setAttachedPoint(AttachmentPoint.ACTION);
            annotationAttachment.accept(this);
        }

        for (ParameterDef parameterDef : action.getParameterDefs()) {
            parameterDef.setMemoryLocation(new StackVarLocation(++stackFrameOffset));
            parameterDef.accept(this);
        }

        // First parameter should be of type connector in which these actions are defined.
        ParameterDef firstParamDef = action.getParameterDefs()[0];
        if (firstParamDef.getType() != action.getConnectorDef()) {
            BLangExceptionHelper.throwSemanticError(action, SemanticErrors.INCOMPATIBLE_TYPES,
                    action.getConnectorDef(), firstParamDef.getType());
        }

        for (ParameterDef parameterDef : action.getReturnParameters()) {
            // Check whether these are unnamed set of return types.
            // If so break the loop. You can't have a mix of unnamed and named returns parameters.
            if (parameterDef.getName() != null) {
                parameterDef.setMemoryLocation(new StackVarLocation(++stackFrameOffset));
            }

            parameterDef.accept(this);
        }

        if (!action.isNative()) {
            for (Worker worker : action.getWorkers()) {
                addWorkerSymbol(worker);
                worker.accept(this);
            }

            BlockStmt blockStmt = action.getCallableUnitBody();
            blockStmt.accept(this);

            if (action.getReturnParameters().length > 0 && !blockStmt.isAlwaysReturns()) {
                BLangExceptionHelper.throwSemanticError(action, SemanticErrors.MISSING_RETURN_STATEMENT);
            }

            checkAndAddReturnStmt(action.getReturnParameters().length, blockStmt);
        }

        // Here we need to calculate size of the BValue arrays which will be created in the stack frame
        // Values in the stack frame are stored in the following order.
        // -- Parameter values --
        // -- Local var values --
        // -- Temp values      --
        // -- Return values    --
        // These temp values are results of intermediate expression evaluations.
        int sizeOfStackFrame = stackFrameOffset + 1;
        action.setStackFrameSize(sizeOfStackFrame);

        // Close the symbol scope
        stackFrameOffset = -1;
        currentCallableUnit = null;
        closeScope();
    }

    @Override
    public void visit(Worker worker) {
        // Open a new symbol scope. This is done manually to avoid falling back to package scope
        parentScope.push(currentScope);
        currentScope = worker;
        parentCallableUnit.push(currentCallableUnit);
        currentCallableUnit = worker;

        // Check whether the return statement is missing. Ignore if the function does not return anything.
        // TODO Define proper error message codes
        //checkForMissingReturnStmt(function, "missing return statement at end of function");

        for (ParameterDef parameterDef : worker.getParameterDefs()) {
            parameterDef.setMemoryLocation(new WorkerVarLocation(++workerMemAddrOffset));
            parameterDef.accept(this);
        }

        for (ParameterDef parameterDef : worker.getReturnParameters()) {
            // Check whether these are unnamed set of return types.
            // If so break the loop. You can't have a mix of unnamed and named returns parameters.
            if (parameterDef.getName() != null) {
                parameterDef.setMemoryLocation(new WorkerVarLocation(++workerMemAddrOffset));
            }

            parameterDef.accept(this);
        }

        // Define the worker at symbol scope so that workers defined within this worker can invoke this
        // addWorkerSymbol(worker);

        for (Worker worker2 : worker.getWorkers()) {
            addWorkerSymbol(worker2);
            worker2.accept(this);
        }


        BlockStmt blockStmt = worker.getCallableUnitBody();
        blockStmt.accept(this);

        // Here we need to calculate size of the BValue arrays which will be created in the stack frame
        // Values in the stack frame are stored in the following order.
        // -- Parameter values --
        // -- Local var values --
        // -- Temp values      --
        // -- Return values    --
        // These temp values are results of intermediate expression evaluations.
        int sizeOfStackFrame = workerMemAddrOffset + 1;
        worker.setStackFrameSize(sizeOfStackFrame);

        // Close the symbol scope
        workerMemAddrOffset = -1;
        currentCallableUnit = parentCallableUnit.pop();
        // Close symbol scope. This is done manually to avoid falling back to package scope
        currentScope = parentScope.pop();
    }

    private void addWorkerSymbol(Worker worker) {
        SymbolName symbolName = worker.getSymbolName();
        BLangSymbol varSymbol = currentScope.resolve(symbolName);
        if (varSymbol != null) {
            BLangExceptionHelper.throwSemanticError(worker,
                    SemanticErrors.REDECLARED_SYMBOL, worker.getName());
        }
        currentScope.define(symbolName, worker);
    }

    @Override
    public void visit(StructDef structDef) {
        for (AnnotationAttachment annotationAttachment : structDef.getAnnotations()) {
            annotationAttachment.setAttachedPoint(AttachmentPoint.STRUCT);
            annotationAttachment.accept(this);
        }
    }

    @Override
    public void visit(AnnotationAttachment annotation) {
        AttachmentPoint attachedPoint = annotation.getAttachedPoint();
        SymbolName annotationSymName = new SymbolName(annotation.getName(), annotation.getPkgPath());
        BLangSymbol annotationSymbol = currentScope.resolve(annotationSymName);
        
        if (!(annotationSymbol instanceof AnnotationDef)) {
            BLangExceptionHelper.throwSemanticError(annotation, SemanticErrors.UNDEFINED_ANNOTATION, 
                    annotationSymName);
        }
        
        // Validate the attached point
        AnnotationDef annotationDef = (AnnotationDef) annotationSymbol;
        if (annotationDef.getAttachmentPoints() != null && annotationDef.getAttachmentPoints().length > 0) {
            Optional<String> matchingAttachmentPoint = Arrays.stream(annotationDef.getAttachmentPoints())
                    .filter(attachmentPoint -> attachmentPoint.equals(attachedPoint.getValue()))
                    .findAny();
            if (!matchingAttachmentPoint.isPresent()) {
                BLangExceptionHelper.throwSemanticError(annotation, SemanticErrors.ANNOTATION_NOT_ALLOWED,
                        annotationSymName, attachedPoint);
            }
        }
        
        // Validate the attributes and their types
        validateAttributes(annotation, annotationDef);
        
        // Populate default values for annotation attributes
        populateDefaultValues(annotation, annotationDef);
    }

    /**
     * Visit and validate attributes of an annotation attachment.
     * 
     * @param annotation Annotation attachment to validate attributes
     * @param annotationDef Definition of the annotation
     */
    private void validateAttributes(AnnotationAttachment annotation, AnnotationDef annotationDef) {
        annotation.getAttributeNameValuePairs().forEach((attributeName, attributeValue) -> {
            // Check attribute existence
            BLangSymbol attributeSymbol = annotationDef.resolveMembers(new SymbolName(attributeName));
            if (attributeSymbol == null || !(attributeSymbol instanceof AnnotationAttributeDef)) {
                BLangExceptionHelper.throwSemanticError(annotation, SemanticErrors.NO_SUCH_ATTRIBUTE, 
                    attributeName, annotation.getName());
            }
            
            // Check types
            AnnotationAttributeDef attributeDef = ((AnnotationAttributeDef) attributeSymbol);
            SimpleTypeName attributeType = attributeDef.getTypeName();
            SimpleTypeName valueType = attributeValue.getType();
            BLangSymbol valueTypeSymbol = currentScope.resolve(valueType.getSymbolName());
            BLangSymbol attributeTypeSymbol = annotationDef.resolve(new SymbolName(attributeType.getName(), 
                    attributeType.getPackagePath()));
            
            if (attributeType.isArrayType()) {
                if (!valueType.isArrayType()) {
                    BLangExceptionHelper.throwSemanticError(attributeValue, SemanticErrors.INCOMPATIBLE_TYPES, 
                        attributeTypeSymbol.getSymbolName() + TypeConstants.ARRAY_TNAME, 
                        valueTypeSymbol.getSymbolName());
                }
                
                AnnotationAttributeValue[] valuesArray = attributeValue.getValueArray();
                for (AnnotationAttributeValue value : valuesArray) {
                    valueTypeSymbol = currentScope.resolve(value.getType().getSymbolName());
                    if (attributeTypeSymbol != valueTypeSymbol) {
                        BLangExceptionHelper.throwSemanticError(attributeValue, SemanticErrors.INCOMPATIBLE_TYPES, 
                            attributeTypeSymbol.getSymbolName(), valueTypeSymbol.getSymbolName());
                    }
                    
                    // If the value of the attribute is another annotation, then recursively
                    // traverse to its attributes and validate
                    AnnotationAttachment childAnnotation = value.getAnnotationValue();
                    if (childAnnotation != null && valueTypeSymbol instanceof AnnotationDef) {
                        validateAttributes(childAnnotation, (AnnotationDef) valueTypeSymbol);
                    }
                }
            } else {
                if (valueType.isArrayType()) {
                    BLangExceptionHelper.throwSemanticError(attributeValue, 
                        SemanticErrors.INCOMPATIBLE_TYPES_ARRAY_FOUND, attributeTypeSymbol.getName());
                }

                if (attributeTypeSymbol != valueTypeSymbol) {
                    BLangExceptionHelper.throwSemanticError(attributeValue, SemanticErrors.INCOMPATIBLE_TYPES,
                            attributeTypeSymbol.getSymbolName(), valueTypeSymbol.getSymbolName());
                }
                
                // If the value of the attribute is another annotation, then recursively
                // traverse to its attributes and validate
                AnnotationAttachment childAnnotation = attributeValue.getAnnotationValue();
                if (childAnnotation != null && valueTypeSymbol instanceof AnnotationDef) {
                    validateAttributes(childAnnotation, (AnnotationDef) valueTypeSymbol);
                }
            }
        });
    }
    
    /**
     * Populate default values to the annotation attributes.
     * 
     * @param annotation Annotation attachment to populate default values
     * @param annotationDef Definition of the annotation corresponds to the provided annotation attachment
     */
    private void populateDefaultValues(AnnotationAttachment annotation, AnnotationDef annotationDef) {
        Map<String, AnnotationAttributeValue> attributeValPairs = annotation.getAttributeNameValuePairs();
        for (AnnotationAttributeDef attributeDef : annotationDef.getAttributeDefs()) {
            String attributeName = attributeDef.getName();
            
            // if the current attribute is not defined in the annotation attachment, populate it with default value
            if (!attributeValPairs.containsKey(attributeName)) {
                BasicLiteral defaultValue = attributeDef.getAttributeValue();
                if (defaultValue != null) {
                    annotation.addAttributeNameValuePair(attributeName,
                            new AnnotationAttributeValue(defaultValue.getBValue(),
                                    defaultValue.getTypeName(), null, null));
                }
                continue;
            }

            // If the annotation attachment contains the current attribute, and if the value is another 
            // annotationAttachment, then recursively populate its default values
            AnnotationAttributeValue attributeValue = attributeValPairs.get(attributeName);
            SimpleTypeName valueType = attributeValue.getType();
            if (valueType.isArrayType()) {
                AnnotationAttributeValue[] valuesArray = attributeValue.getValueArray();
                for (AnnotationAttributeValue value : valuesArray) {
                    AnnotationAttachment annotationTypeVal = value.getAnnotationValue();

                    // skip if the array element is not an annotation
                    if (annotationTypeVal == null) {
                        continue;
                    }

                    SimpleTypeName attributeType = attributeDef.getTypeName();
                    BLangSymbol attributeTypeSymbol = annotationDef.resolve(
                            new SymbolName(attributeType.getName(), attributeType.getPackagePath()));
                    if (attributeTypeSymbol instanceof AnnotationDef) {
                        populateDefaultValues(annotationTypeVal, (AnnotationDef) attributeTypeSymbol);
                    }
                }
            } else {
                AnnotationAttachment annotationTypeVal = attributeValue.getAnnotationValue();

                // skip if the value is not an annotation
                if (annotationTypeVal == null) {
                    continue;
                }

                BLangSymbol attributeTypeSymbol = annotationDef.resolve(attributeDef.getTypeName().getSymbolName());
                if (attributeTypeSymbol instanceof AnnotationDef) {
                    populateDefaultValues(annotationTypeVal, (AnnotationDef) attributeTypeSymbol);
                }
            }
        }
    }
    
    @Override
    public void visit(AnnotationAttributeDef annotationAttributeDef) {
        SimpleTypeName fieldType = annotationAttributeDef.getTypeName();
        BasicLiteral fieldVal = annotationAttributeDef.getAttributeValue();

        if (fieldVal != null) {
            fieldVal.accept(this);
            BType valueType = fieldVal.getType();

            if (!BTypes.isBuiltInTypeName(fieldType.getName())) {
                BLangExceptionHelper.throwSemanticError(annotationAttributeDef, SemanticErrors.INVALID_DEFAULT_VALUE);
            }

            BLangSymbol typeSymbol = currentScope.resolve(fieldType.getSymbolName());
            BType fieldBType = (BType) typeSymbol;
            if (!BTypes.isValueType(fieldBType)) {
                BLangExceptionHelper.throwSemanticError(annotationAttributeDef, SemanticErrors.INVALID_DEFAULT_VALUE);
            }

            if (fieldBType != valueType) {
                BLangExceptionHelper.throwSemanticError(annotationAttributeDef,
                    SemanticErrors.INVALID_OPERATION_INCOMPATIBLE_TYPES, fieldType, fieldVal.getTypeName());
            }
        } else {
            BLangSymbol typeSymbol;
            if (fieldType.isArrayType()) {
                typeSymbol = currentScope.resolve(new SymbolName(fieldType.getName(), fieldType.getPackagePath()));
            } else {
                typeSymbol = currentScope.resolve(fieldType.getSymbolName());
            }

            // Check whether the field type is a built in value type or an annotation.
            if (((typeSymbol instanceof BType) && !BTypes.isValueType((BType) typeSymbol)) || 
                    (!(typeSymbol instanceof BType) && !(typeSymbol instanceof AnnotationDef))) {
                BLangExceptionHelper.throwSemanticError(annotationAttributeDef, SemanticErrors.INVALID_ATTRIBUTE_TYPE,
                    fieldType);
            }

            if (!(typeSymbol instanceof BType)) {
                fieldType.setPkgPath(annotationAttributeDef.getPackagePath());
            }
        }
    }

    @Override
    public void visit(AnnotationDef annotationDef) {
        for (AnnotationAttributeDef fields : annotationDef.getAttributeDefs()) {
            fields.accept(this);
        }

        for (AnnotationAttachment annotationAttachment : annotationDef.getAnnotations()) {
            annotationAttachment.setAttachedPoint(AttachmentPoint.ANNOTATION);
            annotationAttachment.accept(this);
        }
    }

    @Override
    public void visit(ParameterDef paramDef) {
        BType bType = BTypes.resolveType(paramDef.getTypeName(), currentScope, paramDef.getNodeLocation());
        paramDef.setType(bType);

        if (paramDef.getAnnotations() == null) {
            return;
        }

        for (AnnotationAttachment annotationAttachment : paramDef.getAnnotations()) {
            annotationAttachment.setAttachedPoint(AttachmentPoint.PARAMETER);
            annotationAttachment.accept(this);
        }
    }

    @Override
    public void visit(VariableDef varDef) {
    }


    // Visit statements

    @Override
    public void visit(VariableDefStmt varDefStmt) {
        // Resolves the type of the variable
        VariableDef varDef = varDefStmt.getVariableDef();
        BType lhsType = BTypes.resolveType(varDef.getTypeName(), currentScope, varDef.getNodeLocation());
        varDef.setType(lhsType);

        // Mark the this variable references as LHS expressions
        ((ReferenceExpr) varDefStmt.getLExpr()).setLHSExpr(true);

        // Check whether this variable is already defined, if not define it.
        SymbolName symbolName = new SymbolName(varDef.getName(), currentPkg);
        BLangSymbol varSymbol = currentScope.resolve(symbolName);
        if (varSymbol != null && varSymbol.getSymbolScope().getScopeName() == currentScope.getScopeName()) {
            BLangExceptionHelper.throwSemanticError(varDef, SemanticErrors.REDECLARED_SYMBOL, varDef.getName());
        }
        currentScope.define(symbolName, varDef);

        // Set memory location
        setMemoryLocation(varDef);

        Expression rExpr = varDefStmt.getRExpr();
        if (rExpr == null) {
            return;
        }

        if (rExpr instanceof RefTypeInitExpr) {
            RefTypeInitExpr refTypeInitExpr = getNestedInitExpr(rExpr, lhsType);
            varDefStmt.setRExpr(refTypeInitExpr);
            refTypeInitExpr.accept(this);
            return;
        }

        BType rhsType;
        if (rExpr instanceof ExecutableMultiReturnExpr) {
            rExpr.accept(this);
            ExecutableMultiReturnExpr multiReturnExpr = (ExecutableMultiReturnExpr) rExpr;
            BType[] returnTypes = multiReturnExpr.getTypes();

            if (returnTypes.length != 1) {
                BLangExceptionHelper.throwSemanticError(varDefStmt, SemanticErrors.ASSIGNMENT_COUNT_MISMATCH,
                        "1", returnTypes.length);
            }

            rhsType = returnTypes[0];
        } else {
            visitSingleValueExpr(rExpr);
            rhsType = rExpr.getType();
        }

        // Check whether the right-hand type can be assigned to the left-hand type.
        AssignabilityResult result = performAssignabilityCheck(lhsType, rExpr);
        if (result.implicitCastExpr != null) {
            varDefStmt.setRExpr(result.implicitCastExpr);
        } else if (!result.assignable) {
            BLangExceptionHelper.throwSemanticError(varDefStmt, SemanticErrors.INCOMPATIBLE_ASSIGNMENT,
                            rhsType, lhsType);
        }
    }

    @Override
    public void visit(AssignStmt assignStmt) {
        Expression[] lExprs = assignStmt.getLExprs();
        visitLExprsOfAssignment(assignStmt, lExprs);

        Expression rExpr = assignStmt.getRExpr();
        if (rExpr instanceof FunctionInvocationExpr || rExpr instanceof ActionInvocationExpr) {
            rExpr.accept(this);
            checkForMultiAssignmentErrors(assignStmt, lExprs, (CallableUnitInvocationExpr) rExpr);
            return;
        }

        if (lExprs.length > 1 && (rExpr instanceof TypeCastExpression || rExpr instanceof TypeConversionExpr)) {
            ((AbstractExpression) rExpr).setMultiReturnAvailable(true);
            rExpr.accept(this);
            checkForMultiValuedCastingErrors(assignStmt, lExprs, (ExecutableMultiReturnExpr) rExpr);
            return;
        }

        // Now we know that this is a single value assignment statement.
        Expression lExpr = assignStmt.getLExprs()[0];
        BType lhsType = lExpr.getType();

        if (rExpr instanceof RefTypeInitExpr) {
            RefTypeInitExpr refTypeInitExpr = getNestedInitExpr(rExpr, lhsType);
            assignStmt.setRExpr(refTypeInitExpr);
            refTypeInitExpr.accept(this);
            return;
        }

        visitSingleValueExpr(rExpr);
        BType rhsType = rExpr.getType();

        // Check whether the right-hand type can be assigned to the left-hand type.
        AssignabilityResult result = performAssignabilityCheck(lhsType, rExpr);
        if (result.implicitCastExpr != null) {
            assignStmt.setRExpr(result.implicitCastExpr);
        } else if (!result.assignable) {
            BLangExceptionHelper.throwSemanticError(assignStmt, SemanticErrors.INCOMPATIBLE_ASSIGNMENT,
                    rhsType, lhsType);
        }
    }

    @Override
    public void visit(BlockStmt blockStmt) {
        openScope(blockStmt);

        for (int stmtIndex = 0; stmtIndex < blockStmt.getStatements().length; stmtIndex++) {
            Statement stmt = blockStmt.getStatements()[stmtIndex];
            if (stmt instanceof BreakStmt && whileStmtCount < 1) {
                BLangExceptionHelper.throwSemanticError(stmt,
                        SemanticErrors.BREAK_STMT_NOT_ALLOWED_HERE);
            }

            if (stmt instanceof AbortStmt && transactionStmtCount < 1) {
                BLangExceptionHelper.throwSemanticError(stmt,
                        SemanticErrors.ABORT_STMT_NOT_ALLOWED_HERE);
            }

            if (stmt instanceof BreakStmt || stmt instanceof ReplyStmt || stmt instanceof AbortStmt) {
                checkUnreachableStmt(blockStmt.getStatements(), stmtIndex + 1);
            }

            stmt.accept(this);

            if (stmt.isAlwaysReturns()) {
                checkUnreachableStmt(blockStmt.getStatements(), stmtIndex + 1);
                blockStmt.setAlwaysReturns(true);
            }
        }

        closeScope();
    }

    @Override
    public void visit(CommentStmt commentStmt) {

    }

    @Override
    public void visit(IfElseStmt ifElseStmt) {
        boolean stmtReturns = true;
        Expression expr = ifElseStmt.getCondition();
        visitSingleValueExpr(expr);

        if (expr.getType() != BTypes.typeBoolean) {
            BLangExceptionHelper
                    .throwSemanticError(ifElseStmt, SemanticErrors.INCOMPATIBLE_TYPES_BOOLEAN_EXPECTED, expr.getType());
        }

        Statement thenBody = ifElseStmt.getThenBody();
        thenBody.accept(this);

        stmtReturns &= thenBody.isAlwaysReturns();

        for (IfElseStmt.ElseIfBlock elseIfBlock : ifElseStmt.getElseIfBlocks()) {
            Expression elseIfCondition = elseIfBlock.getElseIfCondition();
            visitSingleValueExpr(elseIfCondition);

            if (elseIfCondition.getType() != BTypes.typeBoolean) {
                BLangExceptionHelper.throwSemanticError(ifElseStmt, SemanticErrors.INCOMPATIBLE_TYPES_BOOLEAN_EXPECTED,
                        elseIfCondition.getType());
            }

            Statement elseIfBody = elseIfBlock.getElseIfBody();
            elseIfBody.accept(this);

            stmtReturns &= elseIfBody.isAlwaysReturns();
        }

        Statement elseBody = ifElseStmt.getElseBody();
        if (elseBody != null) {
            elseBody.accept(this);
            stmtReturns &= elseBody.isAlwaysReturns();
        } else {
            stmtReturns = false;
        }

        ifElseStmt.setAlwaysReturns(stmtReturns);
    }

    @Override
    public void visit(WhileStmt whileStmt) {
        whileStmtCount++;
        Expression expr = whileStmt.getCondition();
        visitSingleValueExpr(expr);

        if (expr.getType() != BTypes.typeBoolean) {
            BLangExceptionHelper
                    .throwSemanticError(whileStmt, SemanticErrors.INCOMPATIBLE_TYPES_BOOLEAN_EXPECTED, expr.getType());
        }

        BlockStmt blockStmt = whileStmt.getBody();
        if (blockStmt.getStatements().length == 0) {
            // This can be optimized later to skip the while statement
            BLangExceptionHelper.throwSemanticError(blockStmt, SemanticErrors.NO_STATEMENTS_WHILE_LOOP);
        }

        blockStmt.accept(this);
        whileStmtCount--;
    }

    @Override
    public void visit(BreakStmt breakStmt) {

    }

    @Override
    public void visit(TryCatchStmt tryCatchStmt) {
        tryCatchStmt.getTryBlock().accept(this);

        BLangSymbol error = currentScope.resolve(new SymbolName(BALLERINA_ERROR, ERRORS_PACKAGE));
        Set<BType> definedTypes = new HashSet<>();
        if (tryCatchStmt.getCatchBlocks().length != 0) {
            // Assumption : To use CatchClause, ballerina.lang.errors should be resolved before.
            if (error == null || !(error instanceof StructDef)) {
                BLangExceptionHelper.throwSemanticError(tryCatchStmt,
                        SemanticErrors.CANNOT_RESOLVE_STRUCT, ERRORS_PACKAGE, BALLERINA_ERROR);
            }
        }
        for (TryCatchStmt.CatchBlock catchBlock : tryCatchStmt.getCatchBlocks()) {
            catchBlock.getParameterDef().setMemoryLocation(new StackVarLocation(++stackFrameOffset));
            catchBlock.getParameterDef().accept(this);
            // Validation for error type.
            if (!error.equals(catchBlock.getParameterDef().getType()) &&
                    (!(catchBlock.getParameterDef().getType() instanceof StructDef) ||
                            TypeLattice.getExplicitCastLattice().getEdgeFromTypes(catchBlock.getParameterDef()
                                    .getType(), error, null) == null)) {
                throw new SemanticException(BLangExceptionHelper.constructSemanticError(
                        catchBlock.getCatchBlockStmt().getNodeLocation(),
                        SemanticErrors.ONLY_ERROR_TYPE_ALLOWED_HERE));
            }
            // Validation for duplicate catch.
            if (!definedTypes.add(catchBlock.getParameterDef().getType())) {
                throw new SemanticException(BLangExceptionHelper.constructSemanticError(
                        catchBlock.getCatchBlockStmt().getNodeLocation(),
                        SemanticErrors.DUPLICATED_ERROR_CATCH, catchBlock.getParameterDef().getTypeName()));
            }
            catchBlock.getCatchBlockStmt().accept(this);
        }

        if (tryCatchStmt.getFinallyBlock() != null) {
            tryCatchStmt.getFinallyBlock().getFinallyBlockStmt().accept(this);
        }
    }

    @Override
    public void visit(ThrowStmt throwStmt) {
        throwStmt.getExpr().accept(this);
        BType expressionType = null;
        if (throwStmt.getExpr() instanceof VariableRefExpr && throwStmt.getExpr().getType() instanceof StructDef) {
            expressionType = throwStmt.getExpr().getType();
        } else if (throwStmt.getExpr() instanceof FunctionInvocationExpr) {
            FunctionInvocationExpr funcIExpr = (FunctionInvocationExpr) throwStmt.getExpr();
            if (!funcIExpr.isMultiReturnExpr() && funcIExpr.getTypes().length == 1 && funcIExpr.getTypes()[0]
                    instanceof StructDef) {
                expressionType = funcIExpr.getTypes()[0];
            }
        }
        if (expressionType != null) {
            BLangSymbol error = currentScope.resolve(new SymbolName(BALLERINA_ERROR, ERRORS_PACKAGE));
            // TODO : Fix this.
            // Assumption : To use CatchClause, ballerina.lang.errors should be resolved before.
            if (error == null) {
                BLangExceptionHelper.throwSemanticError(throwStmt,
                        SemanticErrors.CANNOT_RESOLVE_STRUCT, ERRORS_PACKAGE, BALLERINA_ERROR);
            }
            if (error.equals(expressionType) || TypeLattice.getExplicitCastLattice().getEdgeFromTypes
                    (expressionType, error, null) != null) {
                throwStmt.setAlwaysReturns(true);
                return;
            }
        }
        throw new SemanticException(BLangExceptionHelper.constructSemanticError(
                throwStmt.getNodeLocation(), SemanticErrors.ONLY_ERROR_TYPE_ALLOWED_HERE));
    }

    @Override
    public void visit(FunctionInvocationStmt functionInvocationStmt) {
        functionInvocationStmt.getFunctionInvocationExpr().accept(this);
    }

    @Override
    public void visit(ActionInvocationStmt actionInvocationStmt) {
        actionInvocationStmt.getActionInvocationExpr().accept(this);
    }

    @Override
    public void visit(WorkerInvocationStmt workerInvocationStmt) {
        Expression[] expressions = workerInvocationStmt.getExpressionList();
        for (Expression expression : expressions) {
            expression.accept(this);
        }

        if (!workerInvocationStmt.getCallableUnitName().equals("default")) {
            linkWorker(workerInvocationStmt);

            //Find the return types of this function invocation expression.
            ParameterDef[] returnParams = workerInvocationStmt.getCallableUnit().getReturnParameters();
            BType[] returnTypes = new BType[returnParams.length];
            for (int i = 0; i < returnParams.length; i++) {
                returnTypes[i] = returnParams[i].getType();
            }
            workerInvocationStmt.setTypes(returnTypes);
        }
    }

    @Override
    public void visit(WorkerReplyStmt workerReplyStmt) {
        String workerName = workerReplyStmt.getWorkerName();
        SymbolName workerSymbol = new SymbolName(workerName);

        Expression[] expressions = workerReplyStmt.getExpressionList();
        for (Expression expression : expressions) {
            expression.accept(this);
        }

        if (!workerName.equals("default")) {
            BLangSymbol worker = currentScope.resolve(workerSymbol);
            if (!(worker instanceof Worker)) {
                BLangExceptionHelper.throwSemanticError(expressions[0], SemanticErrors.INCOMPATIBLE_TYPES_UNKNOWN_FOUND,
                        workerSymbol);
            }

            workerReplyStmt.setWorker((Worker) worker);
        }
    }

    @Override
    public void visit(ForkJoinStmt forkJoinStmt) {
        boolean stmtReturns = true;
        //open the fork join statement scope
        openScope(forkJoinStmt);

        // Visit workers
        for (Worker worker : forkJoinStmt.getWorkers()) {
            /* Here we are setting the current stack frame size of the parent component (function, resource, action)
            as the accessible stack frame size for fork-join internal workers. */
            worker.setAccessibleStackFrameSize(stackFrameOffset + 1);

            /* Actual worker memory segment starts after the current in-scope variables within the control stack.
            Hence, we are adding the stackFrameOffset + 1 to begin with */
            workerMemAddrOffset += stackFrameOffset + 1;

            worker.accept(this);
        }

        // Visit join condition
        ForkJoinStmt.Join join = forkJoinStmt.getJoin();
        openScope(join);
        ParameterDef parameter = join.getJoinResult();
        parameter.setMemoryLocation(new StackVarLocation(++stackFrameOffset));
        parameter.accept(this);
        join.define(parameter.getSymbolName(), parameter);

        if (!(parameter.getType() instanceof BArrayType &&
                (((BArrayType) parameter.getType()).getElementType() == BTypes.typeMessage))) {
            throw new SemanticException("Incompatible types: expected a message[] in " +
                    parameter.getNodeLocation().getFileName() + ":" + parameter.getNodeLocation().getLineNumber());
        }

        // Visit join body
        Statement joinBody = join.getJoinBlock();
        joinBody.accept(this);
        stmtReturns &= joinBody.isAlwaysReturns();
        closeScope();

        // Visit timeout condition
        ForkJoinStmt.Timeout timeout = forkJoinStmt.getTimeout();
        openScope(timeout);
        Expression timeoutExpr = timeout.getTimeoutExpression();
        timeoutExpr.accept(this);

        ParameterDef timeoutParam = timeout.getTimeoutResult();
        timeoutParam.setMemoryLocation(new StackVarLocation(++stackFrameOffset));
        timeoutParam.accept(this);
        timeout.define(timeoutParam.getSymbolName(), timeoutParam);

        if (!(timeoutParam.getType() instanceof BArrayType &&
                (((BArrayType) timeoutParam.getType()).getElementType() == BTypes.typeMessage))) {
            throw new SemanticException("Incompatible types: expected a message[] in " +
                    timeoutParam.getNodeLocation().getFileName() + ":" +
                    timeoutParam.getNodeLocation().getLineNumber());
        }

        // Visit timeout body
        Statement timeoutBody = timeout.getTimeoutBlock();
        timeoutBody.accept(this);
        stmtReturns &= timeoutBody.isAlwaysReturns();
        closeScope();

        forkJoinStmt.setAlwaysReturns(stmtReturns);

        //closing the fork join statement scope
        closeScope();

    }

    @Override
    public void visit(TransactionRollbackStmt transactionRollbackStmt) {
        transactionStmtCount++;
        transactionRollbackStmt.getTransactionBlock().accept(this);
        transactionRollbackStmt.getRollbackBlock().getRollbackBlockStmt().accept(this);
        transactionStmtCount--;
    }

    @Override
    public void visit(AbortStmt abortStmt) {

    }

    @Override
    public void visit(ReplyStmt replyStmt) {
        if (currentCallableUnit instanceof Function) {
            BLangExceptionHelper.throwSemanticError(currentCallableUnit,
                    SemanticErrors.REPLY_STATEMENT_CANNOT_USED_IN_FUNCTION);
        } else if (currentCallableUnit instanceof Action) {
            BLangExceptionHelper.throwSemanticError(currentCallableUnit,
                    SemanticErrors.REPLY_STATEMENT_CANNOT_USED_IN_ACTION);
        }

        if (replyStmt.getReplyExpr() instanceof ActionInvocationExpr) {
            BLangExceptionHelper.throwSemanticError(currentCallableUnit,
                    SemanticErrors.ACTION_INVOCATION_NOT_ALLOWED_IN_REPLY);
        }

        Expression replyExpr = replyStmt.getReplyExpr();
        if (replyExpr != null) {
            visitSingleValueExpr(replyExpr);
            // reply statement supports only message type
            if (replyExpr.getType() != BTypes.typeMessage) {
                BLangExceptionHelper.throwSemanticError(replyExpr, SemanticErrors.INCOMPATIBLE_TYPES,
                        BTypes.typeMessage, replyExpr.getType());
            }
        }
    }

    @Override
    public void visit(ReturnStmt returnStmt) {
        if (currentCallableUnit instanceof Resource) {
            BLangExceptionHelper.throwSemanticError(returnStmt, SemanticErrors.RETURN_CANNOT_USED_IN_RESOURCE);
        }

        if (transactionStmtCount > 0) {
            BLangExceptionHelper.throwSemanticError(returnStmt, SemanticErrors.RETURN_CANNOT_USED_IN_TRANSACTION);
        }

        // Expressions that this return statement contains.
        Expression[] returnArgExprs = returnStmt.getExprs();

        // Return parameters of the current function or actions
        ParameterDef[] returnParamsOfCU = currentCallableUnit.getReturnParameters();

        if (returnArgExprs.length == 0 && returnParamsOfCU.length == 0) {
            // Return stmt has no expressions and function/action does not return anything. Just return.
            return;
        }

        // Return stmt has no expressions, but function/action has returns. Check whether they are named returns
        if (returnArgExprs.length == 0 && returnParamsOfCU[0].getName() != null) {
            // This function/action has named return parameters.
            Expression[] returnExprs = new Expression[returnParamsOfCU.length];
            for (int i = 0; i < returnParamsOfCU.length; i++) {
                VariableRefExpr variableRefExpr = new VariableRefExpr(returnStmt.getNodeLocation(),
                        returnStmt.getWhiteSpaceDescriptor(), returnParamsOfCU[i].getSymbolName());
                visit(variableRefExpr);
                returnExprs[i] = variableRefExpr;
            }
            returnStmt.setExprs(returnExprs);
            return;

        } else if (returnArgExprs.length == 0) {
            // This function/action does not contain named return parameters.
            // Therefore this is a semantic error.
            BLangExceptionHelper.throwSemanticError(returnStmt, SemanticErrors.NOT_ENOUGH_ARGUMENTS_TO_RETURN);
        }

        BType[] typesOfReturnExprs = new BType[returnArgExprs.length];
        for (int i = 0; i < returnArgExprs.length; i++) {
            Expression returnArgExpr = returnArgExprs[i];
            returnArgExpr.accept(this);
            typesOfReturnExprs[i] = returnArgExpr.getType();
        }

        // Now check whether this return contains a function invocation expression which returns multiple values
        if (returnArgExprs.length == 1 && returnArgExprs[0] instanceof FunctionInvocationExpr) {
            FunctionInvocationExpr funcIExpr = (FunctionInvocationExpr) returnArgExprs[0];
            // Return types of the function invocations expression
            BType[] funcIExprReturnTypes = funcIExpr.getTypes();
            if (funcIExprReturnTypes.length > returnParamsOfCU.length) {
                BLangExceptionHelper.throwSemanticError(returnStmt, SemanticErrors.TOO_MANY_ARGUMENTS_TO_RETURN);

            } else if (funcIExprReturnTypes.length < returnParamsOfCU.length) {
                BLangExceptionHelper.throwSemanticError(returnStmt, SemanticErrors.NOT_ENOUGH_ARGUMENTS_TO_RETURN);

            }

            for (int i = 0; i < returnParamsOfCU.length; i++) {
                BType lhsType = returnParamsOfCU[i].getType();
                BType rhsType = funcIExprReturnTypes[i];

                // Check whether the right-hand type can be assigned to the left-hand type.
                if (isAssignableTo(lhsType, rhsType)) {
                    continue;
                }

                // TODO Check whether an implicit cast is possible
                // This requires a tree rewrite. Off the top of my head the results of function or action invocation
                // should be stored in temporary variables with matching types. Then these temporary variables can be
                // assigned to left-hand side expressions one by one.

                BLangExceptionHelper.throwSemanticError(returnStmt,
                        SemanticErrors.CANNOT_USE_TYPE_IN_RETURN_STATEMENT, lhsType, rhsType);
            }

            return;
        }

        if (typesOfReturnExprs.length > returnParamsOfCU.length) {
            BLangExceptionHelper.throwSemanticError(returnStmt, SemanticErrors.TOO_MANY_ARGUMENTS_TO_RETURN);

        } else if (typesOfReturnExprs.length < returnParamsOfCU.length) {
            BLangExceptionHelper.throwSemanticError(returnStmt, SemanticErrors.NOT_ENOUGH_ARGUMENTS_TO_RETURN);

        } else {
            // Now we know that lengths for both arrays are equal.
            // Let's check their types
            for (int i = 0; i < returnParamsOfCU.length; i++) {
                // Except for the first argument in return statement, check for FunctionInvocationExprs which return
                // multiple values.
                if (returnArgExprs[i] instanceof FunctionInvocationExpr) {
                    FunctionInvocationExpr funcIExpr = ((FunctionInvocationExpr) returnArgExprs[i]);
                    if (funcIExpr.getTypes().length > 1) {
                        BLangExceptionHelper.throwSemanticError(returnStmt,
                                SemanticErrors.MULTIPLE_VALUE_IN_SINGLE_VALUE_CONTEXT,
                                funcIExpr.getCallableUnit().getName());
                    }
                }

                BType lhsType = returnParamsOfCU[i].getType();
                BType rhsType = typesOfReturnExprs[i];

                // Check type assignability
                AssignabilityResult result = performAssignabilityCheck(lhsType, returnArgExprs[i]);
                if (result.implicitCastExpr != null) {
                    returnArgExprs[i] = result.implicitCastExpr;
                } else if (!result.assignable) {
                    BLangExceptionHelper.throwSemanticError(returnStmt,
                            SemanticErrors.CANNOT_USE_TYPE_IN_RETURN_STATEMENT, lhsType, rhsType);
                }
            }
        }
    }

    @Override
    public void visit(TransformStmt transformStmt) {
        BlockStmt blockStmt = transformStmt.getBody();
        if (blockStmt.getStatements().length == 0) {
            BLangExceptionHelper.throwSemanticError(transformStmt, SemanticErrors.TRANSFORM_STATEMENT_NO_BODY);
        }
        blockStmt.accept(this);
    }

    // Expressions

    @Override
    public void visit(InstanceCreationExpr instanceCreationExpr) {
        visitSingleValueExpr(instanceCreationExpr);

        if (BTypes.isValueType(instanceCreationExpr.getType())) {
            BLangExceptionHelper.throwSemanticError(instanceCreationExpr,
                    SemanticErrors.CANNOT_USE_CREATE_FOR_VALUE_TYPES, instanceCreationExpr.getType());
        }
        // TODO here the type shouldn't be a value type
//        Expression expr = instanceCreationExpr.getRExpr();
//        expr.accept(this);

    }

    @Override
    public void visit(FunctionInvocationExpr funcIExpr) {
        Expression[] exprs = funcIExpr.getArgExprs();
        for (Expression expr : exprs) {
            visitSingleValueExpr(expr);
        }

        linkFunction(funcIExpr);

        //Find the return types of this function invocation expression.
        BType[] returnParamTypes = funcIExpr.getCallableUnit().getReturnParamTypes();
        funcIExpr.setTypes(returnParamTypes);
    }

    // TODO Duplicate code. fix me
    @Override
    public void visit(ActionInvocationExpr actionIExpr) {
        Expression[] exprs = actionIExpr.getArgExprs();
        for (Expression expr : exprs) {
            visitSingleValueExpr(expr);
        }

        linkAction(actionIExpr);

        //Find the return types of this function invocation expression.
        BType[] returnParamTypes = actionIExpr.getCallableUnit().getReturnParamTypes();
        actionIExpr.setTypes(returnParamTypes);
    }

    @Override
    public void visit(BasicLiteral basicLiteral) {
        BType bType = BTypes.resolveType(basicLiteral.getTypeName(), currentScope, basicLiteral.getNodeLocation());
        basicLiteral.setType(bType);
    }

    @Override
    public void visit(DivideExpr divideExpr) {
        BType arithmeticExprType = verifyBinaryArithmeticExprType(divideExpr);

        if (arithmeticExprType == BTypes.typeInt) {
            divideExpr.setEvalFunc(DivideExpr.DIV_INT_FUNC);

        } else if (arithmeticExprType == BTypes.typeFloat) {
            divideExpr.setEvalFunc(DivideExpr.DIV_FLOAT_FUNC);

        } else {
            throwInvalidBinaryOpError(divideExpr);
        }
    }

    @Override
    public void visit(ModExpression modExpression) {
        BType arithmeticExprType = verifyBinaryArithmeticExprType(modExpression);

        if (arithmeticExprType == BTypes.typeInt) {
            modExpression.setEvalFunc(ModExpression.MOD_INT_FUNC);

        } else if (arithmeticExprType == BTypes.typeFloat) {
            modExpression.setEvalFunc(ModExpression.MOD_FLOAT_FUNC);

        } else {
            throwInvalidBinaryOpError(modExpression);
        }
    }

    @Override
    public void visit(UnaryExpression unaryExpr) {
        visitSingleValueExpr(unaryExpr.getRExpr());
        unaryExpr.setType(unaryExpr.getRExpr().getType());

        if (Operator.SUB.equals(unaryExpr.getOperator())) {
            if (unaryExpr.getType() == BTypes.typeInt) {
                unaryExpr.setEvalFunc(UnaryExpression.NEGATIVE_INT_FUNC);
            } else if (unaryExpr.getType() == BTypes.typeFloat) {
                unaryExpr.setEvalFunc(UnaryExpression.NEGATIVE_FLOAT_FUNC);
            } else {
                throwInvalidUnaryOpError(unaryExpr);
            }
        } else if (Operator.ADD.equals(unaryExpr.getOperator())) {
            if (unaryExpr.getType() == BTypes.typeInt) {
                unaryExpr.setEvalFunc(UnaryExpression.POSITIVE_INT_FUNC);
            } else if (unaryExpr.getType() == BTypes.typeFloat) {
                unaryExpr.setEvalFunc(UnaryExpression.POSITIVE_FLOAT_FUNC);
            } else {
                throwInvalidUnaryOpError(unaryExpr);
            }

        } else if (Operator.NOT.equals(unaryExpr.getOperator())) {
            if (unaryExpr.getType() == BTypes.typeBoolean) {
                unaryExpr.setEvalFunc(UnaryExpression.NOT_BOOLEAN_FUNC);
            } else {
                throwInvalidUnaryOpError(unaryExpr);
            }

        } else {
            BLangExceptionHelper.throwSemanticError(unaryExpr, SemanticErrors.UNKNOWN_OPERATOR_IN_UNARY,
                    unaryExpr.getOperator());
        }
    }

    @Override
    public void visit(AddExpression addExpr) {
        BType arithmeticExprType = verifyBinaryArithmeticExprType(addExpr);

        if (arithmeticExprType == BTypes.typeInt) {
            addExpr.setEvalFunc(AddExpression.ADD_INT_FUNC);

        } else if (arithmeticExprType == BTypes.typeFloat) {
            addExpr.setEvalFunc(AddExpression.ADD_FLOAT_FUNC);

        } else if (arithmeticExprType == BTypes.typeString) {
            addExpr.setEvalFunc(AddExpression.ADD_STRING_FUNC);

        } else {
            throwInvalidBinaryOpError(addExpr);
        }
    }

    @Override
    public void visit(MultExpression multExpr) {
        BType binaryExprType = verifyBinaryArithmeticExprType(multExpr);

        if (binaryExprType == BTypes.typeInt) {
            multExpr.setEvalFunc(MultExpression.MULT_INT_FUNC);

        } else if (binaryExprType == BTypes.typeFloat) {
            multExpr.setEvalFunc(MultExpression.MULT_FLOAT_FUNC);

        } else {
            throwInvalidBinaryOpError(multExpr);
        }
    }

    @Override
    public void visit(SubtractExpression subtractExpr) {
        BType binaryExprType = verifyBinaryArithmeticExprType(subtractExpr);

        if (binaryExprType == BTypes.typeInt) {
            subtractExpr.setEvalFunc(SubtractExpression.SUB_INT_FUNC);

        } else if (binaryExprType == BTypes.typeFloat) {
            subtractExpr.setEvalFunc(SubtractExpression.SUB_FLOAT_FUNC);

        } else {
            throwInvalidBinaryOpError(subtractExpr);
        }
    }

    @Override
    public void visit(AndExpression andExpr) {
        visitBinaryLogicalExpr(andExpr);
        andExpr.setEvalFunc(AndExpression.AND_FUNC);
    }

    @Override
    public void visit(OrExpression orExpr) {
        visitBinaryLogicalExpr(orExpr);
        orExpr.setEvalFunc(OrExpression.OR_FUNC);
    }

    @Override
    public void visit(EqualExpression equalExpr) {
        BType compareExprType = verifyBinaryEqualityExprType(equalExpr);

        if (compareExprType == BTypes.typeInt) {
            equalExpr.setEvalFunc(EqualExpression.EQUAL_INT_FUNC);

        } else if (compareExprType == BTypes.typeFloat) {
            equalExpr.setEvalFunc(EqualExpression.EQUAL_FLOAT_FUNC);

        } else if (compareExprType == BTypes.typeBoolean) {
            equalExpr.setEvalFunc(EqualExpression.EQUAL_BOOLEAN_FUNC);

        } else if (compareExprType == BTypes.typeString) {
            equalExpr.setEvalFunc(EqualExpression.EQUAL_STRING_FUNC);

        } else if (compareExprType == BTypes.typeNull) {
            equalExpr.setRefTypeEvalFunc(EqualExpression.EQUAL_NULL_FUNC);

        } else {
            throwInvalidBinaryOpError(equalExpr);
        }
    }

    @Override
    public void visit(NotEqualExpression notEqualExpr) {
        BType compareExprType = verifyBinaryEqualityExprType(notEqualExpr);

        if (compareExprType == BTypes.typeInt) {
            notEqualExpr.setEvalFunc(NotEqualExpression.NOT_EQUAL_INT_FUNC);

        } else if (compareExprType == BTypes.typeFloat) {
            notEqualExpr.setEvalFunc(NotEqualExpression.NOT_EQUAL_FLOAT_FUNC);

        } else if (compareExprType == BTypes.typeBoolean) {
            notEqualExpr.setEvalFunc(NotEqualExpression.NOT_EQUAL_BOOLEAN_FUNC);

        } else if (compareExprType == BTypes.typeString) {
            notEqualExpr.setEvalFunc(NotEqualExpression.NOT_EQUAL_STRING_FUNC);

        } else if (compareExprType == BTypes.typeNull) {
            notEqualExpr.setRefTypeEvalFunc(NotEqualExpression.NOT_EQUAL_NULL_FUNC);

        } else {
            throwInvalidBinaryOpError(notEqualExpr);
        }
    }

    @Override
    public void visit(GreaterEqualExpression greaterEqualExpr) {
        BType compareExprType = verifyBinaryCompareExprType(greaterEqualExpr);

        if (compareExprType == BTypes.typeInt) {
            greaterEqualExpr.setEvalFunc(GreaterEqualExpression.GREATER_EQUAL_INT_FUNC);

        } else if (compareExprType == BTypes.typeFloat) {
            greaterEqualExpr.setEvalFunc(GreaterEqualExpression.GREATER_EQUAL_FLOAT_FUNC);

        } else {
            throwInvalidBinaryOpError(greaterEqualExpr);
        }
    }

    @Override
    public void visit(GreaterThanExpression greaterThanExpr) {
        BType compareExprType = verifyBinaryCompareExprType(greaterThanExpr);

        if (compareExprType == BTypes.typeInt) {
            greaterThanExpr.setEvalFunc(GreaterThanExpression.GREATER_THAN_INT_FUNC);

        } else if (compareExprType == BTypes.typeFloat) {
            greaterThanExpr.setEvalFunc(GreaterThanExpression.GREATER_THAN_FLOAT_FUNC);

        } else {
            throwInvalidBinaryOpError(greaterThanExpr);
        }
    }

    @Override
    public void visit(LessEqualExpression lessEqualExpr) {
        BType compareExprType = verifyBinaryCompareExprType(lessEqualExpr);

        if (compareExprType == BTypes.typeInt) {
            lessEqualExpr.setEvalFunc(LessEqualExpression.LESS_EQUAL_INT_FUNC);

        } else if (compareExprType == BTypes.typeFloat) {
            lessEqualExpr.setEvalFunc(LessEqualExpression.LESS_EQUAL_FLOAT_FUNC);

        } else {
            throwInvalidBinaryOpError(lessEqualExpr);
        }
    }

    @Override
    public void visit(LessThanExpression lessThanExpr) {
        BType compareExprType = verifyBinaryCompareExprType(lessThanExpr);

        if (compareExprType == BTypes.typeInt) {
            lessThanExpr.setEvalFunc(LessThanExpression.LESS_THAN_INT_FUNC);

        } else if (compareExprType == BTypes.typeFloat) {
            lessThanExpr.setEvalFunc(LessThanExpression.LESS_THAN_FLOAT_FUNC);

        } else {
            throwInvalidBinaryOpError(lessThanExpr);
        }
    }

    @Override
    public void visit(ArrayMapAccessExpr arrayMapAccessExpr) {
        // Here we assume that rExpr of arrays access expression is always a variable reference expression.
        // This according to the grammar
        VariableRefExpr arrayMapVarRefExpr = (VariableRefExpr) arrayMapAccessExpr.getRExpr();
        arrayMapVarRefExpr.accept(this);

        handleArrayType(arrayMapAccessExpr);
    }

    @Override
    public void visit(FieldAccessExpr fieldAccessExpr) {
        visitField(fieldAccessExpr, currentScope);
    }

    @Override
    public void visit(JSONFieldAccessExpr jsonFieldExpr) {

    }

    @Override
    public void visit(RefTypeInitExpr refTypeInitExpr) {
        visitMapJsonInitExpr(refTypeInitExpr);
    }

    @Override
    public void visit(MapInitExpr mapInitExpr) {
        visitMapJsonInitExpr(mapInitExpr);
    }

    @Override
    public void visit(JSONInitExpr jsonInitExpr) {
        visitMapJsonInitExpr(jsonInitExpr);
    }

    @Override
    public void visit(JSONArrayInitExpr jsonArrayInitExpr) {
        BType inheritedType = jsonArrayInitExpr.getInheritedType();
        jsonArrayInitExpr.setType(inheritedType);

        Expression[] argExprs = jsonArrayInitExpr.getArgExprs();

        for (int i = 0; i < argExprs.length; i++) {
            Expression argExpr = argExprs[i];
            if (argExpr instanceof RefTypeInitExpr) {
                argExpr = getNestedInitExpr(argExpr, inheritedType);
                argExprs[i] = argExpr;
            }
            visitSingleValueExpr(argExpr);

            // check the type compatibility of the value.
            BType argExprType = argExpr.getType();
            if (BTypes.isValueType(argExprType)) {
                TypeCastExpression typeCastExpr = checkWideningPossible(BTypes.typeJSON, argExpr);
                if (typeCastExpr != null) {
                    argExprs[i] = typeCastExpr;
                } else {
                    BLangExceptionHelper.throwSemanticError(argExpr,
                            SemanticErrors.INCOMPATIBLE_TYPES_CANNOT_CONVERT, argExprType.getSymbolName(),
                            inheritedType.getSymbolName());
                }
                continue;
            }

            if (argExprType != BTypes.typeNull && isAssignableTo(BTypes.typeJSON, argExprType)) {
                continue;
            }

            TypeCastExpression typeCastExpr = checkWideningPossible(BTypes.typeJSON, argExpr);
            if (typeCastExpr == null) {
                BLangExceptionHelper.throwSemanticError(jsonArrayInitExpr,
                        SemanticErrors.INCOMPATIBLE_TYPES_CANNOT_CONVERT, argExpr.getType(), BTypes.typeJSON);
            }
            argExprs[i] = typeCastExpr;
        }
    }

    @Override
    public void visit(ConnectorInitExpr connectorInitExpr) {
        BType inheritedType = connectorInitExpr.getInheritedType();
        if (!(inheritedType instanceof BallerinaConnectorDef)) {
            BLangExceptionHelper.throwSemanticError(connectorInitExpr, SemanticErrors.CONNECTOR_INIT_NOT_ALLOWED);
        }
        connectorInitExpr.setType(inheritedType);

        for (Expression argExpr : connectorInitExpr.getArgExprs()) {
            visitSingleValueExpr(argExpr);
        }

        Expression[] argExprs = connectorInitExpr.getArgExprs();
        ParameterDef[] parameterDefs = ((BallerinaConnectorDef) inheritedType).getParameterDefs();
        for (int i = 0; i < argExprs.length; i++) {
            SimpleTypeName simpleTypeName = parameterDefs[i].getTypeName();
            BType paramType = BTypes.resolveType(simpleTypeName, currentScope, connectorInitExpr.getNodeLocation());
            parameterDefs[i].setType(paramType);

            Expression argExpr = argExprs[i];
            if (parameterDefs[i].getType() != argExpr.getType()) {
                BLangExceptionHelper.throwSemanticError(connectorInitExpr, SemanticErrors.INCOMPATIBLE_TYPES,
                        parameterDefs[i].getType(), argExpr.getType());
            }
        }
    }

    @Override
    public void visit(ArrayInitExpr arrayInitExpr) {
        if (!(arrayInitExpr.getInheritedType() instanceof BArrayType)) {
            BLangExceptionHelper.throwSemanticError(arrayInitExpr, SemanticErrors.ARRAY_INIT_NOT_ALLOWED_HERE);
        }

        visitArrayInitExpr(arrayInitExpr);
    }

    private void visitArrayInitExpr(ArrayInitExpr arrayInitExpr) {
        BType inheritedType = arrayInitExpr.getInheritedType();
        arrayInitExpr.setType(inheritedType);
        Expression[] argExprs = arrayInitExpr.getArgExprs();
        if (argExprs.length == 0) {
            return;
        }

        BType expectedElementType = ((BArrayType) inheritedType).getElementType();
        for (int i = 0; i < argExprs.length; i++) {
            Expression argExpr = argExprs[i];
            if (argExpr instanceof RefTypeInitExpr) {
                ((RefTypeInitExpr) argExpr).setInheritedType(expectedElementType);
                argExpr = getNestedInitExpr(argExpr, expectedElementType);
                argExprs[i] = argExpr;
            }

            visitSingleValueExpr(argExpr);
            AssignabilityResult result = performAssignabilityCheck(expectedElementType, argExpr);
            if (result.implicitCastExpr != null) {
                argExprs[i] = result.implicitCastExpr;
            } else if (!result.assignable) {
                BLangExceptionHelper.throwSemanticError(argExpr, SemanticErrors.INCOMPATIBLE_ASSIGNMENT,
                        argExpr.getType(), expectedElementType);
            }
        }
    }

    /**
     * Visit and analyze ballerina Struct initializing expression.
     */
    @Override
    public void visit(StructInitExpr structInitExpr) {
        BType inheritedType = structInitExpr.getInheritedType();
        structInitExpr.setType(inheritedType);
        Expression[] argExprs = structInitExpr.getArgExprs();
        if (argExprs.length == 0) {
            return;
        }

        StructDef structDef = (StructDef) inheritedType;
        for (Expression argExpr : argExprs) {
            KeyValueExpr keyValueExpr = (KeyValueExpr) argExpr;
            Expression keyExpr = keyValueExpr.getKeyExpr();
            if (!(keyExpr instanceof VariableRefExpr)) {
                BLangExceptionHelper.throwSemanticError(keyExpr, SemanticErrors.INVALID_FIELD_NAME_STRUCT_INIT);
            }

            VariableRefExpr varRefExpr = (VariableRefExpr) keyExpr;
            //TODO fix properly package conflict
            BLangSymbol varDefSymbol = structDef.resolveMembers(new SymbolName(varRefExpr.getSymbolName().getName(),
                    structDef.getPackagePath()));

            if (varDefSymbol == null) {
                BLangExceptionHelper.throwSemanticError(keyExpr, SemanticErrors.UNKNOWN_FIELD_IN_STRUCT,
                        varRefExpr.getVarName(), structDef.getName());
            }

            if (!(varDefSymbol instanceof VariableDef)) {
                BLangExceptionHelper.throwSemanticError(varRefExpr, SemanticErrors.INCOMPATIBLE_TYPES_UNKNOWN_FOUND, 
                        varDefSymbol.getSymbolName());
            }

            VariableDef varDef = (VariableDef) varDefSymbol;
            varRefExpr.setVariableDef(varDef);
            Expression valueExpr = keyValueExpr.getValueExpr();

            BType structFieldType = varDef.getType();
            if (valueExpr instanceof RefTypeInitExpr) {
                valueExpr = getNestedInitExpr(valueExpr, structFieldType);
                keyValueExpr.setValueExpr(valueExpr);
            }

            valueExpr.accept(this);

            if (!TypeMappingUtils.isCompatible(structFieldType, valueExpr.getType())) {
                BLangExceptionHelper.throwSemanticError(keyExpr, SemanticErrors.INCOMPATIBLE_TYPES,
                        varDef.getType(), valueExpr.getType());
            }
        }
    }

    @Override
    public void visit(BacktickExpr backtickExpr) {
        // In this case, type of the backtickExpr should be xml
        BType inheritedType = backtickExpr.getInheritedType();
        if (inheritedType != BTypes.typeXML) {
            BLangExceptionHelper.throwSemanticError(backtickExpr, SemanticErrors.INCOMPATIBLE_TYPES_EXPECTED_XML);
        }
        backtickExpr.setType(inheritedType);

        // Analyze the string and create relevant tokens
        // First check the literals
        String[] literals = backtickExpr.getTemplateStr().split(patternString);
        List<Expression> argExprList = new ArrayList<>();

        // Split will always have at least one matching literal
        int i = 0;
        if (literals.length > i) {
            BasicLiteral basicLiteral = new BasicLiteral(backtickExpr.getNodeLocation(),
                    backtickExpr.getWhiteSpaceDescriptor(),
                    new SimpleTypeName(TypeConstants.STRING_TNAME), new BString(literals[i]));
            visit(basicLiteral);
            argExprList.add(basicLiteral);
            i++;
        }

        // Then get the variable references
        // ${var} --> group0: ${var}, group1: var, group2: var
        // ${arr[10]} --> group0: ${arr[10]}, group1: arr[10], group2: arr, group3: [10], group4: 10
        // ${myMap["key"]} --> group0: ${myMap["key"]}, group1: myMap["key"],
        //                                          group2: myMap, group3: ["key"], group4: "key", group5: key
        Matcher m = compiledPattern.matcher(backtickExpr.getTemplateStr());

        while (m.find()) {
            if (m.group(3) != null) {
                BasicLiteral indexExpr;
                if (m.group(5) != null) {
                    indexExpr = new BasicLiteral(backtickExpr.getNodeLocation(), backtickExpr.getWhiteSpaceDescriptor(),
                            new SimpleTypeName(TypeConstants.STRING_TNAME), new BString(m.group(5)));
                    indexExpr.setType(BTypes.typeString);
                } else {
                    indexExpr = new BasicLiteral(backtickExpr.getNodeLocation(), backtickExpr.getWhiteSpaceDescriptor(),
                            new SimpleTypeName(TypeConstants.INT_TNAME), new BInteger(Integer.parseInt(m.group(4))));
                    indexExpr.setType(BTypes.typeInt);
                }

                SymbolName mapOrArrName = new SymbolName(m.group(2), currentPkg);

                ArrayMapAccessExpr.ArrayMapAccessExprBuilder builder =
                        new ArrayMapAccessExpr.ArrayMapAccessExprBuilder();

                VariableRefExpr arrayMapVarRefExpr = new VariableRefExpr(backtickExpr.getNodeLocation(),
                        backtickExpr.getWhiteSpaceDescriptor(), mapOrArrName);
                visit(arrayMapVarRefExpr);

                builder.setArrayMapVarRefExpr(arrayMapVarRefExpr);
                builder.setSymbolName(mapOrArrName);
                Expression[] exprs = {indexExpr};
                builder.setIndexExprs(exprs);
                ArrayMapAccessExpr arrayMapAccessExpr = builder.buildWithSymbol();
                visit(arrayMapAccessExpr);
                argExprList.add(arrayMapAccessExpr);
            } else {
                VariableRefExpr variableRefExpr = new VariableRefExpr(backtickExpr.getNodeLocation(),
                        backtickExpr.getWhiteSpaceDescriptor(), new SymbolName(m.group(1), currentPkg));
                visit(variableRefExpr);
                argExprList.add(variableRefExpr);
            }
            if (literals.length > i) {
                BasicLiteral basicLiteral = new BasicLiteral(backtickExpr.getNodeLocation(),
                        backtickExpr.getWhiteSpaceDescriptor(),
                        new SimpleTypeName(TypeConstants.STRING_TNAME), new BString(literals[i]));
                visit(basicLiteral);
                argExprList.add(basicLiteral);
                i++;
            }
        }

        backtickExpr.setArgsExprs(argExprList.toArray(new Expression[argExprList.size()]));
    }

    @Override
    public void visit(KeyValueExpr keyValueExpr) {

    }

    @Override
    public void visit(VariableRefExpr variableRefExpr) {
        SymbolName symbolName = variableRefExpr.getSymbolName();

        // Check whether this symName is declared
        BLangSymbol varDefSymbol = currentScope.resolve(symbolName);

        if (varDefSymbol == null) {
            BLangExceptionHelper.throwSemanticError(variableRefExpr, SemanticErrors.UNDEFINED_SYMBOL,
                    symbolName);
        }

        if (!(varDefSymbol instanceof VariableDef)) {
            BLangExceptionHelper.throwSemanticError(variableRefExpr, SemanticErrors.INCOMPATIBLE_TYPES_UNKNOWN_FOUND,
                    symbolName);
        }

        variableRefExpr.setVariableDef((VariableDef) varDefSymbol);
    }

    @Override
    public void visit(TypeCastExpression typeCastExpr) {
        // Evaluate the expression and set the type
        Expression rExpr = typeCastExpr.getRExpr();
        visitSingleValueExpr(rExpr);
        BType sourceType = rExpr.getType();
        BType targetType = typeCastExpr.getType();
        if (targetType == null) {
            targetType = BTypes.resolveType(typeCastExpr.getTypeName(), currentScope, typeCastExpr.getNodeLocation());
            typeCastExpr.setType(targetType);
        }

        // casting a null literal is not supported.
        if (rExpr instanceof NullLiteral) {
            BLangExceptionHelper.throwSemanticError(typeCastExpr, SemanticErrors.INCOMPATIBLE_TYPES_CANNOT_CAST,
                sourceType, targetType);
        }

        boolean isMultiReturn = typeCastExpr.isMultiReturnExpr();

        // Find the eval function from explicit casting lattice
        TypeEdge newEdge = TypeLattice.getExplicitCastLattice().getEdgeFromTypes(sourceType, targetType, null);
        if (newEdge != null) {
            typeCastExpr.setOpcode(newEdge.getOpcode());
            typeCastExpr.setEvalFunc(newEdge.getTypeMapperFunction());

            if (!isMultiReturn) {
                typeCastExpr.setTypes(new BType[] { targetType });
                return;
            }

        } else {
            // TODO Remove the this else if block once the old interpreter is removed
            if (sourceType instanceof StructDef && targetType instanceof StructDef) {
                typeCastExpr.setEvalFunc(NativeCastMapper.STRUCT_TO_STRUCT_UNSAFE_FUNC);
            }

            boolean isUnsafeCastPossible = false;
            if (isMultiReturn) {
                isUnsafeCastPossible = checkUnsafeCastPossible(sourceType, targetType);
            }

            if (isUnsafeCastPossible) {
                typeCastExpr.setOpcode(InstructionCodes.CHECKCAST);
            } else {
                // TODO: print a suggestion
                BLangExceptionHelper.throwSemanticError(typeCastExpr, SemanticErrors.INCOMPATIBLE_TYPES_CANNOT_CAST,
                        sourceType, targetType);
            }
        }

        // If this is a multi-value return conversion expression, set the return types. 
        BLangSymbol error = currentScope.resolve(new SymbolName(BALLERINA_CAST_ERROR, ERRORS_PACKAGE));
        if (error == null || !(error instanceof StructDef)) {
            BLangExceptionHelper.throwSemanticError(typeCastExpr,
                SemanticErrors.CANNOT_RESOLVE_STRUCT, ERRORS_PACKAGE, BALLERINA_CAST_ERROR);
        }
        typeCastExpr.setTypes(new BType[] { targetType, (BType) error });
    }


    @Override
    public void visit(TypeConversionExpr typeConversionExpr) {
        // Evaluate the expression and set the type
        Expression rExpr = typeConversionExpr.getRExpr();
        visitSingleValueExpr(rExpr);
        BType sourceType = rExpr.getType();
        BType targetType = typeConversionExpr.getType();
        if (targetType == null) {
            targetType = BTypes.resolveType(typeConversionExpr.getTypeName(), currentScope, null);
            typeConversionExpr.setType(targetType);
        }

        // casting a null literal is not supported.
        if (rExpr instanceof NullLiteral) {
            BLangExceptionHelper.throwSemanticError(typeConversionExpr,
                    SemanticErrors.INCOMPATIBLE_TYPES_CANNOT_CONVERT, sourceType, targetType);
        }

        boolean isMultiReturn = typeConversionExpr.isMultiReturnExpr();

        // Find the eval function from the conversion lattice
        TypeEdge newEdge = TypeLattice.getTransformLattice().getEdgeFromTypes(sourceType, targetType, null);
        if (newEdge != null) {
            typeConversionExpr.setOpcode(newEdge.getOpcode());
            typeConversionExpr.setEvalFunc(newEdge.getTypeMapperFunction());

            if (!isMultiReturn) {
                typeConversionExpr.setTypes(new BType[] { targetType });
                return;
            }

        } else {
            // TODO: print a suggestion
            BLangExceptionHelper.throwSemanticError(typeConversionExpr,
                    SemanticErrors.INCOMPATIBLE_TYPES_CANNOT_CONVERT, sourceType, targetType);
        }

        if (!isMultiReturn) {
            return;
        }

        // If this is a multi-value return conversion expression, set the return types. 
        BLangSymbol error = currentScope.resolve(new SymbolName(BALLERINA_CAST_ERROR, ERRORS_PACKAGE));
        if (error == null || !(error instanceof StructDef)) {
            BLangExceptionHelper.throwSemanticError(typeConversionExpr,
                SemanticErrors.CANNOT_RESOLVE_STRUCT, ERRORS_PACKAGE, BALLERINA_CAST_ERROR);
        }
        typeConversionExpr.setTypes(new BType[] { targetType, (BType) error });
    }

    @Override
    public void visit(NullLiteral nullLiteral) {
        nullLiteral.setType(BTypes.typeNull);
    }

    @Override
    public void visit(StackVarLocation stackVarLocation) {

    }

    @Override
    public void visit(ServiceVarLocation serviceVarLocation) {

    }

    @Override
    public void visit(GlobalVarLocation globalVarLocation) {

    }

    @Override
    public void visit(ConnectorVarLocation connectorVarLocation) {

    }

    @Override
    public void visit(ConstantLocation constantLocation) {

    }

    @Override
    public void visit(StructVarLocation structVarLocation) {
    }

    @Override
    public void visit(WorkerVarLocation workerVarLocation) {

    }

    public void visit(ResourceInvocationExpr resourceIExpr) {
    }

    public void visit(MainInvoker mainInvoker) {
    }


    // Private methods.

    private void openScope(SymbolScope symbolScope) {
        currentScope = symbolScope;
    }

    private void closeScope() {
        currentScope = currentScope.getEnclosingScope();
    }

    private void handleArrayType(ArrayMapAccessExpr arrayMapAccessExpr) {
        ReferenceExpr arrayMapVarRefExpr = (ReferenceExpr) arrayMapAccessExpr.getRExpr();

        // Handle the arrays type
        if (arrayMapVarRefExpr.getType() instanceof BArrayType) {
            // Check the type of the index expression
            for (Expression indexExpr : arrayMapAccessExpr.getIndexExprs()) {
                visitSingleValueExpr(indexExpr);
                if (indexExpr.getType() != BTypes.typeInt) {
                    BLangExceptionHelper.throwSemanticError(arrayMapAccessExpr, SemanticErrors.NON_INTEGER_ARRAY_INDEX,
                            indexExpr.getType());
                }
            }
            // Set type of the arrays access expression
            BType expectedType =  arrayMapVarRefExpr.getType();
            for (int i = 0; i < arrayMapAccessExpr.getIndexExprs().length; i++) {
                expectedType = ((BArrayType) expectedType).getElementType();
            }
            arrayMapAccessExpr.setType(expectedType);

        } else if (arrayMapVarRefExpr.getType() instanceof BMapType) {
            // Check the type of the index expression
            Expression indexExpr = arrayMapAccessExpr.getIndexExprs()[0];
            visitSingleValueExpr(indexExpr);
            if (indexExpr.getType() != BTypes.typeString) {
                BLangExceptionHelper.throwSemanticError(arrayMapAccessExpr, SemanticErrors.NON_STRING_MAP_INDEX,
                        indexExpr.getType());
            }
            // Set type of the map access expression
            BMapType typeOfMap = (BMapType) arrayMapVarRefExpr.getType();
            arrayMapAccessExpr.setType(typeOfMap.getElementType());

        } else {
            BLangExceptionHelper.throwSemanticError(arrayMapAccessExpr,
                    SemanticErrors.INVALID_OPERATION_NOT_SUPPORT_INDEXING, arrayMapVarRefExpr.getType());
        }
    }

    private void visitBinaryExpr(BinaryExpression expr) {
        visitSingleValueExpr(expr.getLExpr());
        visitSingleValueExpr(expr.getRExpr());
    }

    private void visitSingleValueExpr(Expression expr) {
        expr.accept(this);
        if (expr.isMultiReturnExpr()) {
            FunctionInvocationExpr funcIExpr = (FunctionInvocationExpr) expr;
            String nameWithPkgName = (funcIExpr.getPackageName() != null) ? funcIExpr.getPackageName()
                    + ":" + funcIExpr.getName() : funcIExpr.getName();
            BLangExceptionHelper.throwSemanticError(expr, SemanticErrors.MULTIPLE_VALUE_IN_SINGLE_VALUE_CONTEXT,
                    nameWithPkgName);
        }
    }

    private BType verifyBinaryArithmeticExprType(BinaryArithmeticExpression binaryArithmeticExpr) {
        visitBinaryExpr(binaryArithmeticExpr);
        BType type = verifyBinaryExprType(binaryArithmeticExpr);
        binaryArithmeticExpr.setType(type);
        return type;
    }

    private BType verifyBinaryCompareExprType(BinaryExpression binaryExpression) {
        visitBinaryExpr(binaryExpression);
        BType type = verifyBinaryExprType(binaryExpression);
        binaryExpression.setType(BTypes.typeBoolean);
        return type;
    }

    private BType verifyBinaryEqualityExprType(BinaryExpression binaryExpression) {
        visitBinaryExpr(binaryExpression);
        BType rType = binaryExpression.getRExpr().getType();
        BType lType = binaryExpression.getLExpr().getType();
        BType type;

        if (rType == BTypes.typeNull) {
            if (BTypes.isValueType(lType)) {
                BLangExceptionHelper.throwSemanticError(binaryExpression, 
                    SemanticErrors.INVALID_OPERATION_INCOMPATIBLE_TYPES, lType, rType);
            }
            type = rType;
        } else if (lType == BTypes.typeNull) {
            if (BTypes.isValueType(rType)) {
                BLangExceptionHelper.throwSemanticError(binaryExpression, 
                    SemanticErrors.INVALID_OPERATION_INCOMPATIBLE_TYPES, lType, rType);
            }
            type = lType;
        } else {
            type = verifyBinaryExprType(binaryExpression);
        }

        binaryExpression.setType(BTypes.typeBoolean);
        return type;
    }

    private BType verifyBinaryExprType(BinaryExpression binaryExpr) {
        Expression rExpr = binaryExpr.getRExpr();
        Expression lExpr = binaryExpr.getLExpr();
        BType rType = rExpr.getType();
        BType lType = lExpr.getType();

        if (!(rType.equals(lType))) {
            TypeCastExpression newExpr;
            TypeEdge newEdge;

            if (((rType.equals(BTypes.typeString) || lType.equals(BTypes.typeString))
                    && binaryExpr.getOperator().equals(Operator.ADD)) || (!(rType.equals(BTypes.typeString)) &&
                    !(lType.equals(BTypes.typeString)))) {
                newEdge = TypeLattice.getImplicitCastLattice().getEdgeFromTypes(rType, lType, null);
                if (newEdge != null) { // Implicit cast from right to left
                    newExpr = new TypeCastExpression(rExpr.getNodeLocation(), rExpr.getWhiteSpaceDescriptor(),
                                                rExpr, lType);
                    newExpr.setOpcode(newEdge.getOpcode());
                    newExpr.setEvalFunc(newEdge.getTypeMapperFunction());
                    newExpr.accept(this);
                    binaryExpr.setRExpr(newExpr);
                    return lType;
                } else {
                    newEdge = TypeLattice.getImplicitCastLattice().getEdgeFromTypes(lType, rType, null);
                    if (newEdge != null) { // Implicit cast from left to right
                        newExpr = new TypeCastExpression(lExpr.getNodeLocation(), lExpr.getWhiteSpaceDescriptor(),
                                lExpr, rType);
                        newExpr.setOpcode(newEdge.getOpcode());
                        newExpr.setEvalFunc(newEdge.getTypeMapperFunction());
                        newExpr.accept(this);
                        binaryExpr.setLExpr(newExpr);
                        return rType;
                    }
                }
            }
            throwInvalidBinaryOpError(binaryExpr);
        }
        return rType;
    }

    private void visitBinaryLogicalExpr(BinaryLogicalExpression expr) {
        visitBinaryExpr(expr);

        Expression rExpr = expr.getRExpr();
        Expression lExpr = expr.getLExpr();

        if (lExpr.getType() == BTypes.typeBoolean && rExpr.getType() == BTypes.typeBoolean) {
            expr.setType(BTypes.typeBoolean);
        } else {
            throwInvalidBinaryOpError(expr);
        }
    }

    private String getVarNameFromExpression(Expression expr) {
        if (expr instanceof ArrayMapAccessExpr) {
            return ((ArrayMapAccessExpr) expr).getSymbolName().getName();
        } else if (expr instanceof FieldAccessExpr) {
            return getVarNameFromExpression(((FieldAccessExpr) expr).getVarRef());
        } else {
            return ((VariableRefExpr) expr).getSymbolName().getName();
        }
    }

    private void checkForConstAssignment(AssignStmt assignStmt, Expression lExpr) {
        if (lExpr instanceof VariableRefExpr &&
                ((VariableRefExpr) lExpr).getMemoryLocation() instanceof ConstantLocation) {
            BLangExceptionHelper.throwSemanticError(assignStmt, SemanticErrors.CANNOT_ASSIGN_VALUE_CONSTANT,
                    ((VariableRefExpr) lExpr).getSymbolName());
        }
    }

    private void checkForMultiAssignmentErrors(AssignStmt assignStmt, Expression[] lExprs,
                                               CallableUnitInvocationExpr rExpr) {
        BType[] returnTypes = rExpr.getTypes();
        if (lExprs.length != returnTypes.length) {
            BLangExceptionHelper.throwSemanticError(assignStmt,
                    SemanticErrors.ASSIGNMENT_COUNT_MISMATCH, lExprs.length, returnTypes.length);
        }

        //cannot assign string to b (type int) in multiple assignment

        for (int i = 0; i < lExprs.length; i++) {
            Expression lExpr = lExprs[i];
            String varName = getVarNameFromExpression(lExpr);
            if ("_".equals(varName)) {
                continue;
            }

            BType lhsType = lExprs[i].getType();
            BType rhsType = returnTypes[i];

            // Check whether the right-hand type can be assigned to the left-hand type.
            if (isAssignableTo(lhsType, rhsType)) {
                continue;
            }

            // TODO Check whether an implicit cast is possible
            // This requires a tree rewrite. Off the top of my head the results of function or action invocation
            // should be stored in temporary variables with matching types. Then these temporary variables can be
            // assigned to left-hand side expressions one by one.

            BLangExceptionHelper.throwSemanticError(assignStmt,
                    SemanticErrors.CANNOT_ASSIGN_IN_MULTIPLE_ASSIGNMENT, rhsType, varName, lExpr.getType());
        }
    }

    private void checkForMultiValuedCastingErrors(AssignStmt assignStmt, Expression[] lExprs,
            ExecutableMultiReturnExpr rExpr) {
        BType[] returnTypes = rExpr.getTypes();
        if (lExprs.length != returnTypes.length) {
            BLangExceptionHelper.throwSemanticError(assignStmt, SemanticErrors.ASSIGNMENT_COUNT_MISMATCH, 
                    lExprs.length, returnTypes.length);
        }

        for (int i = 0; i < lExprs.length; i++) {
            Expression lExpr = lExprs[i];
            BType returnType = returnTypes[i];
            String varName = getVarNameFromExpression(lExpr);
            if ("_".equals(varName)) {
                continue;
            }
            if ((lExpr.getType() != BTypes.typeAny) && (!lExpr.getType().equals(returnType))) {
                BLangExceptionHelper.throwSemanticError(assignStmt, 
                    SemanticErrors.INCOMPATIBLE_TYPES_IN_MULTIPLE_ASSIGNMENT, varName, returnType, lExpr.getType());
            }
        }
    }

    private void visitLExprsOfAssignment(AssignStmt assignStmt, Expression[] lExprs) {
        // This set data structure is used to check for repeated variable names in the assignment statement
        Set<String> varNameSet = new HashSet<>();

        int ignoredCount = 0;
        for (Expression lExpr : lExprs) {
            String varName = getVarNameFromExpression(lExpr);
            if (varName.equals("_")) {
                ignoredCount++;
                continue;
            }
            if (!varNameSet.add(varName)) {
                BLangExceptionHelper.throwSemanticError(assignStmt,
                        SemanticErrors.VAR_IS_REPEATED_ON_LEFT_SIDE_ASSIGNMENT, varName);
            }

            // First mark all left side ArrayMapAccessExpr. This is to skip some processing which is applicable only
            // for right side expressions.
            ((ReferenceExpr) lExpr).setLHSExpr(true);
            if (lExpr instanceof ArrayMapAccessExpr) {
                ((ArrayMapAccessExpr) lExpr).setLHSExpr(true);
            } else if (lExpr instanceof FieldAccessExpr) {
                ((FieldAccessExpr) lExpr).setLHSExpr(true);
            }

            lExpr.accept(this);

            // Check whether someone is trying to change the values of a constant
            checkForConstAssignment(assignStmt, lExpr);
        }
        if (ignoredCount == lExprs.length) {
            throw new SemanticException(BLangExceptionHelper.constructSemanticError(
                    assignStmt.getNodeLocation(), SemanticErrors.IGNORED_ASSIGNMENT));
        }
    }

    private void linkFunction(FunctionInvocationExpr funcIExpr) {
        String pkgPath = funcIExpr.getPackagePath();

        Expression[] exprs = funcIExpr.getArgExprs();
        BType[] paramTypes = new BType[exprs.length];
        for (int i = 0; i < exprs.length; i++) {
            paramTypes[i] = exprs[i].getType();
        }

        FunctionSymbolName symbolName = LangModelUtils.getFuncSymNameWithParams(funcIExpr.getName(),
                                                                                pkgPath, paramTypes);
        BLangSymbol functionSymbol = currentScope.resolve(symbolName);

        if (functionSymbol == null) {
            functionSymbol = findBestMatchForFunctionSymbol(funcIExpr, symbolName);
        }

        if (functionSymbol == null) {
            String funcName = (funcIExpr.getPackageName() != null) ? funcIExpr.getPackageName() + ":" +
                    funcIExpr.getName() : funcIExpr.getName();
            BLangExceptionHelper.throwSemanticError(funcIExpr, SemanticErrors.UNDEFINED_FUNCTION, funcName);
            return;
        }

        Function function;
        if (functionSymbol.isNative()) {
            functionSymbol = ((BallerinaFunction) functionSymbol).getNativeFunction();
            NativeUnit nativeUnit = ((NativeUnitProxy) functionSymbol).load();
            // Loading return parameter types of this native function
            SimpleTypeName[] returnParamTypeNames = nativeUnit.getReturnParamTypeNames();
            BType[] returnTypes = new BType[returnParamTypeNames.length];
            for (int i = 0; i < returnParamTypeNames.length; i++) {
                SimpleTypeName typeName = returnParamTypeNames[i];
                BType bType = BTypes.resolveType(typeName, currentScope, funcIExpr.getNodeLocation());
                returnTypes[i] = bType;
            }

            if (!(nativeUnit instanceof Function)) {
                BLangExceptionHelper.throwSemanticError(funcIExpr, SemanticErrors.INCOMPATIBLE_TYPES_UNKNOWN_FOUND, 
                        symbolName);
            }
            function = (Function) nativeUnit;
            function.setReturnParamTypes(returnTypes);

        } else {
            if (!(functionSymbol instanceof Function)) {
                BLangExceptionHelper.throwSemanticError(funcIExpr, SemanticErrors.INCOMPATIBLE_TYPES_UNKNOWN_FOUND, 
                        symbolName);
                return;
            }
            function = (Function) functionSymbol;
        }

        // Link the function with the function invocation expression
        funcIExpr.setCallableUnit(function);
    }

    /**
     * Helper method to find the best function match when there is no direct match.
     *
     * @param symbolName
     * @return bLangSymbol
     */
    private BLangSymbol findBestMatchForFunctionSymbol(FunctionInvocationExpr funcIExpr,
                                                       FunctionSymbolName symbolName) {
        BLangSymbol functionSymbol = null;
        BLangSymbol pkgSymbol = null;
        if (symbolName.getPkgPath() == null) {
            pkgSymbol = (BLangPackage) getCurrentPackageScope(currentScope);
        } else {
            SymbolName pkgSymbolName = new SymbolName(symbolName.getPkgPath());
            pkgSymbol = currentScope.resolve(pkgSymbolName);
        }
        //pkgSymbol should be a instance of SymbolScope, hence doesn't do the check here
        if (pkgSymbol == null) {
            return null;
        }
        Expression[] argExprs = funcIExpr.getArgExprs();
        Expression[] updatedArgExprs = new Expression[argExprs.length];
        for (Map.Entry entry : ((SymbolScope) pkgSymbol).getSymbolMap().entrySet()) {
            if (!(entry.getKey() instanceof FunctionSymbolName)) {
                continue;
            }
            FunctionSymbolName funcSymName = (FunctionSymbolName) entry.getKey();
            if (!funcSymName.isNameAndParamCountMatch(symbolName)) {
                continue;
            }

            boolean implicitCastPossible = true;

            for (int i = 0; i < argExprs.length; i++) {
                Expression argExpr = argExprs[i];
                updatedArgExprs[i] = argExpr;
                BType lhsType;
                if (entry.getValue() instanceof NativeUnitProxy) {
                    NativeUnit nativeUnit = ((NativeUnitProxy) entry.getValue()).load();
                    SimpleTypeName simpleTypeName = nativeUnit.getArgumentTypeNames()[i];
                    lhsType = BTypes.resolveType(simpleTypeName, currentScope, funcIExpr.getNodeLocation());
                } else {
                    if (!(entry.getValue() instanceof Function)) {
                        continue;
                    }
                    lhsType = ((Function) entry.getValue()).getParameterDefs()[i].getType();
                }

                AssignabilityResult result = performAssignabilityCheck(lhsType, argExpr);
                if (result.implicitCastExpr != null) {
                    updatedArgExprs[i] = result.implicitCastExpr;
                } else if (!result.assignable) {
                    // TODO do we need to throw an error here?
                    implicitCastPossible = false;
                    break;
                }
            }

            if (implicitCastPossible) {
                if (functionSymbol == null) {
                    functionSymbol = (BLangSymbol) entry.getValue();
                } else {
                    /**
                     * This way second ambiguous function will cause this method to throw semantic error, so in a
                     * scenario where there are more than two ambiguous functions, then this will show only the
                     * first two.
                     */
                    String ambiguousFunc1 = generateErrorMessage(funcIExpr, functionSymbol, symbolName.getPkgPath());
                    String ambiguousFunc2 = generateErrorMessage(funcIExpr, (BLangSymbol) entry.getValue(),
                            symbolName.getPkgPath());
                    BLangExceptionHelper.throwSemanticError(funcIExpr, SemanticErrors.AMBIGUOUS_FUNCTIONS,
                                                            funcSymName.getFuncName(), ambiguousFunc1, ambiguousFunc2);
                    break;
                }
            }
        }

        for (int i = 0; i < updatedArgExprs.length; i++) {
            funcIExpr.getArgExprs()[i] = updatedArgExprs[i];
        }
        return functionSymbol;
    }

    /**
     * Helper method to generate error message for each ambiguous function.
     *
     * @param funcIExpr
     * @param functionSymbol
     * @return errorMsg
     */
    private static String generateErrorMessage(FunctionInvocationExpr funcIExpr, BLangSymbol functionSymbol,
                                               String packagePath) {
        Function function;
        //in future when native functions support implicit casting invocation, functionSymbol can be either
        //NativeUnitProxy or a Function.
        if (functionSymbol instanceof NativeUnitProxy) {
            NativeUnit nativeUnit = ((NativeUnitProxy) functionSymbol).load();

            if (!(nativeUnit instanceof Function)) {
                BLangExceptionHelper.throwSemanticError(funcIExpr, SemanticErrors.INCOMPATIBLE_TYPES_UNKNOWN_FOUND,
                                                        functionSymbol.getName());
            }
            function = (Function) nativeUnit;
        } else {
            if (!(functionSymbol instanceof Function)) {
                BLangExceptionHelper.throwSemanticError(funcIExpr, SemanticErrors.INCOMPATIBLE_TYPES_UNKNOWN_FOUND,
                                                        functionSymbol.getName());
            }
            function = (Function) functionSymbol;
        }
        //below getName should always return a valid String value, hence ArrayIndexOutOfBoundsException
        // or NullPointerException cannot happen here.
        String funcName = (function.getPackagePath() == null || function.getPackagePath().equals(".")) ?
                function.getName() : function.getPackagePath() + ":" + function.getName();

        StringBuilder sBuilder = new StringBuilder(funcName + "(");
        String prefix = "";
        for (ParameterDef parameterDef : function.getParameterDefs()) {
            sBuilder.append(prefix);
            prefix = ",";
            String pkgPath = parameterDef.getTypeName().getPackagePath();
            if (pkgPath != null) {
                sBuilder.append(pkgPath).append(":");
            }
            sBuilder.append(parameterDef.getTypeName().getName());
        }
        sBuilder.append(")");
        return sBuilder.toString();
    }

    /**
     * Get current package Scope.
     *
     * @param scope
     * @return scope
     */
    private SymbolScope getCurrentPackageScope(SymbolScope scope) {
        if (scope instanceof BLangPackage) {
            return scope;
        } else {
            return getCurrentPackageScope(scope.getEnclosingScope());
        }
    }

    private void linkAction(ActionInvocationExpr actionIExpr) {
        String pkgPath = actionIExpr.getPackagePath();
        String connectorName = actionIExpr.getConnectorName();

        // First look for the connectors
        SymbolName connectorSymbolName = new SymbolName(connectorName, pkgPath);
        BLangSymbol connectorSymbol = currentScope.resolve(connectorSymbolName);
        if (connectorSymbol == null) {
            String connectorWithPkgName = (actionIExpr.getPackageName() != null) ? actionIExpr.getPackageName() +
                    ":" + actionIExpr.getConnectorName() : actionIExpr.getConnectorName();
            BLangExceptionHelper.throwSemanticError(actionIExpr, SemanticErrors.UNDEFINED_CONNECTOR,
                    connectorWithPkgName);
            return;
        }

        Expression[] exprs = actionIExpr.getArgExprs();
        BType[] paramTypes = new BType[exprs.length];
        for (int i = 0; i < exprs.length; i++) {
            paramTypes[i] = exprs[i].getType();
        }

        // When getting the action symbol name, Package name for the action is set to null, since the action is 
        // registered under connector, and connecter contains the package
        SymbolName actionSymbolName = LangModelUtils.getActionSymName(actionIExpr.getName(),
                actionIExpr.getPackagePath(), actionIExpr.getConnectorName(), paramTypes);

        // Now check whether there is a matching action
        BLangSymbol actionSymbol = null;
        if (connectorSymbol instanceof BallerinaConnectorDef) {
            actionSymbol = ((BallerinaConnectorDef) connectorSymbol).resolveMembers(actionSymbolName);
        } else {
            BLangExceptionHelper.throwSemanticError(actionIExpr, SemanticErrors.INCOMPATIBLE_TYPES_CONNECTOR_EXPECTED,
                    connectorSymbolName);
        }

        if ((actionSymbol instanceof BallerinaAction) && (actionSymbol.isNative())) {
            actionSymbol = ((BallerinaAction) actionSymbol).getNativeAction();
        }

        if (actionSymbol == null) {
            BLangExceptionHelper.throwSemanticError(actionIExpr, SemanticErrors.UNDEFINED_ACTION,
                    actionIExpr.getName(), connectorSymbol.getSymbolName());
        }

        // Load native action
        Action action = null;
        if (actionSymbol instanceof NativeUnitProxy) {
            // Loading return parameter types of this native function
            NativeUnit nativeUnit = ((NativeUnitProxy) actionSymbol).load();
            SimpleTypeName[] returnParamTypeNames = nativeUnit.getReturnParamTypeNames();
            BType[] returnTypes = new BType[returnParamTypeNames.length];
            for (int i = 0; i < returnParamTypeNames.length; i++) {
                SimpleTypeName typeName = returnParamTypeNames[i];
                BType bType = BTypes.resolveType(typeName, currentScope, actionIExpr.getNodeLocation());
                returnTypes[i] = bType;
            }

            if (!(nativeUnit instanceof Action)) {
                BLangExceptionHelper.throwSemanticError(actionIExpr, SemanticErrors.INCOMPATIBLE_TYPES_UNKNOWN_FOUND,
                        actionSymbolName);
            }
            action = (Action) nativeUnit;
            action.setReturnParamTypes(returnTypes);

        } else if (actionSymbol instanceof Action) {
            action = (Action) actionSymbol;
        } else {
            BLangExceptionHelper.throwSemanticError(actionIExpr, SemanticErrors.INCOMPATIBLE_TYPES_UNKNOWN_FOUND,
                    actionSymbolName);
        }

        // Link the action with the action invocation expression
        actionIExpr.setCallableUnit(action);
    }

    private void linkWorker(WorkerInvocationStmt workerInvocationStmt) {
        String workerName = workerInvocationStmt.getCallableUnitName();
        SymbolName workerSymbolName = new SymbolName(workerName);
        Worker worker = (Worker) currentScope.resolve(workerSymbolName);
        if (worker == null) {
            throw new LinkerException(workerInvocationStmt.getNodeLocation().getFileName() + ":" +
                    workerInvocationStmt.getNodeLocation().getLineNumber() +
                    ": undefined worker '" + workerInvocationStmt.getCallableUnitName() + "'");
        }
        workerInvocationStmt.setCallableUnit(worker);
    }

    private void throwInvalidBinaryOpError(BinaryExpression binaryExpr) {
        BType lExprType = binaryExpr.getLExpr().getType();
        BType rExprType = binaryExpr.getRExpr().getType();

        if (lExprType == rExprType) {
            BLangExceptionHelper.throwSemanticError(binaryExpr,
                    SemanticErrors.INVALID_OPERATION_OPERATOR_NOT_DEFINED, binaryExpr.getOperator(), lExprType);
        } else {
            BLangExceptionHelper.throwSemanticError(binaryExpr,
                    SemanticErrors.INVALID_OPERATION_INCOMPATIBLE_TYPES, lExprType, rExprType);
        }
    }

    private void throwInvalidUnaryOpError(UnaryExpression unaryExpr) {
        BType rExprType = unaryExpr.getRExpr().getType();
        BLangExceptionHelper.throwSemanticError(unaryExpr,
                SemanticErrors.INVALID_OPERATION_OPERATOR_NOT_DEFINED, unaryExpr.getOperator(), rExprType);
    }

    private void visitField(FieldAccessExpr fieldAccessExpr, SymbolScope enclosingScope) {
        ReferenceExpr varRefExpr = (ReferenceExpr) fieldAccessExpr.getVarRef();
        SymbolName symbolName = varRefExpr.getSymbolName();
        //BLangSymbol fieldSymbol = enclosingScope.resolve(symbolName);
        BLangSymbol fieldSymbol;
        //TODO resolve packge path conflict
        if (enclosingScope instanceof StructDef) {
            fieldSymbol = ((StructDef) enclosingScope).resolveMembers(new SymbolName(symbolName.getName(),
                    ((StructDef) enclosingScope).getPackagePath()));
        } else {
            fieldSymbol = enclosingScope.resolve(symbolName);
        }

        if (fieldSymbol == null) {
            if (enclosingScope instanceof StructDef) {
                BLangExceptionHelper.throwSemanticError(fieldAccessExpr, SemanticErrors.UNKNOWN_FIELD_IN_STRUCT,
                        symbolName.getName(), ((StructDef) enclosingScope).getName());
            } else {
                BLangExceptionHelper.throwSemanticError(fieldAccessExpr, SemanticErrors.UNDEFINED_SYMBOL,
                        symbolName.getName());
            }
        }

        // Set expression type
        if (!(fieldSymbol instanceof VariableDef)) {
            BLangExceptionHelper.throwSemanticError(varRefExpr, SemanticErrors.INCOMPATIBLE_TYPES_UNKNOWN_FOUND,
                    symbolName);
        }
        VariableDef varDef = (VariableDef) fieldSymbol;
        BType exprType = varDef.getType();

        /* Get the actual var representation of this field, and semantically analyze. This will check for semantic
         * errors of arrays/map accesses, used in this field.
         * eg: in dpt.employee[2].name , below will check for semantics of 'employee[2]',
         * treating them as individual arrays/map variables.
         */

        if (varRefExpr instanceof ArrayMapAccessExpr) {
            Expression rExpr = ((ArrayMapAccessExpr) varRefExpr).getRExpr();
            if (rExpr instanceof VariableRefExpr) {
                ((VariableRefExpr) rExpr).setVariableDef(varDef);
            }
            if (exprType instanceof BArrayType) {
                exprType = ((BArrayType) varDef.getType()).getElementType();
            }
            handleArrayType((ArrayMapAccessExpr) varRefExpr);
        } else {
            ((VariableRefExpr) varRefExpr).setVariableDef(varDef);
        }

        // Go to the child field
        FieldAccessExpr fieldExpr = fieldAccessExpr.getFieldExpr();
        if (fieldExpr == null) {
            return;
        }

        if (exprType instanceof StructDef) {
            visitStructAccessExpr(fieldExpr, exprType);
        } else if (exprType  instanceof BJSONType) {
            visitJSONAccessExpr(fieldAccessExpr, fieldExpr);
        } else if (exprType instanceof BMapType) {
            visitMapAccessExpr(fieldAccessExpr, varRefExpr, fieldExpr, enclosingScope);
        } else if (exprType instanceof BArrayType) {
            visitArrayAccessExpr(fieldAccessExpr, varRefExpr, fieldExpr, exprType, enclosingScope);
        } else {
            BLangExceptionHelper.throwSemanticError(fieldAccessExpr,
                    SemanticErrors.INVALID_OPERATION_NOT_SUPPORT_INDEXING, exprType);
        }
    }

    /**
     * Visit a struct and its fields and semantically validate the field expression.
     *
     * @param fieldExpr field expression to validate
     * @param exprType Struct definition
     */
    private void visitStructAccessExpr(FieldAccessExpr fieldExpr, BType exprType) {
        Expression fieldVar = fieldExpr.getVarRef();

        // Field of a struct is always a variable reference.
        if (fieldVar instanceof BasicLiteral) {
            String varName = ((BasicLiteral) fieldVar).getBValue().stringValue();
            VariableRefExpr varRef = new VariableRefExpr(fieldVar.getNodeLocation(), fieldVar.getWhiteSpaceDescriptor(),
                    varName);
            fieldExpr.setVarRef(varRef);
            fieldExpr.setIsStaticField(true);
        }

        if (!fieldExpr.isStaticField()) {
            BLangExceptionHelper.throwSemanticError(fieldVar, SemanticErrors.DYNAMIC_KEYS_NOT_SUPPORTED_FOR_STRUCT);
        }

        visitField(fieldExpr, ((StructDef) exprType));
    }

    /**
     * Visits a JSON access expression. Rewrites the tree by replacing the {@link FieldAccessExpr}
     * with a {@link JSONFieldAccessExpr}.
     *
     * @param parentExpr Current expression
     * @param fieldExpr Field access expression of the current expression
     */
    private void visitJSONAccessExpr(FieldAccessExpr parentExpr, FieldAccessExpr fieldExpr) {
        if (fieldExpr == null) {
            return;
        }

        FieldAccessExpr currentFieldExpr;
        FieldAccessExpr nextFieldExpr = fieldExpr.getFieldExpr();
        if (fieldExpr instanceof JSONFieldAccessExpr) {
            currentFieldExpr = fieldExpr;
        } else {
            Expression varRefExpr = fieldExpr.getVarRef();
            varRefExpr.accept(this);
            if (varRefExpr.getType() != BTypes.typeInt && varRefExpr.getType() != BTypes.typeString) {
                BLangExceptionHelper.throwSemanticError(varRefExpr,
                        SemanticErrors.INCOMPATIBLE_TYPES, "string or int", varRefExpr.getType());
            }

            currentFieldExpr = new JSONFieldAccessExpr(fieldExpr.getNodeLocation(), fieldExpr.getWhiteSpaceDescriptor(),
                    varRefExpr, nextFieldExpr);
        }
        parentExpr.setFieldExpr(currentFieldExpr);
        visitJSONAccessExpr(currentFieldExpr, nextFieldExpr);
    }

    /**
     * Visits a map access expression. Rewrites the tree by replacing the {@link FieldAccessExpr} with an
     * {@link ArrayMapAccessExpr}. Then revisits the rewritten branch, and check for semantic.
     *
     * @param parentExpr Current expression
     * @param varRefExpr VariableRefExpression of the current expression
     * @param fieldExpr Field access expression of the current expression
     * @param enclosingScope Enclosing scope
     */
    private void visitMapAccessExpr(FieldAccessExpr parentExpr, ReferenceExpr varRefExpr, FieldAccessExpr fieldExpr,
                                    SymbolScope enclosingScope) {
        Expression fieldVar = fieldExpr.getVarRef();

        // map access can only be at the end of a field access expression chain. Because maps are of any-type. Hence
        // cannot get a child field of any-type, without casting.
        // TODO: Improve this once type-bound maps are implemented
        if (fieldExpr.getFieldExpr() != null) {
            BLangExceptionHelper.throwSemanticError(fieldExpr, SemanticErrors.INDEXING_NOT_SUPPORTED_FOR_MAP_ELEMENT,
                    BTypes.typeAny);
        }

        Expression indexExpr[] = new Expression[]{fieldVar};

        ArrayMapAccessExpr.ArrayMapAccessExprBuilder builder = new ArrayMapAccessExpr.ArrayMapAccessExprBuilder();
        builder.setVarName(varRefExpr.getVarName());
        builder.setPkgName(varRefExpr.getPkgName());
        builder.setPkgPath(varRefExpr.getPkgPath());
        builder.setIndexExprs(indexExpr);
        builder.setArrayMapVarRefExpr(varRefExpr);
        builder.setNodeLocation(fieldExpr.getNodeLocation());
        ArrayMapAccessExpr accessExpr = builder.build();

        parentExpr.setFieldExpr(fieldExpr.getFieldExpr());
        parentExpr.setVarRef(accessExpr);
        accessExpr.setLHSExpr(parentExpr.isLHSExpr());
        visitField(parentExpr, enclosingScope);
    }

    /**
     * Visits an array access expression. Rewrites the tree by replacing the {@link FieldAccessExpr} with an
     * {@link ArrayMapAccessExpr}. Then revisits the rewritten branch, and check for semantic.
     *
     * @param parentExpr Current expression
     * @param varRefExpr VariableRefExpression of the current expression
     * @param fieldExpr Field access expression of the current expression
     * @param exprType Type to which the expression evaluates
     * @param enclosingScope Enclosing scope
     */
    private void visitArrayAccessExpr(FieldAccessExpr parentExpr, ReferenceExpr varRefExpr, FieldAccessExpr fieldExpr,
                                      BType exprType, SymbolScope enclosingScope) {

        if (fieldExpr.getVarRef() instanceof BasicLiteral) {
            String value = ((BasicLiteral) fieldExpr.getVarRef()).getBValue().stringValue();
            if (value.equals("length")) {

                if (parentExpr.isLHSExpr()) {
                    //cannot assign a value to array length
                    BLangExceptionHelper.throwSemanticError(fieldExpr, SemanticErrors.CANNOT_ASSIGN_VALUE_ARRAY_LENGTH);
                }

                if (fieldExpr.getFieldExpr() != null) {
                    BLangExceptionHelper.throwSemanticError(fieldExpr,
                            SemanticErrors.INVALID_OPERATION_NOT_SUPPORT_INDEXING, BTypes.typeInt);
                }

                ArrayLengthExpression arrayLengthExpr = new ArrayLengthExpression(
                        parentExpr.getNodeLocation(), null, varRefExpr);
                arrayLengthExpr.setType(BTypes.typeInt);
                FieldAccessExpr childFAExpr = new FieldAccessExpr(parentExpr.getNodeLocation(),
                        null, arrayLengthExpr, null);
                parentExpr.setFieldExpr(childFAExpr);
                return;
            }
        }

        int dimensions = ((BArrayType) exprType).getDimensions();
        List<Expression> indexExprs = new ArrayList<>();

        for (int i = 0; i < dimensions; i++) {
            if (fieldExpr == null) {
                break;
            }
            indexExprs.add(fieldExpr.getVarRef());
            fieldExpr = fieldExpr.getFieldExpr();
        }
        Collections.reverse(indexExprs);

        ArrayMapAccessExpr.ArrayMapAccessExprBuilder builder = new ArrayMapAccessExpr.ArrayMapAccessExprBuilder();
        builder.setVarName(varRefExpr.getVarName());
        builder.setPkgName(varRefExpr.getPkgName());
        builder.setPkgPath(varRefExpr.getPkgPath());
        builder.setIndexExprs(indexExprs.toArray(new Expression[0]));
        builder.setArrayMapVarRefExpr(varRefExpr);
        builder.setNodeLocation(parentExpr.getNodeLocation());

        ArrayMapAccessExpr accessExpr = builder.build();
        parentExpr.setFieldExpr(fieldExpr);
        parentExpr.setVarRef(accessExpr);
        accessExpr.setLHSExpr(parentExpr.isLHSExpr());
        visitField(parentExpr, enclosingScope);
    }

    private TypeCastExpression checkWideningPossible(BType lhsType, Expression rhsExpr) {
        TypeCastExpression typeCastExpr = null;
        BType rhsType = rhsExpr.getType();

        TypeEdge typeEdge = TypeLattice.getImplicitCastLattice().getEdgeFromTypes(rhsType, lhsType, null);
        if (typeEdge != null) {
            typeCastExpr = new TypeCastExpression(rhsExpr.getNodeLocation(),
                    rhsExpr.getWhiteSpaceDescriptor(), rhsExpr, lhsType);
            typeCastExpr.setOpcode(typeEdge.getOpcode());
            typeCastExpr.setEvalFunc(typeEdge.getTypeMapperFunction());
        }
        return typeCastExpr;
    }

    private void setMemoryLocation(VariableDef variableDef) {
        if (currentScope.getScopeName() == SymbolScope.ScopeName.LOCAL) {
            if (currentScope.getEnclosingScope().getScopeName() == SymbolScope.ScopeName.WORKER) {
                variableDef.setMemoryLocation(new WorkerVarLocation(++workerMemAddrOffset));
            } else {
                variableDef.setMemoryLocation(new StackVarLocation(++stackFrameOffset));
            }
        } else if (currentScope.getScopeName() == SymbolScope.ScopeName.SERVICE) {
            variableDef.setMemoryLocation(new ServiceVarLocation(++staticMemAddrOffset));
        } else if (currentScope.getScopeName() == SymbolScope.ScopeName.CONNECTOR) {
            variableDef.setMemoryLocation(new ConnectorVarLocation(++connectorMemAddrOffset));
        } else if (currentScope.getScopeName() == SymbolScope.ScopeName.STRUCT) {
            variableDef.setMemoryLocation(new StructVarLocation(++structMemAddrOffset));
        } else if (currentScope.getScopeName() == SymbolScope.ScopeName.PACKAGE) {
            variableDef.setMemoryLocation(new GlobalVarLocation(++staticMemAddrOffset));
        }
    }

    private void defineFunctions(Function[] functions) {
        for (Function function : functions) {
            // Resolve input parameters
            ParameterDef[] paramDefArray = function.getParameterDefs();
            BType[] paramTypes = new BType[paramDefArray.length];
            for (int i = 0; i < paramDefArray.length; i++) {
                ParameterDef paramDef = paramDefArray[i];
                BType bType = BTypes.resolveType(paramDef.getTypeName(), currentScope, paramDef.getNodeLocation());
                paramDef.setType(bType);
                paramTypes[i] = bType;
            }

            function.setParameterTypes(paramTypes);
            FunctionSymbolName symbolName = LangModelUtils.getFuncSymNameWithParams(function.getName(),
                                                                            function.getPackagePath(), paramTypes);
            function.setSymbolName(symbolName);

            BLangSymbol functionSymbol = currentScope.resolve(symbolName);

            if (!function.isNative() && functionSymbol != null) {
                BLangExceptionHelper.throwSemanticError(function,
                        SemanticErrors.REDECLARED_SYMBOL, function.getName());
            }

            if (function.isNative() && functionSymbol == null) {
                functionSymbol = nativeScope.resolve(symbolName);
                if (functionSymbol == null) {
                    BLangExceptionHelper.throwSemanticError(function,
                            SemanticErrors.UNDEFINED_FUNCTION, function.getName());
                }
                if (function instanceof BallerinaFunction) {
                    ((BallerinaFunction) function).setNativeFunction((NativeUnitProxy) functionSymbol);
                }
            }

            currentScope.define(symbolName, function);

            // Resolve return parameters
            ParameterDef[] returnParameters = function.getReturnParameters();
            BType[] returnTypes = new BType[returnParameters.length];
            for (int i = 0; i < returnParameters.length; i++) {
                ParameterDef paramDef = returnParameters[i];
                BType bType = BTypes.resolveType(paramDef.getTypeName(), currentScope, paramDef.getNodeLocation());
                paramDef.setType(bType);
                returnTypes[i] = bType;
            }
            function.setReturnParamTypes(returnTypes);
        }
    }

    private void defineConnectors(BallerinaConnectorDef[] connectorDefArray) {
        for (BallerinaConnectorDef connectorDef : connectorDefArray) {
            String connectorName = connectorDef.getName();

            // Define ConnectorDef Symbol in the package scope..
            SymbolName connectorSymbolName = new SymbolName(connectorName, connectorDef.getPackagePath());
            BLangSymbol connectorSymbol = currentScope.resolve(connectorSymbolName);
            if (connectorSymbol != null) {
                BLangExceptionHelper.throwSemanticError(connectorDef,
                        SemanticErrors.REDECLARED_SYMBOL, connectorName);
            }
            currentScope.define(connectorSymbolName, connectorDef);

            BLangSymbol actionSymbol;
            SymbolName name = new SymbolName("NativeAction." + connectorName
                    + ".<init>", connectorDef.getPackagePath());
            actionSymbol = nativeScope.resolve(name);
            if (actionSymbol != null) {
                if (actionSymbol instanceof NativeUnitProxy) {
                    NativeUnit nativeUnit = ((NativeUnitProxy) actionSymbol).load();
                    Action action = (Action) nativeUnit;
                    connectorDef.setInitAction(action);
                }
            }
        }

        for (BallerinaConnectorDef connectorDef : connectorDefArray) {
            // Define actions
            openScope(connectorDef);

            for (BallerinaAction bAction : connectorDef.getActions()) {
                bAction.setConnectorDef(connectorDef);
                defineAction(bAction, connectorDef);
            }

            closeScope();
        }
    }

    private void defineAction(BallerinaAction action, BallerinaConnectorDef connectorDef) {
        ParameterDef[] paramDefArray = action.getParameterDefs();
        BType[] paramTypes = new BType[paramDefArray.length];
        for (int i = 0; i < paramDefArray.length; i++) {
            ParameterDef paramDef = paramDefArray[i];
            BType bType = BTypes.resolveType(paramDef.getTypeName(), currentScope, paramDef.getNodeLocation());
            paramDef.setType(bType);
            paramTypes[i] = bType;
        }

        action.setParameterTypes(paramTypes);
        SymbolName symbolName = LangModelUtils.getActionSymName(action.getName(), action.getPackagePath(),
                connectorDef.getName(), paramTypes);
        action.setSymbolName(symbolName);

        BLangSymbol actionSymbol = currentScope.resolve(symbolName);
        if (actionSymbol != null) {
            BLangExceptionHelper.throwSemanticError(action, SemanticErrors.REDECLARED_SYMBOL, action.getName());
        }
        currentScope.define(symbolName, action);

        if (action.isNative()) {
            SymbolName nativeActionSymName = LangModelUtils.getNativeActionSymName(action.getName(),
                    connectorDef.getName(), action.getPackagePath(), paramTypes);
            BLangSymbol nativeAction = nativeScope.resolve(nativeActionSymName);

            if (nativeAction == null || !(nativeAction instanceof NativeUnitProxy)) {
                BLangExceptionHelper.throwSemanticError(connectorDef,
                        SemanticErrors.UNDEFINED_NATIVE_ACTION, action.getName(), connectorDef.getName());
                return;
            }

            action.setNativeAction((NativeUnitProxy) nativeAction);
        }

        // Resolve return parameters
        ParameterDef[] returnParameters = action.getReturnParameters();
        BType[] returnTypes = new BType[returnParameters.length];
        for (int i = 0; i < returnParameters.length; i++) {
            ParameterDef paramDef = returnParameters[i];
            BType bType = BTypes.resolveType(paramDef.getTypeName(), currentScope, paramDef.getNodeLocation());
            paramDef.setType(bType);
            returnTypes[i] = bType;
        }
        action.setReturnParamTypes(returnTypes);
    }

    private void defineServices(Service[] services) {
        for (Service service : services) {

            // Define Service Symbol in the package scope..
            if (currentScope.resolve(service.getSymbolName()) != null) {
                BLangExceptionHelper.throwSemanticError(service, SemanticErrors.REDECLARED_SYMBOL, service.getName());
            }
            currentScope.define(service.getSymbolName(), service);

            // Define resources
            openScope(service);

            for (Resource resource : service.getResources()) {
                defineResource(resource, service);
            }

            closeScope();
        }
    }

    private void defineResource(Resource resource, Service service) {
        ParameterDef[] paramDefArray = resource.getParameterDefs();
        BType[] paramTypes = new BType[paramDefArray.length];
        for (int i = 0; i < paramDefArray.length; i++) {
            ParameterDef paramDef = paramDefArray[i];
            BType bType = BTypes.resolveType(paramDef.getTypeName(), currentScope, paramDef.getNodeLocation());
            paramDef.setType(bType);
            paramTypes[i] = bType;
        }

        resource.setParameterTypes(paramTypes);
        SymbolName symbolName = LangModelUtils.getActionSymName(resource.getName(),
                resource.getPackagePath(), service.getName(), paramTypes);
        resource.setSymbolName(symbolName);

        if (currentScope.resolve(symbolName) != null) {
            BLangExceptionHelper.throwSemanticError(resource, SemanticErrors.REDECLARED_SYMBOL, resource.getName());
        }
        currentScope.define(symbolName, resource);
    }

    private void defineStructs(StructDef[] structDefs) {
        for (StructDef structDef : structDefs) {

            SymbolName symbolName = new SymbolName(structDef.getName(), structDef.getPackagePath());
            // Check whether this constant is already defined.
            if (currentScope.resolve(symbolName) != null) {
                BLangExceptionHelper.throwSemanticError(structDef,
                        SemanticErrors.REDECLARED_SYMBOL, structDef.getName());
            }

            currentScope.define(symbolName, structDef);

            // Create the '<init>' function and inject it to the struct
            BlockStmt.BlockStmtBuilder blockStmtBuilder = new BlockStmt.BlockStmtBuilder(
                structDef.getNodeLocation(), structDef);
            for (VariableDefStmt variableDefStmt : structDef.getFieldDefStmts()) {
                blockStmtBuilder.addStmt(variableDefStmt);
            }

            BallerinaFunction.BallerinaFunctionBuilder functionBuilder =
                    new BallerinaFunction.BallerinaFunctionBuilder(structDef);
            functionBuilder.setNodeLocation(structDef.getNodeLocation());
            functionBuilder.setIdentifier(new Identifier(structDef + ".<init>"));
            functionBuilder.setPkgPath(structDef.getPackagePath());
            functionBuilder.setBody(blockStmtBuilder.build());
            structDef.setInitFunction(functionBuilder.buildFunction());
        }

        // Define fields in each struct. This is done after defining all the structs,
        // since a field of a struct can be another struct.
        for (StructDef structDef : structDefs) {
            SymbolScope tmpScope = currentScope;
            currentScope = structDef;
            for (VariableDefStmt fieldDefStmt : structDef.getFieldDefStmts()) {
                fieldDefStmt.accept(this);
            }
            structDef.setStructMemorySize(structMemAddrOffset + 1);

            structMemAddrOffset = -1;
            currentScope = tmpScope;
        }

        // Add type mappers for each struct. This is done after defining all the fields of all the structs,
        // since fields of structs are compared when adding type mappers.
        for (StructDef structDef : structDefs) {
            TypeLattice.addStructEdges(structDef, currentScope);
        }
    }

    /**
     * Add the annotation definitions to the current scope.
     *
     * @param annotationDefs Annotations definitions list
     */
    private void defineAnnotations(AnnotationDef[] annotationDefs) {
        for (AnnotationDef annotationDef : annotationDefs) {
            SymbolName symbolName = new SymbolName(annotationDef.getName(), currentPkg);

            // Check whether this annotation is already defined.
            if (currentScope.resolve(symbolName) != null) {
                BLangExceptionHelper.throwSemanticError(annotationDef,
                        SemanticErrors.REDECLARED_SYMBOL, annotationDef.getSymbolName().getName());
            }

            currentScope.define(symbolName, annotationDef);
        }
    }

    /**
     * Create the '<init>' function and inject it to the connector.
     *
     * @param connectorDef connector model object
     */
    private void createConnectorInitFunction(BallerinaConnectorDef connectorDef) {
        NodeLocation location = connectorDef.getNodeLocation();
        BallerinaFunction.BallerinaFunctionBuilder functionBuilder =
                new BallerinaFunction.BallerinaFunctionBuilder(connectorDef);
        functionBuilder.setNodeLocation(location);
        functionBuilder.setIdentifier(new Identifier(connectorDef.getName() + ".<init>"));
        functionBuilder.setPkgPath(connectorDef.getPackagePath());

        ParameterDef paramDef = new ParameterDef(location, null, new Identifier("connector"),
                null, new SymbolName("connector"), functionBuilder.getCurrentScope());
        paramDef.setType(connectorDef);
        functionBuilder.addParameter(paramDef);

        BlockStmt.BlockStmtBuilder blockStmtBuilder = new BlockStmt.BlockStmtBuilder(location, connectorDef);

        for (VariableDefStmt variableDefStmt : connectorDef.getVariableDefStmts()) {
            AssignStmt assignStmt = new AssignStmt(variableDefStmt.getNodeLocation(),
                    new Expression[]{variableDefStmt.getLExpr()}, variableDefStmt.getRExpr());
            blockStmtBuilder.addStmt(assignStmt);
        }

        // Adding the return statement
        ReturnStmt returnStmt = new ReturnStmt(location, null, new Expression[0]);
        blockStmtBuilder.addStmt(returnStmt);
        functionBuilder.setBody(blockStmtBuilder.build());
        connectorDef.setInitFunction(functionBuilder.buildFunction());
    }

    /**
     * Create the '<init>' function and inject it to the service.
     *
     * @param service service model object
     */
    private void createServiceInitFunction(Service service) {
        NodeLocation location = service.getNodeLocation();
        BallerinaFunction.BallerinaFunctionBuilder functionBuilder =
                new BallerinaFunction.BallerinaFunctionBuilder(service);
        functionBuilder.setNodeLocation(location);
        functionBuilder.setIdentifier(new Identifier(service.getName() + ".<init>"));
        functionBuilder.setPkgPath(service.getPackagePath());

        BlockStmt.BlockStmtBuilder blockStmtBuilder = new BlockStmt.BlockStmtBuilder(location, service);
        for (VariableDefStmt variableDefStmt : service.getVariableDefStmts()) {
            AssignStmt assignStmt = new AssignStmt(variableDefStmt.getNodeLocation(),
                    new Expression[]{variableDefStmt.getLExpr()}, variableDefStmt.getRExpr());
            blockStmtBuilder.addStmt(assignStmt);
        }

        // Adding the return statement
        ReturnStmt returnStmt = new ReturnStmt(location, null, new Expression[0]);
        blockStmtBuilder.addStmt(returnStmt);
        functionBuilder.setBody(blockStmtBuilder.build());
        service.setInitFunction(functionBuilder.buildFunction());
    }

    private void resolveWorkerInteractions(WorkerInteractionDataHolder[] workerInteractionDataHolders) {
        for (WorkerInteractionDataHolder workerInteraction : workerInteractionDataHolders) {
            if (workerInteraction.getSourceWorker() == null || workerInteraction.getWorkerReplyStmt() == null) {
                // Invalid worker reply statement
                // TODO: Need to have a specific error message
                BLangExceptionHelper.throwSemanticError(workerInteraction.getWorkerInvocationStmt(),
                        SemanticErrors.WORKER_INTERACTION_NOT_VALID);
            }

            if (workerInteraction.getTargetWorker() == null || workerInteraction.getWorkerInvocationStmt() == null) {
                // Invalid worker invocation statement
                // TODO: Need to have a specific error message
                BLangExceptionHelper.throwSemanticError(workerInteraction.getWorkerReplyStmt(),
                        SemanticErrors.WORKER_INTERACTION_NOT_VALID);
            }

            if (workerInteraction.getSourceWorker() == workerInteraction.getTargetWorker()) {
                // Worker cannot invoke itself.
                // TODO: Need to have a specific error message
                    BLangExceptionHelper.throwSemanticError(workerInteraction.getWorkerReplyStmt(),
                            SemanticErrors.WORKER_INTERACTION_NOT_VALID);
            }

            if (workerInteraction.getWorkerReplyStmt() != null && workerInteraction.getWorkerInvocationStmt() != null) {
                // Check for number of variables send and received
                Expression[] invokeParams = workerInteraction.getWorkerInvocationStmt().getExpressionList();
                Expression[] receiveParams = workerInteraction.getWorkerReplyStmt().getExpressionList();
                if (invokeParams.length != receiveParams.length) {
                    // TODO: Need to have a specific error message
                    BLangExceptionHelper.throwSemanticError(workerInteraction.getWorkerReplyStmt(),
                            SemanticErrors.WORKER_INTERACTION_NOT_VALID);
                } else {
                    int i = 0;
                    for (Expression invokeParam : invokeParams) {
                        if (!(receiveParams[i++].getType().equals(invokeParam.getType()))) {
                            // TODO: Need to have a specific error message
                            BLangExceptionHelper.throwSemanticError(workerInteraction.getWorkerReplyStmt(),
                                    SemanticErrors.WORKER_INTERACTION_NOT_VALID);
                        }
                    }
                }
            }
        }
    }

    private void resolveStructFieldTypes(StructDef[] structDefs) {
        for (StructDef structDef : structDefs) {
            for (VariableDefStmt fieldDefStmt : structDef.getFieldDefStmts()) {
                VariableDef fieldDef = fieldDefStmt.getVariableDef();
                BType fieldType = BTypes.resolveType(fieldDef.getTypeName(), currentScope,
                        fieldDef.getNodeLocation());
                fieldDef.setType(fieldType);
            }
        }
    }

    private void checkUnreachableStmt(Statement[] stmts, int stmtIndex) {
        if (stmts.length > stmtIndex) {
            //skip comment statement.
            if (stmts[stmtIndex] instanceof CommentStmt) {
                checkUnreachableStmt(stmts, ++stmtIndex);
            } else {
                BLangExceptionHelper.throwSemanticError(stmts[stmtIndex], SemanticErrors.UNREACHABLE_STATEMENT);
            }
        }
    }

    /**
     * Recursively visits a nested init expression. Reconstruct the init expression with the
     * specific init expression type, and replaces the generic {@link RefTypeInitExpr}.
     *
     * @param fieldType Type of the current field
     * @return reconstructed nested init expression
     */
    private RefTypeInitExpr getNestedInitExpr(Expression expr, BType fieldType) {
        RefTypeInitExpr refTypeInitExpr = (RefTypeInitExpr) expr;
        if (refTypeInitExpr instanceof ArrayInitExpr) {
            if (fieldType == BTypes.typeAny || fieldType == BTypes.typeMap) {
                fieldType = BTypes.resolveType(new SimpleTypeName(BTypes.typeAny.getName(),
                                true, 1), currentScope, expr.getNodeLocation());
            } else if (fieldType == BTypes.typeJSON) {
                refTypeInitExpr = new JSONArrayInitExpr(refTypeInitExpr.getNodeLocation(),
                        refTypeInitExpr.getWhiteSpaceDescriptor(), refTypeInitExpr.getArgExprs());
            }
        } else if (!(refTypeInitExpr instanceof BacktickExpr)) {
            // if the inherited type is any, then default this initializer to a map init expression
            if (fieldType == BTypes.typeAny) {
                fieldType = BTypes.typeMap;
            }
            if (fieldType == BTypes.typeMap) {
                refTypeInitExpr = new MapInitExpr(refTypeInitExpr.getNodeLocation(),
                        refTypeInitExpr.getWhiteSpaceDescriptor(), refTypeInitExpr.getArgExprs());
            } else if (fieldType == BTypes.typeJSON) {
                refTypeInitExpr = new JSONInitExpr(refTypeInitExpr.getNodeLocation(),
                        refTypeInitExpr.getWhiteSpaceDescriptor(), refTypeInitExpr.getArgExprs());
            } else if (fieldType instanceof StructDef) {
                refTypeInitExpr = new StructInitExpr(refTypeInitExpr.getNodeLocation(),
                        refTypeInitExpr.getWhiteSpaceDescriptor(), refTypeInitExpr.getArgExprs());
            }
        }
        refTypeInitExpr.setInheritedType(fieldType);

        return refTypeInitExpr;
    }

    /**
     * Visit and validate map/json initialize expression.
     *
     * @param initExpr Expression to visit.
     */
    private void visitMapJsonInitExpr(RefTypeInitExpr initExpr) {
        BType inheritedType = initExpr.getInheritedType();
        initExpr.setType(inheritedType);
        Expression[] argExprs = initExpr.getArgExprs();

        for (int i = 0; i < argExprs.length; i++) {
            Expression argExpr = argExprs[i];
            KeyValueExpr keyValueExpr = (KeyValueExpr) argExpr;
            Expression keyExpr = keyValueExpr.getKeyExpr();

            // In maps and json, key is always a string literal.
            if (keyExpr instanceof VariableRefExpr) {
                BString key = new BString(((VariableRefExpr) keyExpr).getVarName());
                keyExpr = new BasicLiteral(keyExpr.getNodeLocation(), keyExpr.getWhiteSpaceDescriptor(),
                        new SimpleTypeName(TypeConstants.STRING_TNAME),
                        key);
                keyValueExpr.setKeyExpr(keyExpr);
            }
            visitSingleValueExpr(keyExpr);

            Expression valueExpr = keyValueExpr.getValueExpr();
            if (valueExpr instanceof RefTypeInitExpr) {
                valueExpr = getNestedInitExpr(valueExpr, inheritedType);
                keyValueExpr.setValueExpr(valueExpr);
            }
            valueExpr.accept(this);
            BType valueExprType = valueExpr.getType();

            // Generate type cast expression if the rhs type is a value type
            if (inheritedType == BTypes.typeMap) {
                if (BTypes.isValueType(valueExprType)) {
                    TypeCastExpression newExpr = checkWideningPossible(BTypes.typeAny, valueExpr);
                    if (newExpr != null) {
                        keyValueExpr.setValueExpr(newExpr);
                    } else {
                        BLangExceptionHelper.throwSemanticError(keyValueExpr,
                                SemanticErrors.INCOMPATIBLE_TYPES_CANNOT_CONVERT, valueExprType.getSymbolName(),
                                inheritedType);
                    }
                }
                continue;
            }

            // for JSON init expr, check the type compatibility of the value.
            if (BTypes.isValueType(valueExprType)) {
                TypeCastExpression typeCastExpr = checkWideningPossible(BTypes.typeJSON, valueExpr);
                if (typeCastExpr != null) {
                    keyValueExpr.setValueExpr(typeCastExpr);
                } else {
                    BLangExceptionHelper.throwSemanticError(keyValueExpr,
                            SemanticErrors.INCOMPATIBLE_TYPES_CANNOT_CONVERT, valueExprType.getSymbolName(),
                            inheritedType.getSymbolName());
                }
                continue;
            }

            if (valueExprType != BTypes.typeNull && isAssignableTo(BTypes.typeJSON, valueExprType)) {
                continue;
            }

            TypeCastExpression typeCastExpr = checkWideningPossible(BTypes.typeJSON, valueExpr);
            if (typeCastExpr == null) {
                BLangExceptionHelper.throwSemanticError(initExpr, SemanticErrors.INCOMPATIBLE_TYPES_CANNOT_CONVERT,
                        valueExpr.getType(), BTypes.typeJSON);
            }
            keyValueExpr.setValueExpr(typeCastExpr);
        }

    }

    private void addDependentPkgInitCalls(List<BallerinaFunction> initFunctionList,
                                          BlockStmt.BlockStmtBuilder blockStmtBuilder, NodeLocation initFuncLocation) {
        for (BallerinaFunction initFunc : initFunctionList) {
            FunctionInvocationExpr funcIExpr = new FunctionInvocationExpr(initFuncLocation, null,
                    initFunc.getName(), null, initFunc.getPackagePath(), new Expression[]{});
            funcIExpr.setCallableUnit(initFunc);
            FunctionInvocationStmt funcIStmt = new FunctionInvocationStmt(initFuncLocation, funcIExpr);
            blockStmtBuilder.addStmt(funcIStmt);
        }
    }

    private boolean isAssignableTo(BType lhsType, BType rhsType) {
        if (lhsType == BTypes.typeAny) {
            return true;
        }

        if (rhsType == BTypes.typeNull && !BTypes.isValueType(lhsType)) {
            return true;
        }

        return lhsType == rhsType;
    }

    private boolean checkUnsafeCastPossible(BType sourceType, BType targetType) {

        // 1) If either source type or target type is of type 'any', then an unsafe cast possible;
        if (sourceType == BTypes.typeAny || targetType == BTypes.typeAny) {
            return true;
        }

        // 2) If both types are struct types, unsafe cast is possible
        if (sourceType instanceof StructDef && targetType instanceof StructDef) {
            return true;
        }

        // 3) If both types are not array types, unsafe cast is not possible now.
        if (targetType.getTag() == TypeTags.ARRAY_TAG && sourceType.getTag() == TypeTags.ARRAY_TAG) {
            BArrayType targetArrayType = (BArrayType) targetType;
            BArrayType sourceArrayType = (BArrayType) sourceType;

            if (sourceArrayType.getDimensions() < targetArrayType.getDimensions()) {
                return false;
            }

            return checkUnsafeCastPossible(sourceArrayType.getElementType(), targetArrayType.getElementType());
        }

        return false;
    }

    private AssignabilityResult performAssignabilityCheck(BType lhsType, Expression rhsExpr) {
        AssignabilityResult assignabilityResult = new AssignabilityResult();
        BType rhsType = rhsExpr.getType();
        if (lhsType == rhsType) {
            assignabilityResult.assignable = true;
            return assignabilityResult;
        }

        if (rhsType == BTypes.typeNull && !BTypes.isValueType(lhsType)) {
            assignabilityResult.assignable = true;
            return assignabilityResult;
        }

        // Now check whether an implicit cast is available;
        TypeCastExpression implicitCastExpr = checkWideningPossible(lhsType, rhsExpr);
        if (implicitCastExpr != null) {
            assignabilityResult.assignable = true;
            assignabilityResult.implicitCastExpr = implicitCastExpr;
            return assignabilityResult;
        }

        // Now check whether left-hand side type is 'any', then an implicit cast is possible;
        if (isImplicitiCastPossible(lhsType, rhsType)) {
            implicitCastExpr = new TypeCastExpression(rhsExpr.getNodeLocation(),
                    null, rhsExpr, lhsType);
            implicitCastExpr.setOpcode(InstructionCodes.NOP);

            // TODO Remove following line once the old interpreter is removed.
            implicitCastExpr.setEvalFunc(NativeCastMapper.STRUCT_TO_STRUCT_SAFE_FUNC);

            assignabilityResult.assignable = true;
            assignabilityResult.implicitCastExpr = implicitCastExpr;
            return assignabilityResult;
        }

        // Further check whether types are assignable recursively, specially array types

        return assignabilityResult;
    }

    private boolean isImplicitiCastPossible(BType lhsType, BType rhsType) {
        if (lhsType == BTypes.typeAny) {
            return true;
        }

        // 2) Check whether both types are array types
        if (lhsType.getTag() == TypeTags.ARRAY_TAG && rhsType.getTag() == TypeTags.ARRAY_TAG) {
            BArrayType lhrArrayType = (BArrayType) lhsType;
            BArrayType rhsArrayType = (BArrayType) rhsType;

            if (rhsArrayType.getDimensions() < lhrArrayType.getDimensions()) {
                return false;
            }

            return isImplicitiCastPossible(lhrArrayType.getElementType(), rhsArrayType.getElementType());
        }

        return false;
    }

    private void checkAndAddReturnStmt(int returnParamCount, BlockStmt blockStmt) {
        if (returnParamCount != 0) {
            return;
        }

        Statement[] statements = blockStmt.getStatements();
        int length = statements.length;
        Statement lastStatement = statements[length - 1];
        if (!(lastStatement instanceof ReturnStmt)) {
            ReturnStmt returnStmt = new ReturnStmt(lastStatement.getNodeLocation(), null, new Expression[0]);
            statements = Arrays.copyOf(statements, length + 1);
            statements[length] = returnStmt;
            blockStmt.setStatements(statements);
        }
    }

    private void checkAndAddReplyStmt(BlockStmt blockStmt) {
        Statement[] statements = blockStmt.getStatements();
        int length = statements.length;
        Statement lastStatement = statements[length - 1];
        if (!(lastStatement instanceof ReplyStmt)) {
            ReplyStmt replyStmt = new ReplyStmt(lastStatement.getNodeLocation(), null, null);
            statements = Arrays.copyOf(statements, length + 1);
            statements[length] = replyStmt;
            blockStmt.setStatements(statements);
        }
    }

<<<<<<< HEAD
    @Override
    public void visit(ArrayLengthExpression arrayLengthExpression) {
=======
    /**
     * This class holds the results of the type assignability check.
     *
     * @since 0.88
     */
    static class AssignabilityResult {
        boolean assignable;
        TypeCastExpression implicitCastExpr;
>>>>>>> cd26313f
    }
}<|MERGE_RESOLUTION|>--- conflicted
+++ resolved
@@ -3697,10 +3697,6 @@
         }
     }
 
-<<<<<<< HEAD
-    @Override
-    public void visit(ArrayLengthExpression arrayLengthExpression) {
-=======
     /**
      * This class holds the results of the type assignability check.
      *
@@ -3709,6 +3705,9 @@
     static class AssignabilityResult {
         boolean assignable;
         TypeCastExpression implicitCastExpr;
->>>>>>> cd26313f
+    }
+
+    @Override
+    public void visit(ArrayLengthExpression arrayLengthExpression) {
     }
 }