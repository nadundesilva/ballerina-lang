--- conflicted
+++ resolved
@@ -1502,13 +1502,6 @@
                                 funcIExpr.getCallableUnit().getName());
                     }
                 }
-<<<<<<< HEAD
-=======
-                BType targetType = returnParamsOfCU[i].getType();
-                if (TypeMappingUtils.isCompatible(returnParamsOfCU[i].getType(), typesOfReturnExprs[i])) {
-                    continue;
-                }
->>>>>>> a30d13e8
 
                 BType lhsType = returnParamsOfCU[i].getType();
                 BType rhsType = typesOfReturnExprs[i];
