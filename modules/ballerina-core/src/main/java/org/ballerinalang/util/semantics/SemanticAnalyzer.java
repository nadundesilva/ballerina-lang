/*
*  Copyright (c) 2016, WSO2 Inc. (http://www.wso2.org) All Rights Reserved.
*
*  WSO2 Inc. licenses this file to you under the Apache License,
*  Version 2.0 (the "License"); you may not use this file except
*  in compliance with the License.
*  You may obtain a copy of the License at
*
*    http://www.apache.org/licenses/LICENSE-2.0
*
*  Unless required by applicable law or agreed to in writing,
*  software distributed under the License is distributed on an
*  "AS IS" BASIS, WITHOUT WARRANTIES OR CONDITIONS OF ANY
*  KIND, either express or implied.  See the License for the
*  specific language governing permissions and limitations
*  under the License.
*/
package org.ballerinalang.util.semantics;

import org.ballerinalang.bre.ConnectorVarLocation;
import org.ballerinalang.bre.ConstantLocation;
import org.ballerinalang.bre.GlobalVarLocation;
import org.ballerinalang.bre.ServiceVarLocation;
import org.ballerinalang.bre.StackVarLocation;
import org.ballerinalang.bre.StructVarLocation;
import org.ballerinalang.bre.WorkerVarLocation;
import org.ballerinalang.model.Action;
import org.ballerinalang.model.AnnotationAttachment;
import org.ballerinalang.model.AnnotationAttributeDef;
import org.ballerinalang.model.AnnotationAttributeValue;
import org.ballerinalang.model.AnnotationDef;
import org.ballerinalang.model.AttachmentPoint;
import org.ballerinalang.model.BLangPackage;
import org.ballerinalang.model.BLangProgram;
import org.ballerinalang.model.BTypeMapper;
import org.ballerinalang.model.BallerinaAction;
import org.ballerinalang.model.BallerinaConnectorDef;
import org.ballerinalang.model.BallerinaFile;
import org.ballerinalang.model.BallerinaFunction;
import org.ballerinalang.model.CallableUnit;
import org.ballerinalang.model.CompilationUnit;
import org.ballerinalang.model.ConstDef;
import org.ballerinalang.model.Function;
import org.ballerinalang.model.FunctionSymbolName;
import org.ballerinalang.model.GlobalVariableDef;
import org.ballerinalang.model.Identifier;
import org.ballerinalang.model.ImportPackage;
import org.ballerinalang.model.NativeUnit;
import org.ballerinalang.model.NodeLocation;
import org.ballerinalang.model.NodeVisitor;
import org.ballerinalang.model.Operator;
import org.ballerinalang.model.ParameterDef;
import org.ballerinalang.model.Resource;
import org.ballerinalang.model.Service;
import org.ballerinalang.model.StructDef;
import org.ballerinalang.model.SymbolName;
import org.ballerinalang.model.SymbolScope;
import org.ballerinalang.model.TypeMapper;
import org.ballerinalang.model.VariableDef;
import org.ballerinalang.model.Worker;
import org.ballerinalang.model.expressions.ActionInvocationExpr;
import org.ballerinalang.model.expressions.AddExpression;
import org.ballerinalang.model.expressions.AndExpression;
import org.ballerinalang.model.expressions.ArrayInitExpr;
import org.ballerinalang.model.expressions.ArrayLengthExpression;
import org.ballerinalang.model.expressions.ArrayMapAccessExpr;
import org.ballerinalang.model.expressions.BacktickExpr;
import org.ballerinalang.model.expressions.BasicLiteral;
import org.ballerinalang.model.expressions.BinaryArithmeticExpression;
import org.ballerinalang.model.expressions.BinaryExpression;
import org.ballerinalang.model.expressions.BinaryLogicalExpression;
import org.ballerinalang.model.expressions.CallableUnitInvocationExpr;
import org.ballerinalang.model.expressions.ConnectorInitExpr;
import org.ballerinalang.model.expressions.DivideExpr;
import org.ballerinalang.model.expressions.EqualExpression;
import org.ballerinalang.model.expressions.Expression;
import org.ballerinalang.model.expressions.FieldAccessExpr;
import org.ballerinalang.model.expressions.FunctionInvocationExpr;
import org.ballerinalang.model.expressions.GreaterEqualExpression;
import org.ballerinalang.model.expressions.GreaterThanExpression;
import org.ballerinalang.model.expressions.InstanceCreationExpr;
import org.ballerinalang.model.expressions.JSONArrayInitExpr;
import org.ballerinalang.model.expressions.JSONFieldAccessExpr;
import org.ballerinalang.model.expressions.JSONInitExpr;
import org.ballerinalang.model.expressions.KeyValueExpr;
import org.ballerinalang.model.expressions.LessEqualExpression;
import org.ballerinalang.model.expressions.LessThanExpression;
import org.ballerinalang.model.expressions.MapInitExpr;
import org.ballerinalang.model.expressions.ModExpression;
import org.ballerinalang.model.expressions.MultExpression;
import org.ballerinalang.model.expressions.NotEqualExpression;
import org.ballerinalang.model.expressions.NullLiteral;
import org.ballerinalang.model.expressions.OrExpression;
import org.ballerinalang.model.expressions.RefTypeInitExpr;
import org.ballerinalang.model.expressions.ReferenceExpr;
import org.ballerinalang.model.expressions.ResourceInvocationExpr;
import org.ballerinalang.model.expressions.StructInitExpr;
import org.ballerinalang.model.expressions.SubtractExpression;
import org.ballerinalang.model.expressions.TypeCastExpression;
import org.ballerinalang.model.expressions.UnaryExpression;
import org.ballerinalang.model.expressions.VariableRefExpr;
import org.ballerinalang.model.invokers.MainInvoker;
import org.ballerinalang.model.statements.AbortStmt;
import org.ballerinalang.model.statements.ActionInvocationStmt;
import org.ballerinalang.model.statements.AssignStmt;
import org.ballerinalang.model.statements.BlockStmt;
import org.ballerinalang.model.statements.BreakStmt;
import org.ballerinalang.model.statements.CommentStmt;
import org.ballerinalang.model.statements.ForkJoinStmt;
import org.ballerinalang.model.statements.FunctionInvocationStmt;
import org.ballerinalang.model.statements.IfElseStmt;
import org.ballerinalang.model.statements.ReplyStmt;
import org.ballerinalang.model.statements.ReturnStmt;
import org.ballerinalang.model.statements.Statement;
import org.ballerinalang.model.statements.ThrowStmt;
import org.ballerinalang.model.statements.TransactionRollbackStmt;
import org.ballerinalang.model.statements.TransformStmt;
import org.ballerinalang.model.statements.TryCatchStmt;
import org.ballerinalang.model.statements.VariableDefStmt;
import org.ballerinalang.model.statements.WhileStmt;
import org.ballerinalang.model.statements.WorkerInvocationStmt;
import org.ballerinalang.model.statements.WorkerReplyStmt;
import org.ballerinalang.model.symbols.BLangSymbol;
import org.ballerinalang.model.types.BArrayType;
import org.ballerinalang.model.types.BJSONType;
import org.ballerinalang.model.types.BMapType;
import org.ballerinalang.model.types.BNullType;
import org.ballerinalang.model.types.BType;
import org.ballerinalang.model.types.BTypes;
import org.ballerinalang.model.types.SimpleTypeName;
import org.ballerinalang.model.types.TypeConstants;
import org.ballerinalang.model.types.TypeEdge;
import org.ballerinalang.model.types.TypeLattice;
import org.ballerinalang.model.types.TypeVertex;
import org.ballerinalang.model.util.LangModelUtils;
import org.ballerinalang.model.values.BInteger;
import org.ballerinalang.model.values.BString;
import org.ballerinalang.natives.NativeUnitProxy;
import org.ballerinalang.natives.typemappers.NativeCastMapper;
import org.ballerinalang.runtime.worker.WorkerInteractionDataHolder;
import org.ballerinalang.util.exceptions.BLangExceptionHelper;
import org.ballerinalang.util.exceptions.LinkerException;
import org.ballerinalang.util.exceptions.SemanticErrors;
import org.ballerinalang.util.exceptions.SemanticException;

import java.util.ArrayList;
import java.util.Arrays;
import java.util.Collections;
import java.util.HashSet;
import java.util.List;
import java.util.Map;
import java.util.Optional;
import java.util.Set;
import java.util.Stack;
import java.util.regex.Matcher;
import java.util.regex.Pattern;

/**
 * {@code SemanticAnalyzer} analyzes semantic properties of a Ballerina program.
 *
 * @since 0.8.0
 */
public class SemanticAnalyzer implements NodeVisitor {
    private int stackFrameOffset = -1;
    private int staticMemAddrOffset = -1;
    private int connectorMemAddrOffset = -1;
    private int structMemAddrOffset = -1;
    private int workerMemAddrOffset = -1;
    private String currentPkg;
    private TypeLattice packageTypeLattice;
    private CallableUnit currentCallableUnit = null;
    private Stack<CallableUnit> parentCallableUnit = new Stack<>();
    private Stack<SymbolScope> parentScope = new Stack<>();
    // following pattern matches ${anyString} or ${anyString[int]} or ${anyString["anyString"]}
    private static final String patternString = "\\$\\{((\\w+)(\\[(\\d+|\\\"(\\w+)\\\")\\])?)\\}";
    private static final Pattern compiledPattern = Pattern.compile(patternString);

    private int whileStmtCount = 0;
    private int transactionStmtCount = 0;
    private SymbolScope currentScope;
    private SymbolScope nativeScope;

    private BlockStmt.BlockStmtBuilder pkgInitFuncStmtBuilder;

    public SemanticAnalyzer(BLangProgram programScope) {
        currentScope = programScope;
        this.nativeScope = programScope.getNativeScope();
    }

    @Override
    public void visit(BLangProgram bLangProgram) {
        BLangPackage mainPkg = bLangProgram.getMainPackage();

        if (bLangProgram.getProgramCategory() == BLangProgram.Category.MAIN_PROGRAM) {
            mainPkg.accept(this);

        } else if (bLangProgram.getProgramCategory() == BLangProgram.Category.SERVICE_PROGRAM) {
            BLangPackage[] servicePackages = bLangProgram.getServicePackages();
            for (BLangPackage servicePkg : servicePackages) {
                servicePkg.accept(this);
            }
        } else {
            BLangPackage[] libraryPackages = bLangProgram.getLibraryPackages();
            for (BLangPackage libraryPkg : libraryPackages) {
                libraryPkg.accept(this);
            }
        }

        int setSizeOfStaticMem = staticMemAddrOffset + 1;
        bLangProgram.setSizeOfStaticMem(setSizeOfStaticMem);
        staticMemAddrOffset = -1;
    }

    @Override
    public void visit(BLangPackage bLangPackage) {
        BLangPackage[] dependentPackages = bLangPackage.getDependentPackages();
        List<BallerinaFunction> initFunctionList = new ArrayList<>();
        for (int i = 0; i < dependentPackages.length; i++) {
            BLangPackage dependentPkg = dependentPackages[i];
            if (dependentPkg.isSymbolsDefined()) {
                continue;
            }

            dependentPkg.accept(this);
            initFunctionList.add(dependentPkg.getInitFunction());
        }

        currentScope = bLangPackage;
        currentPkg = bLangPackage.getPackagePath();
        if (packageTypeLattice != null) {
            TypeLattice currentLattice = bLangPackage.getTypeLattice();
            currentLattice.merge(packageTypeLattice, currentPkg);
            packageTypeLattice = currentLattice;
        } else {
            packageTypeLattice = bLangPackage.getTypeLattice();
        }

        // Create package.<init> function
        NodeLocation pkgLocation = bLangPackage.getNodeLocation();
        if (pkgLocation == null) {
            BallerinaFile[] ballerinaFiles = bLangPackage.getBallerinaFiles();

            // TODO filename becomes "" for built-in packages. FIX ME
            String filename = ballerinaFiles.length == 0 ? "" :
                    ballerinaFiles[0].getFileName();
            pkgLocation = new NodeLocation("", filename, 0);
        }

        BallerinaFunction.BallerinaFunctionBuilder functionBuilder =
                new BallerinaFunction.BallerinaFunctionBuilder(bLangPackage);
        functionBuilder.setNodeLocation(pkgLocation);
        functionBuilder.setIdentifier(new Identifier(bLangPackage.getPackagePath() + ".<init>"));
        functionBuilder.setPkgPath(bLangPackage.getPackagePath());
        pkgInitFuncStmtBuilder = new BlockStmt.BlockStmtBuilder(bLangPackage.getNodeLocation(),
                bLangPackage);

        // Invoke <init> methods of all the dependent packages
        addDependentPkgInitCalls(initFunctionList, pkgInitFuncStmtBuilder, pkgLocation);

        // Define package level constructs
        defineStructs(bLangPackage.getStructDefs());
        defineConnectors(bLangPackage.getConnectors());
        resolveStructFieldTypes(bLangPackage.getStructDefs());
        defineFunctions(bLangPackage.getFunctions());
        defineTypeMappers(bLangPackage.getTypeMappers());
        defineServices(bLangPackage.getServices());
        defineAnnotations(bLangPackage.getAnnotationDefs());

        for (CompilationUnit compilationUnit : bLangPackage.getCompilationUnits()) {
            compilationUnit.accept(this);
        }

        resolveWorkerInteractions(bLangPackage.getWorkerInteractionDataHolders());
        // Complete the package init function
        ReturnStmt returnStmt = new ReturnStmt(pkgLocation, null, new Expression[0]);
        pkgInitFuncStmtBuilder.addStmt(returnStmt);
        functionBuilder.setBody(pkgInitFuncStmtBuilder.build());
        BallerinaFunction initFunction = functionBuilder.buildFunction();
        initFunction.setReturnParamTypes(new BType[0]);
        bLangPackage.setInitFunction(initFunction);

        bLangPackage.setSymbolsDefined(true);
    }

    @Override
    public void visit(BallerinaFile bFile) {
    }

    @Override
    public void visit(ImportPackage importPkg) {
    }

    @Override
    public void visit(ConstDef constDef) {
        SimpleTypeName typeName = constDef.getTypeName();
        BType bType = BTypes.resolveType(typeName, currentScope, constDef.getNodeLocation());
        constDef.setType(bType);
        if (!BTypes.isValueType(bType)) {
            BLangExceptionHelper.throwSemanticError(constDef, SemanticErrors.INVALID_TYPE, typeName);
        }

        // Check whether this constant is already defined.
        SymbolName symbolName = new SymbolName(constDef.getName(), currentPkg);
        if (currentScope.resolve(symbolName) != null) {
            BLangExceptionHelper.throwSemanticError(constDef,
                    SemanticErrors.REDECLARED_SYMBOL, constDef.getName());
        }

        // Define the constant in the package scope
        currentScope.define(symbolName, constDef);

        for (AnnotationAttachment annotationAttachment : constDef.getAnnotations()) {
            annotationAttachment.setAttachedPoint(AttachmentPoint.CONSTANT);
            annotationAttachment.accept(this);
        }

        // Set memory location
        ConstantLocation memLocation = new ConstantLocation(++staticMemAddrOffset);
        constDef.setMemoryLocation(memLocation);

        VariableRefExpr varRefExpr = new VariableRefExpr(constDef.getNodeLocation(), constDef.getWhiteSpaceDescriptor(),
                                                    constDef.getName());
        varRefExpr.setVariableDef(constDef);
        VariableDefStmt varDefStmt = new VariableDefStmt(constDef.getNodeLocation(),
                constDef, varRefExpr, constDef.getRhsExpr());
        pkgInitFuncStmtBuilder.addStmt(varDefStmt);
    }

    @Override
    public void visit(GlobalVariableDef globalVarDef) {
        VariableDefStmt variableDefStmt = globalVarDef.getVariableDefStmt();
        variableDefStmt.accept(this);

        if (variableDefStmt.getRExpr() != null) {
            // Create an assignment statement
            AssignStmt assignStmt = new AssignStmt(variableDefStmt.getNodeLocation(),
                    new Expression[]{variableDefStmt.getLExpr()}, variableDefStmt.getRExpr());
            pkgInitFuncStmtBuilder.addStmt(assignStmt);
        }
    }

    @Override
    public void visit(Service service) {
        // Visit the contents within a service
        // Open a new symbol scope
        openScope(service);

        for (AnnotationAttachment annotationAttachment : service.getAnnotations()) {
            annotationAttachment.setAttachedPoint(AttachmentPoint.SERVICE);
            annotationAttachment.accept(this);
        }

        for (VariableDefStmt variableDefStmt : service.getVariableDefStmts()) {
            variableDefStmt.accept(this);
        }

        // Visit the set of resources in a service
        for (Resource resource : service.getResources()) {
            resource.accept(this);
        }

        // Close the symbol scope
        closeScope();
    }

    @Override
    public void visit(BallerinaConnectorDef connectorDef) {
        // Open the connector namespace
        openScope(connectorDef);

        for (AnnotationAttachment annotationAttachment : connectorDef.getAnnotations()) {
            annotationAttachment.setAttachedPoint(AttachmentPoint.CONNECTOR);
            annotationAttachment.accept(this);
        }

<<<<<<< HEAD
        for (ParameterDef parameterDef : connectorDef.getParameterDefs()) {
=======
        for (ParameterDef parameterDef : connector.getParameterDefs()) {
>>>>>>> e83ef9d0
            parameterDef.setMemoryLocation(new ConnectorVarLocation(++connectorMemAddrOffset));
            parameterDef.accept(this);
        }

        for (VariableDefStmt variableDefStmt : connectorDef.getVariableDefStmts()) {
            variableDefStmt.accept(this);
        }

        createConnectorInitFunction(connectorDef);

        for (BallerinaAction action : connectorDef.getActions()) {
            action.accept(this);
        }

        int sizeOfConnectorMem = connectorMemAddrOffset + 1;
        connectorDef.setSizeOfConnectorMem(sizeOfConnectorMem);

        // Close the symbol scope
        connectorMemAddrOffset = -1;
        closeScope();
    }

    @Override
    public void visit(Resource resource) {
        // Visit the contents within a resource
        // Open a new symbol scope
        openScope(resource);
        currentCallableUnit = resource;

        // TODO Check whether the reply statement is missing. Ignore if the function does not return anything.
        //checkForMissingReplyStmt(resource);

        for (AnnotationAttachment annotationAttachment : resource.getAnnotations()) {
            annotationAttachment.setAttachedPoint(AttachmentPoint.RESOURCE);
            annotationAttachment.accept(this);
        }

        for (ParameterDef parameterDef : resource.getParameterDefs()) {
            parameterDef.setMemoryLocation(new StackVarLocation(++stackFrameOffset));
            parameterDef.accept(this);
        }

        for (Worker worker : resource.getWorkers()) {
            addWorkerSymbol(worker);
            visit(worker);
        }

        BlockStmt blockStmt = resource.getResourceBody();
        blockStmt.accept(this);

        int sizeOfStackFrame = stackFrameOffset + 1;
        resource.setStackFrameSize(sizeOfStackFrame);

        // Close the symbol scope
        stackFrameOffset = -1;
        currentCallableUnit = null;
        closeScope();
    }

    @Override
    public void visit(BallerinaFunction function) {
        // Open a new symbol scope
        openScope(function);
        currentCallableUnit = function;

        // Check whether the return statement is missing. Ignore if the function does not return anything.
        // TODO Define proper error message codes
        //checkForMissingReturnStmt(function, "missing return statement at end of function");

        for (AnnotationAttachment annotationAttachment : function.getAnnotations()) {
            annotationAttachment.setAttachedPoint(AttachmentPoint.FUNCTION);
            annotationAttachment.accept(this);
        }

        for (ParameterDef parameterDef : function.getParameterDefs()) {
            parameterDef.setMemoryLocation(new StackVarLocation(++stackFrameOffset));
            parameterDef.accept(this);
        }

        for (ParameterDef parameterDef : function.getReturnParameters()) {
            // Check whether these are unnamed set of return types.
            // If so break the loop. You can't have a mix of unnamed and named returns parameters.
            if (parameterDef.getName() != null) {
                parameterDef.setMemoryLocation(new StackVarLocation(++stackFrameOffset));
            }

            parameterDef.accept(this);
        }

        if (!function.isNative()) {
            for (Worker worker : function.getWorkers()) {
                addWorkerSymbol(worker);
                worker.accept(this);
            }

            BlockStmt blockStmt = function.getCallableUnitBody();
            blockStmt.accept(this);

            if (function.getReturnParameters().length > 0 && !blockStmt.isAlwaysReturns()) {
                BLangExceptionHelper.throwSemanticError(function, SemanticErrors.MISSING_RETURN_STATEMENT);
            }
        }
        // Here we need to calculate size of the BValue arrays which will be created in the stack frame
        // Values in the stack frame are stored in the following order.
        // -- Parameter values --
        // -- Local var values --
        // -- Temp values      --
        // -- Return values    --
        // These temp values are results of intermediate expression evaluations.
        int sizeOfStackFrame = stackFrameOffset + 1;
        function.setStackFrameSize(sizeOfStackFrame);

        // Close the symbol scope
        stackFrameOffset = -1;
        currentCallableUnit = null;
        closeScope();
    }

    @Override
    public void visit(BTypeMapper typeMapper) {
        // Open a new symbol scope
        openScope(typeMapper);
        currentCallableUnit = typeMapper;

        for (AnnotationAttachment annotationAttachment : typeMapper.getAnnotations()) {
            annotationAttachment.setAttachedPoint(AttachmentPoint.TYPEMAPPER);
            annotationAttachment.accept(this);
        }

        // Check whether the return statement is missing. Ignore if the function does not return anything.
        // TODO Define proper error message codes
        //checkForMissingReturnStmt(function, "missing return statement at end of function");

        for (ParameterDef parameterDef : typeMapper.getParameterDefs()) {
            parameterDef.setMemoryLocation(new StackVarLocation(++stackFrameOffset));
            parameterDef.accept(this);
        }

//        for (VariableDef variableDef : typeMapper.getVariableDefs()) {
//            stackFrameOffset++;
//            visit(variableDef);
//        }

        for (ParameterDef parameterDef : typeMapper.getReturnParameters()) {
            // Check whether these are unnamed set of return types.
            // If so break the loop. You can't have a mix of unnamed and named returns parameters.
            if (parameterDef.getName() != null) {
                parameterDef.setMemoryLocation(new StackVarLocation(++stackFrameOffset));
            }

            parameterDef.accept(this);
        }

        if (!typeMapper.isNative()) {
            BlockStmt blockStmt = typeMapper.getCallableUnitBody();
            currentScope = blockStmt;
            blockStmt.accept(this);
            currentScope = blockStmt.getEnclosingScope();
        }

        // Here we need to calculate size of the BValue arrays which will be created in the stack frame
        // Values in the stack frame are stored in the following order.
        // -- Parameter values --
        // -- Local var values --
        // -- Temp values      --
        // -- Return values    --
        // These temp values are results of intermediate expression evaluations.
        int sizeOfStackFrame = stackFrameOffset + 1;
        typeMapper.setStackFrameSize(sizeOfStackFrame);

        // Close the symbol scope
        stackFrameOffset = -1;
        currentCallableUnit = null;
        closeScope();
    }

    @Override
    public void visit(BallerinaAction action) {
        // Open a new symbol scope
        openScope(action);
        currentCallableUnit = action;

        for (AnnotationAttachment annotationAttachment : action.getAnnotations()) {
            annotationAttachment.setAttachedPoint(AttachmentPoint.ACTION);
            annotationAttachment.accept(this);
        }

        for (ParameterDef parameterDef : action.getParameterDefs()) {
            parameterDef.setMemoryLocation(new StackVarLocation(++stackFrameOffset));
            parameterDef.accept(this);
        }

        // First parameter should be of type connector in which these actions are defined.
        ParameterDef firstParamDef = action.getParameterDefs()[0];
        if (firstParamDef.getType() != action.getConnectorDef()) {
            BLangExceptionHelper.throwSemanticError(action, SemanticErrors.INCOMPATIBLE_TYPES,
                    action.getConnectorDef(), firstParamDef.getType());
        }

        for (ParameterDef parameterDef : action.getReturnParameters()) {
            // Check whether these are unnamed set of return types.
            // If so break the loop. You can't have a mix of unnamed and named returns parameters.
            if (parameterDef.getName() != null) {
                parameterDef.setMemoryLocation(new StackVarLocation(++stackFrameOffset));
            }

            parameterDef.accept(this);
        }

        if (!action.isNative()) {
            for (Worker worker : action.getWorkers()) {
                addWorkerSymbol(worker);
                worker.accept(this);
            }

            BlockStmt blockStmt = action.getCallableUnitBody();
            blockStmt.accept(this);

            if (action.getReturnParameters().length > 0 && !blockStmt.isAlwaysReturns()) {
                BLangExceptionHelper.throwSemanticError(action, SemanticErrors.MISSING_RETURN_STATEMENT);
            }
        }

        // Here we need to calculate size of the BValue arrays which will be created in the stack frame
        // Values in the stack frame are stored in the following order.
        // -- Parameter values --
        // -- Local var values --
        // -- Temp values      --
        // -- Return values    --
        // These temp values are results of intermediate expression evaluations.
        int sizeOfStackFrame = stackFrameOffset + 1;
        action.setStackFrameSize(sizeOfStackFrame);

        // Close the symbol scope
        stackFrameOffset = -1;
        currentCallableUnit = null;
        closeScope();
    }

    @Override
    public void visit(Worker worker) {
        // Open a new symbol scope. This is done manually to avoid falling back to package scope
        parentScope.push(currentScope);
        currentScope = worker;
        parentCallableUnit.push(currentCallableUnit);
        currentCallableUnit = worker;

        // Check whether the return statement is missing. Ignore if the function does not return anything.
        // TODO Define proper error message codes
        //checkForMissingReturnStmt(function, "missing return statement at end of function");

        for (ParameterDef parameterDef : worker.getParameterDefs()) {
            parameterDef.setMemoryLocation(new WorkerVarLocation(++workerMemAddrOffset));
            parameterDef.accept(this);
        }

        for (ParameterDef parameterDef : worker.getReturnParameters()) {
            // Check whether these are unnamed set of return types.
            // If so break the loop. You can't have a mix of unnamed and named returns parameters.
            if (parameterDef.getName() != null) {
                parameterDef.setMemoryLocation(new WorkerVarLocation(++workerMemAddrOffset));
            }

            parameterDef.accept(this);
        }

        // Define the worker at symbol scope so that workers defined within this worker can invoke this
        // addWorkerSymbol(worker);

        for (Worker worker2 : worker.getWorkers()) {
            addWorkerSymbol(worker2);
            worker2.accept(this);
        }


        BlockStmt blockStmt = worker.getCallableUnitBody();
        blockStmt.accept(this);

        // Here we need to calculate size of the BValue arrays which will be created in the stack frame
        // Values in the stack frame are stored in the following order.
        // -- Parameter values --
        // -- Local var values --
        // -- Temp values      --
        // -- Return values    --
        // These temp values are results of intermediate expression evaluations.
        int sizeOfStackFrame = workerMemAddrOffset + 1;
        worker.setStackFrameSize(sizeOfStackFrame);

        // Close the symbol scope
        workerMemAddrOffset = -1;
        currentCallableUnit = parentCallableUnit.pop();
        // Close symbol scope. This is done manually to avoid falling back to package scope
        currentScope = parentScope.pop();
    }

    private void addWorkerSymbol(Worker worker) {
        SymbolName symbolName = worker.getSymbolName();
        BLangSymbol varSymbol = currentScope.resolve(symbolName);
        if (varSymbol != null) {
            BLangExceptionHelper.throwSemanticError(worker,
                    SemanticErrors.REDECLARED_SYMBOL, worker.getName());
        }
        currentScope.define(symbolName, worker);
    }

    @Override
    public void visit(StructDef structDef) {
        for (AnnotationAttachment annotationAttachment : structDef.getAnnotations()) {
            annotationAttachment.setAttachedPoint(AttachmentPoint.STRUCT);
            annotationAttachment.accept(this);
        }
    }

    @Override
    public void visit(AnnotationAttachment annotation) {
        AttachmentPoint attachedPoint = annotation.getAttachedPoint();
        SymbolName annotationSymName = new SymbolName(annotation.getName(), annotation.getPkgPath());
        BLangSymbol annotationSymbol = currentScope.resolve(annotationSymName);
        
        if (!(annotationSymbol instanceof AnnotationDef)) {
            BLangExceptionHelper.throwSemanticError(annotation, SemanticErrors.UNDEFINED_ANNOTATION, 
                    annotationSymName);
        }
        
        // Validate the attached point
        AnnotationDef annotationDef = (AnnotationDef) annotationSymbol;
        if (annotationDef.getAttachmentPoints() != null && annotationDef.getAttachmentPoints().length > 0) {
            Optional<String> matchingAttachmentPoint = Arrays.stream(annotationDef.getAttachmentPoints())
                    .filter(attachmentPoint -> attachmentPoint.equals(attachedPoint.getValue()))
                    .findAny();
            if (!matchingAttachmentPoint.isPresent()) {
                BLangExceptionHelper.throwSemanticError(annotation, SemanticErrors.ANNOTATION_NOT_ALLOWED,
                        annotationSymName, attachedPoint);
            }
        }
        
        // Validate the attributes and their types
        validateAttributes(annotation, annotationDef);
        
        // Populate default values for annotation attributes
        populateDefaultValues(annotation, annotationDef);
    }

    /**
     * Visit and validate attributes of an annotation attachment.
     * 
     * @param annotation Annotation attachment to validate attributes
     * @param annotationDef Definition of the annotation
     */
    private void validateAttributes(AnnotationAttachment annotation, AnnotationDef annotationDef) {
        annotation.getAttributeNameValuePairs().forEach((attributeName, attributeValue) -> {
            // Check attribute existence
            BLangSymbol attributeSymbol = annotationDef.resolveMembers(new SymbolName(attributeName));
            if (attributeSymbol == null || !(attributeSymbol instanceof AnnotationAttributeDef)) {
                BLangExceptionHelper.throwSemanticError(annotation, SemanticErrors.NO_SUCH_ATTRIBUTE, 
                    attributeName, annotation.getName());
            }
            
            // Check types
            AnnotationAttributeDef attributeDef = ((AnnotationAttributeDef) attributeSymbol);
            SimpleTypeName attributeType = attributeDef.getTypeName();
            SimpleTypeName valueType = attributeValue.getType();
            BLangSymbol valueTypeSymbol = currentScope.resolve(valueType.getSymbolName());
            BLangSymbol attributeTypeSymbol = annotationDef.resolve(new SymbolName(attributeType.getName(), 
                    attributeType.getPackagePath()));
            
            if (attributeType.isArrayType()) {
                if (!valueType.isArrayType()) {
                    BLangExceptionHelper.throwSemanticError(attributeValue, SemanticErrors.INCOMPATIBLE_TYPES, 
                        attributeTypeSymbol.getSymbolName() + TypeConstants.ARRAY_TNAME, 
                        valueTypeSymbol.getSymbolName());
                }
                
                AnnotationAttributeValue[] valuesArray = attributeValue.getValueArray();
                for (AnnotationAttributeValue value : valuesArray) {
                    valueTypeSymbol = currentScope.resolve(value.getType().getSymbolName());
                    if (attributeTypeSymbol != valueTypeSymbol) {
                        BLangExceptionHelper.throwSemanticError(attributeValue, SemanticErrors.INCOMPATIBLE_TYPES, 
                            attributeTypeSymbol.getSymbolName(), valueTypeSymbol.getSymbolName());
                    }
                    
                    // If the value of the attribute is another annotation, then recursively
                    // traverse to its attributes and validate
                    AnnotationAttachment childAnnotation = value.getAnnotationValue();
                    if (childAnnotation != null && valueTypeSymbol instanceof AnnotationDef) {
                        validateAttributes(childAnnotation, (AnnotationDef) valueTypeSymbol);
                    }
                }
            } else {
                if (valueType.isArrayType()) {
                    BLangExceptionHelper.throwSemanticError(attributeValue, 
                        SemanticErrors.INCOMPATIBLE_TYPES_ARRAY_FOUND, attributeTypeSymbol.getName());
                }

                if (attributeTypeSymbol != valueTypeSymbol) {
                    BLangExceptionHelper.throwSemanticError(attributeValue, SemanticErrors.INCOMPATIBLE_TYPES,
                            attributeTypeSymbol.getSymbolName(), valueTypeSymbol.getSymbolName());
                }
                
                // If the value of the attribute is another annotation, then recursively
                // traverse to its attributes and validate
                AnnotationAttachment childAnnotation = attributeValue.getAnnotationValue();
                if (childAnnotation != null && valueTypeSymbol instanceof AnnotationDef) {
                    validateAttributes(childAnnotation, (AnnotationDef) valueTypeSymbol);
                }
            }
        });
    }
    
    /**
     * Populate default values to the annotation attributes.
     * 
     * @param annotation Annotation attachment to populate default values
     * @param annotationDef Definition of the annotation corresponds to the provided annotation attachment
     */
    private void populateDefaultValues(AnnotationAttachment annotation, AnnotationDef annotationDef) {
        Map<String, AnnotationAttributeValue> attributeValPairs = annotation.getAttributeNameValuePairs();
        for (AnnotationAttributeDef attributeDef : annotationDef.getAttributeDefs()) {
            String attributeName = attributeDef.getName();
            
            // if the current attribute is not defined in the annotation attachment, populate it with default value
            if (!attributeValPairs.containsKey(attributeName)) {
                BasicLiteral defaultValue = attributeDef.getAttributeValue();
                if (defaultValue != null) {
                    annotation.addAttributeNameValuePair(attributeName,
                        new AnnotationAttributeValue(defaultValue.getBValue(), defaultValue.getTypeName(), null, null));
                }
                continue;
            }

            // If the annotation attachment contains the current attribute, and if the value is another 
            // annotationAttachment, then recursively populate its default values
            AnnotationAttributeValue attributeValue = attributeValPairs.get(attributeName);
            SimpleTypeName valueType = attributeValue.getType();
            if (valueType.isArrayType()) {
                AnnotationAttributeValue[] valuesArray = attributeValue.getValueArray();
                for (AnnotationAttributeValue value : valuesArray) {
                    AnnotationAttachment annotationTypeVal = value.getAnnotationValue();

                    // skip if the array element is not an annotation
                    if (annotationTypeVal == null) {
                        continue;
                    }

                    SimpleTypeName attributeType = attributeDef.getTypeName();
                    BLangSymbol attributeTypeSymbol = annotationDef.resolve(
                            new SymbolName(attributeType.getName(), attributeType.getPackagePath()));
                    if (attributeTypeSymbol instanceof AnnotationDef) {
                        populateDefaultValues(annotationTypeVal, (AnnotationDef) attributeTypeSymbol);
                    }
                }
            } else {
                AnnotationAttachment annotationTypeVal = attributeValue.getAnnotationValue();

                // skip if the value is not an annotation
                if (annotationTypeVal == null) {
                    continue;
                }

                BLangSymbol attributeTypeSymbol = annotationDef.resolve(attributeDef.getTypeName().getSymbolName());
                if (attributeTypeSymbol instanceof AnnotationDef) {
                    populateDefaultValues(annotationTypeVal, (AnnotationDef) attributeTypeSymbol);
                }
            }
        }
    }
    
    @Override
    public void visit(AnnotationAttributeDef annotationAttributeDef) {
        SimpleTypeName fieldType = annotationAttributeDef.getTypeName();
        BasicLiteral fieldVal = annotationAttributeDef.getAttributeValue();
        
        if (fieldVal != null) {
            fieldVal.accept(this);
            BType valueType = fieldVal.getType();
            
            if (!BTypes.isBuiltInTypeName(fieldType.getName())) {
                BLangExceptionHelper.throwSemanticError(annotationAttributeDef, SemanticErrors.INVALID_DEFAULT_VALUE);
            }
            
            BLangSymbol typeSymbol = currentScope.resolve(fieldType.getSymbolName());
            BType fieldBType = (BType) typeSymbol;
            if (!BTypes.isValueType(fieldBType)) {
                BLangExceptionHelper.throwSemanticError(annotationAttributeDef, SemanticErrors.INVALID_DEFAULT_VALUE);
            }
            
            if (fieldBType != valueType) {
                BLangExceptionHelper.throwSemanticError(annotationAttributeDef,
                    SemanticErrors.INVALID_OPERATION_INCOMPATIBLE_TYPES, fieldType, fieldVal.getTypeName());
            }
        } else {
            BLangSymbol typeSymbol;
            if (fieldType.isArrayType()) {
                typeSymbol = currentScope.resolve(new SymbolName(fieldType.getName(), fieldType.getPackagePath()));
            } else {
                typeSymbol = currentScope.resolve(fieldType.getSymbolName());
            }
            
            // Check whether the field type is a built in value type or an annotation.
            if (((typeSymbol instanceof BType) && !BTypes.isValueType((BType) typeSymbol)) || 
                    (!(typeSymbol instanceof BType) && !(typeSymbol instanceof AnnotationDef))) {
                BLangExceptionHelper.throwSemanticError(annotationAttributeDef, SemanticErrors.INVALID_ATTRIBUTE_TYPE,
                    fieldType);
            }
            
            if (!(typeSymbol instanceof BType)) {
                fieldType.setPkgPath(annotationAttributeDef.getPackagePath());
            }
        }
    }

    @Override
    public void visit(AnnotationDef annotationDef) {
        for (AnnotationAttributeDef fields : annotationDef.getAttributeDefs()) {
            fields.accept(this);
        }
        
        for (AnnotationAttachment annotationAttachment : annotationDef.getAnnotations()) {
            annotationAttachment.setAttachedPoint(AttachmentPoint.ANNOTATION);
            annotationAttachment.accept(this);
        }
    }
    
    @Override
    public void visit(ParameterDef paramDef) {
        BType bType = BTypes.resolveType(paramDef.getTypeName(), currentScope, paramDef.getNodeLocation());
        paramDef.setType(bType);
        
        if (paramDef.getAnnotations() == null) {
            return;
        }
        
        for (AnnotationAttachment annotationAttachment : paramDef.getAnnotations()) {
            annotationAttachment.setAttachedPoint(AttachmentPoint.PARAMETER);
            annotationAttachment.accept(this);
        }
    }

    @Override
    public void visit(VariableDef varDef) {
    }


    // Visit statements

    @Override
    public void visit(VariableDefStmt varDefStmt) {
        // Resolves the type of the variable
        VariableDef varDef = varDefStmt.getVariableDef();
        BType varBType = BTypes.resolveType(varDef.getTypeName(), currentScope, varDef.getNodeLocation());
        varDef.setType(varBType);

        // Mark the this variable references as LHS expressions
        ((ReferenceExpr) varDefStmt.getLExpr()).setLHSExpr(true);

        // Check whether this variable is already defined, if not define it.
        SymbolName symbolName = new SymbolName(varDef.getName(), currentPkg);
        BLangSymbol varSymbol = currentScope.resolve(symbolName);
        if (varSymbol != null && varSymbol.getSymbolScope().getScopeName() == currentScope.getScopeName()) {
            BLangExceptionHelper.throwSemanticError(varDef, SemanticErrors.REDECLARED_SYMBOL, varDef.getName());
        }
        currentScope.define(symbolName, varDef);

        // Set memory location
        setMemoryLocation(varDef);

        Expression rExpr = varDefStmt.getRExpr();
        if (rExpr == null) {
            return;
        }
        
        // Null can be assigned to only reference types
        if (rExpr instanceof NullLiteral) {
            if (BTypes.isValueType(varBType)) {
                BLangExceptionHelper.throwSemanticError(rExpr, SemanticErrors.INCOMPATIBLE_ASSIGNMENT, rExpr.getType(),
                    varBType);
            }
            rExpr.setType(varBType);
            return;
        }
        
        //todo any type support for RefTypeInitExpr
        if (rExpr instanceof RefTypeInitExpr) {
            RefTypeInitExpr refTypeInitExpr = getNestedInitExpr(rExpr, varBType);
            varDefStmt.setRExpr(refTypeInitExpr);
            refTypeInitExpr.accept(this);
            return;
        }


        if (rExpr instanceof FunctionInvocationExpr || rExpr instanceof ActionInvocationExpr) {
            rExpr.accept(this);

            CallableUnitInvocationExpr invocationExpr = (CallableUnitInvocationExpr) rExpr;
            BType[] returnTypes = invocationExpr.getTypes();
            if (returnTypes.length != 1) {
                BLangExceptionHelper.throwSemanticError(varDefStmt, SemanticErrors.ASSIGNMENT_COUNT_MISMATCH, "1",
                        returnTypes.length);
            } else if (varBType == BTypes.typeAny) {
                return;
            } else if ((varBType != BTypes.typeMap) && (returnTypes[0] != BTypes.typeMap) &&
                    (!varBType.equals(returnTypes[0]))) {

                TypeCastExpression newExpr = checkWideningPossible(varBType, rExpr);
                if (newExpr != null) {
                    newExpr.accept(this);
                    varDefStmt.setRExpr(newExpr);
                } else {
                    BLangExceptionHelper.throwSemanticError(rExpr, SemanticErrors.INCOMPATIBLE_TYPES_CANNOT_CONVERT,
                            returnTypes[0], varBType);
                }
            }

            return;
        }

        visitSingleValueExpr(rExpr);
        if (varBType == BTypes.typeAny) {
            return;
        }
        BType rType = rExpr.getType();
        if (rExpr instanceof TypeCastExpression && rType == null) {
            rType = BTypes.resolveType(((TypeCastExpression) rExpr).getTypeName(), currentScope, null);
        }

        if (!varBType.equals(rType)) {

            TypeCastExpression newExpr = checkWideningPossible(varBType, rExpr);
            if (newExpr != null) {
                newExpr.accept(this);
                varDefStmt.setRExpr(newExpr);
            } else {
                BLangExceptionHelper.throwSemanticError(varDefStmt, SemanticErrors.INCOMPATIBLE_TYPES_CANNOT_CONVERT,
                        rExpr.getType().getSymbolName(), varBType.getSymbolName());
            }
        }
    }

    @Override
    public void visit(AssignStmt assignStmt) {
        Expression[] lExprs = assignStmt.getLExprs();
        visitLExprsOfAssignment(assignStmt, lExprs);

        Expression rExpr = assignStmt.getRExpr();
        if (rExpr instanceof FunctionInvocationExpr || rExpr instanceof ActionInvocationExpr) {
            rExpr.accept(this);
            checkForMultiAssignmentErrors(assignStmt, lExprs, (CallableUnitInvocationExpr) rExpr);
            return;
        }
        
        // Now we know that this is a single value assignment statement.
        Expression lExpr = assignStmt.getLExprs()[0];
        BType lExprType = lExpr.getType();

        if (rExpr instanceof NullLiteral) {
            if (BTypes.isValueType(lExprType)) {
                BLangExceptionHelper.throwSemanticError(lExpr, SemanticErrors.INCOMPATIBLE_TYPES,
                    rExpr.getType(), lExpr.getType());
            }

            rExpr.setType(lExprType);
            return;
        }

        //todo any type support for RefTypeInitExpr
        if (rExpr instanceof RefTypeInitExpr) {
            RefTypeInitExpr refTypeInitExpr = getNestedInitExpr(rExpr, lExprType);
            assignStmt.setRExpr(refTypeInitExpr);
            refTypeInitExpr.accept(this);
            return;
        }

        visitSingleValueExpr(rExpr);
        if (lExprType == BTypes.typeAny) {
            return;
        }
        BType rType = rExpr.getType();
        if (rExpr instanceof TypeCastExpression && rType == null) {
            rType = BTypes.resolveType(((TypeCastExpression) rExpr).getTypeName(), currentScope, null);
        }

        if (!lExprType.equals(rType)) {
            TypeCastExpression newExpr = checkWideningPossible(lExpr.getType(), rExpr);
            if (newExpr != null) {
                newExpr.accept(this);
                assignStmt.setRhsExpr(newExpr);
            } else {
                BLangExceptionHelper.throwSemanticError(lExpr, SemanticErrors.INCOMPATIBLE_TYPES_CANNOT_CONVERT,
                        rExpr.getType(), lExpr.getType());
            }
        }
    }

    @Override
    public void visit(BlockStmt blockStmt) {
        openScope(blockStmt);

        for (int stmtIndex = 0; stmtIndex < blockStmt.getStatements().length; stmtIndex++) {
            Statement stmt = blockStmt.getStatements()[stmtIndex];
            if (stmt instanceof BreakStmt && whileStmtCount < 1) {
                BLangExceptionHelper.throwSemanticError(stmt,
                        SemanticErrors.BREAK_STMT_NOT_ALLOWED_HERE);
            }

            if (stmt instanceof AbortStmt && transactionStmtCount < 1) {
                BLangExceptionHelper.throwSemanticError(stmt,
                        SemanticErrors.ABORT_STMT_NOT_ALLOWED_HERE);
            }

            if (stmt instanceof BreakStmt || stmt instanceof ReplyStmt || stmt instanceof AbortStmt) {
                checkUnreachableStmt(blockStmt.getStatements(), stmtIndex + 1);
            }

            stmt.accept(this);

            if (stmt.isAlwaysReturns()) {
                checkUnreachableStmt(blockStmt.getStatements(), stmtIndex + 1);
                blockStmt.setAlwaysReturns(true);
            }
        }

        closeScope();
    }

    @Override
    public void visit(CommentStmt commentStmt) {

    }

    @Override
    public void visit(IfElseStmt ifElseStmt) {
        boolean stmtReturns = true;
        Expression expr = ifElseStmt.getCondition();
        visitSingleValueExpr(expr);

        if (expr.getType() != BTypes.typeBoolean) {
            BLangExceptionHelper
                    .throwSemanticError(ifElseStmt, SemanticErrors.INCOMPATIBLE_TYPES_BOOLEAN_EXPECTED, expr.getType());
        }

        Statement thenBody = ifElseStmt.getThenBody();
        thenBody.accept(this);

        stmtReturns &= thenBody.isAlwaysReturns();

        for (IfElseStmt.ElseIfBlock elseIfBlock : ifElseStmt.getElseIfBlocks()) {
            Expression elseIfCondition = elseIfBlock.getElseIfCondition();
            visitSingleValueExpr(elseIfCondition);

            if (elseIfCondition.getType() != BTypes.typeBoolean) {
                BLangExceptionHelper.throwSemanticError(ifElseStmt, SemanticErrors.INCOMPATIBLE_TYPES_BOOLEAN_EXPECTED,
                        elseIfCondition.getType());
            }

            Statement elseIfBody = elseIfBlock.getElseIfBody();
            elseIfBody.accept(this);

            stmtReturns &= elseIfBody.isAlwaysReturns();
        }

        Statement elseBody = ifElseStmt.getElseBody();
        if (elseBody != null) {
            elseBody.accept(this);
            stmtReturns &= elseBody.isAlwaysReturns();
        } else {
            stmtReturns = false;
        }

        ifElseStmt.setAlwaysReturns(stmtReturns);
    }

    @Override
    public void visit(WhileStmt whileStmt) {
        whileStmtCount++;
        Expression expr = whileStmt.getCondition();
        visitSingleValueExpr(expr);

        if (expr.getType() != BTypes.typeBoolean) {
            BLangExceptionHelper
                    .throwSemanticError(whileStmt, SemanticErrors.INCOMPATIBLE_TYPES_BOOLEAN_EXPECTED, expr.getType());
        }

        BlockStmt blockStmt = whileStmt.getBody();
        if (blockStmt.getStatements().length == 0) {
            // This can be optimized later to skip the while statement
            BLangExceptionHelper.throwSemanticError(blockStmt, SemanticErrors.NO_STATEMENTS_WHILE_LOOP);
        }

        blockStmt.accept(this);
        whileStmtCount--;
    }

    @Override
    public void visit(BreakStmt breakStmt) {

    }

    @Override
    public void visit(TryCatchStmt tryCatchStmt) {
        tryCatchStmt.getTryBlock().accept(this);

        BLangSymbol error = currentScope.resolve(new SymbolName("Error", "ballerina.lang.errors"));
        Set<BType> definedTypes = new HashSet<>();
        if (tryCatchStmt.getCatchBlocks().length != 0) {
            // Assumption : To use CatchClause, ballerina.lang.errors should be resolved before.
            if (error == null || !(error instanceof StructDef)) {
                throw new SemanticException("could not resolve ballerina.lang.errors:Error struct");
            }
        }
        for (TryCatchStmt.CatchBlock catchBlock : tryCatchStmt.getCatchBlocks()) {
            catchBlock.getParameterDef().setMemoryLocation(new StackVarLocation(++stackFrameOffset));
            catchBlock.getParameterDef().accept(this);
            // Validation for error type.
            if (!error.equals(catchBlock.getParameterDef().getType()) &&
                    (!(catchBlock.getParameterDef().getType() instanceof StructDef) ||
                            TypeLattice.getImplicitCastLattice().getEdgeFromTypes(catchBlock.getParameterDef()
                                    .getType(), error, null) == null)) {
                throw new SemanticException(BLangExceptionHelper.constructSemanticError(
                        catchBlock.getCatchBlockStmt().getNodeLocation(),
                        SemanticErrors.ONLY_ERROR_TYPE_ALLOWED_HERE));
            }
            // Validation for duplicate catch.
            if (!definedTypes.add(catchBlock.getParameterDef().getType())) {
                throw new SemanticException(BLangExceptionHelper.constructSemanticError(
                        catchBlock.getCatchBlockStmt().getNodeLocation(),
                        SemanticErrors.DUPLICATED_ERROR_CATCH, catchBlock.getParameterDef().getTypeName()));
            }
            catchBlock.getCatchBlockStmt().accept(this);
        }

        if (tryCatchStmt.getFinallyBlock() != null) {
            tryCatchStmt.getFinallyBlock().getFinallyBlockStmt().accept(this);
        }
    }

    @Override
    public void visit(ThrowStmt throwStmt) {
        throwStmt.getExpr().accept(this);
        BType expressionType = null;
        if (throwStmt.getExpr() instanceof VariableRefExpr && throwStmt.getExpr().getType() instanceof StructDef) {
            expressionType = throwStmt.getExpr().getType();
        } else if (throwStmt.getExpr() instanceof FunctionInvocationExpr) {
            FunctionInvocationExpr funcIExpr = (FunctionInvocationExpr) throwStmt.getExpr();
            if (!funcIExpr.isMultiReturnExpr() && funcIExpr.getTypes().length == 1 && funcIExpr.getTypes()[0]
                    instanceof StructDef) {
                expressionType = funcIExpr.getTypes()[0];
            }
        }
        if (expressionType != null) {
            BLangSymbol error = currentScope.resolve(new SymbolName("Error", "ballerina.lang.errors"));
            // TODO : Fix this.
            // Assumption : To use CatchClause, ballerina.lang.errors should be resolved before.
            if (error == null) {
                throw new SemanticException("could not resolve ballerina.lang.errors:Error struct");
            }
            if (error.equals(expressionType) || TypeLattice.getImplicitCastLattice().getEdgeFromTypes
                    (expressionType, error, null) != null) {
                throwStmt.setAlwaysReturns(true);
                return;
            }
        }
        throw new SemanticException(BLangExceptionHelper.constructSemanticError(
                throwStmt.getNodeLocation(), SemanticErrors.ONLY_ERROR_TYPE_ALLOWED_HERE));
    }

    @Override
    public void visit(FunctionInvocationStmt functionInvocationStmt) {
        functionInvocationStmt.getFunctionInvocationExpr().accept(this);
    }

    @Override
    public void visit(ActionInvocationStmt actionInvocationStmt) {
        actionInvocationStmt.getActionInvocationExpr().accept(this);
    }

    @Override
    public void visit(WorkerInvocationStmt workerInvocationStmt) {
        Expression[] expressions = workerInvocationStmt.getExpressionList();
        for (Expression expression : expressions) {
            expression.accept(this);
        }

        if (!workerInvocationStmt.getCallableUnitName().equals("default")) {
            linkWorker(workerInvocationStmt);

            //Find the return types of this function invocation expression.
            ParameterDef[] returnParams = workerInvocationStmt.getCallableUnit().getReturnParameters();
            BType[] returnTypes = new BType[returnParams.length];
            for (int i = 0; i < returnParams.length; i++) {
                returnTypes[i] = returnParams[i].getType();
            }
            workerInvocationStmt.setTypes(returnTypes);
        }
    }

    @Override
    public void visit(WorkerReplyStmt workerReplyStmt) {
        String workerName = workerReplyStmt.getWorkerName();
        SymbolName workerSymbol = new SymbolName(workerName);
<<<<<<< HEAD
        VariableRefExpr variableRefExpr = workerReplyStmt.getReceiveExpr();
        variableRefExpr.accept(this);

        BLangSymbol worker = currentScope.resolve(workerSymbol);
        if (!(worker instanceof Worker)) {
            BLangExceptionHelper.throwSemanticError(variableRefExpr, SemanticErrors.INCOMPATIBLE_TYPES_UNKNOWN_FOUND,
                    workerSymbol);
        }

        workerReplyStmt.setWorker((Worker) worker);
=======

        Expression[] expressions = workerReplyStmt.getExpressionList();
        for (Expression expression : expressions) {
            expression.accept(this);
        }

        if (!workerName.equals("default")) {
            BLangSymbol worker = currentScope.resolve(workerSymbol);
            if (!(worker instanceof Worker)) {
                BLangExceptionHelper.throwSemanticError(expressions[0], SemanticErrors.INCOMPATIBLE_TYPES_UNKNOWN_FOUND,
                        workerSymbol);
            }

            workerReplyStmt.setWorker((Worker) worker);
        }
>>>>>>> e83ef9d0
    }

    @Override
    public void visit(ForkJoinStmt forkJoinStmt) {
        boolean stmtReturns = true;
        //open the fork join statement scope
        openScope(forkJoinStmt);

        // Visit workers
<<<<<<< HEAD
        for (Worker worker : forkJoinStmt.getWorkers()) {
=======
        for (Worker worker: forkJoinStmt.getWorkers()) {
            /* Here we are setting the current stack frame size of the parent component (function, resource, action)
            as the accessible stack frame size for fork-join internal workers. */
            worker.setAccessibleStackFrameSize(stackFrameOffset + 1);

            /* Actual worker memory segment starts after the current in-scope variables within the control stack.
            Hence, we are adding the stackFrameOffset + 1 to begin with */
            workerMemAddrOffset += stackFrameOffset + 1;

>>>>>>> e83ef9d0
            worker.accept(this);
        }

        // Visit join condition
        ForkJoinStmt.Join join = forkJoinStmt.getJoin();
        openScope(join);
        ParameterDef parameter = join.getJoinResult();
        parameter.setMemoryLocation(new StackVarLocation(++stackFrameOffset));
        parameter.accept(this);
        join.define(parameter.getSymbolName(), parameter);

        if (!(parameter.getType() instanceof BArrayType &&
                (((BArrayType) parameter.getType()).getElementType() == BTypes.typeMessage))) {
            throw new SemanticException("Incompatible types: expected a message[] in " +
                    parameter.getNodeLocation().getFileName() + ":" + parameter.getNodeLocation().getLineNumber());
        }

        // Visit join body
        Statement joinBody = join.getJoinBlock();
        joinBody.accept(this);
        stmtReturns &= joinBody.isAlwaysReturns();
        closeScope();

        // Visit timeout condition
        ForkJoinStmt.Timeout timeout = forkJoinStmt.getTimeout();
        openScope(timeout);
        Expression timeoutExpr = timeout.getTimeoutExpression();
        timeoutExpr.accept(this);

        ParameterDef timeoutParam = timeout.getTimeoutResult();
        timeoutParam.setMemoryLocation(new StackVarLocation(++stackFrameOffset));
        timeoutParam.accept(this);
        timeout.define(timeoutParam.getSymbolName(), timeoutParam);

        if (!(timeoutParam.getType() instanceof BArrayType &&
                (((BArrayType) timeoutParam.getType()).getElementType() == BTypes.typeMessage))) {
            throw new SemanticException("Incompatible types: expected a message[] in " +
                    timeoutParam.getNodeLocation().getFileName() + ":" +
                    timeoutParam.getNodeLocation().getLineNumber());
        }

        // Visit timeout body
        Statement timeoutBody = timeout.getTimeoutBlock();
        timeoutBody.accept(this);
        stmtReturns &= timeoutBody.isAlwaysReturns();
        closeScope();

        forkJoinStmt.setAlwaysReturns(stmtReturns);

        //closing the fork join statement scope
        closeScope();

    }

    @Override
    public void visit(TransactionRollbackStmt transactionRollbackStmt) {
        transactionStmtCount++;
        transactionRollbackStmt.getTransactionBlock().accept(this);
        transactionRollbackStmt.getRollbackBlock().getRollbackBlockStmt().accept(this);
        transactionStmtCount--;
    }

    @Override
    public void visit(AbortStmt abortStmt) {

    }

    @Override
    public void visit(ReplyStmt replyStmt) {
        if (currentCallableUnit instanceof Function) {
            BLangExceptionHelper.throwSemanticError(currentCallableUnit,
                    SemanticErrors.REPLY_STATEMENT_CANNOT_USED_IN_FUNCTION);
        } else if (currentCallableUnit instanceof Action) {
            BLangExceptionHelper.throwSemanticError(currentCallableUnit,
                    SemanticErrors.REPLY_STATEMENT_CANNOT_USED_IN_ACTION);
        }

        if (replyStmt.getReplyExpr() instanceof ActionInvocationExpr) {
            BLangExceptionHelper.throwSemanticError(currentCallableUnit,
                    SemanticErrors.ACTION_INVOCATION_NOT_ALLOWED_IN_REPLY);
        }
        
        Expression replyExpr = replyStmt.getReplyExpr();
        visitSingleValueExpr(replyExpr);
        
        // reply statement supports only message type
        if (replyExpr.getType() != BTypes.typeMessage) {
            BLangExceptionHelper.throwSemanticError(replyExpr, SemanticErrors.INCOMPATIBLE_TYPES, 
                    BTypes.typeMessage, replyExpr.getType());
        }
    }

    @Override
    public void visit(ReturnStmt returnStmt) {
        if (currentCallableUnit instanceof Resource) {
            BLangExceptionHelper.throwSemanticError(returnStmt, SemanticErrors.RETURN_CANNOT_USED_IN_RESOURCE);
        }

        if (transactionStmtCount > 0) {
            BLangExceptionHelper.throwSemanticError(returnStmt, SemanticErrors.RETURN_CANNOT_USED_IN_TRANSACTION);
        }

        // Expressions that this return statement contains.
        Expression[] returnArgExprs = returnStmt.getExprs();

        // Return parameters of the current function or actions
        ParameterDef[] returnParamsOfCU = currentCallableUnit.getReturnParameters();

        if (returnArgExprs.length == 0 && returnParamsOfCU.length == 0) {
            // Return stmt has no expressions and function/action does not return anything. Just return.
            return;
        }

        // Return stmt has no expressions, but function/action has returns. Check whether they are named returns
        if (returnArgExprs.length == 0 && returnParamsOfCU[0].getName() != null) {
            // This function/action has named return parameters.
            Expression[] returnExprs = new Expression[returnParamsOfCU.length];
            for (int i = 0; i < returnParamsOfCU.length; i++) {
                VariableRefExpr variableRefExpr = new VariableRefExpr(returnStmt.getNodeLocation(),
                        returnStmt.getWhiteSpaceDescriptor(), returnParamsOfCU[i].getSymbolName());
                visit(variableRefExpr);
                returnExprs[i] = variableRefExpr;
            }
            returnStmt.setExprs(returnExprs);
            return;

        } else if (returnArgExprs.length == 0) {
            // This function/action does not contain named return parameters.
            // Therefore this is a semantic error.
            BLangExceptionHelper.throwSemanticError(returnStmt, SemanticErrors.NOT_ENOUGH_ARGUMENTS_TO_RETURN);
        }

        BType[] typesOfReturnExprs = new BType[returnArgExprs.length];
        for (int i = 0; i < returnArgExprs.length; i++) {
            Expression returnArgExpr = returnArgExprs[i];
            returnArgExpr.accept(this);
            typesOfReturnExprs[i] = returnArgExpr.getType();
        }

        // Now check whether this return contains a function invocation expression which returns multiple values
        if (returnArgExprs.length == 1 && returnArgExprs[0] instanceof FunctionInvocationExpr) {
            FunctionInvocationExpr funcIExpr = (FunctionInvocationExpr) returnArgExprs[0];
            // Return types of the function invocations expression
            BType[] funcIExprReturnTypes = funcIExpr.getTypes();
            if (funcIExprReturnTypes.length > returnParamsOfCU.length) {
                BLangExceptionHelper.throwSemanticError(returnStmt, SemanticErrors.TOO_MANY_ARGUMENTS_TO_RETURN);

            } else if (funcIExprReturnTypes.length < returnParamsOfCU.length) {
                BLangExceptionHelper.throwSemanticError(returnStmt, SemanticErrors.NOT_ENOUGH_ARGUMENTS_TO_RETURN);

            }

            for (int i = 0; i < returnParamsOfCU.length; i++) {
                if (returnParamsOfCU[i].getType() != BTypes.typeAny &&
                    !funcIExprReturnTypes[i].equals(returnParamsOfCU[i].getType())) {
                    BLangExceptionHelper.throwSemanticError(returnStmt,
                            SemanticErrors.CANNOT_USE_TYPE_IN_RETURN_STATEMENT, returnParamsOfCU[i].getType(),
                            funcIExprReturnTypes[i]);
                }
            }

            return;
        }

        if (typesOfReturnExprs.length > returnParamsOfCU.length) {
            BLangExceptionHelper.throwSemanticError(returnStmt, SemanticErrors.TOO_MANY_ARGUMENTS_TO_RETURN);

        } else if (typesOfReturnExprs.length < returnParamsOfCU.length) {
            BLangExceptionHelper.throwSemanticError(returnStmt, SemanticErrors.NOT_ENOUGH_ARGUMENTS_TO_RETURN);

        } else {
            // Now we know that lengths for both arrays are equal.
            // Let's check their types
            for (int i = 0; i < returnParamsOfCU.length; i++) {
                // Check for ActionInvocationExprs in return arguments
                if (returnArgExprs[i] instanceof ActionInvocationExpr) {
                    BLangExceptionHelper.throwSemanticError(returnStmt,
                            SemanticErrors.ACTION_INVOCATION_NOT_ALLOWED_IN_RETURN);
                }

                // Except for the first argument in return statement, check for FunctionInvocationExprs which return
                // multiple values.
                if (returnArgExprs[i] instanceof FunctionInvocationExpr) {
                    FunctionInvocationExpr funcIExpr = ((FunctionInvocationExpr) returnArgExprs[i]);
                    if (funcIExpr.getTypes().length > 1) {
                        BLangExceptionHelper.throwSemanticError(returnStmt,
                                SemanticErrors.MULTIPLE_VALUE_IN_SINGLE_VALUE_CONTEXT,
                                funcIExpr.getCallableUnit().getName());
                    }
                }
                BType targetType = returnParamsOfCU[i].getType();
                if (NativeCastMapper.isCompatible(returnParamsOfCU[i].getType(), typesOfReturnExprs[i])) {
                    continue;
                }

                // Check whether implicit casting is possible. Create a casting expression, if so.
                TypeCastExpression newExpr = checkWideningPossible(targetType, returnArgExprs[i]);
                if (newExpr != null) {
                    newExpr.accept(this);
                    returnArgExprs[i] = newExpr;
                    continue;
                }

                BLangExceptionHelper.throwSemanticError(returnStmt, SemanticErrors.CANNOT_USE_TYPE_IN_RETURN_STATEMENT,
                        returnParamsOfCU[i].getType().getSymbolName(), typesOfReturnExprs[i].getSymbolName());
            }
        }
    }

    @Override
    public void visit(TransformStmt transformStmt) {
        BlockStmt blockStmt = transformStmt.getBody();
        if (blockStmt.getStatements().length == 0) {
            BLangExceptionHelper.throwSemanticError(transformStmt, SemanticErrors.TRANSFORM_STATEMENT_NO_BODY);
        }
        blockStmt.accept(this);
    }

    // Expressions

    @Override
    public void visit(InstanceCreationExpr instanceCreationExpr) {
        visitSingleValueExpr(instanceCreationExpr);

        if (BTypes.isValueType(instanceCreationExpr.getType())) {
            BLangExceptionHelper.throwSemanticError(instanceCreationExpr,
                    SemanticErrors.CANNOT_USE_CREATE_FOR_VALUE_TYPES, instanceCreationExpr.getType());
        }
        // TODO here the type shouldn't be a value type
//        Expression expr = instanceCreationExpr.getRExpr();
//        expr.accept(this);

    }

    @Override
    public void visit(FunctionInvocationExpr funcIExpr) {
        Expression[] exprs = funcIExpr.getArgExprs();
        for (Expression expr : exprs) {
            visitSingleValueExpr(expr);
        }

        linkFunction(funcIExpr);

        //Find the return types of this function invocation expression.
        BType[] returnParamTypes = funcIExpr.getCallableUnit().getReturnParamTypes();
        funcIExpr.setTypes(returnParamTypes);
    }

    // TODO Duplicate code. fix me
    @Override
    public void visit(ActionInvocationExpr actionIExpr) {
        Expression[] exprs = actionIExpr.getArgExprs();
        for (Expression expr : exprs) {
            visitSingleValueExpr(expr);
        }

        linkAction(actionIExpr);

        //Find the return types of this function invocation expression.
        BType[] returnParamTypes = actionIExpr.getCallableUnit().getReturnParamTypes();
        actionIExpr.setTypes(returnParamTypes);
    }

    @Override
    public void visit(BasicLiteral basicLiteral) {
        BType bType = BTypes.resolveType(basicLiteral.getTypeName(), currentScope, basicLiteral.getNodeLocation());
        basicLiteral.setType(bType);
    }

    @Override
    public void visit(DivideExpr divideExpr) {
        BType arithmeticExprType = verifyBinaryArithmeticExprType(divideExpr);

        if (arithmeticExprType == BTypes.typeInt) {
            divideExpr.setEvalFunc(DivideExpr.DIV_INT_FUNC);

        } else if (arithmeticExprType == BTypes.typeFloat) {
            divideExpr.setEvalFunc(DivideExpr.DIV_FLOAT_FUNC);

        } else {
            throwInvalidBinaryOpError(divideExpr);
        }
    }

    @Override
    public void visit(ModExpression modExpression) {
        BType arithmeticExprType = verifyBinaryArithmeticExprType(modExpression);

        if (arithmeticExprType == BTypes.typeInt) {
            modExpression.setEvalFunc(ModExpression.MOD_INT_FUNC);

        } else if (arithmeticExprType == BTypes.typeFloat) {
            modExpression.setEvalFunc(ModExpression.MOD_FLOAT_FUNC);

        } else {
            throwInvalidBinaryOpError(modExpression);
        }
    }

    @Override
    public void visit(UnaryExpression unaryExpr) {
        visitSingleValueExpr(unaryExpr.getRExpr());
        unaryExpr.setType(unaryExpr.getRExpr().getType());

        if (Operator.SUB.equals(unaryExpr.getOperator())) {
            if (unaryExpr.getType() == BTypes.typeInt) {
                unaryExpr.setEvalFunc(UnaryExpression.NEGATIVE_INT_FUNC);
            } else if (unaryExpr.getType() == BTypes.typeFloat) {
                unaryExpr.setEvalFunc(UnaryExpression.NEGATIVE_FLOAT_FUNC);
            } else {
                throwInvalidUnaryOpError(unaryExpr);
            }
        } else if (Operator.ADD.equals(unaryExpr.getOperator())) {
            if (unaryExpr.getType() == BTypes.typeInt) {
                unaryExpr.setEvalFunc(UnaryExpression.POSITIVE_INT_FUNC);
            } else if (unaryExpr.getType() == BTypes.typeFloat) {
                unaryExpr.setEvalFunc(UnaryExpression.POSITIVE_FLOAT_FUNC);
            } else {
                throwInvalidUnaryOpError(unaryExpr);
            }

        } else if (Operator.NOT.equals(unaryExpr.getOperator())) {
            if (unaryExpr.getType() == BTypes.typeBoolean) {
                unaryExpr.setEvalFunc(UnaryExpression.NOT_BOOLEAN_FUNC);
            } else {
                throwInvalidUnaryOpError(unaryExpr);
            }

        } else {
            BLangExceptionHelper.throwSemanticError(unaryExpr, SemanticErrors.UNKNOWN_OPERATOR_IN_UNARY,
                    unaryExpr.getOperator());
        }
    }

    @Override
    public void visit(AddExpression addExpr) {
        BType arithmeticExprType = verifyBinaryArithmeticExprType(addExpr);

        if (arithmeticExprType == BTypes.typeInt) {
            addExpr.setEvalFunc(AddExpression.ADD_INT_FUNC);

        } else if (arithmeticExprType == BTypes.typeFloat) {
            addExpr.setEvalFunc(AddExpression.ADD_FLOAT_FUNC);

        } else if (arithmeticExprType == BTypes.typeString) {
            addExpr.setEvalFunc(AddExpression.ADD_STRING_FUNC);

        } else {
            throwInvalidBinaryOpError(addExpr);
        }
    }

    @Override
    public void visit(MultExpression multExpr) {
        BType binaryExprType = verifyBinaryArithmeticExprType(multExpr);

        if (binaryExprType == BTypes.typeInt) {
            multExpr.setEvalFunc(MultExpression.MULT_INT_FUNC);

        } else if (binaryExprType == BTypes.typeFloat) {
            multExpr.setEvalFunc(MultExpression.MULT_FLOAT_FUNC);

        } else {
            throwInvalidBinaryOpError(multExpr);
        }
    }

    @Override
    public void visit(SubtractExpression subtractExpr) {
        BType binaryExprType = verifyBinaryArithmeticExprType(subtractExpr);

        if (binaryExprType == BTypes.typeInt) {
            subtractExpr.setEvalFunc(SubtractExpression.SUB_INT_FUNC);

        } else if (binaryExprType == BTypes.typeFloat) {
            subtractExpr.setEvalFunc(SubtractExpression.SUB_FLOAT_FUNC);

        } else {
            throwInvalidBinaryOpError(subtractExpr);
        }
    }

    @Override
    public void visit(AndExpression andExpr) {
        visitBinaryLogicalExpr(andExpr);
        andExpr.setEvalFunc(AndExpression.AND_FUNC);
    }

    @Override
    public void visit(OrExpression orExpr) {
        visitBinaryLogicalExpr(orExpr);
        orExpr.setEvalFunc(OrExpression.OR_FUNC);
    }

    @Override
    public void visit(EqualExpression equalExpr) {
        BType compareExprType = verifyBinaryEqualityExprType(equalExpr);

        if (compareExprType == BTypes.typeInt) {
            equalExpr.setEvalFunc(EqualExpression.EQUAL_INT_FUNC);

        } else if (compareExprType == BTypes.typeFloat) {
            equalExpr.setEvalFunc(EqualExpression.EQUAL_FLOAT_FUNC);

        } else if (compareExprType == BTypes.typeBoolean) {
            equalExpr.setEvalFunc(EqualExpression.EQUAL_BOOLEAN_FUNC);

        } else if (compareExprType == BTypes.typeString) {
            equalExpr.setEvalFunc(EqualExpression.EQUAL_STRING_FUNC);

        } else if (compareExprType == BTypes.typeNull) {
            equalExpr.setRefTypeEvalFunc(EqualExpression.EQUAL_NULL_FUNC);

        } else {
            throwInvalidBinaryOpError(equalExpr);
        }
    }

    @Override
    public void visit(NotEqualExpression notEqualExpr) {
        BType compareExprType = verifyBinaryEqualityExprType(notEqualExpr);

        if (compareExprType == BTypes.typeInt) {
            notEqualExpr.setEvalFunc(NotEqualExpression.NOT_EQUAL_INT_FUNC);

        } else if (compareExprType == BTypes.typeFloat) {
            notEqualExpr.setEvalFunc(NotEqualExpression.NOT_EQUAL_FLOAT_FUNC);

        } else if (compareExprType == BTypes.typeBoolean) {
            notEqualExpr.setEvalFunc(NotEqualExpression.NOT_EQUAL_BOOLEAN_FUNC);

        } else if (compareExprType == BTypes.typeString) {
            notEqualExpr.setEvalFunc(NotEqualExpression.NOT_EQUAL_STRING_FUNC);

        } else if (compareExprType == BTypes.typeNull) {
            notEqualExpr.setRefTypeEvalFunc(NotEqualExpression.NOT_EQUAL_NULL_FUNC);

        } else {
            throwInvalidBinaryOpError(notEqualExpr);
        }
    }

    @Override
    public void visit(GreaterEqualExpression greaterEqualExpr) {
        BType compareExprType = verifyBinaryCompareExprType(greaterEqualExpr);

        if (compareExprType == BTypes.typeInt) {
            greaterEqualExpr.setEvalFunc(GreaterEqualExpression.GREATER_EQUAL_INT_FUNC);

        } else if (compareExprType == BTypes.typeFloat) {
            greaterEqualExpr.setEvalFunc(GreaterEqualExpression.GREATER_EQUAL_FLOAT_FUNC);

        } else {
            throwInvalidBinaryOpError(greaterEqualExpr);
        }
    }

    @Override
    public void visit(GreaterThanExpression greaterThanExpr) {
        BType compareExprType = verifyBinaryCompareExprType(greaterThanExpr);

        if (compareExprType == BTypes.typeInt) {
            greaterThanExpr.setEvalFunc(GreaterThanExpression.GREATER_THAN_INT_FUNC);

        } else if (compareExprType == BTypes.typeFloat) {
            greaterThanExpr.setEvalFunc(GreaterThanExpression.GREATER_THAN_FLOAT_FUNC);

        } else {
            throwInvalidBinaryOpError(greaterThanExpr);
        }
    }

    @Override
    public void visit(LessEqualExpression lessEqualExpr) {
        BType compareExprType = verifyBinaryCompareExprType(lessEqualExpr);

        if (compareExprType == BTypes.typeInt) {
            lessEqualExpr.setEvalFunc(LessEqualExpression.LESS_EQUAL_INT_FUNC);

        } else if (compareExprType == BTypes.typeFloat) {
            lessEqualExpr.setEvalFunc(LessEqualExpression.LESS_EQUAL_FLOAT_FUNC);

        } else {
            throwInvalidBinaryOpError(lessEqualExpr);
        }
    }

    @Override
    public void visit(LessThanExpression lessThanExpr) {
        BType compareExprType = verifyBinaryCompareExprType(lessThanExpr);

        if (compareExprType == BTypes.typeInt) {
            lessThanExpr.setEvalFunc(LessThanExpression.LESS_THAN_INT_FUNC);

        } else if (compareExprType == BTypes.typeFloat) {
            lessThanExpr.setEvalFunc(LessThanExpression.LESS_THAN_FLOAT_FUNC);

        } else {
            throwInvalidBinaryOpError(lessThanExpr);
        }
    }

    @Override
    public void visit(ArrayMapAccessExpr arrayMapAccessExpr) {
        // Here we assume that rExpr of arrays access expression is always a variable reference expression.
        // This according to the grammar
        VariableRefExpr arrayMapVarRefExpr = (VariableRefExpr) arrayMapAccessExpr.getRExpr();
        arrayMapVarRefExpr.accept(this);

        handleArrayType(arrayMapAccessExpr);
    }

    @Override
    public void visit(FieldAccessExpr fieldAccessExpr) {
        visitField(fieldAccessExpr, currentScope);
    }

    @Override
    public void visit(JSONFieldAccessExpr jsonFieldExpr) {

    }

    @Override
    public void visit(RefTypeInitExpr refTypeInitExpr) {
        visitMapJsonInitExpr(refTypeInitExpr);
    }

    @Override
    public void visit(MapInitExpr mapInitExpr) {
        visitMapJsonInitExpr(mapInitExpr);
    }

    @Override
    public void visit(JSONInitExpr jsonInitExpr) {
        visitMapJsonInitExpr(jsonInitExpr);
    }

    @Override
    public void visit(JSONArrayInitExpr jsonArrayInitExpr) {
        BType inheritedType = jsonArrayInitExpr.getInheritedType();
        jsonArrayInitExpr.setType(inheritedType);

        Expression[] argExprs = jsonArrayInitExpr.getArgExprs();

        for (int i = 0; i < argExprs.length; i++) {
            Expression argExpr = argExprs[i];
            if (argExpr instanceof RefTypeInitExpr) {
                argExpr = getNestedInitExpr(argExpr, inheritedType);
                argExprs[i] = argExpr;
            }
            visitSingleValueExpr(argExpr);

            // check the type compatibility of the value.
            BType argType = argExpr.getType();
            if (BTypes.isValueType(argType) || NativeCastMapper.isCompatible(BTypes.typeJSON, argType)) {
                continue;
            }
            TypeCastExpression typeCastExpr = checkWideningPossible(BTypes.typeJSON, argExpr);
            if (typeCastExpr == null) {
                BLangExceptionHelper.throwSemanticError(jsonArrayInitExpr,
                    SemanticErrors.INCOMPATIBLE_TYPES_CANNOT_CONVERT, argExpr.getType(), BTypes.typeJSON);
            }
            argExprs[i] = typeCastExpr;
        }
    }

    @Override
    public void visit(ConnectorInitExpr connectorInitExpr) {
        BType inheritedType = connectorInitExpr.getInheritedType();
        if (!(inheritedType instanceof BallerinaConnectorDef)) {
            BLangExceptionHelper.throwSemanticError(connectorInitExpr, SemanticErrors.CONNECTOR_INIT_NOT_ALLOWED);
        }
        connectorInitExpr.setType(inheritedType);

        for (Expression argExpr : connectorInitExpr.getArgExprs()) {
            visitSingleValueExpr(argExpr);
        }

        Expression[] argExprs = connectorInitExpr.getArgExprs();
        ParameterDef[] parameterDefs = ((BallerinaConnectorDef) inheritedType).getParameterDefs();
        for (int i = 0; i < argExprs.length; i++) {
            SimpleTypeName simpleTypeName = parameterDefs[i].getTypeName();
            BType paramType = BTypes.resolveType(simpleTypeName, currentScope, connectorInitExpr.getNodeLocation());
            parameterDefs[i].setType(paramType);

            Expression argExpr = argExprs[i];
            if (parameterDefs[i].getType() != argExpr.getType()) {
                BLangExceptionHelper.throwSemanticError(connectorInitExpr, SemanticErrors.INCOMPATIBLE_TYPES,
                        parameterDefs[i].getType(), argExpr.getType());
            }
        }
    }

    @Override
    public void visit(ArrayInitExpr arrayInitExpr) {
        if (!(arrayInitExpr.getInheritedType() instanceof BArrayType)) {
            BLangExceptionHelper.throwSemanticError(arrayInitExpr, SemanticErrors.ARRAY_INIT_NOT_ALLOWED_HERE);
        }

        visitArrayInitExpr(arrayInitExpr);
    }

    private void visitArrayInitExpr(ArrayInitExpr arrayInitExpr) {
        BType inheritedType = arrayInitExpr.getInheritedType();

        arrayInitExpr.setType(inheritedType);
        Expression[] argExprs = arrayInitExpr.getArgExprs();
        if (argExprs.length == 0) {
            return;
        }

        BType expectedElementType = ((BArrayType) inheritedType).getElementType();

        for (int i = 0; i < argExprs.length; i++) {
            Expression argExpr = argExprs[i];
            if (argExpr instanceof RefTypeInitExpr) {
                ((RefTypeInitExpr) argExpr).setInheritedType(expectedElementType);
                argExpr = getNestedInitExpr(argExpr, expectedElementType);
                argExprs[i] = argExpr;
            }

            visitSingleValueExpr(argExpr);

            if (NativeCastMapper.isCompatible(expectedElementType, argExpr.getType())) {
                continue;
            }
            TypeCastExpression typeCastExpr = checkWideningPossible(expectedElementType, argExpr);
            if (typeCastExpr == null) {
                BLangExceptionHelper.throwSemanticError(arrayInitExpr,
                    SemanticErrors.INCOMPATIBLE_TYPES_CANNOT_CONVERT, argExpr.getType(), expectedElementType);
            }
            argExprs[i] = typeCastExpr;
        }
    }

    /**
     * Visit and analyze ballerina Struct initializing expression.
     */
    @Override
    public void visit(StructInitExpr structInitExpr) {
        BType inheritedType = structInitExpr.getInheritedType();
        structInitExpr.setType(inheritedType);
        Expression[] argExprs = structInitExpr.getArgExprs();
        if (argExprs.length == 0) {
            return;
        }

        StructDef structDef = (StructDef) inheritedType;
        for (Expression argExpr : argExprs) {
            KeyValueExpr keyValueExpr = (KeyValueExpr) argExpr;
            Expression keyExpr = keyValueExpr.getKeyExpr();
            if (!(keyExpr instanceof VariableRefExpr)) {
                BLangExceptionHelper.throwSemanticError(keyExpr, SemanticErrors.INVALID_FIELD_NAME_STRUCT_INIT);
            }

            VariableRefExpr varRefExpr = (VariableRefExpr) keyExpr;
            //TODO fix properly package conflict
            BLangSymbol varDefSymbol = structDef.resolveMembers(new SymbolName(varRefExpr.getSymbolName().getName(),
                    structDef.getPackagePath()));
            
            if (varDefSymbol == null) {
                BLangExceptionHelper.throwSemanticError(keyExpr, SemanticErrors.UNKNOWN_FIELD_IN_STRUCT,
                        varRefExpr.getVarName(), structDef.getName());
            }
            
            if (!(varDefSymbol instanceof VariableDef)) {
                BLangExceptionHelper.throwSemanticError(varRefExpr, SemanticErrors.INCOMPATIBLE_TYPES_UNKNOWN_FOUND, 
                        varDefSymbol.getSymbolName());
            }
            
            VariableDef varDef = (VariableDef) varDefSymbol;
            varRefExpr.setVariableDef(varDef);
            Expression valueExpr = keyValueExpr.getValueExpr();

            BType structFieldType = varDef.getType();
            if (valueExpr instanceof RefTypeInitExpr) {
                valueExpr = getNestedInitExpr(valueExpr, structFieldType);
                keyValueExpr.setValueExpr(valueExpr);
            }

            valueExpr.accept(this);

            if (!NativeCastMapper.isCompatible(structFieldType, valueExpr.getType())) {
                BLangExceptionHelper.throwSemanticError(keyExpr, SemanticErrors.INCOMPATIBLE_TYPES,
                        varDef.getType(), valueExpr.getType());
            }
        }
    }

    @Override
    public void visit(BacktickExpr backtickExpr) {
        // In this case, type of the backtickExpr should be xml
        BType inheritedType = backtickExpr.getInheritedType();
        if (inheritedType != BTypes.typeXML) {
            BLangExceptionHelper.throwSemanticError(backtickExpr, SemanticErrors.INCOMPATIBLE_TYPES_EXPECTED_XML);
        }
        backtickExpr.setType(inheritedType);

        // Analyze the string and create relevant tokens
        // First check the literals
        String[] literals = backtickExpr.getTemplateStr().split(patternString);
        List<Expression> argExprList = new ArrayList<>();

        // Split will always have at least one matching literal
        int i = 0;
        if (literals.length > i) {
            BasicLiteral basicLiteral = new BasicLiteral(backtickExpr.getNodeLocation(),
                    backtickExpr.getWhiteSpaceDescriptor(),
                    new SimpleTypeName(TypeConstants.STRING_TNAME), new BString(literals[i]));
            visit(basicLiteral);
            argExprList.add(basicLiteral);
            i++;
        }

        // Then get the variable references
        // ${var} --> group0: ${var}, group1: var, group2: var
        // ${arr[10]} --> group0: ${arr[10]}, group1: arr[10], group2: arr, group3: [10], group4: 10
        // ${myMap["key"]} --> group0: ${myMap["key"]}, group1: myMap["key"],
        //                                          group2: myMap, group3: ["key"], group4: "key", group5: key
        Matcher m = compiledPattern.matcher(backtickExpr.getTemplateStr());

        while (m.find()) {
            if (m.group(3) != null) {
                BasicLiteral indexExpr;
                if (m.group(5) != null) {
                    indexExpr = new BasicLiteral(backtickExpr.getNodeLocation(), backtickExpr.getWhiteSpaceDescriptor(),
                            new SimpleTypeName(TypeConstants.STRING_TNAME), new BString(m.group(5)));
                    indexExpr.setType(BTypes.typeString);
                } else {
                    indexExpr = new BasicLiteral(backtickExpr.getNodeLocation(), backtickExpr.getWhiteSpaceDescriptor(),
                            new SimpleTypeName(TypeConstants.INT_TNAME), new BInteger(Integer.parseInt(m.group(4))));
                    indexExpr.setType(BTypes.typeInt);
                }

                SymbolName mapOrArrName = new SymbolName(m.group(2), currentPkg);

                ArrayMapAccessExpr.ArrayMapAccessExprBuilder builder =
                        new ArrayMapAccessExpr.ArrayMapAccessExprBuilder();

                VariableRefExpr arrayMapVarRefExpr = new VariableRefExpr(backtickExpr.getNodeLocation(),
                        backtickExpr.getWhiteSpaceDescriptor(), mapOrArrName);
                visit(arrayMapVarRefExpr);

                builder.setArrayMapVarRefExpr(arrayMapVarRefExpr);
                builder.setSymbolName(mapOrArrName);
                Expression[] exprs = {indexExpr};
                builder.setIndexExprs(exprs);
                ArrayMapAccessExpr arrayMapAccessExpr = builder.buildWithSymbol();
                visit(arrayMapAccessExpr);
                argExprList.add(arrayMapAccessExpr);
            } else {
                VariableRefExpr variableRefExpr = new VariableRefExpr(backtickExpr.getNodeLocation(),
                        backtickExpr.getWhiteSpaceDescriptor(), new SymbolName(m.group(1), currentPkg));
                visit(variableRefExpr);
                argExprList.add(variableRefExpr);
            }
            if (literals.length > i) {
                BasicLiteral basicLiteral = new BasicLiteral(backtickExpr.getNodeLocation(),
                        backtickExpr.getWhiteSpaceDescriptor(),
                        new SimpleTypeName(TypeConstants.STRING_TNAME), new BString(literals[i]));
                visit(basicLiteral);
                argExprList.add(basicLiteral);
                i++;
            }
        }

        backtickExpr.setArgsExprs(argExprList.toArray(new Expression[argExprList.size()]));
    }

    @Override
    public void visit(KeyValueExpr keyValueExpr) {

    }

    @Override
    public void visit(VariableRefExpr variableRefExpr) {
        SymbolName symbolName = variableRefExpr.getSymbolName();

        // Check whether this symName is declared
        BLangSymbol varDefSymbol = currentScope.resolve(symbolName);

        if (varDefSymbol == null) {
            BLangExceptionHelper.throwSemanticError(variableRefExpr, SemanticErrors.UNDEFINED_SYMBOL,
                    symbolName);
        }

        if (!(varDefSymbol instanceof VariableDef)) {
            BLangExceptionHelper.throwSemanticError(variableRefExpr, SemanticErrors.INCOMPATIBLE_TYPES_UNKNOWN_FOUND,
                    symbolName);
        }

        variableRefExpr.setVariableDef((VariableDef) varDefSymbol);
    }

    @Override
    public void visit(TypeCastExpression typeCastExpression) {
        // Evaluate the expression and set the type
        Expression rExpr = typeCastExpression.getRExpr();
        visitSingleValueExpr(rExpr);
        BType sourceType = rExpr.getType();
        BType targetType = typeCastExpression.getTargetType();
        if (targetType == null) {
            targetType = BTypes.resolveType(typeCastExpression.getTypeName(), currentScope, null);
            typeCastExpression.setTargetType(targetType);
        }
        
        // casting a null literal is not supported.
        if (rExpr instanceof NullLiteral) {
            BLangExceptionHelper.throwSemanticError(typeCastExpression, SemanticErrors.INCOMPATIBLE_TYPES_CANNOT_CAST,
                sourceType, targetType);
        }
        
        TypeEdge newEdge = TypeLattice.getExplicitCastLattice().getEdgeFromTypes(sourceType, targetType, null);
        if (newEdge != null) {
            typeCastExpression.setEvalFunc(newEdge.getTypeMapperFunction());
        } else {
            linkTypeMapper(typeCastExpression, sourceType, targetType);
        }
    }

    @Override
    public void visit(NullLiteral nullLiteral) {
        nullLiteral.setType(BTypes.typeNull);
    }
    
    @Override
    public void visit(StackVarLocation stackVarLocation) {

    }

    @Override
    public void visit(ServiceVarLocation serviceVarLocation) {

    }

    @Override
    public void visit(GlobalVarLocation globalVarLocation) {

    }

    @Override
    public void visit(ConnectorVarLocation connectorVarLocation) {

    }

    @Override
    public void visit(ConstantLocation constantLocation) {

    }

    @Override
    public void visit(StructVarLocation structVarLocation) {
    }

    @Override
    public void visit(WorkerVarLocation workerVarLocation) {

    }

    public void visit(ResourceInvocationExpr resourceIExpr) {
    }

    public void visit(MainInvoker mainInvoker) {
    }


    // Private methods.

    private void openScope(SymbolScope symbolScope) {
        currentScope = symbolScope;
    }

    private void closeScope() {
        currentScope = currentScope.getEnclosingScope();
    }

    private void handleArrayType(ArrayMapAccessExpr arrayMapAccessExpr) {
        ReferenceExpr arrayMapVarRefExpr = (ReferenceExpr) arrayMapAccessExpr.getRExpr();

        // Handle the arrays type
        if (arrayMapVarRefExpr.getType() instanceof BArrayType) {
            // Check the type of the index expression
            for (Expression indexExpr : arrayMapAccessExpr.getIndexExprs()) {
                visitSingleValueExpr(indexExpr);
                if (indexExpr.getType() != BTypes.typeInt) {
                    BLangExceptionHelper.throwSemanticError(arrayMapAccessExpr, SemanticErrors.NON_INTEGER_ARRAY_INDEX,
                            indexExpr.getType());
                }
            }
            // Set type of the arrays access expression
            BType expectedType =  arrayMapVarRefExpr.getType();
            for (int i = 0; i < arrayMapAccessExpr.getIndexExprs().length; i++) {
                expectedType = ((BArrayType) expectedType).getElementType();
            }
            arrayMapAccessExpr.setType(expectedType);

        } else if (arrayMapVarRefExpr.getType() instanceof BMapType) {
            // Check the type of the index expression
            Expression indexExpr = arrayMapAccessExpr.getIndexExprs()[0];
            visitSingleValueExpr(indexExpr);
            if (indexExpr.getType() != BTypes.typeString) {
                BLangExceptionHelper.throwSemanticError(arrayMapAccessExpr, SemanticErrors.NON_STRING_MAP_INDEX,
                        indexExpr.getType());
            }
            // Set type of the map access expression
            BMapType typeOfMap = (BMapType) arrayMapVarRefExpr.getType();
            arrayMapAccessExpr.setType(typeOfMap.getElementType());

        } else {
            BLangExceptionHelper.throwSemanticError(arrayMapAccessExpr,
                    SemanticErrors.INVALID_OPERATION_NOT_SUPPORT_INDEXING, arrayMapVarRefExpr.getType());
        }
    }

    private void visitBinaryExpr(BinaryExpression expr) {
        visitSingleValueExpr(expr.getLExpr());
        visitSingleValueExpr(expr.getRExpr());
    }

    private void visitSingleValueExpr(Expression expr) {
        expr.accept(this);
        if (expr.isMultiReturnExpr()) {
            FunctionInvocationExpr funcIExpr = (FunctionInvocationExpr) expr;
            String nameWithPkgName = (funcIExpr.getPackageName() != null) ? funcIExpr.getPackageName()
                    + ":" + funcIExpr.getName() : funcIExpr.getName();
            BLangExceptionHelper.throwSemanticError(expr, SemanticErrors.MULTIPLE_VALUE_IN_SINGLE_VALUE_CONTEXT,
                    nameWithPkgName);
        }
    }

    private BType verifyBinaryArithmeticExprType(BinaryArithmeticExpression binaryArithmeticExpr) {
        visitBinaryExpr(binaryArithmeticExpr);
        BType type = verifyBinaryExprType(binaryArithmeticExpr);
        binaryArithmeticExpr.setType(type);
        return type;
    }

    private BType verifyBinaryCompareExprType(BinaryExpression binaryExpression) {
        visitBinaryExpr(binaryExpression);
        BType type = verifyBinaryExprType(binaryExpression);
        binaryExpression.setType(BTypes.typeBoolean);
        return type;
    }

    private BType verifyBinaryEqualityExprType(BinaryExpression binaryExpression) {
        visitBinaryExpr(binaryExpression);
        BType rType = binaryExpression.getRExpr().getType();
        BType lType = binaryExpression.getLExpr().getType();
        BType type;
        
        if (rType == BTypes.typeNull) {
            if (BTypes.isValueType(lType)) {
                BLangExceptionHelper.throwSemanticError(binaryExpression, 
                    SemanticErrors.INVALID_OPERATION_INCOMPATIBLE_TYPES, lType, rType);
            }
            type = rType;
        } else if (lType == BTypes.typeNull) {
            if (BTypes.isValueType(rType)) {
                BLangExceptionHelper.throwSemanticError(binaryExpression, 
                    SemanticErrors.INVALID_OPERATION_INCOMPATIBLE_TYPES, lType, rType);
            }
            type = lType;
        } else {
            type = verifyBinaryExprType(binaryExpression);
        }
        
        binaryExpression.setType(BTypes.typeBoolean);
        return type;
    }
    
    private BType verifyBinaryExprType(BinaryExpression binaryExpr) {
        Expression rExpr = binaryExpr.getRExpr();
        Expression lExpr = binaryExpr.getLExpr();
        BType rType = rExpr.getType();
        BType lType = lExpr.getType();

        if (!(rType.equals(lType))) {
            TypeCastExpression newExpr;
            TypeEdge newEdge;

            if (((rType.equals(BTypes.typeString) || lType.equals(BTypes.typeString))
                    && binaryExpr.getOperator().equals(Operator.ADD)) || (!(rType.equals(BTypes.typeString)) &&
                    !(lType.equals(BTypes.typeString)))) {
                newEdge = TypeLattice.getImplicitCastLattice().getEdgeFromTypes(rType, lType, null);
                if (newEdge != null) { // Implicit cast from right to left
                    newExpr = new TypeCastExpression(rExpr.getNodeLocation(), rExpr.getWhiteSpaceDescriptor(),
                                                rExpr, lType);
                    newExpr.setEvalFunc(newEdge.getTypeMapperFunction());
                    newExpr.accept(this);
                    binaryExpr.setRExpr(newExpr);
                    return lType;
                } else {
                    newEdge = TypeLattice.getImplicitCastLattice().getEdgeFromTypes(lType, rType, null);
                    if (newEdge != null) { // Implicit cast from left to right
                        newExpr = new TypeCastExpression(lExpr.getNodeLocation(), lExpr.getWhiteSpaceDescriptor(),
                                lExpr, rType);
                        newExpr.setEvalFunc(newEdge.getTypeMapperFunction());
                        newExpr.accept(this);
                        binaryExpr.setLExpr(newExpr);
                        return rType;
                    }
                }
            }
            throwInvalidBinaryOpError(binaryExpr);
        }
        return rType;
    }

    private void visitBinaryLogicalExpr(BinaryLogicalExpression expr) {
        visitBinaryExpr(expr);

        Expression rExpr = expr.getRExpr();
        Expression lExpr = expr.getLExpr();

        if (lExpr.getType() == BTypes.typeBoolean && rExpr.getType() == BTypes.typeBoolean) {
            expr.setType(BTypes.typeBoolean);
        } else {
            throwInvalidBinaryOpError(expr);
        }
    }

    private String getVarNameFromExpression(Expression expr) {
        if (expr instanceof ArrayMapAccessExpr) {
            return ((ArrayMapAccessExpr) expr).getSymbolName().getName();
        } else if (expr instanceof FieldAccessExpr) {
            return getVarNameFromExpression(((FieldAccessExpr) expr).getVarRef());
        } else {
            return ((VariableRefExpr) expr).getSymbolName().getName();
        }
    }

    private void checkForConstAssignment(AssignStmt assignStmt, Expression lExpr) {
        if (lExpr instanceof VariableRefExpr &&
                ((VariableRefExpr) lExpr).getMemoryLocation() instanceof ConstantLocation) {
            BLangExceptionHelper.throwSemanticError(assignStmt, SemanticErrors.CANNOT_ASSIGN_VALUE_CONSTANT,
                    ((VariableRefExpr) lExpr).getSymbolName());
        }
    }

    private void checkForMultiAssignmentErrors(AssignStmt assignStmt, Expression[] lExprs,
                                               CallableUnitInvocationExpr rExpr) {
        BType[] returnTypes = rExpr.getTypes();
        if (lExprs.length != returnTypes.length) {
            BLangExceptionHelper.throwSemanticError(assignStmt,
                    SemanticErrors.ASSIGNMENT_COUNT_MISMATCH, lExprs.length, returnTypes.length);
        }

        //cannot assign string to b (type int) in multiple assignment

        for (int i = 0; i < lExprs.length; i++) {
            Expression lExpr = lExprs[i];
            BType returnType = returnTypes[i];
            String varName = getVarNameFromExpression(lExpr);
            if ("_".equals(varName)) {
                continue;
            }
            if ((lExpr.getType() != BTypes.typeAny) && (!lExpr.getType().equals(returnType))) {
                BLangExceptionHelper.throwSemanticError(assignStmt,
                        SemanticErrors.CANNOT_ASSIGN_IN_MULTIPLE_ASSIGNMENT, returnType, varName, lExpr.getType());
            }
        }
    }

    private void visitLExprsOfAssignment(AssignStmt assignStmt, Expression[] lExprs) {
        // This set data structure is used to check for repeated variable names in the assignment statement
        Set<String> varNameSet = new HashSet<>();

        int ignoredCount = 0;
        for (Expression lExpr : lExprs) {
            String varName = getVarNameFromExpression(lExpr);
            if (varName.equals("_")) {
                ignoredCount++;
                continue;
            }
            if (!varNameSet.add(varName)) {
                BLangExceptionHelper.throwSemanticError(assignStmt,
                        SemanticErrors.VAR_IS_REPEATED_ON_LEFT_SIDE_ASSIGNMENT, varName);
            }

            // First mark all left side ArrayMapAccessExpr. This is to skip some processing which is applicable only
            // for right side expressions.
<<<<<<< HEAD
            ((ReferenceExpr) lExpr).setLHSExpr(true);
=======
            if (lExpr instanceof ArrayMapAccessExpr) {
                ((ArrayMapAccessExpr) lExpr).setLHSExpr(true);
            } else if (lExpr instanceof FieldAccessExpr) {
                ((FieldAccessExpr) lExpr).setLHSExpr(true);
            }

>>>>>>> e83ef9d0
            lExpr.accept(this);

            // Check whether someone is trying to change the values of a constant
            checkForConstAssignment(assignStmt, lExpr);
        }
        if (ignoredCount == lExprs.length) {
            throw new SemanticException(BLangExceptionHelper.constructSemanticError(
                    assignStmt.getNodeLocation(), SemanticErrors.IGNORED_ASSIGNMENT));
        }
    }

    private void linkFunction(FunctionInvocationExpr funcIExpr) {
        String pkgPath = funcIExpr.getPackagePath();

        Expression[] exprs = funcIExpr.getArgExprs();
        BType[] paramTypes = new BType[exprs.length];
        for (int i = 0; i < exprs.length; i++) {
            paramTypes[i] = exprs[i].getType();
        }

        FunctionSymbolName symbolName = LangModelUtils.getFuncSymNameWithParams(funcIExpr.getName(),
                                                                                pkgPath, paramTypes);
        BLangSymbol functionSymbol = currentScope.resolve(symbolName);

        if (functionSymbol == null) {
            functionSymbol = findBestMatchForFunctionSymbol(funcIExpr, symbolName);
        }

        if (functionSymbol == null) {
            String funcName = (funcIExpr.getPackageName() != null) ? funcIExpr.getPackageName() + ":" +
                    funcIExpr.getName() : funcIExpr.getName();
            BLangExceptionHelper.throwSemanticError(funcIExpr, SemanticErrors.UNDEFINED_FUNCTION, funcName);
            return;
        }

        Function function;
        if (functionSymbol.isNative()) {
            functionSymbol = ((BallerinaFunction) functionSymbol).getNativeFunction();
            NativeUnit nativeUnit = ((NativeUnitProxy) functionSymbol).load();
            // Loading return parameter types of this native function
            SimpleTypeName[] returnParamTypeNames = nativeUnit.getReturnParamTypeNames();
            BType[] returnTypes = new BType[returnParamTypeNames.length];
            for (int i = 0; i < returnParamTypeNames.length; i++) {
                SimpleTypeName typeName = returnParamTypeNames[i];
                BType bType = BTypes.resolveType(typeName, currentScope, funcIExpr.getNodeLocation());
                returnTypes[i] = bType;
            }
            
            if (!(nativeUnit instanceof Function)) {
                BLangExceptionHelper.throwSemanticError(funcIExpr, SemanticErrors.INCOMPATIBLE_TYPES_UNKNOWN_FOUND, 
                        symbolName);
            }
            function = (Function) nativeUnit;
            function.setReturnParamTypes(returnTypes);

        } else {
            if (!(functionSymbol instanceof Function)) {
                BLangExceptionHelper.throwSemanticError(funcIExpr, SemanticErrors.INCOMPATIBLE_TYPES_UNKNOWN_FOUND, 
                        symbolName);
                return;
            }
            function = (Function) functionSymbol;
        }

        // Link the function with the function invocation expression
        funcIExpr.setCallableUnit(function);
    }

    /**
     * Helper method to find the best function match when there is no direct match.
     *
     * @param symbolName
     * @return bLangSymbol
     */
    private BLangSymbol findBestMatchForFunctionSymbol(FunctionInvocationExpr funcIExpr,
                                                       FunctionSymbolName symbolName) {
        BLangSymbol functionSymbol = null;
        BLangSymbol pkgSymbol = null;
        if (symbolName.getPkgPath() == null) {
            pkgSymbol = (BLangPackage) getCurrentPackageScope(currentScope);
        } else {
            SymbolName pkgSymbolName = new SymbolName(symbolName.getPkgPath());
            pkgSymbol = currentScope.resolve(pkgSymbolName);
        }
        //pkgSymbol should be a instance of SymbolScope, hence doesn't do the check here
        if (pkgSymbol == null) {
            return null;
        }
        Expression[] argExprs = funcIExpr.getArgExprs();
        Expression[] updatedArgExprs = new Expression[argExprs.length];
        for (Map.Entry entry : ((SymbolScope) pkgSymbol).getSymbolMap().entrySet()) {
            if (!(entry.getKey() instanceof FunctionSymbolName)) {
                continue;
            }
            FunctionSymbolName funcSymName = (FunctionSymbolName) entry.getKey();
            if (!funcSymName.isNameAndParamCountMatch(symbolName)) {
                continue;
            }

            boolean implicitCastPossible = true;

            for (int i = 0; i < argExprs.length; i++) {
                Expression argExpr = argExprs[i];
                updatedArgExprs[i] = argExpr;
                BType lhsType;
                if (entry.getValue() instanceof NativeUnitProxy) {
                    NativeUnit nativeUnit = ((NativeUnitProxy) entry.getValue()).load();
                    SimpleTypeName simpleTypeName = nativeUnit.getArgumentTypeNames()[i];
                    lhsType = BTypes.resolveType(simpleTypeName, currentScope, funcIExpr.getNodeLocation());
                } else {
                    if (!(entry.getValue() instanceof Function)) {
                        continue;
                    }
                    lhsType = ((Function) entry.getValue()).getParameterDefs()[i].getType();
                }

                BType rhsType = argExpr.getType();
                
                // if the passed value is null, and the function parameter is a reference type,
                // then its a match
                if (rhsType instanceof BNullType && !BTypes.isValueType(lhsType)) {
                    continue;
                }
                
                if (rhsType != null && lhsType.equals(rhsType)) {
                    continue;
                }
                if (lhsType == BTypes.typeAny) { //if left hand side is any, then no need for casting
                    continue;
                }
                TypeCastExpression newExpr = checkWideningPossible(lhsType, argExpr);
                if (newExpr != null) {
                    updatedArgExprs[i] = newExpr;
                } else {
                    implicitCastPossible = false;
                    break;
                }
            }
            if (implicitCastPossible) {
                if (functionSymbol == null) {
                    functionSymbol = (BLangSymbol) entry.getValue();
                } else {
                    /**
                     * This way second ambiguous function will cause this method to throw semantic error, so in a
                     * scenario where there are more than two ambiguous functions, then this will show only the
                     * first two.
                     */
                    String ambiguousFunc1 = generateErrorMessage(funcIExpr, functionSymbol, symbolName.getPkgPath());
                    String ambiguousFunc2 = generateErrorMessage(funcIExpr, (BLangSymbol) entry.getValue(),
                            symbolName.getPkgPath());
                    BLangExceptionHelper.throwSemanticError(funcIExpr, SemanticErrors.AMBIGUOUS_FUNCTIONS,
                                                            funcSymName.getFuncName(), ambiguousFunc1, ambiguousFunc2);
                    break;
                }
            }
        }
        
        for (int i = 0; i < updatedArgExprs.length; i++) {
            funcIExpr.getArgExprs()[i] = updatedArgExprs[i];
        }
        return functionSymbol;
    }

    /**
     * Helper method to generate error message for each ambiguous function.
     *
     * @param funcIExpr
     * @param functionSymbol
     * @return errorMsg
     */
    private static String generateErrorMessage(FunctionInvocationExpr funcIExpr, BLangSymbol functionSymbol,
                                               String packagePath) {
        Function function;
        //in future when native functions support implicit casting invocation, functionSymbol can be either
        //NativeUnitProxy or a Function.
        if (functionSymbol instanceof NativeUnitProxy) {
            NativeUnit nativeUnit = ((NativeUnitProxy) functionSymbol).load();

            if (!(nativeUnit instanceof Function)) {
                BLangExceptionHelper.throwSemanticError(funcIExpr, SemanticErrors.INCOMPATIBLE_TYPES_UNKNOWN_FOUND,
                                                        functionSymbol.getName());
            }
            function = (Function) nativeUnit;
        } else {
            if (!(functionSymbol instanceof Function)) {
                BLangExceptionHelper.throwSemanticError(funcIExpr, SemanticErrors.INCOMPATIBLE_TYPES_UNKNOWN_FOUND,
                                                        functionSymbol.getName());
            }
            function = (Function) functionSymbol;
        }
        //below getName should always return a valid String value, hence ArrayIndexOutOfBoundsException
        // or NullPointerException cannot happen here.
        String funcName = (function.getPackagePath() == null || function.getPackagePath().equals(".")) ?
                function.getName() : function.getPackagePath() + ":" + function.getName();

        StringBuilder sBuilder = new StringBuilder(funcName + "(");
        String prefix = "";
        for (ParameterDef parameterDef : function.getParameterDefs()) {
            sBuilder.append(prefix);
            prefix = ",";
            String pkgPath = parameterDef.getTypeName().getPackagePath();
            if (pkgPath != null) {
                sBuilder.append(pkgPath).append(":");
            }
            sBuilder.append(parameterDef.getTypeName().getName());
        }
        sBuilder.append(")");
        return sBuilder.toString();
    }

    /**
     * Get current package Scope.
     *
     * @param scope
     * @return scope
     */
    private SymbolScope getCurrentPackageScope(SymbolScope scope) {
        if (scope instanceof BLangPackage) {
            return scope;
        } else {
            return getCurrentPackageScope(scope.getEnclosingScope());
        }
    }

    private void linkAction(ActionInvocationExpr actionIExpr) {
        String pkgPath = actionIExpr.getPackagePath();
        String connectorName = actionIExpr.getConnectorName();

        // First look for the connectors
        SymbolName connectorSymbolName = new SymbolName(connectorName, pkgPath);
        BLangSymbol connectorSymbol = currentScope.resolve(connectorSymbolName);
        if (connectorSymbol == null) {
            String connectorWithPkgName = (actionIExpr.getPackageName() != null) ? actionIExpr.getPackageName() +
                    ":" + actionIExpr.getConnectorName() : actionIExpr.getConnectorName();
            BLangExceptionHelper.throwSemanticError(actionIExpr, SemanticErrors.UNDEFINED_CONNECTOR,
                    connectorWithPkgName);
            return;
        }

        Expression[] exprs = actionIExpr.getArgExprs();
        BType[] paramTypes = new BType[exprs.length];
        for (int i = 0; i < exprs.length; i++) {
            paramTypes[i] = exprs[i].getType();
        }

        // When getting the action symbol name, Package name for the action is set to null, since the action is 
        // registered under connector, and connecter contains the package
        SymbolName actionSymbolName = LangModelUtils.getActionSymName(actionIExpr.getName(),
                actionIExpr.getPackagePath(), actionIExpr.getConnectorName(), paramTypes);

        // Now check whether there is a matching action
        BLangSymbol actionSymbol = null;
        if (connectorSymbol instanceof BallerinaConnectorDef) {
            actionSymbol = ((BallerinaConnectorDef) connectorSymbol).resolveMembers(actionSymbolName);
        } else {
            BLangExceptionHelper.throwSemanticError(actionIExpr, SemanticErrors.INCOMPATIBLE_TYPES_CONNECTOR_EXPECTED,
                connectorSymbolName);
        }

        if ((actionSymbol instanceof BallerinaAction) && (actionSymbol.isNative())) {
            actionSymbol = ((BallerinaAction) actionSymbol).getNativeAction();
        }

        if (actionSymbol == null) {
            BLangExceptionHelper.throwSemanticError(actionIExpr, SemanticErrors.UNDEFINED_ACTION,
                    actionIExpr.getName(), connectorSymbol.getSymbolName());
        }

        // Load native action
        Action action = null;
        if (actionSymbol instanceof NativeUnitProxy) {
            // Loading return parameter types of this native function
            NativeUnit nativeUnit = ((NativeUnitProxy) actionSymbol).load();
            SimpleTypeName[] returnParamTypeNames = nativeUnit.getReturnParamTypeNames();
            BType[] returnTypes = new BType[returnParamTypeNames.length];
            for (int i = 0; i < returnParamTypeNames.length; i++) {
                SimpleTypeName typeName = returnParamTypeNames[i];
                BType bType = BTypes.resolveType(typeName, currentScope, actionIExpr.getNodeLocation());
                returnTypes[i] = bType;
            }
            
            if (!(nativeUnit instanceof Action)) {
                BLangExceptionHelper.throwSemanticError(actionIExpr, SemanticErrors.INCOMPATIBLE_TYPES_UNKNOWN_FOUND, 
                        actionSymbolName);
            }
            action = (Action) nativeUnit;
            action.setReturnParamTypes(returnTypes);

        } else if (actionSymbol instanceof Action) {
            action = (Action) actionSymbol;
        } else {
            BLangExceptionHelper.throwSemanticError(actionIExpr, SemanticErrors.INCOMPATIBLE_TYPES_UNKNOWN_FOUND, 
                    actionSymbolName);
        }

        // Link the action with the action invocation expression
        actionIExpr.setCallableUnit(action);
    }

    private void linkWorker(WorkerInvocationStmt workerInvocationStmt) {
        String workerName = workerInvocationStmt.getCallableUnitName();
        SymbolName workerSymbolName = new SymbolName(workerName);
        Worker worker = (Worker) currentScope.resolve(workerSymbolName);
        if (worker == null) {
            throw new LinkerException(workerInvocationStmt.getNodeLocation().getFileName() + ":" +
                    workerInvocationStmt.getNodeLocation().getLineNumber() +
                    ": undefined worker '" + workerInvocationStmt.getCallableUnitName() + "'");
        }
        workerInvocationStmt.setCallableUnit(worker);
    }

    private void throwInvalidBinaryOpError(BinaryExpression binaryExpr) {
        BType lExprType = binaryExpr.getLExpr().getType();
        BType rExprType = binaryExpr.getRExpr().getType();

        if (lExprType == rExprType) {
            BLangExceptionHelper.throwSemanticError(binaryExpr,
                    SemanticErrors.INVALID_OPERATION_OPERATOR_NOT_DEFINED, binaryExpr.getOperator(), lExprType);
        } else {
            BLangExceptionHelper.throwSemanticError(binaryExpr,
                    SemanticErrors.INVALID_OPERATION_INCOMPATIBLE_TYPES, lExprType, rExprType);
        }
    }

    private void throwInvalidUnaryOpError(UnaryExpression unaryExpr) {
        BType rExprType = unaryExpr.getRExpr().getType();
        BLangExceptionHelper.throwSemanticError(unaryExpr,
                SemanticErrors.INVALID_OPERATION_OPERATOR_NOT_DEFINED, unaryExpr.getOperator(), rExprType);
    }

    private void visitField(FieldAccessExpr fieldAccessExpr, SymbolScope enclosingScope) {
        ReferenceExpr varRefExpr = (ReferenceExpr) fieldAccessExpr.getVarRef();
        SymbolName symbolName = varRefExpr.getSymbolName();
        //BLangSymbol fieldSymbol = enclosingScope.resolve(symbolName);
        BLangSymbol fieldSymbol;
        //TODO resolve packge path conflict
        if (enclosingScope instanceof StructDef) {
            fieldSymbol = ((StructDef) enclosingScope).resolveMembers(new SymbolName(symbolName.getName(),
                    ((StructDef) enclosingScope).getPackagePath()));
        } else {
            fieldSymbol = enclosingScope.resolve(symbolName);
        }

        if (fieldSymbol == null) {
            if (enclosingScope instanceof StructDef) {
                BLangExceptionHelper.throwSemanticError(fieldAccessExpr, SemanticErrors.UNKNOWN_FIELD_IN_STRUCT,
                        symbolName.getName(), ((StructDef) enclosingScope).getName());
            } else {
                BLangExceptionHelper.throwSemanticError(fieldAccessExpr, SemanticErrors.UNDEFINED_SYMBOL,
                        symbolName.getName());
            }
        }

        // Set expression type
        if (!(fieldSymbol instanceof VariableDef)) {
            BLangExceptionHelper.throwSemanticError(varRefExpr, SemanticErrors.INCOMPATIBLE_TYPES_UNKNOWN_FOUND,
                    symbolName);
        }
        VariableDef varDef = (VariableDef) fieldSymbol;
        BType exprType = varDef.getType();

        /* Get the actual var representation of this field, and semantically analyze. This will check for semantic
         * errors of arrays/map accesses, used in this field.
         * eg: in dpt.employee[2].name , below will check for semantics of 'employee[2]',
         * treating them as individual arrays/map variables.
         */

        if (varRefExpr instanceof ArrayMapAccessExpr) {
            Expression rExpr = ((ArrayMapAccessExpr) varRefExpr).getRExpr();
            if (rExpr instanceof VariableRefExpr) {
                ((VariableRefExpr) rExpr).setVariableDef(varDef);
            }
            if (exprType instanceof BArrayType) {
                exprType = ((BArrayType) varDef.getType()).getElementType();
            }
            handleArrayType((ArrayMapAccessExpr) varRefExpr);
        } else {
            ((VariableRefExpr) varRefExpr).setVariableDef(varDef);
        }

        // Go to the child field
        FieldAccessExpr fieldExpr = (FieldAccessExpr) fieldAccessExpr.getFieldExpr();
        if (fieldExpr == null) {
            return;
        }

        if (exprType instanceof StructDef) {
            visitStructAccessExpr(fieldExpr, exprType);
        } else if (exprType  instanceof BJSONType) {
            visitJSONAccessExpr(fieldAccessExpr, fieldExpr);
        } else if (exprType instanceof BMapType) {
            visitMapAccessExpr(fieldAccessExpr, varRefExpr, fieldExpr, enclosingScope);
        } else if (exprType instanceof BArrayType) {
            visitArrayAccessExpr(fieldAccessExpr, varRefExpr, fieldExpr, exprType, enclosingScope);
        } else {
            BLangExceptionHelper.throwSemanticError(fieldAccessExpr,
                    SemanticErrors.INVALID_OPERATION_NOT_SUPPORT_INDEXING, exprType);
        }
    }

    /**
     * Visit a struct and its fields and semantically validate the field expression.
     *
     * @param fieldExpr field expression to validate
     * @param exprType Struct definition
     */
    private void visitStructAccessExpr(FieldAccessExpr fieldExpr, BType exprType) {
        Expression fieldVar = fieldExpr.getVarRef();

        // Field of a struct is always a variable reference.
        if (fieldVar instanceof BasicLiteral) {
            String varName = ((BasicLiteral) fieldVar).getBValue().stringValue();
            VariableRefExpr varRef = new VariableRefExpr(fieldVar.getNodeLocation(), fieldVar.getWhiteSpaceDescriptor(),
                    varName);
            fieldExpr.setVarRef(varRef);
            fieldExpr.setIsStaticField(true);
        }

        if (!fieldExpr.isStaticField()) {
            BLangExceptionHelper.throwSemanticError(fieldVar, SemanticErrors.DYNAMIC_KEYS_NOT_SUPPORTED_FOR_STRUCT);
        }

        visitField(fieldExpr, ((StructDef) exprType));
    }

    /**
     * Visits a JSON access expression. Rewrites the tree by replacing the {@link FieldAccessExpr}
     * with a {@link JSONFieldAccessExpr}.
     *
     * @param parentExpr Current expression
     * @param fieldExpr Field access expression of the current expression
     */
    private void visitJSONAccessExpr(FieldAccessExpr parentExpr, FieldAccessExpr fieldExpr) {
        if (fieldExpr == null) {
            return;
        }

        FieldAccessExpr currentFieldExpr;
        FieldAccessExpr nextFieldExpr = fieldExpr.getFieldExpr();
        if (fieldExpr instanceof JSONFieldAccessExpr) {
            currentFieldExpr = fieldExpr;
        } else {
            Expression varRefExpr = fieldExpr.getVarRef();
            varRefExpr.accept(this);
            currentFieldExpr = new JSONFieldAccessExpr(fieldExpr.getNodeLocation(), fieldExpr.getWhiteSpaceDescriptor(),
                    varRefExpr, nextFieldExpr);
        }
        parentExpr.setFieldExpr(currentFieldExpr);
        visitJSONAccessExpr(currentFieldExpr, nextFieldExpr);
    }

    /**
     * Visits a map access expression. Rewrites the tree by replacing the {@link FieldAccessExpr} with an
     * {@link ArrayMapAccessExpr}. Then revisits the rewritten branch, and check for semantic.
     *
     * @param parentExpr Current expression
     * @param varRefExpr VariableRefExpression of the current expression
     * @param fieldExpr Field access expression of the current expression
     * @param enclosingScope Enclosing scope
     */
    private void visitMapAccessExpr(FieldAccessExpr parentExpr, ReferenceExpr varRefExpr, FieldAccessExpr fieldExpr,
            SymbolScope enclosingScope) {
        Expression fieldVar = fieldExpr.getVarRef();

        // map access can only be at the end of a field access expression chain. Because maps are of any-type. Hence
        // cannot get a child field of any-type, without casting.
        // TODO: Improve this once type-bound maps are implemented
        if (fieldExpr.getFieldExpr() != null) {
            BLangExceptionHelper.throwSemanticError(fieldExpr, SemanticErrors.INDEXING_NOT_SUPPORTED_FOR_MAP_ELEMENT,
                    BTypes.typeAny);
        }

        Expression indexExpr[] = new Expression[]{fieldVar};

        ArrayMapAccessExpr.ArrayMapAccessExprBuilder builder = new ArrayMapAccessExpr.ArrayMapAccessExprBuilder();
        builder.setVarName(varRefExpr.getVarName());
        builder.setPkgName(varRefExpr.getPkgName());
        builder.setPkgPath(varRefExpr.getPkgPath());
        builder.setIndexExprs(indexExpr);
        builder.setArrayMapVarRefExpr(varRefExpr);
        builder.setNodeLocation(fieldExpr.getNodeLocation());
        ArrayMapAccessExpr accessExpr = builder.build();

        parentExpr.setFieldExpr(fieldExpr.getFieldExpr());
        parentExpr.setVarRef(accessExpr);
        accessExpr.setLHSExpr(parentExpr.isLHSExpr());
        visitField(parentExpr, enclosingScope);
    }

    /**
     * Visits an array access expression. Rewrites the tree by replacing the {@link FieldAccessExpr} with an
     * {@link ArrayMapAccessExpr}. Then revisits the rewritten branch, and check for semantic.
     *
     * @param parentExpr Current expression
     * @param varRefExpr VariableRefExpression of the current expression
     * @param fieldExpr Field access expression of the current expression
     * @param exprType Type to which the expression evaluates
     * @param enclosingScope Enclosing scope
     */
    private void visitArrayAccessExpr(FieldAccessExpr parentExpr, ReferenceExpr varRefExpr, FieldAccessExpr fieldExpr,
            BType exprType, SymbolScope enclosingScope) {

        if (fieldExpr.getVarRef() instanceof BasicLiteral) {
            String value = ((BasicLiteral) fieldExpr.getVarRef()).getBValue().stringValue();
            if (value.equals("length")) {

                if (parentExpr.isLHSExpr()) {
                    //cannot assign a value to array length
                    BLangExceptionHelper.throwSemanticError(fieldExpr, SemanticErrors.CANNOT_ASSIGN_VALUE_ARRAY_LENGTH);
                }

                if (fieldExpr.getFieldExpr() != null) {
                    BLangExceptionHelper.throwSemanticError(fieldExpr,
                            SemanticErrors.INVALID_OPERATION_NOT_SUPPORT_INDEXING, BTypes.typeInt);
                }

                ArrayLengthExpression arrayLengthExpr = new ArrayLengthExpression(
                        parentExpr.getNodeLocation(), null, varRefExpr);
                arrayLengthExpr.setType(BTypes.typeInt);
                FieldAccessExpr childFAExpr = new FieldAccessExpr(parentExpr.getNodeLocation(),
                        null, arrayLengthExpr, null);
                parentExpr.setFieldExpr(childFAExpr);
                return;
            }
        }

        int dimensions = ((BArrayType) exprType).getDimensions();
        List<Expression> indexExprs = new ArrayList<>();

        for (int i = 0; i < dimensions; i++) {
            if (fieldExpr == null) {
                break;
            }
            indexExprs.add(fieldExpr.getVarRef());
            fieldExpr = fieldExpr.getFieldExpr();
        }
        Collections.reverse(indexExprs);

        ArrayMapAccessExpr.ArrayMapAccessExprBuilder builder = new ArrayMapAccessExpr.ArrayMapAccessExprBuilder();
        builder.setVarName(varRefExpr.getVarName());
        builder.setPkgName(varRefExpr.getPkgName());
        builder.setPkgPath(varRefExpr.getPkgPath());
        builder.setIndexExprs(indexExprs.toArray(new Expression[0]));
        builder.setArrayMapVarRefExpr(varRefExpr);
        builder.setNodeLocation(parentExpr.getNodeLocation());

        ArrayMapAccessExpr accessExpr = builder.build();
        parentExpr.setFieldExpr(fieldExpr);
        parentExpr.setVarRef(accessExpr);
        accessExpr.setLHSExpr(parentExpr.isLHSExpr());
        visitField(parentExpr, enclosingScope);
    }

    private void linkTypeMapper(TypeCastExpression typeCastExpression, BType sourceType, BType targetType) {
        TypeEdge newEdge = null;
        TypeMapper typeMapper;
        // First check on this package
        newEdge = packageTypeLattice.getEdgeFromTypes(sourceType, targetType, currentPkg);
        if (newEdge != null) {
            typeMapper = newEdge.getTypeMapper();
            if (typeMapper != null) {
                typeCastExpression.setCallableUnit(typeMapper);
            }
        } else {
            newEdge = TypeLattice.getExplicitCastLattice().getEdgeFromTypes(sourceType, targetType, currentPkg);
            if (newEdge != null) {
                typeMapper = newEdge.getTypeMapper();
                if (typeMapper != null) {
                    typeCastExpression.setCallableUnit(typeMapper);
                }
            } else {
                newEdge = TypeLattice.getExplicitCastLattice().getEdgeFromTypes(sourceType, targetType, null);
                if (newEdge != null) {
                    typeMapper = newEdge.getTypeMapper();
                    if (typeMapper != null) {
                        typeCastExpression.setCallableUnit(typeMapper);
                    }
                } else {
                    String pkgPath = typeCastExpression.getPackagePath();

                    Expression[] exprs = typeCastExpression.getArgExprs();
                    BType[] paramTypes = new BType[exprs.length];
                    for (int i = 0; i < exprs.length; i++) {
                        paramTypes[i] = exprs[i].getType();
                    }

                    SymbolName symbolName = LangModelUtils.getTypeMapperSymName(pkgPath,
                            sourceType, targetType);
                    BLangSymbol typeMapperSymbol = nativeScope.resolve(symbolName);
                    if (typeMapperSymbol == null) {
                        BLangExceptionHelper.throwSemanticError(typeCastExpression,
                                SemanticErrors.INCOMPATIBLE_TYPES_CANNOT_CAST, sourceType, targetType);
                    }

                    if (typeMapperSymbol instanceof NativeUnitProxy) {
                        // TODO We need to find a way to load input parameter types

                        // Loading return parameter types of this native function
                        NativeUnit nativeUnit = ((NativeUnitProxy) typeMapperSymbol).load();
                        SimpleTypeName[] returnParamTypeNames = nativeUnit.getReturnParamTypeNames();
                        BType[] returnTypes = new BType[returnParamTypeNames.length];
                        for (int i = 0; i < returnParamTypeNames.length; i++) {
                            SimpleTypeName typeName = returnParamTypeNames[i];
                            BType bType = BTypes.resolveType(typeName, currentScope,
                                    typeCastExpression.getNodeLocation());
                            returnTypes[i] = bType;
                        }
                        
                        if (!(nativeUnit instanceof TypeMapper)) {
                            BLangExceptionHelper.throwSemanticError(typeCastExpression, 
                                    SemanticErrors.INCOMPATIBLE_TYPES_UNKNOWN_FOUND, symbolName);
                        }
                        typeMapper = (TypeMapper) nativeUnit;
                        typeMapper.setReturnParamTypes(returnTypes);

                    } else {
                        if (!(typeMapperSymbol instanceof TypeMapper)) {
                            BLangExceptionHelper.throwSemanticError(typeCastExpression, 
                                    SemanticErrors.INCOMPATIBLE_TYPES_UNKNOWN_FOUND, symbolName);
                        }
                        typeMapper = (TypeMapper) typeMapperSymbol;
                    }

                    if (typeMapper != null) {
                        typeMapper.setParameterTypes(paramTypes);
                        // Link the function with the function invocation expression
                        typeCastExpression.setCallableUnit(typeMapper);
                    } else {
                        BLangExceptionHelper.throwSemanticError(typeCastExpression,
                                SemanticErrors.INCOMPATIBLE_TYPES_CANNOT_CAST, sourceType, targetType);
                    }
                }
            }
        }
    }

    private TypeCastExpression checkWideningPossible(BType lhsType, Expression rhsExpr) {
        BType rhsType = rhsExpr.getType();
        if (rhsType == null && rhsExpr instanceof TypeCastExpression) {
            rhsType = BTypes.resolveType(((TypeCastExpression) rhsExpr).getTypeName(), currentScope, null);
        }
        TypeCastExpression newExpr = null;
        TypeEdge newEdge;

        newEdge = TypeLattice.getImplicitCastLattice().getEdgeFromTypes(rhsType, lhsType, null);
        if (newEdge != null) {
            newExpr = new TypeCastExpression(rhsExpr.getNodeLocation(), rhsExpr.getWhiteSpaceDescriptor(),
                    rhsExpr, lhsType);
            newExpr.setEvalFunc(newEdge.getTypeMapperFunction());
        }
        return newExpr;
    }

    private void setMemoryLocation(VariableDef variableDef) {
        if (currentScope.getScopeName() == SymbolScope.ScopeName.LOCAL) {
            if (currentScope.getEnclosingScope().getScopeName() == SymbolScope.ScopeName.WORKER) {
                variableDef.setMemoryLocation(new WorkerVarLocation(++workerMemAddrOffset));
            } else {
                variableDef.setMemoryLocation(new StackVarLocation(++stackFrameOffset));
            }
        } else if (currentScope.getScopeName() == SymbolScope.ScopeName.SERVICE) {
            variableDef.setMemoryLocation(new ServiceVarLocation(++staticMemAddrOffset));
        } else if (currentScope.getScopeName() == SymbolScope.ScopeName.CONNECTOR) {
            variableDef.setMemoryLocation(new ConnectorVarLocation(++connectorMemAddrOffset));
        } else if (currentScope.getScopeName() == SymbolScope.ScopeName.STRUCT) {
            variableDef.setMemoryLocation(new StructVarLocation(++structMemAddrOffset));
        } else if (currentScope.getScopeName() == SymbolScope.ScopeName.PACKAGE) {
            variableDef.setMemoryLocation(new GlobalVarLocation(++staticMemAddrOffset));
        }
    }

    private void defineFunctions(Function[] functions) {
        for (Function function : functions) {
            // Resolve input parameters
            ParameterDef[] paramDefArray = function.getParameterDefs();
            BType[] paramTypes = new BType[paramDefArray.length];
            for (int i = 0; i < paramDefArray.length; i++) {
                ParameterDef paramDef = paramDefArray[i];
                BType bType = BTypes.resolveType(paramDef.getTypeName(), currentScope, paramDef.getNodeLocation());
                paramDef.setType(bType);
                paramTypes[i] = bType;
            }

            function.setParameterTypes(paramTypes);
            FunctionSymbolName symbolName = LangModelUtils.getFuncSymNameWithParams(function.getName(),
                                                                            function.getPackagePath(), paramTypes);
            function.setSymbolName(symbolName);

            BLangSymbol functionSymbol = currentScope.resolve(symbolName);

            if (!function.isNative() && functionSymbol != null) {
                BLangExceptionHelper.throwSemanticError(function,
                        SemanticErrors.REDECLARED_SYMBOL, function.getName());
            }

            if (function.isNative() && functionSymbol == null) {
                functionSymbol = nativeScope.resolve(symbolName);
                if (functionSymbol == null) {
                    BLangExceptionHelper.throwSemanticError(function,
                            SemanticErrors.UNDEFINED_FUNCTION, function.getName());
                }
                if (function instanceof BallerinaFunction) {
                    ((BallerinaFunction) function).setNativeFunction((NativeUnitProxy) functionSymbol);
                }
            }

            currentScope.define(symbolName, function);

            // Resolve return parameters
            ParameterDef[] returnParameters = function.getReturnParameters();
            BType[] returnTypes = new BType[returnParameters.length];
            for (int i = 0; i < returnParameters.length; i++) {
                ParameterDef paramDef = returnParameters[i];
                BType bType = BTypes.resolveType(paramDef.getTypeName(), currentScope, paramDef.getNodeLocation());
                paramDef.setType(bType);
                returnTypes[i] = bType;
            }
            function.setReturnParamTypes(returnTypes);
        }
    }

    private void defineTypeMappers(TypeMapper[] typeMappers) {
        for (TypeMapper typeMapper : typeMappers) {
            NodeLocation location = typeMapper.getNodeLocation();

            // Resolve input parameters
            SimpleTypeName sourceType = typeMapper.getParameterDefs()[0].getTypeName();

            BType sourceBType = BTypes.resolveType(sourceType, currentScope, location);
            typeMapper.setParameterTypes(new BType[] { sourceBType });

            // Resolve return parameters
            SimpleTypeName targetType = typeMapper.getReturnParameters()[0].getTypeName();

            BType targetBType = BTypes.resolveType(targetType, currentScope, location);

            TypeVertex sourceV = new TypeVertex(sourceBType);
            TypeVertex targetV = new TypeVertex(targetBType);
            typeMapper.setReturnParamTypes(new BType[] { targetBType });

            SymbolName symbolName = LangModelUtils
                        .getTypeMapperSymName(typeMapper.getPackagePath(), sourceBType, targetBType);

            typeMapper.setSymbolName(symbolName);
            BLangSymbol typConvertorSymbol = currentScope.resolve(symbolName);


            if (typeMapper.isNative() && typConvertorSymbol == null) {
                BLangExceptionHelper
                        .throwSemanticError(typeMapper, SemanticErrors.UNDEFINED_TYPE_MAPPER, typeMapper.getName());
            }

            if (!typeMapper.isNative()) {
                if (typConvertorSymbol != null) {
                    BLangExceptionHelper
                            .throwSemanticError(typeMapper, SemanticErrors.REDECLARED_SYMBOL, typeMapper.getName());
                }
                currentScope.define(symbolName, typeMapper);
            }

            // Typemapper should be added to type lattice after it is defined in the symbol scope
            packageTypeLattice.addVertex(sourceV, true);
            packageTypeLattice.addVertex(targetV, true);
            packageTypeLattice.addEdge(sourceV, targetV, typeMapper,
                    typeMapper.getPackagePath() != null ? typeMapper.getPackagePath() : ".");
        }
    }

    private void defineConnectors(BallerinaConnectorDef[] connectorDefArray) {
        for (BallerinaConnectorDef connectorDef : connectorDefArray) {
            String connectorName = connectorDef.getName();

            // Define ConnectorDef Symbol in the package scope..
            SymbolName connectorSymbolName = new SymbolName(connectorName, connectorDef.getPackagePath());
            BLangSymbol connectorSymbol = currentScope.resolve(connectorSymbolName);
            if (connectorSymbol != null) {
                BLangExceptionHelper.throwSemanticError(connectorDef,
                        SemanticErrors.REDECLARED_SYMBOL, connectorName);
            }
            currentScope.define(connectorSymbolName, connectorDef);

<<<<<<< HEAD
            if (!connectorDef.isNative()) {
                if (connectorSymbol != null) {
                    BLangExceptionHelper.throwSemanticError(connectorDef,
                            SemanticErrors.REDECLARED_SYMBOL, connectorName);
                }
                currentScope.define(connectorSymbolName, connectorDef);
=======

            // Create the '<init>' function and inject it to the connector;
            BlockStmt.BlockStmtBuilder blockStmtBuilder = new BlockStmt.BlockStmtBuilder(
                    connectorDef.getNodeLocation(), connectorDef);
            for (VariableDefStmt variableDefStmt : connectorDef.getVariableDefStmts()) {
                blockStmtBuilder.addStmt(variableDefStmt);
            }

            BallerinaFunction.BallerinaFunctionBuilder functionBuilder =
                    new BallerinaFunction.BallerinaFunctionBuilder(connectorDef);
            functionBuilder.setNodeLocation(connectorDef.getNodeLocation());
            functionBuilder.setIdentifier(new Identifier(connectorName + ".<init>"));
            functionBuilder.setPkgPath(connectorDef.getPackagePath());
            functionBuilder.setBody(blockStmtBuilder.build());
            connectorDef.setInitFunction(functionBuilder.buildFunction());

            BLangSymbol actionSymbol = null;
            SymbolName name = new SymbolName("NativeAction." + connectorName
                    + ".<init>", connectorDef.getPackagePath());
            actionSymbol = nativeScope.resolve(name);
            if (actionSymbol != null) {
                if (actionSymbol instanceof NativeUnitProxy) {
                    NativeUnit nativeUnit = ((NativeUnitProxy) actionSymbol).load();
                    Action action = (Action) nativeUnit;
                    connectorDef.setInitAction(action);
                }
>>>>>>> e83ef9d0
            }
        }

        for (BallerinaConnectorDef connectorDef : connectorDefArray) {
            // Define actions
            openScope(connectorDef);

            for (BallerinaAction bAction : connectorDef.getActions()) {
                bAction.setConnectorDef(connectorDef);
                defineAction(bAction, connectorDef);
            }

            closeScope();
        }
    }

    private void defineAction(BallerinaAction action, BallerinaConnectorDef connectorDef) {
        ParameterDef[] paramDefArray = action.getParameterDefs();
        BType[] paramTypes = new BType[paramDefArray.length];
        for (int i = 0; i < paramDefArray.length; i++) {
            ParameterDef paramDef = paramDefArray[i];
            BType bType = BTypes.resolveType(paramDef.getTypeName(), currentScope, paramDef.getNodeLocation());
            paramDef.setType(bType);
            paramTypes[i] = bType;
        }

        action.setParameterTypes(paramTypes);
        SymbolName symbolName = LangModelUtils.getActionSymName(action.getName(), action.getPackagePath(),
                connectorDef.getName(), paramTypes);
        action.setSymbolName(symbolName);

        BLangSymbol actionSymbol = currentScope.resolve(symbolName);
        if (actionSymbol != null) {
            BLangExceptionHelper.throwSemanticError(action, SemanticErrors.REDECLARED_SYMBOL, action.getName());
        }
        currentScope.define(symbolName, action);

        if (action.isNative()) {
            SymbolName nativeActionSymName = LangModelUtils.getNativeActionSymName(action.getName(),
                    connectorDef.getName(), action.getPackagePath(), paramTypes);
            BLangSymbol nativeAction = nativeScope.resolve(nativeActionSymName);

            if (nativeAction == null || !(nativeAction instanceof NativeUnitProxy)) {
                BLangExceptionHelper.throwSemanticError(connectorDef,
                        SemanticErrors.UNDEFINED_NATIVE_ACTION, action.getName(), connectorDef.getName());
                return;
            }

            action.setNativeAction((NativeUnitProxy) nativeAction);
        }

        // Resolve return parameters
        ParameterDef[] returnParameters = action.getReturnParameters();
        BType[] returnTypes = new BType[returnParameters.length];
        for (int i = 0; i < returnParameters.length; i++) {
            ParameterDef paramDef = returnParameters[i];
            BType bType = BTypes.resolveType(paramDef.getTypeName(), currentScope, paramDef.getNodeLocation());
            paramDef.setType(bType);
            returnTypes[i] = bType;
        }
        action.setReturnParamTypes(returnTypes);
    }

    private void defineServices(Service[] services) {
        for (Service service : services) {

            // Define Service Symbol in the package scope..
            if (currentScope.resolve(service.getSymbolName()) != null) {
                BLangExceptionHelper.throwSemanticError(service, SemanticErrors.REDECLARED_SYMBOL, service.getName());
            }
            currentScope.define(service.getSymbolName(), service);

            // Create the '<init>' function and inject it to the connector;
            BlockStmt.BlockStmtBuilder blockStmtBuilder = new BlockStmt.BlockStmtBuilder(
                    service.getNodeLocation(), service);
            for (VariableDefStmt variableDefStmt : service.getVariableDefStmts()) {
                blockStmtBuilder.addStmt(variableDefStmt);
            }

            BallerinaFunction.BallerinaFunctionBuilder functionBuilder =
                    new BallerinaFunction.BallerinaFunctionBuilder(service);
            functionBuilder.setNodeLocation(service.getNodeLocation());
            functionBuilder.setIdentifier(new Identifier(service.getName() + ".<init>"));
            functionBuilder.setPkgPath(service.getPackagePath());
            functionBuilder.setBody(blockStmtBuilder.build());
            service.setInitFunction(functionBuilder.buildFunction());

            // Define resources
            openScope(service);

            for (Resource resource : service.getResources()) {
                defineResource(resource, service);
            }

            closeScope();
        }
    }

    private void defineResource(Resource resource, Service service) {
        ParameterDef[] paramDefArray = resource.getParameterDefs();
        BType[] paramTypes = new BType[paramDefArray.length];
        for (int i = 0; i < paramDefArray.length; i++) {
            ParameterDef paramDef = paramDefArray[i];
            BType bType = BTypes.resolveType(paramDef.getTypeName(), currentScope, paramDef.getNodeLocation());
            paramDef.setType(bType);
            paramTypes[i] = bType;
        }

        resource.setParameterTypes(paramTypes);
        SymbolName symbolName = LangModelUtils.getActionSymName(resource.getName(),
                resource.getPackagePath(), service.getName(), paramTypes);
        resource.setSymbolName(symbolName);

        if (currentScope.resolve(symbolName) != null) {
            BLangExceptionHelper.throwSemanticError(resource, SemanticErrors.REDECLARED_SYMBOL, resource.getName());
        }
        currentScope.define(symbolName, resource);
    }

    private void defineStructs(StructDef[] structDefs) {
        for (StructDef structDef : structDefs) {

            SymbolName symbolName = new SymbolName(structDef.getName(), structDef.getPackagePath());
            // Check whether this constant is already defined.
            if (currentScope.resolve(symbolName) != null) {
                BLangExceptionHelper.throwSemanticError(structDef,
                        SemanticErrors.REDECLARED_SYMBOL, structDef.getName());
            }

            currentScope.define(symbolName, structDef);
            
            // Create the '<init>' function and inject it to the struct
            BlockStmt.BlockStmtBuilder blockStmtBuilder = new BlockStmt.BlockStmtBuilder(
                structDef.getNodeLocation(), structDef);
            for (VariableDefStmt variableDefStmt : structDef.getFieldDefStmts()) {
                blockStmtBuilder.addStmt(variableDefStmt);
            }

            BallerinaFunction.BallerinaFunctionBuilder functionBuilder =
                    new BallerinaFunction.BallerinaFunctionBuilder(structDef);
            functionBuilder.setNodeLocation(structDef.getNodeLocation());
            functionBuilder.setIdentifier(new Identifier(structDef + ".<init>"));
            functionBuilder.setPkgPath(structDef.getPackagePath());
            functionBuilder.setBody(blockStmtBuilder.build());
            structDef.setInitFunction(functionBuilder.buildFunction());
        }
        
        // Define fields in each struct. This is done after defining all the structs,
        // since a field of a struct can be another struct.
        for (StructDef structDef : structDefs) {
            SymbolScope tmpScope = currentScope;
            currentScope = structDef;
            for (VariableDefStmt fieldDefStmt : structDef.getFieldDefStmts()) {
                fieldDefStmt.accept(this);
            }
            structDef.setStructMemorySize(structMemAddrOffset + 1);
            
            structMemAddrOffset = -1;
            currentScope = tmpScope;
        }

        // Add type mappers for each struct. This is done after defining all the fields of all the structs,
        // since fields of structs are compared when adding type mappers.
        for (StructDef structDef : structDefs) {
            TypeLattice.addStructEdges(structDef, currentScope);
        }
    }
    
    /**
     * Add the annotation definitions to the current scope.
     * 
     * @param annotationDefs Annotations definitions list
     */
    private void defineAnnotations(AnnotationDef[] annotationDefs) {
        for (AnnotationDef annotationDef : annotationDefs) {
            SymbolName symbolName = new SymbolName(annotationDef.getName(), currentPkg);

            // Check whether this annotation is already defined.
            if (currentScope.resolve(symbolName) != null) {
                BLangExceptionHelper.throwSemanticError(annotationDef,
                        SemanticErrors.REDECLARED_SYMBOL, annotationDef.getSymbolName().getName());
            }
            
            currentScope.define(symbolName, annotationDef);
        }
    }

<<<<<<< HEAD
    /**
     * Create the '<init>' function and inject it to the connector.
     *
     * @param connectorDef connector model object
     */
    private void createConnectorInitFunction(BallerinaConnectorDef connectorDef) {
        NodeLocation location = connectorDef.getNodeLocation();
        BallerinaFunction.BallerinaFunctionBuilder functionBuilder =
                new BallerinaFunction.BallerinaFunctionBuilder(connectorDef);
        functionBuilder.setNodeLocation(location);
        functionBuilder.setName(connectorDef.getName() + ".<init>");
        functionBuilder.setPkgPath(connectorDef.getPackagePath());

        ParameterDef paramDef = new ParameterDef(location, "connector",
                null, new SymbolName("connector"), functionBuilder.getCurrentScope());
        paramDef.setType(connectorDef);
        functionBuilder.addParameter(paramDef);

        BlockStmt.BlockStmtBuilder blockStmtBuilder = new BlockStmt.BlockStmtBuilder(location, connectorDef);

        for (VariableDefStmt variableDefStmt : connectorDef.getVariableDefStmts()) {
            if (variableDefStmt.getRExpr() == null) {
                continue;
            }

            AssignStmt assignStmt = new AssignStmt(variableDefStmt.getNodeLocation(),
                    new Expression[]{variableDefStmt.getLExpr()}, variableDefStmt.getRExpr());
            blockStmtBuilder.addStmt(assignStmt);
        }

        // Adding the return statement
        ReturnStmt returnStmt = new ReturnStmt(location, new Expression[0]);
        blockStmtBuilder.addStmt(returnStmt);
        functionBuilder.setBody(blockStmtBuilder.build());
        connectorDef.setInitFunction(functionBuilder.buildFunction());
=======
    private void resolveWorkerInteractions(WorkerInteractionDataHolder[] workerInteractionDataHolders) {
        for (WorkerInteractionDataHolder workerInteraction : workerInteractionDataHolders) {
            if (workerInteraction.getSourceWorker() == null || workerInteraction.getWorkerReplyStmt() == null) {
                // Invalid worker reply statement
                // TODO: Need to have a specific error message
                BLangExceptionHelper.throwSemanticError(workerInteraction.getWorkerInvocationStmt(),
                        SemanticErrors.WORKER_INTERACTION_NOT_VALID);
            }

            if (workerInteraction.getTargetWorker() == null || workerInteraction.getWorkerInvocationStmt() == null) {
                // Invalid worker invocation statement
                // TODO: Need to have a specific error message
                BLangExceptionHelper.throwSemanticError(workerInteraction.getWorkerReplyStmt(),
                        SemanticErrors.WORKER_INTERACTION_NOT_VALID);
            }

            if (workerInteraction.getSourceWorker() == workerInteraction.getTargetWorker()) {
                // Worker cannot invoke itself.
                // TODO: Need to have a specific error message
                    BLangExceptionHelper.throwSemanticError(workerInteraction.getWorkerReplyStmt(),
                            SemanticErrors.WORKER_INTERACTION_NOT_VALID);
            }

            if (workerInteraction.getWorkerReplyStmt() != null && workerInteraction.getWorkerInvocationStmt() != null) {
                // Check for number of variables send and received
                Expression[] invokeParams = workerInteraction.getWorkerInvocationStmt().getExpressionList();
                Expression[] receiveParams = workerInteraction.getWorkerReplyStmt().getExpressionList();
                if (invokeParams.length != receiveParams.length) {
                    // TODO: Need to have a specific error message
                    BLangExceptionHelper.throwSemanticError(workerInteraction.getWorkerReplyStmt(),
                            SemanticErrors.WORKER_INTERACTION_NOT_VALID);
                } else {
                    int i = 0;
                    for (Expression invokeParam : invokeParams) {
                        if (!(receiveParams[i++].getType().equals(invokeParam.getType()))) {
                            // TODO: Need to have a specific error message
                            BLangExceptionHelper.throwSemanticError(workerInteraction.getWorkerReplyStmt(),
                                    SemanticErrors.WORKER_INTERACTION_NOT_VALID);
                        }
                    }
                }
            }
        }
>>>>>>> e83ef9d0
    }

    private void resolveStructFieldTypes(StructDef[] structDefs) {
        for (StructDef structDef : structDefs) {
            for (VariableDefStmt fieldDefStmt : structDef.getFieldDefStmts()) {
                VariableDef fieldDef = fieldDefStmt.getVariableDef();
                BType fieldType = BTypes.resolveType(fieldDef.getTypeName(), currentScope,
                        fieldDef.getNodeLocation());
                fieldDef.setType(fieldType);
            }
        }
    }

    private void checkUnreachableStmt(Statement[] stmts, int stmtIndex) {
        if (stmts.length > stmtIndex) {
            //skip comment statement.
            if (stmts[stmtIndex] instanceof CommentStmt) {
                checkUnreachableStmt(stmts, ++stmtIndex);
            } else {
                BLangExceptionHelper.throwSemanticError(stmts[stmtIndex], SemanticErrors.UNREACHABLE_STATEMENT);
            }
        }
    }

    /**
     * Recursively visits a nested init expression. Reconstruct the init expression with the
     * specific init expression type, and replaces the generic {@link RefTypeInitExpr}.
     *
     * @param fieldType Type of the current field
     * @return reconstructed nested init expression
     */
    private RefTypeInitExpr getNestedInitExpr(Expression expr, BType fieldType) {
        RefTypeInitExpr refTypeInitExpr = (RefTypeInitExpr) expr;
        if (refTypeInitExpr instanceof ArrayInitExpr) {
            if (fieldType == BTypes.typeAny || fieldType == BTypes.typeMap) {
                fieldType = BTypes.resolveType(new SimpleTypeName(BTypes.typeAny.getName(),
                                true, 1), currentScope, expr.getNodeLocation());
            } else if (fieldType == BTypes.typeJSON) {
                refTypeInitExpr = new JSONArrayInitExpr(refTypeInitExpr.getNodeLocation(),
                        refTypeInitExpr.getWhiteSpaceDescriptor(), refTypeInitExpr.getArgExprs());
            }
        } else if (!(refTypeInitExpr instanceof BacktickExpr)) {
            // if the inherited type is any, then default this initializer to a map init expression
            if (fieldType == BTypes.typeAny) {
                fieldType = BTypes.typeMap;
            }
            if (fieldType == BTypes.typeMap) {
                refTypeInitExpr = new MapInitExpr(refTypeInitExpr.getNodeLocation(),
                        refTypeInitExpr.getWhiteSpaceDescriptor(), refTypeInitExpr.getArgExprs());
            } else if (fieldType == BTypes.typeJSON) {
                refTypeInitExpr = new JSONInitExpr(refTypeInitExpr.getNodeLocation(),
                        refTypeInitExpr.getWhiteSpaceDescriptor(), refTypeInitExpr.getArgExprs());
            } else if (fieldType instanceof StructDef) {
                refTypeInitExpr = new StructInitExpr(refTypeInitExpr.getNodeLocation(),
                        refTypeInitExpr.getWhiteSpaceDescriptor(), refTypeInitExpr.getArgExprs());
            }
        }
        refTypeInitExpr.setInheritedType(fieldType);

        return refTypeInitExpr;
    }

    /**
     * Visit and validate map/json initialize expression.
     *
     * @param initExpr Expression to visit.
     */
    private void visitMapJsonInitExpr(RefTypeInitExpr initExpr) {
        BType inheritedType = initExpr.getInheritedType();
        initExpr.setType(inheritedType);
        Expression[] argExprs = initExpr.getArgExprs();

        for (int i = 0; i < argExprs.length; i++) {
            Expression argExpr = argExprs[i];
            KeyValueExpr keyValueExpr = (KeyValueExpr) argExpr;
            Expression keyExpr = keyValueExpr.getKeyExpr();

            // In maps and json, key is always a string literal.
            if (keyExpr instanceof VariableRefExpr) {
                BString key = new BString(((VariableRefExpr) keyExpr).getVarName());
                keyExpr = new BasicLiteral(keyExpr.getNodeLocation(), keyExpr.getWhiteSpaceDescriptor(),
                        new SimpleTypeName(TypeConstants.STRING_TNAME),
                        key);
                keyValueExpr.setKeyExpr(keyExpr);
            }
            visitSingleValueExpr(keyExpr);

            Expression valueExpr = keyValueExpr.getValueExpr();
            if (valueExpr instanceof RefTypeInitExpr) {
                valueExpr = getNestedInitExpr(valueExpr, inheritedType);
                keyValueExpr.setValueExpr(valueExpr);
            }
            valueExpr.accept(this);

            if (inheritedType == BTypes.typeMap) {
                continue;
            }

            // for JSON init expr, check the type compatibility of the value.
            BType valueType = valueExpr.getType();
            if (BTypes.isValueType(valueType) || NativeCastMapper.isCompatible(BTypes.typeJSON, valueType)) {
                continue;
            }
            TypeCastExpression typeCastExpr = checkWideningPossible(BTypes.typeJSON, valueExpr);
            if (typeCastExpr == null) {
                BLangExceptionHelper.throwSemanticError(initExpr, SemanticErrors.INCOMPATIBLE_TYPES_CANNOT_CONVERT,
                    valueExpr.getType(), BTypes.typeJSON);
            }
            argExprs[i] = typeCastExpr;
        }

    }

    private void addDependentPkgInitCalls(List<BallerinaFunction> initFunctionList,
        BlockStmt.BlockStmtBuilder blockStmtBuilder, NodeLocation initFuncLocation) {
        for (BallerinaFunction initFunc : initFunctionList) {
            FunctionInvocationExpr funcIExpr = new FunctionInvocationExpr(initFuncLocation, null,
                    initFunc.getName(), null, initFunc.getPackagePath(), new Expression[] {});
            funcIExpr.setCallableUnit(initFunc);
            FunctionInvocationStmt funcIStmt = new FunctionInvocationStmt(initFuncLocation, funcIExpr);
            blockStmtBuilder.addStmt(funcIStmt);
        }
    }
}<|MERGE_RESOLUTION|>--- conflicted
+++ resolved
@@ -373,11 +373,7 @@
             annotationAttachment.accept(this);
         }
 
-<<<<<<< HEAD
         for (ParameterDef parameterDef : connectorDef.getParameterDefs()) {
-=======
-        for (ParameterDef parameterDef : connector.getParameterDefs()) {
->>>>>>> e83ef9d0
             parameterDef.setMemoryLocation(new ConnectorVarLocation(++connectorMemAddrOffset));
             parameterDef.accept(this);
         }
@@ -1277,18 +1273,6 @@
     public void visit(WorkerReplyStmt workerReplyStmt) {
         String workerName = workerReplyStmt.getWorkerName();
         SymbolName workerSymbol = new SymbolName(workerName);
-<<<<<<< HEAD
-        VariableRefExpr variableRefExpr = workerReplyStmt.getReceiveExpr();
-        variableRefExpr.accept(this);
-
-        BLangSymbol worker = currentScope.resolve(workerSymbol);
-        if (!(worker instanceof Worker)) {
-            BLangExceptionHelper.throwSemanticError(variableRefExpr, SemanticErrors.INCOMPATIBLE_TYPES_UNKNOWN_FOUND,
-                    workerSymbol);
-        }
-
-        workerReplyStmt.setWorker((Worker) worker);
-=======
 
         Expression[] expressions = workerReplyStmt.getExpressionList();
         for (Expression expression : expressions) {
@@ -1304,7 +1288,6 @@
 
             workerReplyStmt.setWorker((Worker) worker);
         }
->>>>>>> e83ef9d0
     }
 
     @Override
@@ -1314,9 +1297,6 @@
         openScope(forkJoinStmt);
 
         // Visit workers
-<<<<<<< HEAD
-        for (Worker worker : forkJoinStmt.getWorkers()) {
-=======
         for (Worker worker: forkJoinStmt.getWorkers()) {
             /* Here we are setting the current stack frame size of the parent component (function, resource, action)
             as the accessible stack frame size for fork-join internal workers. */
@@ -1326,7 +1306,6 @@
             Hence, we are adding the stackFrameOffset + 1 to begin with */
             workerMemAddrOffset += stackFrameOffset + 1;
 
->>>>>>> e83ef9d0
             worker.accept(this);
         }
 
@@ -2408,16 +2387,13 @@
 
             // First mark all left side ArrayMapAccessExpr. This is to skip some processing which is applicable only
             // for right side expressions.
-<<<<<<< HEAD
             ((ReferenceExpr) lExpr).setLHSExpr(true);
-=======
             if (lExpr instanceof ArrayMapAccessExpr) {
                 ((ArrayMapAccessExpr) lExpr).setLHSExpr(true);
             } else if (lExpr instanceof FieldAccessExpr) {
                 ((FieldAccessExpr) lExpr).setLHSExpr(true);
             }
 
->>>>>>> e83ef9d0
             lExpr.accept(this);
 
             // Check whether someone is trying to change the values of a constant
@@ -3199,31 +3175,7 @@
             }
             currentScope.define(connectorSymbolName, connectorDef);
 
-<<<<<<< HEAD
-            if (!connectorDef.isNative()) {
-                if (connectorSymbol != null) {
-                    BLangExceptionHelper.throwSemanticError(connectorDef,
-                            SemanticErrors.REDECLARED_SYMBOL, connectorName);
-                }
-                currentScope.define(connectorSymbolName, connectorDef);
-=======
-
-            // Create the '<init>' function and inject it to the connector;
-            BlockStmt.BlockStmtBuilder blockStmtBuilder = new BlockStmt.BlockStmtBuilder(
-                    connectorDef.getNodeLocation(), connectorDef);
-            for (VariableDefStmt variableDefStmt : connectorDef.getVariableDefStmts()) {
-                blockStmtBuilder.addStmt(variableDefStmt);
-            }
-
-            BallerinaFunction.BallerinaFunctionBuilder functionBuilder =
-                    new BallerinaFunction.BallerinaFunctionBuilder(connectorDef);
-            functionBuilder.setNodeLocation(connectorDef.getNodeLocation());
-            functionBuilder.setIdentifier(new Identifier(connectorName + ".<init>"));
-            functionBuilder.setPkgPath(connectorDef.getPackagePath());
-            functionBuilder.setBody(blockStmtBuilder.build());
-            connectorDef.setInitFunction(functionBuilder.buildFunction());
-
-            BLangSymbol actionSymbol = null;
+            BLangSymbol actionSymbol;
             SymbolName name = new SymbolName("NativeAction." + connectorName
                     + ".<init>", connectorDef.getPackagePath());
             actionSymbol = nativeScope.resolve(name);
@@ -3233,7 +3185,6 @@
                     Action action = (Action) nativeUnit;
                     connectorDef.setInitAction(action);
                 }
->>>>>>> e83ef9d0
             }
         }
 
@@ -3421,7 +3372,6 @@
         }
     }
 
-<<<<<<< HEAD
     /**
      * Create the '<init>' function and inject it to the connector.
      *
@@ -3432,10 +3382,10 @@
         BallerinaFunction.BallerinaFunctionBuilder functionBuilder =
                 new BallerinaFunction.BallerinaFunctionBuilder(connectorDef);
         functionBuilder.setNodeLocation(location);
-        functionBuilder.setName(connectorDef.getName() + ".<init>");
+        functionBuilder.setIdentifier(new Identifier(connectorDef.getName() + ".<init>"));
         functionBuilder.setPkgPath(connectorDef.getPackagePath());
 
-        ParameterDef paramDef = new ParameterDef(location, "connector",
+        ParameterDef paramDef = new ParameterDef(location, null, new Identifier("connector"),
                 null, new SymbolName("connector"), functionBuilder.getCurrentScope());
         paramDef.setType(connectorDef);
         functionBuilder.addParameter(paramDef);
@@ -3443,21 +3393,18 @@
         BlockStmt.BlockStmtBuilder blockStmtBuilder = new BlockStmt.BlockStmtBuilder(location, connectorDef);
 
         for (VariableDefStmt variableDefStmt : connectorDef.getVariableDefStmts()) {
-            if (variableDefStmt.getRExpr() == null) {
-                continue;
-            }
-
             AssignStmt assignStmt = new AssignStmt(variableDefStmt.getNodeLocation(),
                     new Expression[]{variableDefStmt.getLExpr()}, variableDefStmt.getRExpr());
             blockStmtBuilder.addStmt(assignStmt);
         }
 
         // Adding the return statement
-        ReturnStmt returnStmt = new ReturnStmt(location, new Expression[0]);
+        ReturnStmt returnStmt = new ReturnStmt(location, null, new Expression[0]);
         blockStmtBuilder.addStmt(returnStmt);
         functionBuilder.setBody(blockStmtBuilder.build());
         connectorDef.setInitFunction(functionBuilder.buildFunction());
-=======
+    }
+
     private void resolveWorkerInteractions(WorkerInteractionDataHolder[] workerInteractionDataHolders) {
         for (WorkerInteractionDataHolder workerInteraction : workerInteractionDataHolders) {
             if (workerInteraction.getSourceWorker() == null || workerInteraction.getWorkerReplyStmt() == null) {
@@ -3501,7 +3448,6 @@
                 }
             }
         }
->>>>>>> e83ef9d0
     }
 
     private void resolveStructFieldTypes(StructDef[] structDefs) {
