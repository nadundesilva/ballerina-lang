/*
*  Copyright (c) 2017, WSO2 Inc. (http://www.wso2.org) All Rights Reserved.
*
*  WSO2 Inc. licenses this file to you under the Apache License,
*  Version 2.0 (the "License"); you may not use this file except
*  in compliance with the License.
*  You may obtain a copy of the License at
*
*    http://www.apache.org/licenses/LICENSE-2.0
*
*  Unless required by applicable law or agreed to in writing,
*  software distributed under the License is distributed on an
*  "AS IS" BASIS, WITHOUT WARRANTIES OR CONDITIONS OF ANY
*  KIND, either express or implied.  See the License for the
*  specific language governing permissions and limitations
*  under the License.
*/
package org.ballerinalang.connector.api;

/**
 * {@code Service} This API provides the functionality to access Service level details in the
 * respective server connector.
 *
 * @since 0.94
 */
public interface Service {

    /**
     * This method returns the service name.
     *
     * @return
     */
    String getName();

    /**
     * This method will return annotation for the given package path and annotation name.
     *
     * @param pkgPath of the annotation.
     * @param name  of the annotation.
     * @return matching annotation.
     */
    Annotation getAnnotation(String pkgPath, String name);

    /**
     * This method will return Resources associated with the service as a array.
     *
     * @return resources array.
     */
<<<<<<< HEAD
    Resource[]  getResources();
=======
    Resource[] getResources();
>>>>>>> 538e0716
}<|MERGE_RESOLUTION|>--- conflicted
+++ resolved
@@ -46,9 +46,5 @@
      *
      * @return resources array.
      */
-<<<<<<< HEAD
-    Resource[]  getResources();
-=======
     Resource[] getResources();
->>>>>>> 538e0716
 }