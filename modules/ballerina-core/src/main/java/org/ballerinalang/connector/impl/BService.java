/*
*  Copyright (c) 2017, WSO2 Inc. (http://www.wso2.org) All Rights Reserved.
*
*  WSO2 Inc. licenses this file to you under the Apache License,
*  Version 2.0 (the "License"); you may not use this file except
*  in compliance with the License.
*  You may obtain a copy of the License at
*
*    http://www.apache.org/licenses/LICENSE-2.0
*
*  Unless required by applicable law or agreed to in writing,
*  software distributed under the License is distributed on an
*  "AS IS" BASIS, WITHOUT WARRANTIES OR CONDITIONS OF ANY
*  KIND, either express or implied.  See the License for the
*  specific language governing permissions and limitations
*  under the License.
*/
package org.ballerinalang.connector.impl;

import org.ballerinalang.connector.api.Annotation;
import org.ballerinalang.connector.api.Resource;
import org.ballerinalang.connector.api.Service;

import java.util.HashMap;
import java.util.List;
import java.util.Map;

/**
 * {@code BService} This is the implementation for the {@code Service} API.
 *
 * @since 0.94
 */
public class BService extends AbstractServiceResource implements Service {
    private String name;
    private String packagePath;
    private String protocolPackage;

    //key - resourceName, value - resource
    private Map<String, Resource> resourceMap = new HashMap<>();

    public BService(String name, String packagePath, String protocolPackage) {
        this.name = name;
        this.packagePath = packagePath;
        this.protocolPackage = protocolPackage;
    }

    public void addResource(String name, Resource resource) {
        resourceMap.put(name, resource);
    }

    @Override
    public String getName() {
        return name;
    }

    @Override
    public String getPackage() {
        return packagePath;
    }

    @Override
<<<<<<< HEAD
    public List<Annotation> getAnnotationList(String pkgPath, String name) {
=======
    public String getProtocolPackage() {
        return protocolPackage;
    }

    @Override
    public Annotation getAnnotation(String pkgPath, String name) {
>>>>>>> 6ea05453
        String key = pkgPath + ":" + name;
        return annotationMap.get(key);
    }

    @Override
    public Resource[] getResources() {
        return resourceMap.values().toArray(new Resource[0]);
    }
}<|MERGE_RESOLUTION|>--- conflicted
+++ resolved
@@ -59,16 +59,12 @@
     }
 
     @Override
-<<<<<<< HEAD
-    public List<Annotation> getAnnotationList(String pkgPath, String name) {
-=======
     public String getProtocolPackage() {
         return protocolPackage;
     }
 
     @Override
-    public Annotation getAnnotation(String pkgPath, String name) {
->>>>>>> 6ea05453
+    public List<Annotation> getAnnotationList(String pkgPath, String name) {
         String key = pkgPath + ":" + name;
         return annotationMap.get(key);
     }
