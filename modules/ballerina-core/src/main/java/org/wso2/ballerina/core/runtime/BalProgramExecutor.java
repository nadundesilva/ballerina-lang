--- conflicted
+++ resolved
@@ -25,11 +25,8 @@
 import org.wso2.ballerina.core.interpreter.Context;
 import org.wso2.ballerina.core.interpreter.RuntimeEnvironment;
 import org.wso2.ballerina.core.interpreter.StackFrame;
-<<<<<<< HEAD
 import org.wso2.ballerina.core.interpreter.StackVarLocation;
-=======
 import org.wso2.ballerina.core.model.Annotation;
->>>>>>> 63848310
 import org.wso2.ballerina.core.model.BallerinaFile;
 import org.wso2.ballerina.core.model.BallerinaFunction;
 import org.wso2.ballerina.core.model.NodeLocation;
@@ -73,14 +70,14 @@
                 new CallableUnitInfo(symbolName.getName(), symbolName.getPkgPath(), service.getNodeLocation()));
 
         balContext.setBalCallback(new DefaultBalCallback(callback));
-        Expression[] exprs = new Expression[resource.getParameters().length];
+        Expression[] exprs = new Expression[resource.getParameterDefs().length];
 
-        BValue[] argValues = new BValue[resource.getParameters().length];
+        BValue[] argValues = new BValue[resource.getParameterDefs().length];
 
         int locationCounter = 0;
-        for (Parameter parameter : resource.getParameters()) {
-            VariableRefExpr variableRefExpr = new VariableRefExpr(parameter.getName());
-            LocalVarLocation location = new LocalVarLocation(locationCounter);
+        for (ParameterDef parameter : resource.getParameterDefs()) {
+            VariableRefExpr variableRefExpr = new VariableRefExpr(parameter.getNodeLocation(), parameter.getName());
+            StackVarLocation location = new StackVarLocation(locationCounter);
             variableRefExpr.setMemoryLocation(location);
             variableRefExpr.setType(parameter.getType());
             exprs[locationCounter] = variableRefExpr;
@@ -96,9 +93,9 @@
                 for (Annotation annotation : parameter.getAnnotations()) {
                     if (resourceArgsMap.get(annotation.getValue()) != null) {
                         // ToDo Only String and Int param types are supported.
-                        if (parameter.getType() == BTypes.STRING_TYPE) {
+                        if (parameter.getType() == BTypes.typeString) {
                             argValues[locationCounter] = new BString(resourceArgsMap.get(annotation.getValue()));
-                        } else if (parameter.getType() == BTypes.INT_TYPE) {
+                        } else if (parameter.getType() == BTypes.typeInt) {
                             argValues[locationCounter] = new BInteger(Integer.parseInt(
                                     resourceArgsMap.get(annotation.getValue())));
                         }
@@ -114,7 +111,7 @@
 
         SymbolName resourceSymbolName = resource.getSymbolName();
         CallableUnitInfo resourceInfo = new CallableUnitInfo(resourceSymbolName.getName(),
-                resourceSymbolName.getPkgName(), resource.getLocation());
+                resourceSymbolName.getName(), resource.getNodeLocation());
 
         StackFrame currentStackFrame = new StackFrame(argValues, new BValue[0], resourceInfo);
         balContext.getControlStack().pushFrame(currentStackFrame);
