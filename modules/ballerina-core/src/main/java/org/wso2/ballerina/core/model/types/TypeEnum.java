--- conflicted
+++ resolved
@@ -35,11 +35,8 @@
     MAP("map"),
     ARRAY("array"),
     CONNECTOR("connector"),
-<<<<<<< HEAD
+    EXCEPTION("exception"),
     DATATABLE("datatable"),
-=======
-    EXCEPTION("exception"),
->>>>>>> 82899ab3
     EMPTY("");
 
     private String name;
