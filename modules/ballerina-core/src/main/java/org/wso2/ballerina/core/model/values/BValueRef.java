--- conflicted
+++ resolved
@@ -18,9 +18,9 @@
 package org.wso2.ballerina.core.model.values;
 
 import com.google.gson.JsonElement;
+import org.apache.axiom.om.OMElement;
 import org.wso2.ballerina.core.model.types.TypeC;
 
-import org.apache.axiom.om.OMElement;
 
 /**
  * {@code BValueRef} is a container for a BValue
@@ -69,7 +69,6 @@
     public JsonElement getJSON() {
         return ((JSONValue) bValue).getValue();
     }
-<<<<<<< HEAD
     
     public OMElement getXML() {
         return ((XMLValue) bValue).getValue();
@@ -77,7 +76,7 @@
     
     public MapValue getMap() {
         return ((MapValue) bValue);
-=======
+    }
 
     // TODO How about storing these default values in hash map. This would avoid creating new objects for each
     // TODO every variable declaration.
@@ -85,30 +84,24 @@
     public static BValueRef getDefaultValue(TypeC type) {
         if (type == TypeC.INT_TYPE) {
             return new BValueRef(new IntValue(0));
-
         } else if (type == TypeC.STRING_TYPE) {
             return new BValueRef(new StringValue(""));
-
         } else if (type == TypeC.LONG_TYPE) {
             return new BValueRef(new LongValue(0));
-
         } else if (type == TypeC.FLOAT_TYPE) {
             return new BValueRef(new FloatValue(0));
-
         } else if (type == TypeC.DOUBLE_TYPE) {
             return new BValueRef(new DoubleValue(0));
-
         } else if (type == TypeC.BOOLEAN_TYPE) {
             return new BValueRef(new BooleanValue(false));
-
         } else if (type == TypeC.JSON_TYPE) {
             return new BValueRef(new JSONValue("{}"));
-
+        } else if (type == TypeC.XML_TYPE) {
+            return new BValueRef(new XMLValue("<root></root>"));
         } else if (type == TypeC.MESSAGE_TYPE) {
             return new BValueRef(new MessageValue(null));
         } else {
             throw new RuntimeException("Unsupported type: " + type);
         }
->>>>>>> 54b5bd35
     }
 }