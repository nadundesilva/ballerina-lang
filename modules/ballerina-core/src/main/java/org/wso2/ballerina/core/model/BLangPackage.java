--- conflicted
+++ resolved
@@ -227,7 +227,6 @@
         return null;
     }
 
-<<<<<<< HEAD
     /**
      * @since 0.8.0
      */
@@ -314,6 +313,4 @@
             return bLangPackage;
         }
     }
-=======
->>>>>>> 2e116c91
 }