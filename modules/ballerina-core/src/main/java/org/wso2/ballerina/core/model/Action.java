--- conflicted
+++ resolved
@@ -55,7 +55,7 @@
 
     TypeC[] getReturnTypesC();
 
-<<<<<<< HEAD
+
     /**
      * get stack frame size
      */
@@ -65,7 +65,6 @@
      * set stack frame size
      */
     void setStackFrameSize(int frameSize);
-=======
->>>>>>> da1652fc
+
 
 }