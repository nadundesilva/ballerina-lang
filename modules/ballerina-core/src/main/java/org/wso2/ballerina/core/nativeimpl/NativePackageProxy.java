/*
 * Copyright (c) 2017, WSO2 Inc. (http://www.wso2.org) All Rights Reserved.
 *
 * WSO2 Inc. licenses this file to you under the Apache License,
 * Version 2.0 (the "License"); you may not use this file except
 * in compliance with the License.
 * You may obtain a copy of the License at
 * http://www.apache.org/licenses/LICENSE-2.0
 *
 * Unless required by applicable law or agreed to in writing,
 * software distributed under the License is distributed on an
 * "AS IS" BASIS, WITHOUT WARRANTIES OR CONDITIONS OF ANY
 * KIND, either express or implied. See the License for the
 * specific language governing permissions and limitations
 * under the License.
 */
package org.wso2.ballerina.core.nativeimpl;

import org.wso2.ballerina.core.model.BLangPackage;
import org.wso2.ballerina.core.model.GlobalScope;

import java.util.function.Supplier;

/**
 * Proxy class Native packages. This proxy class loads a native package and hold it.
 * This class must override all the methods in the {@link BLangPackage} and must 
 * delegate to the {@link BLangPackage} instance thats is loaded by this proxy.
 *
 * @since 0.8.0
 */
public class NativePackageProxy extends BLangPackage {
    private Supplier<BLangPackage> nativePackageSupplier;
    private BLangPackage nativePackage;
    
    public NativePackageProxy(Supplier<BLangPackage> nativePackageSupplier, GlobalScope globalScope) {
        super(globalScope);
        this.nativePackageSupplier = nativePackageSupplier;
    }
    
    public BLangPackage load() {
        if (nativePackage == null) {
            nativePackage = this.nativePackageSupplier.get();
            nativePackage.setNative(true);
        }
<<<<<<< HEAD

        return nativePackage;
    }
    
    // Overridden methods form BLangPackage
    
    @Override
    public void setPackagePath(String pkgPath) {
        if (nativePackage != null) {
            nativePackage.setPackagePath(pkgPath);
        } else {
            handleProxyNotLoadedException();
        }
    }

    @Override
    public BallerinaFile[] getBallerinaFiles() {
        if (nativePackage != null) {
            return nativePackage.getBallerinaFiles();
        } else {
            handleProxyNotLoadedException();
        }
        return null;
    }

    @Override
    public void setBallerinaFiles(BallerinaFile[] ballerinaFiles) {
        if (nativePackage != null) {
            nativePackage.setBallerinaFiles(ballerinaFiles);
        } else {
            handleProxyNotLoadedException();
        }
    }

    @Override
    public ImportPackage[] getImportPackages() {
        if (nativePackage != null) {
            return nativePackage.getImportPackages();
        } else {
            handleProxyNotLoadedException();
        }
        return null;
    }

    @Override
    public void setImportPackages(ImportPackage[] importPackages) {
        if (nativePackage != null) {
            nativePackage.setImportPackages(importPackages);
        } else {
            handleProxyNotLoadedException();
        }
    }

    @Override
    public CompilationUnit[] getCompilationUntis() {
        if (nativePackage != null) {
            return nativePackage.getCompilationUntis();
        } else {
            handleProxyNotLoadedException();
        }
        return null;
    }

    @Override
    public void addDependentPackage(BLangPackage bLangPackage) {
        if (nativePackage != null) {
            nativePackage.addDependentPackage(bLangPackage);
        } else {
            handleProxyNotLoadedException();
        }
    }

    @Override
    public BLangPackage[] getDependentPackages() {
        if (nativePackage != null) {
            return nativePackage.getDependentPackages();
        } else {
            handleProxyNotLoadedException();
        }
        return null;
    }

    @Override
    public boolean isSymbolsDefined() {
        if (nativePackage != null) {
            return nativePackage.isSymbolsDefined();
        } else {
            handleProxyNotLoadedException();
        }
        return false;
    }

    @Override
    public void setSymbolsDefined(boolean symbolsDefined) {
        if (nativePackage != null) {
            nativePackage.setSymbolsDefined(symbolsDefined);
        } else {
            handleProxyNotLoadedException();
        }
    }

    @Override
    public PackageRepository getPackageRepository() {
        if (nativePackage != null) {
            return nativePackage.getPackageRepository();
        } else {
            handleProxyNotLoadedException();
        }
        return null;
    }

    @Override
    public void setPackageRepository(PackageRepository pkgRepo) {
        if (nativePackage != null) {
            nativePackage.setPackageRepository(pkgRepo);
        } else {
            handleProxyNotLoadedException();
        }
    }

    // Methods in the SymbolScope interface

    @Override
    public ScopeName getScopeName() {
        if (nativePackage != null) {
            return ScopeName.PACKAGE;
        } else {
            handleProxyNotLoadedException();
        }
        return null;
    }

    @Override
    public SymbolScope getEnclosingScope() {
        if (nativePackage != null) {
            return nativePackage.getEnclosingScope();
        } else {
            handleProxyNotLoadedException();
        }
        return null;
    }

    @Override
    public void define(SymbolName name, BLangSymbol symbol) {
        if (nativePackage != null) {
            nativePackage.define(name, symbol);
        } else {
            handleProxyNotLoadedException();
        }
    }

    @Override
    public BLangSymbol resolve(SymbolName name) {
        if (nativePackage != null) {
            return nativePackage.resolve(name);
        } else {
            handleProxyNotLoadedException();
        }
        return null;
    }

    public BLangSymbol resolveMembers(SymbolName name) {
        if (nativePackage != null) {
            return nativePackage.resolveMembers(name);
        } else {
            handleProxyNotLoadedException();
        }
        return null;
    }

    // Methods in the BLangSymbol interface

    @Override
    public String getName() {
        if (nativePackage != null) {
            return nativePackage.getName();
        } else {
            handleProxyNotLoadedException();
        }
        return null;
    }

    @Override
    public String getPackagePath() {
        if (nativePackage != null) {
            return nativePackage.getPackagePath();
        }
        return null;
    }

    @Override
    public boolean isPublic() {
        if (nativePackage != null) {
            return nativePackage.isPublic();
        } else {
            handleProxyNotLoadedException();
        }
        return true;
    }

    @Override
    public boolean isNative() {
        if (nativePackage != null) {
            return nativePackage.isNative();
        } else {
            handleProxyNotLoadedException();
        }
        return false;
    }

    @Override
    public SymbolName getSymbolName() {
        if (nativePackage != null) {
            return nativePackage.getSymbolName();
        } else {
            handleProxyNotLoadedException();
        }
        return null;
    }

    @Override
    public SymbolScope getSymbolScope() {
        if (nativePackage != null) {
            return nativePackage.getSymbolScope();
        } else {
            handleProxyNotLoadedException();
        }
        return null;
    }


    // Methods in the Node interface

    @Override
    public void accept(NodeVisitor visitor) {
        if (nativePackage != null) {
            nativePackage.accept(visitor);;
        } else {
            handleProxyNotLoadedException();
        }
    }

    @Override
    public NodeLocation getNodeLocation() {
        if (nativePackage != null) {
            return nativePackage.getNodeLocation();
        } else {
            handleProxyNotLoadedException();
        }
        return null;
    }
    
    private void handleProxyNotLoadedException(){
        throw new BallerinaException("cannot perform operation. package is not loaded.");
=======
        return nativePackage;
>>>>>>> 2e116c91
    }
}<|MERGE_RESOLUTION|>--- conflicted
+++ resolved
@@ -40,265 +40,8 @@
     public BLangPackage load() {
         if (nativePackage == null) {
             nativePackage = this.nativePackageSupplier.get();
-            nativePackage.setNative(true);
         }
-<<<<<<< HEAD
 
         return nativePackage;
     }
-    
-    // Overridden methods form BLangPackage
-    
-    @Override
-    public void setPackagePath(String pkgPath) {
-        if (nativePackage != null) {
-            nativePackage.setPackagePath(pkgPath);
-        } else {
-            handleProxyNotLoadedException();
-        }
-    }
-
-    @Override
-    public BallerinaFile[] getBallerinaFiles() {
-        if (nativePackage != null) {
-            return nativePackage.getBallerinaFiles();
-        } else {
-            handleProxyNotLoadedException();
-        }
-        return null;
-    }
-
-    @Override
-    public void setBallerinaFiles(BallerinaFile[] ballerinaFiles) {
-        if (nativePackage != null) {
-            nativePackage.setBallerinaFiles(ballerinaFiles);
-        } else {
-            handleProxyNotLoadedException();
-        }
-    }
-
-    @Override
-    public ImportPackage[] getImportPackages() {
-        if (nativePackage != null) {
-            return nativePackage.getImportPackages();
-        } else {
-            handleProxyNotLoadedException();
-        }
-        return null;
-    }
-
-    @Override
-    public void setImportPackages(ImportPackage[] importPackages) {
-        if (nativePackage != null) {
-            nativePackage.setImportPackages(importPackages);
-        } else {
-            handleProxyNotLoadedException();
-        }
-    }
-
-    @Override
-    public CompilationUnit[] getCompilationUntis() {
-        if (nativePackage != null) {
-            return nativePackage.getCompilationUntis();
-        } else {
-            handleProxyNotLoadedException();
-        }
-        return null;
-    }
-
-    @Override
-    public void addDependentPackage(BLangPackage bLangPackage) {
-        if (nativePackage != null) {
-            nativePackage.addDependentPackage(bLangPackage);
-        } else {
-            handleProxyNotLoadedException();
-        }
-    }
-
-    @Override
-    public BLangPackage[] getDependentPackages() {
-        if (nativePackage != null) {
-            return nativePackage.getDependentPackages();
-        } else {
-            handleProxyNotLoadedException();
-        }
-        return null;
-    }
-
-    @Override
-    public boolean isSymbolsDefined() {
-        if (nativePackage != null) {
-            return nativePackage.isSymbolsDefined();
-        } else {
-            handleProxyNotLoadedException();
-        }
-        return false;
-    }
-
-    @Override
-    public void setSymbolsDefined(boolean symbolsDefined) {
-        if (nativePackage != null) {
-            nativePackage.setSymbolsDefined(symbolsDefined);
-        } else {
-            handleProxyNotLoadedException();
-        }
-    }
-
-    @Override
-    public PackageRepository getPackageRepository() {
-        if (nativePackage != null) {
-            return nativePackage.getPackageRepository();
-        } else {
-            handleProxyNotLoadedException();
-        }
-        return null;
-    }
-
-    @Override
-    public void setPackageRepository(PackageRepository pkgRepo) {
-        if (nativePackage != null) {
-            nativePackage.setPackageRepository(pkgRepo);
-        } else {
-            handleProxyNotLoadedException();
-        }
-    }
-
-    // Methods in the SymbolScope interface
-
-    @Override
-    public ScopeName getScopeName() {
-        if (nativePackage != null) {
-            return ScopeName.PACKAGE;
-        } else {
-            handleProxyNotLoadedException();
-        }
-        return null;
-    }
-
-    @Override
-    public SymbolScope getEnclosingScope() {
-        if (nativePackage != null) {
-            return nativePackage.getEnclosingScope();
-        } else {
-            handleProxyNotLoadedException();
-        }
-        return null;
-    }
-
-    @Override
-    public void define(SymbolName name, BLangSymbol symbol) {
-        if (nativePackage != null) {
-            nativePackage.define(name, symbol);
-        } else {
-            handleProxyNotLoadedException();
-        }
-    }
-
-    @Override
-    public BLangSymbol resolve(SymbolName name) {
-        if (nativePackage != null) {
-            return nativePackage.resolve(name);
-        } else {
-            handleProxyNotLoadedException();
-        }
-        return null;
-    }
-
-    public BLangSymbol resolveMembers(SymbolName name) {
-        if (nativePackage != null) {
-            return nativePackage.resolveMembers(name);
-        } else {
-            handleProxyNotLoadedException();
-        }
-        return null;
-    }
-
-    // Methods in the BLangSymbol interface
-
-    @Override
-    public String getName() {
-        if (nativePackage != null) {
-            return nativePackage.getName();
-        } else {
-            handleProxyNotLoadedException();
-        }
-        return null;
-    }
-
-    @Override
-    public String getPackagePath() {
-        if (nativePackage != null) {
-            return nativePackage.getPackagePath();
-        }
-        return null;
-    }
-
-    @Override
-    public boolean isPublic() {
-        if (nativePackage != null) {
-            return nativePackage.isPublic();
-        } else {
-            handleProxyNotLoadedException();
-        }
-        return true;
-    }
-
-    @Override
-    public boolean isNative() {
-        if (nativePackage != null) {
-            return nativePackage.isNative();
-        } else {
-            handleProxyNotLoadedException();
-        }
-        return false;
-    }
-
-    @Override
-    public SymbolName getSymbolName() {
-        if (nativePackage != null) {
-            return nativePackage.getSymbolName();
-        } else {
-            handleProxyNotLoadedException();
-        }
-        return null;
-    }
-
-    @Override
-    public SymbolScope getSymbolScope() {
-        if (nativePackage != null) {
-            return nativePackage.getSymbolScope();
-        } else {
-            handleProxyNotLoadedException();
-        }
-        return null;
-    }
-
-
-    // Methods in the Node interface
-
-    @Override
-    public void accept(NodeVisitor visitor) {
-        if (nativePackage != null) {
-            nativePackage.accept(visitor);;
-        } else {
-            handleProxyNotLoadedException();
-        }
-    }
-
-    @Override
-    public NodeLocation getNodeLocation() {
-        if (nativePackage != null) {
-            return nativePackage.getNodeLocation();
-        } else {
-            handleProxyNotLoadedException();
-        }
-        return null;
-    }
-    
-    private void handleProxyNotLoadedException(){
-        throw new BallerinaException("cannot perform operation. package is not loaded.");
-=======
-        return nativePackage;
->>>>>>> 2e116c91
-    }
 }