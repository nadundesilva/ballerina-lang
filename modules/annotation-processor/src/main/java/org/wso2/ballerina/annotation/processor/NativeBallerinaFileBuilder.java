--- conflicted
+++ resolved
@@ -17,13 +17,7 @@
 
 package org.wso2.ballerina.annotation.processor;
 
-<<<<<<< HEAD
 import org.wso2.ballerina.annotation.processor.holders.PackageHolder;
-=======
-import org.wso2.ballerina.core.nativeimpl.annotations.BallerinaAnnotation;
-import org.wso2.ballerina.core.nativeimpl.annotations.BallerinaFunction;
-import org.wso2.ballerina.core.nativeimpl.annotations.BallerinaTypeMapper;
->>>>>>> 5eb3c54b
 
 import java.io.BufferedWriter;
 import java.io.File;
@@ -95,136 +89,6 @@
         }
     }
 
-<<<<<<< HEAD
-=======
-    /**
-     * Add a native construct to the ballerina file builder.
-     *
-     * @param packageName name of the package which the construct is belong to
-     * @param construct native construct to be added.
-     */
-    public void addNativeConstruct(String packageName, Object construct, BallerinaAnnotation[] annotations) {
-        NativeBallerinaPackage nativeBallerinaPackage = nativePackages.get(packageName);
-        if (nativeBallerinaPackage == null) {
-            nativeBallerinaPackage = new NativeBallerinaPackage(packageName);
-            nativePackages.put(packageName, nativeBallerinaPackage);
-        }
-
-        if (construct instanceof BallerinaFunction) {
-            NativeBallerinaFunction func = new NativeBallerinaFunction((BallerinaFunction) construct);
-            func.setAnnotations(annotations);
-            nativeBallerinaPackage.addNativeFunction(func);
-        } else if (construct instanceof BallerinaTypeMapper) {
-            NativeBallerinaTypeMapper mapper =
-                    new NativeBallerinaTypeMapper((BallerinaTypeMapper) construct);
-            nativeBallerinaPackage.addNativeTypeMapper(mapper);
-        }
-    }
-
-    /**
-     * Holds content of a natives.bal file of a given package.
-     */
-    static class NativeBallerinaPackage {
-        private String packageName;
-        private List<NativeBallerinaFunction> nativeFunctions;
-        private List<Connector> nativeConnectors;
-        private List<NativeBallerinaTypeMapper> nativeBallerinaTypeMappers;
-
-        public NativeBallerinaPackage(String pkgName) {
-            this.setPackageName(pkgName);
-            nativeFunctions = new ArrayList<NativeBallerinaFunction>();
-            nativeConnectors = new ArrayList<Connector>();
-            nativeBallerinaTypeMappers = new ArrayList<NativeBallerinaTypeMapper>();
-        }
-
-        public void addNativeFunction(NativeBallerinaFunction func) {
-            nativeFunctions.add(func);
-        }
-
-        public void addNativeTypeMapper(NativeBallerinaTypeMapper mapper) {
-            nativeBallerinaTypeMappers.add(mapper);
-        }
-
-        public String getPackageName() {
-            return packageName;
-        }
-
-        public void setPackageName(String packageName) {
-            this.packageName = packageName;
-        }
-
-        public void setNativeConnectors(List<Connector> nativeConnectors) {
-            this.nativeConnectors = nativeConnectors;
-        }
-
-        @Override
-        public String toString() {
-            return "package " + packageName + ";\n\n"
-                    + nativeFunctions.stream().map(k -> k.toString()).collect(Collectors.joining("\n\n"))
-                    + (nativeFunctions.size() > 0 ? "\n\n" : "")
-                    + nativeBallerinaTypeMappers.stream().map(k -> k.toString()).collect(Collectors.joining("\n\n"))
-                    + (nativeBallerinaTypeMappers.size() > 0 ? "\n\n" : "")
-                    + nativeConnectors.stream().map(k -> k.toString()).collect(Collectors.joining("\n\n"));
-        }
-
-    }
-
-    /**
-     * Holds a native ballerina function.
-     */
-    static class NativeBallerinaFunction {
-        private BallerinaFunction balFunc;
-        private List<Annotation> annotations;
-
-        public NativeBallerinaFunction(BallerinaFunction func) {
-            this.balFunc = func;
-            this.annotations = new ArrayList<>();
-        }
-
-        public void setAnnotations(BallerinaAnnotation[] annotations) {
-            this.annotations = Utils.getAnnotations(annotations);
-        }
-
-        public String toString() {
-            StringBuilder sb = new StringBuilder();
-            Utils.appendAnnotationStrings(sb, annotations);
-            sb.append(annotations.size() > 0 ? "\n" : "");
-            sb.append("native function ").append(balFunc.functionName());
-            Utils.getInputParams(balFunc.args(), sb);
-            Utils.getReturnParams(balFunc.returnType(), sb);
-            sb.append(";");
-            return sb.toString();
-        }
-    }
-
-    /**
-     * Holds a native ballerina type mapper.
-     */
-    static class NativeBallerinaTypeMapper {
-        private BallerinaTypeMapper balTypeMapper;
-        private List<Annotation> annotations;
-
-        public NativeBallerinaTypeMapper(BallerinaTypeMapper mapper) {
-            this.balTypeMapper = mapper;
-            this.annotations = new ArrayList<>();
-        }
-
-        public void setAnnotations(BallerinaAnnotation[] annotations) {
-            this.annotations = Utils.getAnnotations(annotations);
-        }
-
-        public String toString() {
-            StringBuilder sb = new StringBuilder();
-            Utils.appendAnnotationStrings(sb, annotations);
-            sb.append("native typemapper ").append(balTypeMapper.typeMapperName());
-            Utils.getInputParams(balTypeMapper.args(), sb);
-            Utils.getReturnParams(balTypeMapper.returnType(), sb);
-            sb.append(";");
-            return sb.toString();
-        }
-    }
->>>>>>> 5eb3c54b
-    
     /**
      * Visits ballerina package folders and files and copy them to target directory.
      */
