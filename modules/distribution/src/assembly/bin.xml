--- conflicted
+++ resolved
@@ -131,12 +131,9 @@
                 <include>commons-logging:commons-logging</include>
                 <include>org.wso2.staxon:staxon-core</include>
                 <include>org.apache.commons:commons-lang3</include>
-<<<<<<< HEAD
                 <include>javax.websocket:javax.websocket-api</include>
-=======
                 <include>org.wso2.carbon:org.wso2.carbon.core:jar</include>
                 <include>com.zaxxer:HikariCP</include>
->>>>>>> 755db5e1
             </includes>
         </dependencySet>
     </dependencySets>
