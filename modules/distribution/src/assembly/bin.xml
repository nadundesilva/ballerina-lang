--- conflicted
+++ resolved
@@ -169,11 +169,7 @@
                 <include>org.wso2.orbit.org.yaml:snakeyaml</include>
                 <include>commons-logging:commons-logging</include>
                 <include>org.wso2.staxon:staxon-core</include>
-<<<<<<< HEAD
-=======
                 <include>org.apache.commons:commons-lang3</include>
-
->>>>>>> 5e7fe4cd
                 <include>org.wso2.carbon:org.wso2.carbon.core:jar</include>
             </includes>
         </dependencySet>
