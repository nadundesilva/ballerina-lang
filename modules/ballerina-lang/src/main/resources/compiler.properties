#
# Copyright (c) 2017, WSO2 Inc. (http://www.wso2.org) All Rights Reserved.
#
# WSO2 Inc. licenses this file to you under the Apache License,
# Version 2.0 (the "License"); you may not use this file except
# in compliance with the License.
# You may obtain a copy of the License at
#
#    http://www.apache.org/licenses/LICENSE-2.0
#
# Unless required by applicable law or agreed to in writing,
# software distributed under the License is distributed on an
# "AS IS" BASIS, WITHOUT WARRANTIES OR CONDITIONS OF ANY
# KIND, either express or implied.  See the License for the
# specific language governing permissions and limitations
# under the License.
#
# Compiler error messages
error.undefined.package=\
  undefined package ''{0}''

error.unused.import.package=\
  unused import package ''{0}''

error.redeclared.import.package=\
  redeclared import package ''{0}''

error.redeclared.symbol=\
  redeclared symbol ''{0}''

error.undefined.symbol=\
  undefined symbol ''{0}''

error.undefined.function=\
  undefined function ''{0}''

error.undefined.connector=\
  undefined connector ''{0}''

error.undefined.action=\
  undefined action ''{0}'' in connector ''{1}''

error.undefined.field.in.struct=\
  undefined field ''{0}'' in struct ''{1}''

error.function.must.return=\
  this function must return a result

error.multi.value.return.expected=\
  multi value return is expected

error.single.value.return.expected=\
  single value return is expected

error.return.value.too.many=\
  too many return values

error.return.value.not.enough=\
  not enough return values

error.return.value.not.expected=\
  return value is not expected

error.unreachable.code=\
  unreachable code

warning.dead.code=\
  dead code

error.next.cannot.be.outside.loop=\
  next cannot be used outside of a loop

error.incompatible.types=\
  incompatible types: expected ''{0}'', found ''{1}''

error.unknown.type=\
  unknown type ''{0}''

error.unary.op.incompatible.types=\
  operator ''{0}'' not defined for ''{1}''

error.binary.op.incompatible.types=\
  operator ''{0}'' not defined for ''{1}'' and ''{2}''

error.self.reference.var=\
  self referenced variable ''{}''

error.invalid.worker.send.position=\
  invalid worker send statement position, must be a top level statement in a worker

error.invalid.worker.receive.position=\
  invalid worker receive statement position, must be a top level statement in a worker

error.undefined.worker=\
   undefined worker ''{0}''

error.invalid.worker.join.result.type=\
   invalid worker join result type, expected 'map'

error.assignment.count.mismatch=\
  assignment count mismatch: {0} != {1}

error.incompatible.types.cast=\
  incompatible types: ''{0}'' cannot be cast to ''{1}''

error.incompatible.types.conversion=\
  incompatible types: ''{0}'' cannot be convert to ''{1}''

error.unsafe.cast.attempt=\
  unsafe cast from ''{0}'' to ''{1}'', use multi-return cast expression

error.unsafe.conversion.attempt=\
<<<<<<< HEAD
  unsafe conversion from ''{0}'' to ''{1}'', use multi-return conversion expression
=======
  unsafe conversion from ''{0}'' to ''{1}'', use multi-return conversion expression


error.array.literal.not.allowed=\
  array literal not allowed here

error.string.template.literal.not.allowed=\
  string template literals not allowed here

error.invalid.literal.for.type=\
  invalid literal for type ''{0}''

error.invalid.field.name.record.lit=\
  invalid field name in ''{0}'' literal, identifier or string literal expected


error.not.enough.args.call=\
  not enough arguments in call to ''{0}()''

error.too.many.args.call=\
  too many arguments in call to ''{0}()''

error.multi.value.in.single.value.context=\
  multi-valued ''{0}()'' in single-value context

error.does.not.return.value=\
  ''{0}()'' does not return a value;

error.no.new.variables.var.assignment=\
  no new variables on left side

error.invalid.variable.assignment=\
  invalid assignment in variable ''{0}''

error.underscore.not.allowed=\
  underscore is not allowed here
>>>>>>> e8eb6ebe
<|MERGE_RESOLUTION|>--- conflicted
+++ resolved
@@ -110,9 +110,6 @@
   unsafe cast from ''{0}'' to ''{1}'', use multi-return cast expression
 
 error.unsafe.conversion.attempt=\
-<<<<<<< HEAD
-  unsafe conversion from ''{0}'' to ''{1}'', use multi-return conversion expression
-=======
   unsafe conversion from ''{0}'' to ''{1}'', use multi-return conversion expression
 
 
@@ -148,5 +145,4 @@
   invalid assignment in variable ''{0}''
 
 error.underscore.not.allowed=\
-  underscore is not allowed here
->>>>>>> e8eb6ebe
+  underscore is not allowed here