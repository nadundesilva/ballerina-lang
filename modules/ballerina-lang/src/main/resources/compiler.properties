--- conflicted
+++ resolved
@@ -67,16 +67,14 @@
 error.next.cannot.be.outside.loop=\
   next cannot be used outside of a loop
 
-<<<<<<< HEAD
-error.transform.statement.invalid.input.output=\
-  input and output variables cannot be interchanged in transform statement
-=======
 error.abort.cannot.be.outside.transaction=\
   abort cannot be used outside of a transaction block
 
 error.retry.cannot.be.outside.transaction.failed.block=\
   retry cannot be used outside of a transaction failed block
->>>>>>> ddd77040
+
+error.transform.statement.invalid.input.output=\
+  input and output variables cannot be interchanged in transform statement
 
 error.incompatible.types=\
   incompatible types: expected ''{0}'', found ''{1}''
