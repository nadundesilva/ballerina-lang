--- conflicted
+++ resolved
@@ -38,20 +38,13 @@
 
     public static void main(String[] args) throws Exception {
         // -sorceroot == current directory
-        System.setProperty("user.dir", "/home/djkevincr");
 
         CompilerContext context = new CompilerContext();
         options = CompilerOptions.getInstance(context);
 //        options.put(SOURCE_ROOT, System.getProperty("user.dir"));
-<<<<<<< HEAD
-        options.put(SOURCE_ROOT, System.getProperty("user.dir") + "/test");
-        options.put(COMPILER_PHASE, "typeCheck");
-        options.put(PRESERVE_WHITESPACE, "true");
-=======
         options.put(SOURCE_ROOT, System.getProperty("user.dir") + "/bal-src");
         options.put(COMPILER_PHASE, "codeGen");
         options.put(PRESERVE_WHITESPACE, "false");
->>>>>>> bf6f6071
 
         // How to set a custom diagnostic listener
         DiagnosticListener listener = diagnostic -> out.println(diagnostic.getMessage());
