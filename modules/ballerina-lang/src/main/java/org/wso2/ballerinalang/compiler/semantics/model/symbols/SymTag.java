--- conflicted
+++ resolved
@@ -38,10 +38,6 @@
     public static final int ANNOTATION_ATTRIBUTE = 4096;
     public static final int ERROR = 8192;
     public static final int ENUM = 16384;
-<<<<<<< HEAD
-    public static final int XMLNS = 32768;
-=======
     public static final int WORKER = 32768;
-    
->>>>>>> 4b9e872a
+    public static final int XMLNS = 65536;
 }