--- conflicted
+++ resolved
@@ -397,8 +397,6 @@
         resultType = typeNode.type = typeSymbol.type;
     }
 
-<<<<<<< HEAD
-=======
     private void addNamespacesInScope(Map<Name, BXMLNSSymbol> namespaces, SymbolEnv env) {
         if (env == null) {
             return;
@@ -412,7 +410,6 @@
         addNamespacesInScope(namespaces, env.enclEnv);
     }
 
->>>>>>> 7c0bcae6
     private boolean isMemberAccessAllowed(SymbolEnv env, BSymbol symbol) {
         return env.enclPkg.symbol.pkgID == symbol.pkgID || Symbols.isPublic(symbol);
     }
