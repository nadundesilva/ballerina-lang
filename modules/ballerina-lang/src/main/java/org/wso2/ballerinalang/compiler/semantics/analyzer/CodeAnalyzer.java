/*
*  Copyright (c) 2017, WSO2 Inc. (http://www.wso2.org) All Rights Reserved.
*
*  WSO2 Inc. licenses this file to you under the Apache License,
*  Version 2.0 (the "License"); you may not use this file except
*  in compliance with the License.
*  You may obtain a copy of the License at
*
*    http://www.apache.org/licenses/LICENSE-2.0
*
*  Unless required by applicable law or agreed to in writing,
*  software distributed under the License is distributed on an
*  "AS IS" BASIS, WITHOUT WARRANTIES OR CONDITIONS OF ANY
*  KIND, either express or implied.  See the License for the
*  specific language governing permissions and limitations
*  under the License.
*/
package org.wso2.ballerinalang.compiler.semantics.analyzer;

import org.ballerinalang.compiler.CompilerPhase;
import org.ballerinalang.model.tree.NodeKind;
import org.ballerinalang.model.tree.statements.ForkJoinNode;
import org.ballerinalang.util.diagnostic.DiagnosticCode;
import org.wso2.ballerinalang.compiler.semantics.model.SymbolEnv;
import org.wso2.ballerinalang.compiler.semantics.model.symbols.BPackageSymbol;
import org.wso2.ballerinalang.compiler.semantics.model.symbols.Symbols;
import org.wso2.ballerinalang.compiler.semantics.model.types.BType;
import org.wso2.ballerinalang.compiler.tree.BLangAction;
import org.wso2.ballerinalang.compiler.tree.BLangAnnotAttribute;
import org.wso2.ballerinalang.compiler.tree.BLangAnnotation;
import org.wso2.ballerinalang.compiler.tree.BLangAnnotationAttachment;
import org.wso2.ballerinalang.compiler.tree.BLangCompilationUnit;
import org.wso2.ballerinalang.compiler.tree.BLangConnector;
import org.wso2.ballerinalang.compiler.tree.BLangEnum;
import org.wso2.ballerinalang.compiler.tree.BLangFunction;
import org.wso2.ballerinalang.compiler.tree.BLangIdentifier;
import org.wso2.ballerinalang.compiler.tree.BLangImportPackage;
import org.wso2.ballerinalang.compiler.tree.BLangInvokableNode;
import org.wso2.ballerinalang.compiler.tree.BLangNode;
import org.wso2.ballerinalang.compiler.tree.BLangNodeVisitor;
import org.wso2.ballerinalang.compiler.tree.BLangPackage;
import org.wso2.ballerinalang.compiler.tree.BLangPackageDeclaration;
import org.wso2.ballerinalang.compiler.tree.BLangResource;
import org.wso2.ballerinalang.compiler.tree.BLangService;
import org.wso2.ballerinalang.compiler.tree.BLangStruct;
import org.wso2.ballerinalang.compiler.tree.BLangVariable;
import org.wso2.ballerinalang.compiler.tree.BLangWorker;
import org.wso2.ballerinalang.compiler.tree.BLangXMLNS;
import org.wso2.ballerinalang.compiler.tree.expressions.BLangAnnotAttachmentAttribute;
import org.wso2.ballerinalang.compiler.tree.expressions.BLangAnnotAttachmentAttributeValue;
import org.wso2.ballerinalang.compiler.tree.expressions.BLangArrayLiteral;
import org.wso2.ballerinalang.compiler.tree.expressions.BLangBinaryExpr;
import org.wso2.ballerinalang.compiler.tree.expressions.BLangExpression;
import org.wso2.ballerinalang.compiler.tree.expressions.BLangFieldBasedAccess;
import org.wso2.ballerinalang.compiler.tree.expressions.BLangIndexBasedAccess;
import org.wso2.ballerinalang.compiler.tree.expressions.BLangInvocation;
import org.wso2.ballerinalang.compiler.tree.expressions.BLangLiteral;
import org.wso2.ballerinalang.compiler.tree.expressions.BLangRecordLiteral;
import org.wso2.ballerinalang.compiler.tree.expressions.BLangSimpleVarRef;
import org.wso2.ballerinalang.compiler.tree.expressions.BLangStringTemplateLiteral;
import org.wso2.ballerinalang.compiler.tree.expressions.BLangTernaryExpr;
import org.wso2.ballerinalang.compiler.tree.expressions.BLangTypeCastExpr;
import org.wso2.ballerinalang.compiler.tree.expressions.BLangTypeConversionExpr;
import org.wso2.ballerinalang.compiler.tree.expressions.BLangUnaryExpr;
import org.wso2.ballerinalang.compiler.tree.expressions.BLangXMLAttribute;
import org.wso2.ballerinalang.compiler.tree.expressions.BLangXMLCommentLiteral;
import org.wso2.ballerinalang.compiler.tree.expressions.BLangXMLElementLiteral;
import org.wso2.ballerinalang.compiler.tree.expressions.BLangXMLProcInsLiteral;
import org.wso2.ballerinalang.compiler.tree.expressions.BLangXMLQName;
import org.wso2.ballerinalang.compiler.tree.expressions.BLangXMLQuotedString;
import org.wso2.ballerinalang.compiler.tree.expressions.BLangXMLTextLiteral;
import org.wso2.ballerinalang.compiler.tree.statements.BLangAbort;
import org.wso2.ballerinalang.compiler.tree.statements.BLangAssignment;
import org.wso2.ballerinalang.compiler.tree.statements.BLangBlockStmt;
import org.wso2.ballerinalang.compiler.tree.statements.BLangBreak;
import org.wso2.ballerinalang.compiler.tree.statements.BLangCatch;
import org.wso2.ballerinalang.compiler.tree.statements.BLangComment;
import org.wso2.ballerinalang.compiler.tree.statements.BLangExpressionStmt;
import org.wso2.ballerinalang.compiler.tree.statements.BLangForkJoin;
import org.wso2.ballerinalang.compiler.tree.statements.BLangIf;
import org.wso2.ballerinalang.compiler.tree.statements.BLangNext;
import org.wso2.ballerinalang.compiler.tree.statements.BLangRetry;
import org.wso2.ballerinalang.compiler.tree.statements.BLangReturn;
import org.wso2.ballerinalang.compiler.tree.statements.BLangStatement;
import org.wso2.ballerinalang.compiler.tree.statements.BLangThrow;
import org.wso2.ballerinalang.compiler.tree.statements.BLangTransaction;
import org.wso2.ballerinalang.compiler.tree.statements.BLangTransform;
import org.wso2.ballerinalang.compiler.tree.statements.BLangTryCatchFinally;
import org.wso2.ballerinalang.compiler.tree.statements.BLangVariableDef;
import org.wso2.ballerinalang.compiler.tree.statements.BLangWhile;
import org.wso2.ballerinalang.compiler.tree.statements.BLangWorkerReceive;
import org.wso2.ballerinalang.compiler.tree.statements.BLangWorkerSend;
import org.wso2.ballerinalang.compiler.tree.statements.BLangXMLNSStatement;
import org.wso2.ballerinalang.compiler.tree.types.BLangArrayType;
import org.wso2.ballerinalang.compiler.tree.types.BLangBuiltInRefTypeNode;
import org.wso2.ballerinalang.compiler.tree.types.BLangConstrainedType;
import org.wso2.ballerinalang.compiler.tree.types.BLangUserDefinedType;
import org.wso2.ballerinalang.compiler.tree.types.BLangValueType;
import org.wso2.ballerinalang.compiler.util.CompilerContext;
import org.wso2.ballerinalang.compiler.util.diagnotic.DiagnosticLog;
import org.wso2.ballerinalang.compiler.util.diagnotic.DiagnosticPos;

import java.util.ArrayList;
import java.util.Arrays;
import java.util.HashSet;
import java.util.LinkedHashMap;
import java.util.List;
import java.util.Map;
import java.util.Set;
import java.util.Stack;
import java.util.stream.Collectors;

/**
 * This represents the code analyzing pass of semantic analysis. 
 * 
 * The following validations are done here:-
 * 
 * (*) Loop continuation statement validation.
 * (*) Function return path existence and unreachable code validation.
 * (*) Worker send/receive validation.
 */
public class CodeAnalyzer extends BLangNodeVisitor {
    
    private static final CompilerContext.Key<CodeAnalyzer> CODE_ANALYZER_KEY =
            new CompilerContext.Key<>();
    
    private int loopCount;
    private int transactionCount;
    private int failedBlockCount;
    private boolean statementReturns;
    private int forkJoinCount;
    private int workerCount;
    private SymbolEnter symbolEnter;
    private DiagnosticLog dlog;
    private TypeChecker typeChecker;
    private Stack<WorkerActionSystem> workerActionSystemStack = new Stack<>();

    public static CodeAnalyzer getInstance(CompilerContext context) {
        CodeAnalyzer codeGenerator = context.get(CODE_ANALYZER_KEY);
        if (codeGenerator == null) {
            codeGenerator = new CodeAnalyzer(context);
        }
        return codeGenerator;
    }

    public CodeAnalyzer(CompilerContext context) {
        context.put(CODE_ANALYZER_KEY, this);
        this.symbolEnter = SymbolEnter.getInstance(context);
        this.dlog = DiagnosticLog.getInstance(context);
        this.typeChecker = TypeChecker.getInstance(context);
    }

    private void resetFunction() {
        this.resetStatementReturns();
    }
    
    private void resetStatementReturns() {
        this.statementReturns = false;
    }
    
    public BLangPackage analyze(BLangPackage pkgNode) {
        pkgNode.accept(this);
        return pkgNode;
    }
    
    @Override
    public void visit(BLangPackage pkgNode) {
        if (pkgNode.completedPhases.contains(CompilerPhase.CODE_ANALYZE)) {
            return;
        }
        pkgNode.imports.forEach(impPkgNode -> impPkgNode.accept(this));

        pkgNode.topLevelNodes.forEach(e -> ((BLangNode) e).accept(this));
        pkgNode.completedPhases.add(CompilerPhase.CODE_ANALYZE);
    }
    
    @Override
    public void visit(BLangCompilationUnit compUnitNode) {
        compUnitNode.topLevelNodes.forEach(e -> ((BLangNode) e).accept(this));
    }

    @Override
    public void visit(BLangFunction funcNode) {
        this.visitInvocable(funcNode);
    }

    private void visitInvocable(BLangInvokableNode invNode) {
        this.resetFunction();
        this.initNewWorkerActionSystem();
        if (Symbols.isNative(invNode.symbol)) {
            return;
        }
        boolean functionReturns = invNode.retParams.size() > 0;
        if (invNode.workers.isEmpty()) {
            invNode.body.accept(this);
            /* the function returns, but none of the statements surely returns */
            if (functionReturns && !this.statementReturns) {
                this.dlog.error(invNode.pos, DiagnosticCode.FUNCTION_MUST_RETURN);
            }
        } else {
            boolean workerReturns = false;
            for (BLangWorker worker : invNode.workers) {
                worker.accept(this);
                workerReturns = workerReturns || this.statementReturns;
                this.resetStatementReturns();
            }
            if (functionReturns && !workerReturns) {
                this.dlog.error(invNode.pos, DiagnosticCode.ATLEAST_ONE_WORKER_MUST_RETURN);
            }
        }
        this.finalizeCurrentWorkerActionSystem();
    }
    
    @Override
    public void visit(BLangForkJoin forkJoin) {
        this.forkJoinCount++;
        this.initNewWorkerActionSystem();
        this.checkUnreachableCode(forkJoin);
        forkJoin.workers.forEach(e -> e.accept(this));
        forkJoin.joinedBody.accept(this);
        if (forkJoin.timeoutBody != null) {
            forkJoin.timeoutBody.accept(this);
            this.resetStatementReturns();
        }
        this.checkForkJoinWorkerCount(forkJoin);
        this.finalizeCurrentWorkerActionSystem();
        this.forkJoinCount--;
    }

    private boolean inForkJoin() {
        return this.forkJoinCount > 0;
    }
    
    private void checkForkJoinWorkerCount(BLangForkJoin forkJoin) {
        if (forkJoin.joinType == ForkJoinNode.JoinType.SOME) {
            int wc = forkJoin.joinedWorkers.size();
            if (wc == 0) {
                wc = forkJoin.workers.size();
            }
            if (forkJoin.joinedWorkerCount > wc) {
                this.dlog.error(forkJoin.pos, DiagnosticCode.FORK_JOIN_INVALID_WORKER_COUNT);
            }
        }
    }
    
    private boolean inWorker() {
        return this.workerCount > 0;
    }

    @Override
    public void visit(BLangWorker worker) {
        this.workerCount++;
        this.workerActionSystemStack.peek().startWorkerActionStateMachine(worker.name.value, worker.pos);
        worker.body.accept(this);
        this.workerActionSystemStack.peek().endWorkerActionStateMachine();
        this.workerCount--;
    }

    @Override
    public void visit(BLangTransaction transactionNode) {
        this.checkStatementExecutionValidity(transactionNode);
        this.transactionCount++;
        transactionNode.transactionBody.accept(this);
        this.transactionCount--;
        if (transactionNode.failedBody != null) {
            this.failedBlockCount++;
            transactionNode.failedBody.accept(this);
            this.failedBlockCount--;
            this.resetStatementReturns();
        }
        if (transactionNode.committedBody != null) {
            transactionNode.committedBody.accept(this);
            this.resetStatementReturns();
        }
        if (transactionNode.abortedBody != null) {
            transactionNode.abortedBody.accept(this);
            this.resetStatementReturns();
        }
    }

    @Override
    public void visit(BLangAbort abortNode) {
        if (this.transactionCount == 0) {
            this.dlog.error(abortNode.pos, DiagnosticCode.ABORT_CANNOT_BE_OUTSIDE_TRANSACTION_BLOCK);
        }
    }

    @Override
    public void visit(BLangRetry retryNode) {
        if (this.failedBlockCount == 0) {
            this.dlog.error(retryNode.pos, DiagnosticCode.RETRY_CANNOT_BE_OUTSIDE_TRANSACTION_FAILED_BLOCK);
        }
    }

    private void checkUnreachableCode(BLangStatement stmt) {
        if (this.statementReturns) {
            this.dlog.error(stmt.pos, DiagnosticCode.UNREACHABLE_CODE);
            this.resetStatementReturns();
        }
    }
    
    private void checkStatementExecutionValidity(BLangStatement stmt) {
        this.checkUnreachableCode(stmt);
    }
    
    @Override
    public void visit(BLangBlockStmt blockNode) {
        blockNode.stmts.forEach(e -> {
            e.accept(this);
        });
    }
    
    @Override
    public void visit(BLangReturn returnStmt) {
        this.checkUnreachableCode(returnStmt);
        if (this.inForkJoin() && this.inWorker()) {
            this.dlog.error(returnStmt.pos, DiagnosticCode.FORK_JOIN_WORKER_CANNOT_RETURN);
            return;
        }
        this.statementReturns = true;
    }
    
    @Override
    public void visit(BLangIf ifStmt) {
        this.checkStatementExecutionValidity(ifStmt);
        ifStmt.body.accept(this);
        boolean ifStmtReturns = this.statementReturns;
        this.resetStatementReturns();
        if (ifStmt.elseStmt != null) {
            ifStmt.elseStmt.accept(this);
            this.statementReturns = ifStmtReturns && this.statementReturns;
        }
    }

    @Override
    public void visit(BLangWhile whileNode) {
        this.checkStatementExecutionValidity(whileNode);
        this.loopCount++;
        whileNode.body.stmts.forEach(e -> e.accept(this));
        this.loopCount--;
    }
    
    @Override
<<<<<<< HEAD
    public void visit(BLangContinue continueNode) {
        this.checkUnreachableCode(continueNode);
=======
    public void visit(BLangNext continueNode) {
>>>>>>> 93faf7a5
        if (this.loopCount == 0) {
            this.dlog.error(continueNode.pos, DiagnosticCode.NEXT_CANNOT_BE_OUTSIDE_LOOP);
        }
    }

    @Override
    public void visit(BLangTransform transformNode) {
        if (transformNode.body.getStatements().size() == 0) {
            this.dlog.error(transformNode.pos, DiagnosticCode.TRANSFORM_STATEMENT_EMPTY_BODY);
        }
        this.checkStatementExecutionValidity(transformNode);
        Set<String> inputs = new HashSet<>();
        Set<String> outputs = new HashSet<>();
        validateTransformStatementBody(transformNode.body, inputs, outputs);
        inputs.forEach((k) -> transformNode.addInput(k));
        outputs.forEach((k) -> transformNode.addOutput(k));
    }

    public void visit(BLangPackageDeclaration pkgDclNode) {
        /* ignore */
    }

    public void visit(BLangImportPackage importPkgNode) {
        BPackageSymbol pkgSymbol = importPkgNode.symbol;
        SymbolEnv pkgEnv = symbolEnter.packageEnvs.get(pkgSymbol);
        if (pkgEnv == null) {
            return;
        }

        pkgEnv.node.accept(this);
    }

    public void visit(BLangXMLNS xmlnsNode) {
        /* ignore */
    }

    public void visit(BLangService serviceNode) {
        /* ignore */
    }

    public void visit(BLangResource resourceNode) {
        this.visitInvocable(resourceNode);
    }

    public void visit(BLangConnector connectorNode) {
        /* ignore */
    }

    public void visit(BLangAction actionNode) {
        /* ignore */
    }

    public void visit(BLangStruct structNode) {
        /* ignore */
    }

    public void visit(BLangEnum enumNode) {
        /* ignore */
    }

    public void visit(BLangVariable varNode) {
        /* ignore */
    }

    public void visit(BLangIdentifier identifierNode) {
        /* ignore */
    }

    public void visit(BLangAnnotation annotationNode) {
        /* ignore */
    }

    public void visit(BLangAnnotAttribute annotationAttribute) {
        /* ignore */
    }

    public void visit(BLangAnnotationAttachment annAttachmentNode) {
        /* ignore */
    }

    public void visit(BLangAnnotAttachmentAttributeValue annotAttributeValue) {
        /* ignore */
    }

    public void visit(BLangAnnotAttachmentAttribute annotAttachmentAttribute) {
        /* ignore */
    }

    public void visit(BLangVariableDef varDefNode) {
        this.checkStatementExecutionValidity(varDefNode);
    }

    public void visit(BLangAssignment assignNode) {
        this.checkStatementExecutionValidity(assignNode);
    }

    public void visit(BLangBreak breakNode) {
        this.checkUnreachableCode(breakNode);
        /* ignore */
    }

    public void visit(BLangThrow throwNode) {
        this.checkUnreachableCode(throwNode);
        /* ignore */
    }

    public void visit(BLangXMLNSStatement xmlnsStmtNode) {
        this.checkStatementExecutionValidity(xmlnsStmtNode);
    }

    public void visit(BLangExpressionStmt exprStmtNode) {
        this.checkStatementExecutionValidity(exprStmtNode);
    }

    public void visit(BLangComment commentNode) {
        /* ignore */
    }

    public void visit(BLangTryCatchFinally tryNode) {
        this.checkUnreachableCode(tryNode);
        List<BType> caughtTypes = new ArrayList<>();
        for (BLangCatch bLangCatch : tryNode.getCatchBlocks()) {
            if (caughtTypes.contains(bLangCatch.getParameter().type)) {
                dlog.error(bLangCatch.getParameter().pos, DiagnosticCode.DUPLICATED_ERROR_CATCH,
                        bLangCatch.getParameter().type);
            }
            caughtTypes.add(bLangCatch.getParameter().type);
        }

    }

    public void visit(BLangCatch catchNode) {
        /* ignore */
    }

    public void visit(BLangLiteral literalExpr) {
        /* ignore */
    }

    public void visit(BLangArrayLiteral arrayLiteral) {
        /* ignore */
    }

    public void visit(BLangRecordLiteral recordLiteral) {
        /* ignore */
    }

    public void visit(BLangSimpleVarRef varRefExpr) {
        /* ignore */
    }

    public void visit(BLangFieldBasedAccess fieldAccessExpr) {
        /* ignore */
    }

    public void visit(BLangIndexBasedAccess indexAccessExpr) {
        /* ignore */
    }

    public void visit(BLangInvocation invocationExpr) {
        /* ignore */
    }

    public void visit(BLangTernaryExpr ternaryExpr) {
        /* ignore */
    }

    public void visit(BLangBinaryExpr binaryExpr) {
        /* ignore */
    }

    public void visit(BLangUnaryExpr unaryExpr) {
        /* ignore */
    }

    public void visit(BLangTypeCastExpr castExpr) {
        /* ignore */
    }

    public void visit(BLangTypeConversionExpr conversionExpr) {
        /* ignore */
    }

    public void visit(BLangXMLQName xmlQName) {
        /* ignore */
    }

    public void visit(BLangXMLAttribute xmlAttribute) {
        /* ignore */
    }

    public void visit(BLangXMLElementLiteral xmlElementLiteral) {
        /* ignore */
    }

    public void visit(BLangXMLTextLiteral xmlTextLiteral) {
        /* ignore */
    }

    public void visit(BLangXMLCommentLiteral xmlCommentLiteral) {
        /* ignore */
    }

    public void visit(BLangXMLProcInsLiteral xmlProcInsLiteral) {
        /* ignore */
    }

    public void visit(BLangXMLQuotedString xmlQuotedString) {
        /* ignore */
    }

    public void visit(BLangStringTemplateLiteral stringTemplateLiteral) {
        /* ignore */
    }

    public void visit(BLangWorkerSend workerSendNode) {
        this.workerActionSystemStack.peek().addWorkerAction(workerSendNode);
    }

    @Override
    public void visit(BLangWorkerReceive workerReceiveNode) {
        this.workerActionSystemStack.peek().addWorkerAction(workerReceiveNode);
    }

    public void visit(BLangValueType valueType) {
        /* ignore */
    }

    public void visit(BLangArrayType arrayType) {
        /* ignore */
    }

    public void visit(BLangBuiltInRefTypeNode builtInRefType) {
        /* ignore */
    }

    public void visit(BLangConstrainedType constrainedType) {
        /* ignore */
    }

    public void visit(BLangUserDefinedType userDefinedType) {
        /* ignore */
    }

    /**
     * Validates the statements in the transform statement body as explained below :
     * - Left expression of Assignment Statement becomes output of transform statement
     * - Right expressions of Assignment Statement becomes input of transform statement
     * - Variables in each of left and right expressions of all statements are extracted as input and output
     * - A variable that is used as an input cannot be used as an output in another statement
     * - If inputs and outputs are used interchangeably, a semantic error is thrown.
     *
     * @param blockStmt transform statement block statement
     * @param inputs    input variable reference expressions map
     * @param outputs   output variable reference expressions map
     */
    private void validateTransformStatementBody(BLangBlockStmt blockStmt, Set<String> inputs, Set<String> outputs) {
        Set<String> innerVars = new HashSet<>();
        for (BLangStatement statement : blockStmt.getStatements()) {
            if (statement.getKind() == NodeKind.VARIABLE_DEF) {
                BLangVariableDef variableDefStmt = (BLangVariableDef) statement;
                BLangVariable variable = variableDefStmt.var;
                String varName = variable.name.value;

                //variables defined in transform scope, cannot be used as output
                if (outputs.contains(varName)) {
                    this.dlog.error(variableDefStmt.pos, DiagnosticCode.TRANSFORM_STATEMENT_INVALID_INPUT_OUTPUT);
                    continue;
                }

                if (variable.expr.getKind() != NodeKind.LITERAL) {
                    // if the variable does not hold a constant value, it is a temporary variable and hence not an input
                    innerVars.add(varName);
                }

                //if variable has not been used as an output before
                inputs.add(varName);

                continue;
            }
            if (statement.getKind() == NodeKind.ASSIGNMENT) {
                BLangAssignment assignStmt = (BLangAssignment) statement;
                for (BLangExpression lExpr : assignStmt.varRefs) {
                    BLangExpression[] varRefExpressions = getVariableReferencesFromExpression(lExpr);
                    for (BLangExpression exp : varRefExpressions) {
                        String varName = ((BLangSimpleVarRef) exp).variableName.value;
                        if (assignStmt.declaredWithVar) {
                            innerVars.add(varName);
                        } else {
                            // if lhs is declared with var, they not considered as output variables since they are
                            // only available in transform statement scope
                            if (inputs.contains(varName)) {
                                this.dlog
                                        .error(assignStmt.pos, DiagnosticCode.TRANSFORM_STATEMENT_INVALID_INPUT_OUTPUT);
                                continue;
                            }
                            //if variable has not been used as an input before
                            outputs.add(varName);
                        }
                    }
                }
                BLangExpression rExpr = assignStmt.expr;
                BLangExpression[] varRefExpressions = getVariableReferencesFromExpression(rExpr);
                for (BLangExpression exp : varRefExpressions) {
                    String varName = ((BLangSimpleVarRef) exp).variableName.getValue();
                    if (outputs.contains(varName)) {
                        this.dlog.error(((BLangSimpleVarRef) exp).pos,
                                DiagnosticCode.TRANSFORM_STATEMENT_INVALID_INPUT_OUTPUT);
                        continue;
                    }
                    //if variable has not been used as an output before
                    inputs.add(varName);
                }
            }
        }
        innerVars.forEach(var -> inputs.remove(var));
    }

    private BLangExpression[] getVariableReferencesFromExpression(BLangExpression expression) {
        if (expression.getKind() == NodeKind.FIELD_BASED_ACCESS_EXPR) {
            while (!(expression.getKind() == NodeKind.SIMPLE_VARIABLE_REF)) {
                if (expression.getKind() == NodeKind.FIELD_BASED_ACCESS_EXPR) {
                    expression = ((BLangFieldBasedAccess) expression).expr;
                } else if (expression.getKind() == NodeKind.INDEX_BASED_ACCESS_EXPR) {
                    expression = ((BLangIndexBasedAccess) expression).expr;
                }
            }
            return new BLangExpression[] { expression };
        } else if (expression.getKind() == NodeKind.INVOCATION) {
            List<BLangExpression> argExprs = ((BLangInvocation) expression).argExprs;
            List<BLangExpression> expList = new ArrayList<>();
            for (BLangExpression arg : argExprs) {
                BLangExpression[] varRefExps = getVariableReferencesFromExpression(arg);
                expList.addAll(Arrays.asList(varRefExps));
            }
            return expList.toArray(new BLangExpression[expList.size()]);
        } else if (expression.getKind() == NodeKind.BINARY_EXPR) {
                List<BLangExpression> expList = new ArrayList<>();
                expList.addAll(Arrays.asList(
                        getVariableReferencesFromExpression(((BLangBinaryExpr) expression).rhsExpr)));
                expList.addAll(Arrays.asList(
                        getVariableReferencesFromExpression(((BLangBinaryExpr) expression).lhsExpr)));
                return expList.toArray(new BLangExpression[expList.size()]);
        } else if (expression.getKind() == NodeKind.UNARY_EXPR) {
                return getVariableReferencesFromExpression(((BLangUnaryExpr) expression).expr);
        } else if (expression.getKind() == NodeKind.TYPE_CONVERSION_EXPR) {
            return getVariableReferencesFromExpression(((BLangTypeConversionExpr) expression).expr);
        } else if (expression.getKind() == NodeKind.TYPE_CAST_EXPR) {
            return getVariableReferencesFromExpression(((BLangTypeCastExpr) expression).expr);
        } else if (expression.getKind() == NodeKind.SIMPLE_VARIABLE_REF) {
            return new BLangExpression[] { expression };
        }
        return new BLangExpression[] {};
    }
    
    private void initNewWorkerActionSystem() {
        this.workerActionSystemStack.push(new WorkerActionSystem());
    }
    
    private void finalizeCurrentWorkerActionSystem() {
        WorkerActionSystem was = this.workerActionSystemStack.pop();
        this.validateWorkerInteractions(was);
    }
    
    private static boolean isWorkerSend(BLangStatement action) {
        return action.getKind() == NodeKind.WORKER_SEND;
    }
    
    private static boolean isWorkerForkSend(BLangStatement action) {
        return ((BLangWorkerSend) action).isForkJoinSend;
    }
    
    private String extractWorkerId(BLangStatement action) {
        if (isWorkerSend(action)) {
            return ((BLangWorkerSend) action).workerIdentifier.value;
        } else {
            return ((BLangWorkerReceive) action).workerIdentifier.value;
        }
    }
    
    private void validateWorkerInteractions(WorkerActionSystem workerActionSystem) {
        BLangStatement currentAction;
        WorkerActionStateMachine currentSM;
        String currentWorkerId;
        boolean systemRunning;
        do {
            systemRunning = false;
            for (Map.Entry<String, WorkerActionStateMachine> entry : workerActionSystem.entrySet()) {
                currentWorkerId = entry.getKey();
                currentSM = entry.getValue();
                if (currentSM.done()) {
                    continue;
                }
                currentAction = currentSM.currentAction();
                if (isWorkerSend(currentAction)) {
                    if (isWorkerForkSend(currentAction)) {
                        currentSM.next();
                        systemRunning = true;
                    } else {
                        WorkerActionStateMachine otherSM = workerActionSystem.get(this.extractWorkerId(currentAction));
                        if (otherSM.currentIsReceive(currentWorkerId)) {
                            this.validateWorkerActionParameters((BLangWorkerSend) currentAction, 
                                    (BLangWorkerReceive) otherSM.currentAction());
                            otherSM.next();
                            currentSM.next();
                            systemRunning = true;
                        }
                    }
                }
            }
        } while (systemRunning);
        if (!workerActionSystem.everyoneDone()) {
            this.reportInvalidWorkerInteractionDiagnostics(workerActionSystem);
        }
    }

    private void reportInvalidWorkerInteractionDiagnostics(WorkerActionSystem workerActionSystem) {
        this.dlog.error(workerActionSystem.getRootPosition(), DiagnosticCode.INVALID_WORKER_INTERACTION,
                workerActionSystem.toString());
    }

    private void validateWorkerActionParameters(BLangWorkerSend send, BLangWorkerReceive receive) {
        List<BType> typeList = receive.exprs.stream().map(e -> e.type).collect(Collectors.toList());
        if (send.exprs.size() != typeList.size()) {
            this.dlog.error(send.pos, DiagnosticCode.WORKER_SEND_RECEIVE_PARAMETER_COUNT_MISMATCH);
        }
        for (int i = 0; i < typeList.size(); i++) {
            this.typeChecker.checkExpr(send.exprs.get(i), send.env, Arrays.asList(typeList.get(i)));
        }
    }

    /**
     * This class contains the state machines for a set of workers.
     */
    private static class WorkerActionSystem {
        
        public Map<String, WorkerActionStateMachine> workerActionStateMachines = new LinkedHashMap<>();
        
        private WorkerActionStateMachine currentSM;
        
        private String currentWorkerId;
        
        public void startWorkerActionStateMachine(String workerId, DiagnosticPos pos) {
            this.currentWorkerId = workerId;
            this.currentSM = new WorkerActionStateMachine(pos);
        }
        
        public void endWorkerActionStateMachine() {
            this.workerActionStateMachines.put(this.currentWorkerId, this.currentSM);
        }
        
        public void addWorkerAction(BLangStatement action) {
            this.currentSM.actions.add(action);
        }
        
        public WorkerActionStateMachine get(String workerId) {
            return this.workerActionStateMachines.get(workerId);
        }
        
        public Set<Map.Entry<String, WorkerActionStateMachine>> entrySet() {
            return this.workerActionStateMachines.entrySet();
        }
        
        public boolean everyoneDone() {
            return this.workerActionStateMachines.values().stream().map(e -> e.done()).reduce(true, (a, b) -> a && b);
        }
        
        public DiagnosticPos getRootPosition() {
            return this.workerActionStateMachines.values().iterator().next().pos;
        }
        
        @Override
        public String toString() {
            return this.workerActionStateMachines.toString();
        }
        
    }
    
    /**
     * This class represents a state machine to maintain the state of the send/receive
     * actions of a worker.
     */
    private static class WorkerActionStateMachine {

        private static final String WORKER_SM_FINISHED = "FINISHED";

        public int currentState;

        public List<BLangStatement> actions = new ArrayList<>();

        public DiagnosticPos pos;
        
        public WorkerActionStateMachine(DiagnosticPos pos) {
            this.pos = pos;
        }

        public boolean done() {
            return this.actions.size() == this.currentState;
        }

        public BLangStatement currentAction() {
            return this.actions.get(this.currentState);
        }

        public boolean currentIsReceive(String sourceWorkerId) {
            if (this.done()) {
                return false;
            }
            BLangStatement action = this.currentAction();
            return !isWorkerSend(action) && ((BLangWorkerReceive) action).
                    workerIdentifier.value.equals(sourceWorkerId);
        }

        public void next() {
            this.currentState++;
        }

        @Override
        public String toString() {
            if (this.done()) {
                return WORKER_SM_FINISHED;
            } else {
                BLangStatement action = this.currentAction();
                if (isWorkerSend(action)) {
                    return ((BLangWorkerSend) action).toActionString();
                } else {
                    return ((BLangWorkerReceive) action).toActionString();
                }
            }
        }

    }

}<|MERGE_RESOLUTION|>--- conflicted
+++ resolved
@@ -341,12 +341,8 @@
     }
     
     @Override
-<<<<<<< HEAD
-    public void visit(BLangContinue continueNode) {
+    public void visit(BLangNext continueNode) {
         this.checkUnreachableCode(continueNode);
-=======
-    public void visit(BLangNext continueNode) {
->>>>>>> 93faf7a5
         if (this.loopCount == 0) {
             this.dlog.error(continueNode.pos, DiagnosticCode.NEXT_CANNOT_BE_OUTSIDE_LOOP);
         }
