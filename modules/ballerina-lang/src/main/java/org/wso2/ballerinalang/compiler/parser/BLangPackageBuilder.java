/*
*  Copyright (c) 2017, WSO2 Inc. (http://www.wso2.org) All Rights Reserved.
*
*  WSO2 Inc. licenses this file to you under the Apache License,
*  Version 2.0 (the "License"); you may not use this file except
*  in compliance with the License.
*  You may obtain a copy of the License at
*
*    http://www.apache.org/licenses/LICENSE-2.0
*
*  Unless required by applicable law or agreed to in writing,
*  software distributed under the License is distributed on an
*  "AS IS" BASIS, WITHOUT WARRANTIES OR CONDITIONS OF ANY
*  KIND, either express or implied.  See the License for the
*  specific language governing permissions and limitations
*  under the License.
*/
package org.wso2.ballerinalang.compiler.parser;

import org.ballerinalang.model.TreeBuilder;
import org.ballerinalang.model.TreeUtils;
import org.ballerinalang.model.elements.Flag;
import org.ballerinalang.model.elements.PackageID;
import org.ballerinalang.model.tree.ActionNode;
import org.ballerinalang.model.tree.AnnotatableNode;
import org.ballerinalang.model.tree.AnnotationAttachmentNode;
import org.ballerinalang.model.tree.AnnotationAttributeNode;
import org.ballerinalang.model.tree.AnnotationNode;
import org.ballerinalang.model.tree.CompilationUnitNode;
import org.ballerinalang.model.tree.ConnectorNode;
import org.ballerinalang.model.tree.FunctionNode;
import org.ballerinalang.model.tree.IdentifierNode;
import org.ballerinalang.model.tree.ImportPackageNode;
import org.ballerinalang.model.tree.InvokableNode;
import org.ballerinalang.model.tree.OperatorKind;
import org.ballerinalang.model.tree.PackageDeclarationNode;
import org.ballerinalang.model.tree.ResourceNode;
import org.ballerinalang.model.tree.ServiceNode;
import org.ballerinalang.model.tree.StructNode;
import org.ballerinalang.model.tree.VariableNode;
import org.ballerinalang.model.tree.expressions.AnnotationAttributeValueNode;
import org.ballerinalang.model.tree.expressions.ExpressionNode;
import org.ballerinalang.model.tree.expressions.LiteralNode;
import org.ballerinalang.model.tree.expressions.RecordTypeLiteralNode;
import org.ballerinalang.model.tree.expressions.SimpleVariableReferenceNode;
import org.ballerinalang.model.tree.statements.AbortNode;
import org.ballerinalang.model.tree.statements.AssignmentNode;
import org.ballerinalang.model.tree.statements.BlockNode;
import org.ballerinalang.model.tree.statements.IfNode;
import org.ballerinalang.model.tree.statements.StatementNode;
import org.ballerinalang.model.tree.statements.TransactionNode;
import org.ballerinalang.model.tree.statements.VariableDefinitionNode;
import org.ballerinalang.model.tree.types.TypeNode;
import org.wso2.ballerinalang.compiler.tree.BLangAnnotationAttachment;
import org.wso2.ballerinalang.compiler.tree.BLangIdentifier;
import org.wso2.ballerinalang.compiler.tree.BLangNameReference;
import org.wso2.ballerinalang.compiler.tree.BLangVariable;
import org.wso2.ballerinalang.compiler.tree.expressions.BLangAnnotAttributeValue;
import org.wso2.ballerinalang.compiler.tree.expressions.BLangArrayLiteral;
import org.wso2.ballerinalang.compiler.tree.expressions.BLangBinaryExpression;
import org.wso2.ballerinalang.compiler.tree.expressions.BLangExpression;
import org.wso2.ballerinalang.compiler.tree.expressions.BLangFieldBasedAccess;
import org.wso2.ballerinalang.compiler.tree.expressions.BLangIndexBasedAccess;
import org.wso2.ballerinalang.compiler.tree.expressions.BLangInvocation;
import org.wso2.ballerinalang.compiler.tree.expressions.BLangLiteral;
import org.wso2.ballerinalang.compiler.tree.expressions.BLangRecordTypeLiteral;
import org.wso2.ballerinalang.compiler.tree.expressions.BLangSimpleVariableReference;
import org.wso2.ballerinalang.compiler.tree.expressions.BLangUnaryExpression;
import org.wso2.ballerinalang.compiler.tree.expressions.BLangVariableReference;
import org.wso2.ballerinalang.compiler.tree.statements.BLangBlockStmt;
import org.wso2.ballerinalang.compiler.tree.statements.BLangCatch;
import org.wso2.ballerinalang.compiler.tree.statements.BLangThrow;
import org.wso2.ballerinalang.compiler.tree.statements.BLangTransaction;
import org.wso2.ballerinalang.compiler.tree.statements.BLangTryCatchFinally;
import org.wso2.ballerinalang.compiler.tree.types.BLangArrayType;
import org.wso2.ballerinalang.compiler.tree.types.BLangBuiltInRefTypeNode;
import org.wso2.ballerinalang.compiler.tree.types.BLangConstrainedType;
import org.wso2.ballerinalang.compiler.tree.types.BLangFunctionTypeNode;
import org.wso2.ballerinalang.compiler.tree.types.BLangType;
import org.wso2.ballerinalang.compiler.tree.types.BLangUserDefinedType;
import org.wso2.ballerinalang.compiler.tree.types.BLangValueType;
import org.wso2.ballerinalang.compiler.util.DiagnosticPos;

import java.util.ArrayList;
import java.util.List;
import java.util.Stack;
import java.util.stream.Collectors;

/**
 * This class builds the package AST of a Ballerina source file.
 *
 * @since 0.94
 */
public class BLangPackageBuilder {

    private CompilationUnitNode compUnit;

    private Stack<BLangNameReference> nameReferenceStack = new Stack<>();

    private Stack<TypeNode> typeNodeStack = new Stack<>();

    private Stack<List<TypeNode>> typeNodeListStack = new Stack<>();

    private Stack<BlockNode> blockNodeStack = new Stack<>();
    
    private Stack<VariableNode> varStack = new Stack<>();

    private Stack<List<VariableNode>> varListStack = new Stack<>();

    private Stack<InvokableNode> invokableNodeStack = new Stack<>();

    private Stack<ExpressionNode> exprNodeStack = new Stack<>();

    private Stack<List<ExpressionNode>> exprNodeListStack = new Stack<>();

    private Stack<RecordTypeLiteralNode> recordTypeLiteralNodes = new Stack<>();

    private Stack<BLangTryCatchFinally> tryCatchFinallyNodesStack = new Stack<>();

    private Stack<PackageID> pkgIdStack = new Stack<>();
    
    private Stack<StructNode> structStack = new Stack<>();
        
    private Stack<ConnectorNode> connectorNodeStack = new Stack<>();
    
    private Stack<List<ActionNode>> actionNodeStack = new Stack<>();

    private Stack<AnnotationNode> annotationStack = new Stack<>();

    private Stack<AnnotationAttributeValueNode> annotAttribValStack = new Stack<>();

    private Stack<AnnotationAttachmentNode> annotAttachmentStack = new Stack<>();

    private Stack<IfNode> ifElseStatementStack = new Stack<>();

<<<<<<< HEAD
    private Stack<ServiceNode> serviceNodeStack = new Stack<>();
=======
    private Stack<TransactionNode> transactionNodeStack = new Stack<>();
>>>>>>> b1c13b06

    public BLangPackageBuilder(CompilationUnitNode compUnit) {
        this.compUnit = compUnit;
    }

    public void addValueType(DiagnosticPos pos, String typeName) {
        BLangValueType typeNode = (BLangValueType) TreeBuilder.createValueTypeNode();
        typeNode.pos = pos;
        typeNode.typeKind = (TreeUtils.stringToTypeKind(typeName));

        addType(typeNode);
    }

    public void addArrayType(DiagnosticPos pos, int dimensions) {
        BLangType eType;
        if (!this.typeNodeListStack.empty()) {
            List<TypeNode> typeNodeList = this.typeNodeListStack.peek();
            eType = (BLangType) typeNodeList.get(typeNodeList.size() - 1);
            typeNodeList.remove(typeNodeList.size() - 1);
        } else {
            eType = (BLangType) this.typeNodeStack.pop();
        }
        BLangArrayType arrayTypeNode = (BLangArrayType) TreeBuilder.createArrayTypeNode();
        arrayTypeNode.pos = pos;
        arrayTypeNode.elemtype = eType;
        arrayTypeNode.dimensions = dimensions;

        addType(arrayTypeNode);
    }

    public void addUserDefineType(DiagnosticPos pos) {
        BLangNameReference nameReference = nameReferenceStack.pop();
        BLangUserDefinedType userDefinedType = (BLangUserDefinedType) TreeBuilder.createUserDefinedTypeNode();
        userDefinedType.pos = pos;
        userDefinedType.pkgAlias = (BLangIdentifier) nameReference.pkgAlias;
        userDefinedType.typeName = (BLangIdentifier) nameReference.name;

        addType(userDefinedType);
    }

    public void addBuiltInReferenceType(DiagnosticPos pos, String typeName) {
        BLangBuiltInRefTypeNode refType = (BLangBuiltInRefTypeNode) TreeBuilder.createBuiltInReferenceTypeNode();
        refType.typeKind = TreeUtils.stringToTypeKind(typeName);
        refType.pos = pos;
        addType(refType);
    }

    public void addConstraintType(DiagnosticPos pos, String typeName) {
        // TODO : Fix map<int> format.
        BLangNameReference nameReference = nameReferenceStack.pop();
        BLangUserDefinedType constraintType = (BLangUserDefinedType) TreeBuilder.createUserDefinedTypeNode();
        constraintType.pos = pos;
        constraintType.pkgAlias = (BLangIdentifier) nameReference.pkgAlias;
        constraintType.typeName = (BLangIdentifier) nameReference.name;

        BLangBuiltInRefTypeNode refType = (BLangBuiltInRefTypeNode) TreeBuilder.createBuiltInReferenceTypeNode();
        refType.typeKind = TreeUtils.stringToTypeKind(typeName);
        refType.pos = pos;

        BLangConstrainedType constrainedType = (BLangConstrainedType) TreeBuilder.createConstrainedTypeNode();
        constrainedType.type = refType;
        constrainedType.constraint = constraintType;
        constrainedType.pos = pos;

        addType(constrainedType);
    }

    public void addFunctionType(DiagnosticPos pos, boolean paramsAvail, boolean paramsTypeOnly,
                                boolean retParamsAvail, boolean retParamTypeOnly, boolean returnsKeywordExists) {
        // TODO : Fix function main ()(boolean , function(string x)(float, int)){} issue
        BLangFunctionTypeNode functionTypeNode = (BLangFunctionTypeNode) TreeBuilder.createFunctionTypeNode();
        functionTypeNode.pos = pos;
        functionTypeNode.returnsKeywordExists = returnsKeywordExists;

        if (retParamsAvail) {
            if (retParamTypeOnly) {
                functionTypeNode.returnParamTypeNodes.addAll(this.typeNodeListStack.pop());
            } else {
                this.varListStack.pop().forEach(v -> functionTypeNode.returnParamTypeNodes.add(v.getTypeNode()));
            }
        }
        if (paramsAvail) {
            if (paramsTypeOnly) {
                functionTypeNode.paramTypeNodes.addAll(this.typeNodeListStack.pop());
            } else {
                this.varListStack.pop().forEach(v -> functionTypeNode.paramTypeNodes.add(v.getTypeNode()));
            }
        }

        addType(functionTypeNode);
    }

    private void addType(TypeNode typeNode) {
        if (!this.typeNodeListStack.empty()) {
            this.typeNodeListStack.peek().add(typeNode);
        } else {
            this.typeNodeStack.push(typeNode);
        }
    }

    public void addNameReference(String pkgName, String name) {
        nameReferenceStack.push(new BLangNameReference(createIdentifier(pkgName), createIdentifier(name)));
    }

    public void startVarList() {
        this.varListStack.push(new ArrayList<>());
    }

    public void startFunctionDef() {
        FunctionNode functionNode = TreeBuilder.createFunctionNode();
        attachAnnotations(functionNode);
        this.invokableNodeStack.push(functionNode);
    }

    public void startBlock() {
        this.blockNodeStack.push(TreeBuilder.createBlockNode());
    }

    private IdentifierNode createIdentifier(String identifier) {
        IdentifierNode node = TreeBuilder.createIdentifierNode();
        if (identifier != null) {
            node.setValue(identifier);
        }
        return node;
    }

    public void addVar(String identifier, boolean exprAvailable) {
        VariableNode var = this.generateBasicVarNode(identifier, exprAvailable);
        if (this.varListStack.empty()) {
            this.varStack.push(var);
        } else {
            this.varListStack.peek().add(var);
        }
    }

    public void endCallableUnitSignature(String identifier, boolean paramsAvail,
                                         boolean retParamsAvail, boolean retParamTypeOnly) {
        InvokableNode invNode = this.invokableNodeStack.peek();
        invNode.setName(this.createIdentifier(identifier));
        if (retParamsAvail) {
            if (retParamTypeOnly) {
                this.typeNodeListStack.pop().forEach(e -> {
                    VariableNode var = TreeBuilder.createVariableNode();
                    var.setTypeNode(e);

                    // Create an empty name node
                    IdentifierNode nameNode = TreeBuilder.createIdentifierNode();
                    nameNode.setValue("");
                    var.setName(nameNode);
                    invNode.addReturnParameter(var);
                });
            } else {
                this.varListStack.pop().forEach(invNode::addReturnParameter);
            }
        }
        if (paramsAvail) {
            this.varListStack.pop().forEach(invNode::addParameter);
        }
    }

    public void addVariableDefStatement(String identifier, boolean exprAvailable) {
        VariableDefinitionNode varDefNode = TreeBuilder.createVariableDefinitionNode();
        VariableNode var = TreeBuilder.createVariableNode();
        var.setName(this.createIdentifier(identifier));
        var.setTypeNode(this.typeNodeStack.pop());
        if (exprAvailable) {
            var.setInitialExpression(this.exprNodeStack.pop());
        }
        varDefNode.setVariable(var);
        addStmtToCurrentBlock(varDefNode);
    }

    private void addStmtToCurrentBlock(StatementNode statement) {
        this.blockNodeStack.peek().addStatement(statement);
    }

    public void startTryCatchFinallyStmt() {
        this.tryCatchFinallyNodesStack.push((BLangTryCatchFinally) TreeBuilder.createTryCatchFinallyNode());
        startBlock();
    }

    public void addTryClause(DiagnosticPos pos) {
        BLangBlockStmt tryBlock = (BLangBlockStmt) this.blockNodeStack.pop();
        tryBlock.pos = pos;
        tryCatchFinallyNodesStack.peek().tryBody = tryBlock;
    }

    public void startCatchClause() {
        startBlock();
    }

    public void addCatchClause(DiagnosticPos poc, String paramName) {
        BLangSimpleVariableReference varRef =
                (BLangSimpleVariableReference) TreeBuilder.createSimpleVariableReferenceNode();
        varRef.variableName = createIdentifier(paramName);

        BLangVariable variableNode = (BLangVariable) TreeBuilder.createVariableNode();
        variableNode.typeNode = (BLangType) this.typeNodeStack.pop();
        variableNode.name = (BLangIdentifier) createIdentifier(paramName);
        variableNode.expr = varRef;

        BLangCatch catchNode = (BLangCatch) TreeBuilder.createCatchNode();
        catchNode.pos = poc;
        catchNode.body = (BLangBlockStmt) this.blockNodeStack.pop();
        catchNode.param = variableNode;
        tryCatchFinallyNodesStack.peek().catchBlocks.add(catchNode);
    }

    public void startFinallyBlock() {
        startBlock();
    }

    public void addFinallyBlock(DiagnosticPos poc) {
        tryCatchFinallyNodesStack.peek().finallyBody = (BLangBlockStmt) this.blockNodeStack.pop();
        tryCatchFinallyNodesStack.peek().finallyBody.pos = poc;
    }

    public void addTryCatchFinallyStmt(DiagnosticPos poc) {
        BLangTryCatchFinally stmtNode = tryCatchFinallyNodesStack.pop();
        stmtNode.pos = poc;
        this.blockNodeStack.peek().addStatement(stmtNode);
    }

    public void addThrowStmt(DiagnosticPos poc) {
        ExpressionNode throwExpr = this.exprNodeStack.pop();
        BLangThrow throwNode = (BLangThrow) TreeBuilder.createThrowNode();
        throwNode.pos = poc;
        throwNode.expr = (BLangExpression) throwExpr;
        this.blockNodeStack.peek().addStatement(throwNode);
    }

    private void addExpressionNode(ExpressionNode expressionNode) {
        this.exprNodeStack.push(expressionNode);
    }

    public void addLiteralValue(Object value) {
        LiteralNode litExpr = TreeBuilder.createLiteralExpression();
        litExpr.setValue(value);
        addExpressionNode(litExpr);
    }

    public void addArrayInitExpr(DiagnosticPos pos, boolean argsAvailable) {
        List<ExpressionNode> argExprList;
        if (argsAvailable) {
            argExprList = exprNodeListStack.pop();
        } else {
            argExprList = new ArrayList<>(0);
        }
        BLangArrayLiteral arrayLiteral = (BLangArrayLiteral) TreeBuilder.createArrayLiteralNode();
        arrayLiteral.expressionNodes = argExprList;
        arrayLiteral.pos = pos;
        addExpressionNode(arrayLiteral);
    }

    public void addKeyValueRecord() {
        ExpressionNode valueExpr = exprNodeStack.pop();
        ExpressionNode keyExpr = exprNodeStack.pop();
        IdentifierNode identifierNode = null;
        if (keyExpr instanceof BLangLiteral) {
            identifierNode = createIdentifier(((BLangLiteral) keyExpr).getValue().toString());
            identifierNode.setLiteral(true);
        } else if (keyExpr instanceof SimpleVariableReferenceNode) {
            identifierNode = ((SimpleVariableReferenceNode) keyExpr).getVariableName();
        }
        recordTypeLiteralNodes.peek().getKeyValuePairs().put(identifierNode, valueExpr);
    }

    public void addMapStructLiteral(DiagnosticPos pos) {
        BLangRecordTypeLiteral recordTypeLiteralNode = (BLangRecordTypeLiteral) recordTypeLiteralNodes.pop();
        recordTypeLiteralNode.pos = pos;
        addExpressionNode(recordTypeLiteralNode);
    }

    public void startMapStructLiteral() {
        BLangRecordTypeLiteral literalNode = (BLangRecordTypeLiteral) TreeBuilder.createRecordTypeLiteralNode();
        recordTypeLiteralNodes.push(literalNode);
    }

    public void startExprNodeList() {
        this.exprNodeListStack.push(new ArrayList<>());
    }

    public void endExprNodeList(int exprCount) {
        List<ExpressionNode> exprList = exprNodeListStack.peek();
        addExprToExprNodeList(exprList, exprCount);
    }

    private void addExprToExprNodeList(List<ExpressionNode> exprList, int n) {
        if (exprNodeStack.isEmpty()) {
            throw new IllegalStateException("Expression stack cannot be empty in processing an ExpressionList");
        }
        ExpressionNode expr = exprNodeStack.pop();
        if (n > 1) {
            addExprToExprNodeList(exprList, n - 1);
        }
        exprList.add(expr);
    }


    public void createSimpleVariableReference(DiagnosticPos pos) {
        BLangNameReference nameReference = nameReferenceStack.pop();
        BLangSimpleVariableReference varRef = (BLangSimpleVariableReference) TreeBuilder
                .createSimpleVariableReferenceNode();
        varRef.pos = pos;
        varRef.packageIdentifier = nameReference.pkgAlias;
        varRef.variableName = nameReference.name;
        this.exprNodeStack.push(varRef);
    }

    public void createInvocationNode(DiagnosticPos pos, boolean argsAvailable) {
        BLangInvocation invocationNode = (BLangInvocation) TreeBuilder.createInvocationNode();
        invocationNode.pos = pos;
        if (argsAvailable) {
            invocationNode.argsExpressions = exprNodeListStack.pop();
        }
        ExpressionNode expressionNode = exprNodeStack.pop();
        if (expressionNode instanceof BLangSimpleVariableReference) {
            BLangSimpleVariableReference varRef = (BLangSimpleVariableReference) expressionNode;
            invocationNode.functionName = varRef.variableName;
            invocationNode.packIdentifier = varRef.packageIdentifier;
        } else if (expressionNode instanceof BLangFieldBasedAccess) {
            BLangFieldBasedAccess fieldRef = (BLangFieldBasedAccess) expressionNode;
            invocationNode.functionName = fieldRef.fieldName;
            invocationNode.packIdentifier = createIdentifier(null);
            invocationNode.variableReferenceNode = fieldRef;
        }
        addExpressionNode(invocationNode);
    }

    public void createFieldBasedAccessNode(DiagnosticPos pos, String fieldName) {
        BLangFieldBasedAccess fieldBasedAccess = (BLangFieldBasedAccess) TreeBuilder.createFieldBasedAccessNode();
        fieldBasedAccess.pos = pos;
        fieldBasedAccess.fieldName = createIdentifier(fieldName);
        fieldBasedAccess.expressionNode = exprNodeStack.pop();
        addExpressionNode(fieldBasedAccess);
    }

    public void createIndexBasedAccessNode(DiagnosticPos pos) {
        BLangIndexBasedAccess indexBasedAccess = (BLangIndexBasedAccess) TreeBuilder.createIndexBasedAccessNode();
        indexBasedAccess.pos = pos;
        indexBasedAccess.index = exprNodeStack.pop();
        indexBasedAccess.expression = exprNodeStack.pop();
        addExpressionNode(indexBasedAccess);
    }

    public void createBinaryExpr(DiagnosticPos pos, String operator) {
        BLangBinaryExpression binaryExpressionNode = (BLangBinaryExpression) TreeBuilder.createBinaryExpressionNode();
        binaryExpressionNode.pos = pos;
        binaryExpressionNode.rightExpression = exprNodeStack.pop();
        binaryExpressionNode.leftExpression = exprNodeStack.pop();
        binaryExpressionNode.operator = OperatorKind.valueFrom(operator);
        addExpressionNode(binaryExpressionNode);
    }

    public void createUnaryExpr(DiagnosticPos pos, String operator) {
        BLangUnaryExpression unaryExpressionNode = (BLangUnaryExpression) TreeBuilder.createUnaryExpressionNode();
        unaryExpressionNode.pos = pos;
        unaryExpressionNode.expressionNode = exprNodeStack.pop();
        unaryExpressionNode.operator = OperatorKind.valueFrom(operator);
        addExpressionNode(unaryExpressionNode);
    }

    public void endFunctionDef() {
        this.compUnit.addTopLevelNode((FunctionNode) this.invokableNodeStack.pop());
    }

    public void endCallableUnitBody() {
        this.invokableNodeStack.peek().setBody(this.blockNodeStack.pop());
    }

    public void addPackageId(List<String> nameComps, String version) {
        List<IdentifierNode> nameCompNodes = new ArrayList<>();
        IdentifierNode versionNode;
        if (version != null) {
            versionNode = TreeBuilder.createIdentifierNode();
            versionNode.setValue(version);
        } else {
            versionNode = null;
        }
        nameComps.forEach(e -> nameCompNodes.add(this.createIdentifier(e)));
        this.pkgIdStack.add(new PackageID(nameCompNodes, versionNode));
    }
    
    public void populatePackageDeclaration() {
        PackageDeclarationNode pkgDecl = TreeBuilder.createPackageDeclarationNode();
        pkgDecl.setPackageID(this.pkgIdStack.pop());
        this.compUnit.addTopLevelNode(pkgDecl);
    }
    
    public void addImportPackageDeclaration(String alias) {
        ImportPackageNode impDecl = TreeBuilder.createImportPackageNode();
        IdentifierNode aliasNode;
        if (alias != null) {
            aliasNode = this.createIdentifier(alias);
        } else {
            aliasNode = null;
        }
        impDecl.setPackageID(this.pkgIdStack.pop());
        impDecl.setAlias(aliasNode);
        this.compUnit.addTopLevelNode(impDecl);
    }

    private VariableNode generateBasicVarNode(String identifier, boolean exprAvailable) {
        IdentifierNode name = this.createIdentifier(identifier);
        VariableNode var = TreeBuilder.createVariableNode();
        var.setName(name);
        var.setTypeNode(this.typeNodeStack.pop());
        if (exprAvailable) {
            var.setInitialExpression(this.exprNodeStack.pop());
        }
        return var;
    }

    public void addGlobalVariable(String identifier, boolean exprAvailable) {
        VariableNode var = this.generateBasicVarNode(identifier, exprAvailable);
        this.compUnit.addTopLevelNode(var);
    }
    
    public void addConstVariable(String identifier) {
        VariableNode var = this.generateBasicVarNode(identifier, true);
        var.addFlag(Flag.CONST);
        this.compUnit.addTopLevelNode(var);
    }

    public void startStructDef() {
        StructNode structNode = TreeBuilder.createStructNode();
        attachAnnotations(structNode);
        this.structStack.add(structNode);
    }
    
    public void endStructDef(String identifier) {
        StructNode structNode = this.structStack.pop();
        structNode.setName(this.createIdentifier(identifier));
        this.varListStack.pop().forEach(structNode::addField);
        this.compUnit.addTopLevelNode(structNode);
    }
    
    public void startConnectorDef() {
        ConnectorNode connectorNode = TreeBuilder.createConnectorNode();
        attachAnnotations(connectorNode);
        this.connectorNodeStack.push(connectorNode);
    }
    
    public void startConnectorBody() {
        /* end of connector definition header, so let's populate 
         * the connector information before processing the body */
        ConnectorNode connectorNode = this.connectorNodeStack.peek();
        if (!this.varStack.empty()) {
            connectorNode.setFilteredParamter(this.varStack.pop());
        }
        if (!this.varListStack.empty()) {
            this.varListStack.pop().forEach(connectorNode::addParameter);
        }
        /* add a temporary block node to contain connector variable definitions */
        this.blockNodeStack.add(TreeBuilder.createBlockNode());
        /* action node list to contain the actions of the connector */
        this.actionNodeStack.add(new ArrayList<>());
    }
    
    public void endConnectorDef(String identifier) {
        ConnectorNode connectorNode = this.connectorNodeStack.pop();
        connectorNode.setName(this.createIdentifier(identifier));
        this.compUnit.addTopLevelNode(connectorNode);
    }
    
    public void endConnectorBody() {
        ConnectorNode connectorNode = this.connectorNodeStack.peek();
        this.blockNodeStack.pop().getStatements().forEach(
                e -> connectorNode.addVariableDef((VariableDefinitionNode) e));
        this.actionNodeStack.pop().forEach(connectorNode::addAction);
    }

    public void startActionDef() {
        ActionNode actionNode = TreeBuilder.createActionNode();
        attachAnnotations(actionNode);
        this.invokableNodeStack.push(actionNode);
    }

    public void endActionDef() {
        this.connectorNodeStack.peek().addAction((ActionNode) this.invokableNodeStack.pop());
    }

    public void startProcessingTypeNodeList() {
        this.typeNodeListStack.push(new ArrayList<>());
    }

    public void startAnnotationDef() {
        AnnotationNode annotNode = TreeBuilder.createAnnotationNode();
        attachAnnotations(annotNode);
        this.annotationStack.add(annotNode);
    }

    public void endAnnotationDef(String identifier) {
        AnnotationNode annotationNode = this.annotationStack.pop();
        annotationNode.setName(this.createIdentifier(identifier));
        this.varListStack.pop().forEach(var -> {
            AnnotationAttributeNode annAttrNode = TreeBuilder.createAnnotAttributeNode();
            var.getFlags().forEach(annAttrNode::addFlag);
            var.getAnnotationAttachments().forEach(annAttrNode::addAnnotationAttachment);
            annAttrNode.setTypeNode(var.getTypeNode());
            annAttrNode.setInitialExpression(var.getInitialExpression());
            annAttrNode.setName(var.getName());

            // add the attribute to the annotation definition
            annotationNode.addAttribute(annAttrNode);
        });

        this.compUnit.addTopLevelNode(annotationNode);
    }

    public void startAnnotationAttachment(DiagnosticPos currentPos) {
        BLangAnnotationAttachment annotAttachmentNode =
                (BLangAnnotationAttachment) TreeBuilder.createAnnotAttachmentNode();
        annotAttachmentNode.pos = currentPos;
        annotAttachmentStack.push(annotAttachmentNode);
    }

    public void setAnnotationAttachmentName(String annotationName) {
        annotAttachmentStack.peek().setAnnotationName(createIdentifier(annotationName));
    }

    public void createLiteralTypeAttributeValue(DiagnosticPos currentPos) {
        createAnnotAttribValueFromExpr(currentPos);
    }

    public void createVarRefTypeAttributeValue(DiagnosticPos currentPos) {
        createAnnotAttribValueFromExpr(currentPos);
    }

    public void createAnnotationTypeAttributeValue(DiagnosticPos currentPos) {
        BLangAnnotAttributeValue annotAttrVal = (BLangAnnotAttributeValue) TreeBuilder.createAnnotAttributeValueNode();
        annotAttrVal.pos = currentPos;
        annotAttrVal.setValue(annotAttachmentStack.pop());
        annotAttribValStack.push(annotAttrVal);
    }

    public void createArrayTypeAttributeValue(DiagnosticPos currentPos) {
        BLangAnnotAttributeValue annotAttrVal = (BLangAnnotAttributeValue) TreeBuilder.createAnnotAttributeValueNode();
        annotAttrVal.pos = currentPos;
        while (!annotAttribValStack.isEmpty()) {
            annotAttrVal.addValue(annotAttribValStack.pop());
        }
        annotAttribValStack.push(annotAttrVal);
    }

    public void createAnnotationKeyValue(String attrName, DiagnosticPos currentPos) {
        annotAttachmentStack.peek().addAttribute(attrName, annotAttribValStack.pop());
    }

    private void createAnnotAttribValueFromExpr(DiagnosticPos currentPos) {
        BLangAnnotAttributeValue annotAttrVal = (BLangAnnotAttributeValue) TreeBuilder.createAnnotAttributeValueNode();
        annotAttrVal.pos = currentPos;
        annotAttrVal.setValue(exprNodeStack.pop());
        annotAttribValStack.push(annotAttrVal);
    }

    private void attachAnnotations(AnnotatableNode annotatableNode) {
        while (!annotAttachmentStack.empty()) {
            annotatableNode.addAnnotationAttachment(annotAttachmentStack.pop());
        }
    }

    public void addAssignmentStatement(boolean isVarDeclaration) {
        ExpressionNode rExprNode = exprNodeStack.pop();
        List<ExpressionNode> lExprList = exprNodeListStack.pop();
        if (rExprNode instanceof BLangExpression) {
            List<BLangVariableReference> lVariableReferenceList = lExprList.stream()
                    .filter(BLangVariableReference.class::isInstance).map(BLangVariableReference.class::cast)
                    .collect(Collectors.toList());
            AssignmentNode assignmentNode = TreeBuilder
                    .createAssignmentNode(lVariableReferenceList, (BLangExpression) rExprNode, isVarDeclaration);
            this.blockNodeStack.peek().addStatement(assignmentNode);
        }
    }

    public void startTransactionStmt() {
        transactionNodeStack.push((BLangTransaction) TreeBuilder.createTransactionNode());
        startBlock();
    }

    public void addTransactionBlock(DiagnosticPos pos) {
        TransactionNode transactionNode = transactionNodeStack.peek();
        BLangBlockStmt transactionBlock = (BLangBlockStmt) this.blockNodeStack.pop();
        transactionBlock.pos = pos;
        transactionNode.setTransactionBody(transactionBlock);
    }

    public void startFailedBlock() {
        startBlock();
    }

    public void addFailedBlock(DiagnosticPos pos) {
        TransactionNode transactionNode = transactionNodeStack.peek();
        BLangBlockStmt failedBlock = (BLangBlockStmt) this.blockNodeStack.pop();
        failedBlock.pos = pos;
        transactionNode.setFailedBody(failedBlock);
    }

    public void startCommittedBlock() {
        startBlock();
    }

    public void addCommittedBlock(DiagnosticPos pos) {
        TransactionNode transactionNode = transactionNodeStack.peek();
        BLangBlockStmt committedBlock = (BLangBlockStmt) this.blockNodeStack.pop();
        committedBlock.pos = pos;
        transactionNode.setCommittedBody(committedBlock);
    }

    public void startAbortedBlock() {
        startBlock();
    }

    public void addAbortedBlock(DiagnosticPos pos) {
        TransactionNode transactionNode = transactionNodeStack.peek();
        BLangBlockStmt abortedBlock = (BLangBlockStmt) this.blockNodeStack.pop();
        abortedBlock.pos = pos;
        transactionNode.setAbortedBody(abortedBlock);
    }

    public void endTransactionStmt(DiagnosticPos pos) {
        BLangTransaction transaction = (BLangTransaction) transactionNodeStack.pop();
        transaction.pos = pos;
        this.blockNodeStack.peek().addStatement(transaction);
    }

    public void addAbortStatement() {
        AbortNode abortNode = TreeBuilder.createAbortNode();
        this.blockNodeStack.peek().addStatement(abortNode);
    }

    public void startIfElseNode() {
        ifElseStatementStack.push(TreeBuilder.createIfElseStatementNode());
        startBlock();
    }

    public void addIfBlock() {
        IfNode ifNode = ifElseStatementStack.peek();
        ifNode.setCondition(exprNodeStack.pop());
        ifNode.setBody(blockNodeStack.pop());
    }

    public void addElseIfBlock() {
        IfNode elseIfNode = ifElseStatementStack.pop();
        elseIfNode.setCondition(exprNodeStack.pop());
        elseIfNode.setBody(blockNodeStack.pop());

        IfNode parentIfNode = ifElseStatementStack.peek();
        while (parentIfNode.getElseStatement() != null) {
            parentIfNode = (IfNode) parentIfNode.getElseStatement();
        }
        parentIfNode.setElseStatement(elseIfNode);
    }

    public void addElseBlock() {
        IfNode ifNode = ifElseStatementStack.peek();
        while (ifNode.getElseStatement() != null) {
            ifNode = (IfNode) ifNode.getElseStatement();
        }
        ifNode.setElseStatement(blockNodeStack.pop());
    }

    public void endIfElseNode() {
        addStmtToCurrentBlock(ifElseStatementStack.pop());
    }

    public void startServiceDef() {
        ServiceNode serviceNode = TreeBuilder.createServiceNode();
        attachAnnotations(serviceNode);
        serviceNodeStack.push(serviceNode);
    }

    public void addServiceBody() {
        ServiceNode serviceNode = serviceNodeStack.peek();
        blockNodeStack.pop().getStatements()
                .forEach(varDef -> serviceNode.addVariable((VariableDefinitionNode) varDef));
    }

    public void endServiceDef(String protocolPkg, String serviceName) {
        ServiceNode serviceNode = serviceNodeStack.pop();
        serviceNode.setName(createIdentifier(serviceName));
        serviceNode.setProtocolPackageIdentifier(createIdentifier(protocolPkg));
        this.compUnit.addTopLevelNode(serviceNode);
    }

    public void startResourceDef() {
        ResourceNode resourceNode = TreeBuilder.createResourceNode();
        attachAnnotations(resourceNode);
        invokableNodeStack.push(resourceNode);
    }

    public void endResourceDef(String resourceName) {
        ResourceNode resourceNode = (ResourceNode) invokableNodeStack.pop();
        resourceNode.setName(createIdentifier(resourceName));
        varListStack.pop().forEach(resourceNode::addParameter);
        serviceNodeStack.peek().addResource(resourceNode);
    }
}<|MERGE_RESOLUTION|>--- conflicted
+++ resolved
@@ -133,11 +133,9 @@
 
     private Stack<IfNode> ifElseStatementStack = new Stack<>();
 
-<<<<<<< HEAD
+    private Stack<TransactionNode> transactionNodeStack = new Stack<>();
+
     private Stack<ServiceNode> serviceNodeStack = new Stack<>();
-=======
-    private Stack<TransactionNode> transactionNodeStack = new Stack<>();
->>>>>>> b1c13b06
 
     public BLangPackageBuilder(CompilationUnitNode compUnit) {
         this.compUnit = compUnit;
