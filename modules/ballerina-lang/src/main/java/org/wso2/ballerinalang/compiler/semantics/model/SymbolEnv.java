--- conflicted
+++ resolved
@@ -131,7 +131,19 @@
         return symbolEnv;
     }
 
-<<<<<<< HEAD
+    public static SymbolEnv createWorkerEnv(BLangWorker worker, SymbolEnv env) {
+        SymbolEnv symbolEnv = new SymbolEnv(worker, worker.symbol.scope);
+        env.copyTo(symbolEnv);
+        return symbolEnv;
+    }
+
+    public static SymbolEnv createFolkJoinEnv(BLangForkJoin forkJoin, SymbolEnv env) {
+        Scope scope = new Scope(env.scope.owner);
+        SymbolEnv symbolEnv = new SymbolEnv(forkJoin, scope);
+        env.copyTo(symbolEnv);
+        return symbolEnv;
+    }
+
     public static SymbolEnv getXMLElementEnv(BLangXMLElementLiteral node, SymbolEnv env) {
         Scope scope = node.scope;
         if (scope == null) {
@@ -149,21 +161,6 @@
         return symbolEnv;
     }
 
-=======
->>>>>>> 07a970de
-    public static SymbolEnv createWorkerEnv(BLangWorker worker, SymbolEnv env) {
-        SymbolEnv symbolEnv = new SymbolEnv(worker, worker.symbol.scope);
-        env.copyTo(symbolEnv);
-        return symbolEnv;
-    }
-
-    public static SymbolEnv createFolkJoinEnv(BLangForkJoin forkJoin, SymbolEnv env) {
-        Scope scope = new Scope(env.scope.owner);
-        SymbolEnv symbolEnv = new SymbolEnv(forkJoin, scope);
-        env.copyTo(symbolEnv);
-        return symbolEnv;
-    }
-
     // Private functions
 
     private static SymbolEnv duplicate(BLangNode node, Scope scope, SymbolEnv env) {
