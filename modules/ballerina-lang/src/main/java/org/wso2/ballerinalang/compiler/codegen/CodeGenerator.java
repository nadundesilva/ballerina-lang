/*
*  Copyright (c) 2017, WSO2 Inc. (http://www.wso2.org) All Rights Reserved.
*
*  WSO2 Inc. licenses this file to you under the Apache License,
*  Version 2.0 (the "License"); you may not use this file except
*  in compliance with the License.
*  You may obtain a copy of the License at
*
*    http://www.apache.org/licenses/LICENSE-2.0
*
*  Unless required by applicable law or agreed to in writing,
*  software distributed under the License is distributed on an
*  "AS IS" BASIS, WITHOUT WARRANTIES OR CONDITIONS OF ANY
*  KIND, either express or implied.  See the License for the
*  specific language governing permissions and limitations
*  under the License.
*/
package org.wso2.ballerinalang.compiler.codegen;

import org.ballerinalang.model.tree.TopLevelNode;
import org.wso2.ballerinalang.compiler.semantics.analyzer.SymbolEnter;
import org.wso2.ballerinalang.compiler.semantics.model.SymbolEnv;
import org.wso2.ballerinalang.compiler.semantics.model.SymbolTable;
import org.wso2.ballerinalang.compiler.semantics.model.symbols.BInvokableSymbol;
import org.wso2.ballerinalang.compiler.semantics.model.symbols.BPackageSymbol;
import org.wso2.ballerinalang.compiler.semantics.model.symbols.BSymbol;
import org.wso2.ballerinalang.compiler.semantics.model.symbols.BTypeSymbol;
import org.wso2.ballerinalang.compiler.semantics.model.symbols.BVarSymbol;
import org.wso2.ballerinalang.compiler.semantics.model.symbols.SymTag;
import org.wso2.ballerinalang.compiler.semantics.model.symbols.Symbols;
import org.wso2.ballerinalang.compiler.semantics.model.types.BArrayType;
import org.wso2.ballerinalang.compiler.semantics.model.types.BInvokableType;
import org.wso2.ballerinalang.compiler.semantics.model.types.BStructType;
import org.wso2.ballerinalang.compiler.semantics.model.types.BType;
import org.wso2.ballerinalang.compiler.tree.BLangAction;
import org.wso2.ballerinalang.compiler.tree.BLangAnnotAttribute;
import org.wso2.ballerinalang.compiler.tree.BLangAnnotation;
import org.wso2.ballerinalang.compiler.tree.BLangAnnotationAttachment;
import org.wso2.ballerinalang.compiler.tree.BLangConnector;
import org.wso2.ballerinalang.compiler.tree.BLangEnum;
import org.wso2.ballerinalang.compiler.tree.BLangFunction;
import org.wso2.ballerinalang.compiler.tree.BLangIdentifier;
import org.wso2.ballerinalang.compiler.tree.BLangImportPackage;
import org.wso2.ballerinalang.compiler.tree.BLangInvokableNode;
import org.wso2.ballerinalang.compiler.tree.BLangNode;
import org.wso2.ballerinalang.compiler.tree.BLangNodeVisitor;
import org.wso2.ballerinalang.compiler.tree.BLangPackage;
import org.wso2.ballerinalang.compiler.tree.BLangResource;
import org.wso2.ballerinalang.compiler.tree.BLangService;
import org.wso2.ballerinalang.compiler.tree.BLangStruct;
import org.wso2.ballerinalang.compiler.tree.BLangVariable;
import org.wso2.ballerinalang.compiler.tree.BLangWorker;
import org.wso2.ballerinalang.compiler.tree.BLangXMLNS;
import org.wso2.ballerinalang.compiler.tree.expressions.BLangAnnotAttachmentAttribute;
import org.wso2.ballerinalang.compiler.tree.expressions.BLangAnnotAttachmentAttributeValue;
import org.wso2.ballerinalang.compiler.tree.expressions.BLangArrayLiteral;
import org.wso2.ballerinalang.compiler.tree.expressions.BLangBinaryExpr;
import org.wso2.ballerinalang.compiler.tree.expressions.BLangExpression;
import org.wso2.ballerinalang.compiler.tree.expressions.BLangFieldBasedAccess.BLangStructFieldAccessExpr;
import org.wso2.ballerinalang.compiler.tree.expressions.BLangIndexBasedAccess.BLangArrayAccessExpr;
import org.wso2.ballerinalang.compiler.tree.expressions.BLangIndexBasedAccess.BLangMapAccessExpr;
import org.wso2.ballerinalang.compiler.tree.expressions.BLangInvocation;
import org.wso2.ballerinalang.compiler.tree.expressions.BLangInvocation.BFunctionPointerInvocation;
import org.wso2.ballerinalang.compiler.tree.expressions.BLangLambdaFunction;
import org.wso2.ballerinalang.compiler.tree.expressions.BLangLiteral;
import org.wso2.ballerinalang.compiler.tree.expressions.BLangRecordLiteral;
import org.wso2.ballerinalang.compiler.tree.expressions.BLangRecordLiteral.BLangJSONLiteral;
import org.wso2.ballerinalang.compiler.tree.expressions.BLangRecordLiteral.BLangMapLiteral;
import org.wso2.ballerinalang.compiler.tree.expressions.BLangRecordLiteral.BLangRecordKey;
import org.wso2.ballerinalang.compiler.tree.expressions.BLangRecordLiteral.BLangRecordKeyValue;
import org.wso2.ballerinalang.compiler.tree.expressions.BLangRecordLiteral.BLangStructLiteral;
import org.wso2.ballerinalang.compiler.tree.expressions.BLangSimpleVarRef.BLangFieldVarRef;
import org.wso2.ballerinalang.compiler.tree.expressions.BLangSimpleVarRef.BLangFunctionVarRef;
import org.wso2.ballerinalang.compiler.tree.expressions.BLangSimpleVarRef.BLangLocalVarRef;
import org.wso2.ballerinalang.compiler.tree.expressions.BLangSimpleVarRef.BLangPackageVarRef;
import org.wso2.ballerinalang.compiler.tree.expressions.BLangStringTemplateLiteral;
import org.wso2.ballerinalang.compiler.tree.expressions.BLangTernaryExpr;
import org.wso2.ballerinalang.compiler.tree.expressions.BLangTypeCastExpr;
import org.wso2.ballerinalang.compiler.tree.expressions.BLangTypeConversionExpr;
import org.wso2.ballerinalang.compiler.tree.expressions.BLangUnaryExpr;
import org.wso2.ballerinalang.compiler.tree.expressions.BLangVariableReference;
import org.wso2.ballerinalang.compiler.tree.expressions.BLangXMLAttribute;
import org.wso2.ballerinalang.compiler.tree.expressions.BLangXMLCommentLiteral;
import org.wso2.ballerinalang.compiler.tree.expressions.BLangXMLElementLiteral;
import org.wso2.ballerinalang.compiler.tree.expressions.BLangXMLProcInsLiteral;
import org.wso2.ballerinalang.compiler.tree.expressions.BLangXMLQName;
import org.wso2.ballerinalang.compiler.tree.expressions.BLangXMLQuotedString;
import org.wso2.ballerinalang.compiler.tree.expressions.BLangXMLTextLiteral;
import org.wso2.ballerinalang.compiler.tree.expressions.MultiReturnExpr;
import org.wso2.ballerinalang.compiler.tree.statements.BLanXMLNSStatement;
import org.wso2.ballerinalang.compiler.tree.statements.BLangAbort;
import org.wso2.ballerinalang.compiler.tree.statements.BLangAssignment;
import org.wso2.ballerinalang.compiler.tree.statements.BLangBlockStmt;
import org.wso2.ballerinalang.compiler.tree.statements.BLangBreak;
import org.wso2.ballerinalang.compiler.tree.statements.BLangCatch;
import org.wso2.ballerinalang.compiler.tree.statements.BLangComment;
import org.wso2.ballerinalang.compiler.tree.statements.BLangContinue;
import org.wso2.ballerinalang.compiler.tree.statements.BLangExpressionStmt;
import org.wso2.ballerinalang.compiler.tree.statements.BLangForkJoin;
import org.wso2.ballerinalang.compiler.tree.statements.BLangIf;
import org.wso2.ballerinalang.compiler.tree.statements.BLangReply;
import org.wso2.ballerinalang.compiler.tree.statements.BLangRetry;
import org.wso2.ballerinalang.compiler.tree.statements.BLangReturn;
import org.wso2.ballerinalang.compiler.tree.statements.BLangStatement;
import org.wso2.ballerinalang.compiler.tree.statements.BLangThrow;
import org.wso2.ballerinalang.compiler.tree.statements.BLangTransaction;
import org.wso2.ballerinalang.compiler.tree.statements.BLangTransform;
import org.wso2.ballerinalang.compiler.tree.statements.BLangTryCatchFinally;
import org.wso2.ballerinalang.compiler.tree.statements.BLangVariableDef;
import org.wso2.ballerinalang.compiler.tree.statements.BLangWhile;
import org.wso2.ballerinalang.compiler.tree.statements.BLangWorkerReceive;
import org.wso2.ballerinalang.compiler.tree.statements.BLangWorkerSend;
import org.wso2.ballerinalang.compiler.util.CompilerContext;
import org.wso2.ballerinalang.compiler.util.TypeTags;
import org.wso2.ballerinalang.programfile.CallableUnitInfo;
import org.wso2.ballerinalang.programfile.ForkjoinInfo;
import org.wso2.ballerinalang.programfile.FunctionInfo;
import org.wso2.ballerinalang.programfile.Instruction;
import org.wso2.ballerinalang.programfile.InstructionCodes;
import org.wso2.ballerinalang.programfile.InstructionFactory;
import org.wso2.ballerinalang.programfile.LocalVariableInfo;
import org.wso2.ballerinalang.programfile.PackageInfo;
import org.wso2.ballerinalang.programfile.PackageVarInfo;
import org.wso2.ballerinalang.programfile.ProgramFile;
import org.wso2.ballerinalang.programfile.StructFieldDefaultValue;
import org.wso2.ballerinalang.programfile.StructFieldInfo;
import org.wso2.ballerinalang.programfile.StructInfo;
import org.wso2.ballerinalang.programfile.WorkerDataChannelInfo;
import org.wso2.ballerinalang.programfile.WorkerInfo;
import org.wso2.ballerinalang.programfile.attributes.AttributeInfo;
import org.wso2.ballerinalang.programfile.attributes.AttributeInfoPool;
import org.wso2.ballerinalang.programfile.attributes.CodeAttributeInfo;
import org.wso2.ballerinalang.programfile.attributes.DefaultValueAttributeInfo;
import org.wso2.ballerinalang.programfile.attributes.LineNumberTableAttributeInfo;
import org.wso2.ballerinalang.programfile.attributes.LocalVariableAttributeInfo;
import org.wso2.ballerinalang.programfile.attributes.VarTypeCountAttributeInfo;
import org.wso2.ballerinalang.programfile.cpentries.ConstantPool;
import org.wso2.ballerinalang.programfile.cpentries.FloatCPEntry;
import org.wso2.ballerinalang.programfile.cpentries.ForkJoinCPEntry;
import org.wso2.ballerinalang.programfile.cpentries.FunctionCallCPEntry;
import org.wso2.ballerinalang.programfile.cpentries.FunctionRefCPEntry;
import org.wso2.ballerinalang.programfile.cpentries.IntegerCPEntry;
import org.wso2.ballerinalang.programfile.cpentries.PackageRefCPEntry;
import org.wso2.ballerinalang.programfile.cpentries.StringCPEntry;
import org.wso2.ballerinalang.programfile.cpentries.StructureRefCPEntry;
import org.wso2.ballerinalang.programfile.cpentries.TypeRefCPEntry;
import org.wso2.ballerinalang.programfile.cpentries.UTF8CPEntry;
import org.wso2.ballerinalang.programfile.cpentries.WorkerDataChannelRefCPEntry;
import org.wso2.ballerinalang.programfile.cpentries.WrkrInteractionArgsCPEntry;

import java.util.ArrayList;
import java.util.Arrays;
import java.util.List;
import java.util.Stack;
import java.util.stream.Collectors;

import static org.wso2.ballerinalang.programfile.ProgramFileConstants.BLOB_OFFSET;
import static org.wso2.ballerinalang.programfile.ProgramFileConstants.BOOL_OFFSET;
import static org.wso2.ballerinalang.programfile.ProgramFileConstants.FLOAT_OFFSET;
import static org.wso2.ballerinalang.programfile.ProgramFileConstants.INT_OFFSET;
import static org.wso2.ballerinalang.programfile.ProgramFileConstants.REF_OFFSET;
import static org.wso2.ballerinalang.programfile.ProgramFileConstants.STRING_OFFSET;

/**
 * @since 0.94
 */
public class CodeGenerator extends BLangNodeVisitor {

    private static final CompilerContext.Key<CodeGenerator> CODE_GENERATOR_KEY =
            new CompilerContext.Key<>();
    /**
     * This structure holds current package-level variable indexes.
     */
    private VariableIndex pvIndexes = new VariableIndex();

    /**
     * This structure holds current local variable indexes.
     */
    private VariableIndex lvIndexes = new VariableIndex();

    /**
     * This structure holds current field indexes.
     */
    private VariableIndex fieldIndexes = new VariableIndex();

    /**
     * This structure holds current register indexes.
     */
    private VariableIndex regIndexes = new VariableIndex();

    /**
     * This structure holds the maximum register count per type.
     * This structure is updated for every statement.
     */
    private VariableIndex maxRegIndexes = new VariableIndex();

    private SymbolEnv env;
    // TODO Remove this dependency from the code generator
    private SymbolEnter symEnter;
    private SymbolTable symTable;

    private ProgramFile programFile;

    private PackageInfo currentPkgInfo;
    private String currentPkgName;
    private int currentPackageRefCPIndex;

    private LineNumberTableAttributeInfo lineNoAttrInfo;
    private CallableUnitInfo currentCallableUnitInfo;
    private LocalVariableAttributeInfo localVarAttrInfo;
    private WorkerInfo currentWorkerInfo;

    // Required variables to generate code for assignment statements
    private int rhsExprRegIndex = -1;
    private boolean varAssignment = false;
<<<<<<< HEAD
    private int transactionIndex = 0;
    
=======

>>>>>>> e02a45ae
    private Stack<Instruction> loopResetInstructionStack = new Stack<>();
    private Stack<Instruction> loopExitInstructionStack = new Stack<>();
    private Stack<Instruction> abortInstructions = new Stack<>();

    private int workerChannelCount = 0;

    public static CodeGenerator getInstance(CompilerContext context) {
        CodeGenerator codeGenerator = context.get(CODE_GENERATOR_KEY);
        if (codeGenerator == null) {
            codeGenerator = new CodeGenerator(context);
        }

        return codeGenerator;
    }

    public CodeGenerator(CompilerContext context) {
        context.put(CODE_GENERATOR_KEY, this);

        this.symEnter = SymbolEnter.getInstance(context);
        this.symTable = SymbolTable.getInstance(context);
    }

    public ProgramFile generate(BLangPackage pkgNode) {
        programFile = new ProgramFile();
        BPackageSymbol pkgSymbol = pkgNode.symbol;
        genPackage(pkgSymbol);

        programFile.entryPkgCPIndex = addPackageRefCPEntry(programFile, pkgSymbol.name.value,
                pkgSymbol.version.value);

        // TODO Setting this program as a main program. Remove this ASAP
        programFile.setMainEPAvailable(true);

        // Add global variable indexes to the ProgramFile
        prepareIndexes(pvIndexes);

        // Create Global variable attribute info
        addVarCountAttrInfo(programFile, programFile, pvIndexes);

        return programFile;
    }

    public void visit(BLangPackage pkgNode) {
        // first visit all the imports
        pkgNode.imports.forEach(impPkgNode -> genNode(impPkgNode, this.env));

        // Add the current package to the program file
        BPackageSymbol pkgSymbol = pkgNode.symbol;
        currentPkgName = pkgSymbol.name.getValue();
        int pkgNameCPIndex = addUTF8CPEntry(programFile, currentPkgName);
        int pkgVersionCPIndex = addUTF8CPEntry(programFile, pkgSymbol.version.getValue());
        currentPkgInfo = new PackageInfo(pkgNameCPIndex, pkgVersionCPIndex);

        // TODO We need to create identifier for both name and the version
        programFile.packageInfoMap.put(currentPkgName, currentPkgInfo);

        // Insert the package reference to the constant pool of the Ballerina program
        addPackageRefCPEntry(programFile, currentPkgName, pkgSymbol.version.value);

        // Insert the package reference to the constant pool of the current package
        currentPackageRefCPIndex = addPackageRefCPEntry(currentPkgInfo, currentPkgName, pkgSymbol.version.value);

        // This attribute keep track of line numbers
        int lineNoAttrNameIndex = addUTF8CPEntry(currentPkgInfo,
                AttributeInfo.Kind.LINE_NUMBER_TABLE_ATTRIBUTE.value());
        lineNoAttrInfo = new LineNumberTableAttributeInfo(lineNoAttrNameIndex);

        // This attribute keep package-level variable information
        int pkgVarAttrNameIndex = addUTF8CPEntry(currentPkgInfo,
                AttributeInfo.Kind.LOCAL_VARIABLES_ATTRIBUTE.value());
        currentPkgInfo.addAttributeInfo(AttributeInfo.Kind.LOCAL_VARIABLES_ATTRIBUTE,
                new LocalVariableAttributeInfo(pkgVarAttrNameIndex));

        pkgNode.globalVars.forEach(this::createPackageVarInfo);
        pkgNode.structs.forEach(this::createStructInfoEntry);
//        createConnectorInfoEntries(bLangPackage.getConnectors());
//        createServiceInfoEntries(bLangPackage.getServices());
        pkgNode.functions.forEach(this::createFunctionInfoEntry);

        // Create function info for the package function
        BLangFunction pkgInitFunc = pkgNode.initFunction;
        createFunctionInfoEntry(pkgInitFunc);

        for (TopLevelNode pkgLevelNode : pkgNode.topLevelNodes) {
            genNode((BLangNode) pkgLevelNode, this.env);
        }

        // Visit package init function
        genNode(pkgInitFunc, this.env);

        currentPkgInfo.addAttributeInfo(AttributeInfo.Kind.LINE_NUMBER_TABLE_ATTRIBUTE, lineNoAttrInfo);
        currentPackageRefCPIndex = -1;
        currentPkgName = null;
    }

    public void visit(BLangImportPackage importPkgNode) {
        BPackageSymbol pkgSymbol = importPkgNode.symbol;
        genPackage(pkgSymbol);
    }

    public void visit(BLangFunction funcNode) {
        SymbolEnv funcEnv = SymbolEnv.createFunctionEnv(funcNode, funcNode.symbol.scope, this.env);
        currentCallableUnitInfo = currentPkgInfo.functionInfoMap.get(funcNode.symbol.name.value);
        visitInvokableNode(funcNode, currentCallableUnitInfo, funcEnv);
    }

    public void visit(BLangBlockStmt blockNode) {
        SymbolEnv blockEnv = SymbolEnv.createBlockEnv(blockNode, this.env);

        for (BLangStatement stmt : blockNode.stmts) {
//            if (stmt instanceof CommentStmt) {
//                continue;
//            }
//
//            if (!(stmt instanceof TryCatchStmt)) {
//                addLineNumberInfo(stmt.getNodeLocation());
//            }

            genNode(stmt, blockEnv);

            // Update the maxRegIndexes structure
            setMaxRegIndexes();

            // Reset the regIndexes structure for every statement
            regIndexes = new VariableIndex();
        }
    }

    public void visit(BLangVariable varNode) {
        int opcode;
        int lvIndex;
        BVarSymbol varSymbol = varNode.symbol;

        BLangExpression rhsExpr = varNode.expr;
        if (rhsExpr != null) {
            genNode(rhsExpr, this.env);
            rhsExprRegIndex = rhsExpr.regIndex;
        }

        int ownerSymTag = env.scope.owner.tag;
        if ((ownerSymTag & SymTag.INVOKABLE) == SymTag.INVOKABLE) {
            OpcodeAndIndex opcodeAndIndex = getOpcodeAndIndex(varSymbol.type.tag,
                    InstructionCodes.ISTORE, lvIndexes);
            opcode = opcodeAndIndex.opcode;
            lvIndex = opcodeAndIndex.index;
            varSymbol.varIndex = lvIndex;
            if (rhsExpr != null) {
                emit(opcode, rhsExprRegIndex, lvIndex);
            }

            LocalVariableInfo localVarInfo = getLocalVarAttributeInfo(varSymbol);
            localVarAttrInfo.localVars.add(localVarInfo);
        } else {
            // TODO Support other variable nodes
        }
    }


    // Statements

    public void visit(BLangVariableDef varDefNode) {
        genNode(varDefNode.var, this.env);
    }

    public void visit(BLangReturn returnNode) {
        BLangExpression expr;
        int i = 0;
        while (i < returnNode.exprs.size()) {
            expr = returnNode.exprs.get(i);
            this.genNode(expr, this.env);
            if (expr.isMultiReturnExpr()) {
                BLangInvocation invExpr = (BLangInvocation) expr;
                for (int j = 0; j < invExpr.regIndexes.length; j++) {
                    emit(this.typeTagToInstr(invExpr.types.get(j).tag), i, invExpr.regIndexes[j]);
                    i++;
                }
            } else {
                emit(this.typeTagToInstr(expr.type.tag), i, expr.regIndex);
                i++;
            }
        }
        emit(InstructionCodes.RET);
    }

    private int typeTagToInstr(int typeTag) {
        switch (typeTag) {
            case TypeTags.INT:
                return InstructionCodes.IRET;
            case TypeTags.FLOAT:
                return InstructionCodes.FRET;
            case TypeTags.STRING:
                return InstructionCodes.SRET;
            case TypeTags.BOOLEAN:
                return InstructionCodes.BRET;
            case TypeTags.BLOB:
                return InstructionCodes.LRET;
            default:
                return InstructionCodes.RRET;
        }
    }


    // Expressions

    @Override
    public void visit(BLangLiteral literalExpr) {
        int opcode;
        int regIndex = -1;
        int typeTag = literalExpr.type.tag;

        switch (typeTag) {
            case TypeTags.INT:
                regIndex = ++regIndexes.tInt;
                long longVal = (Long) literalExpr.value;
                if (longVal >= 0 && longVal <= 5) {
                    opcode = InstructionCodes.ICONST_0 + (int) longVal;
                    emit(opcode, regIndex);
                } else {
                    int intCPEntryIndex = currentPkgInfo.addCPEntry(new IntegerCPEntry(longVal));
                    emit(InstructionCodes.ICONST, intCPEntryIndex, regIndex);
                }
                break;

            case TypeTags.FLOAT:
                regIndex = ++regIndexes.tFloat;
                double doubleVal = (Double) literalExpr.value;
                if (doubleVal == 0 || doubleVal == 1 || doubleVal == 2 ||
                        doubleVal == 3 || doubleVal == 4 || doubleVal == 5) {
                    opcode = InstructionCodes.FCONST_0 + (int) doubleVal;
                    emit(opcode, regIndex);
                } else {
                    int floatCPEntryIndex = currentPkgInfo.addCPEntry(new FloatCPEntry(doubleVal));
                    emit(InstructionCodes.FCONST, floatCPEntryIndex, regIndex);
                }
                break;

            case TypeTags.STRING:
                regIndex = ++regIndexes.tString;
                String strValue = (String) literalExpr.value;
                StringCPEntry stringCPEntry = new StringCPEntry(addUTF8CPEntry(currentPkgInfo, strValue), strValue);
                int strCPIndex = currentPkgInfo.addCPEntry(stringCPEntry);
                emit(InstructionCodes.SCONST, strCPIndex, regIndex);
                break;

            case TypeTags.BOOLEAN:
                regIndex = ++regIndexes.tBoolean;
                boolean booleanVal = (Boolean) literalExpr.value;
                if (!booleanVal) {
                    opcode = InstructionCodes.BCONST_0;
                } else {
                    opcode = InstructionCodes.BCONST_1;
                }
                emit(opcode, regIndex);
                break;
        }

        literalExpr.regIndex = regIndex;
    }

    @Override
    public void visit(BLangArrayLiteral arrayLiteral) {
        BType etype = ((BArrayType) arrayLiteral.type).eType;

        int typeSigCPIndex = addUTF8CPEntry(currentPkgInfo, arrayLiteral.type.getDesc());
        TypeRefCPEntry typeRefCPEntry = new TypeRefCPEntry(typeSigCPIndex);
        int typeCPindex = currentPkgInfo.addCPEntry(typeRefCPEntry);

        // Emit create array instruction
        int opcode = getOpcode(etype.tag, InstructionCodes.INEWARRAY);
        int arrayVarRegIndex = ++regIndexes.tRef;
        arrayLiteral.regIndex = arrayVarRegIndex;
        emit(opcode, arrayVarRegIndex, typeCPindex);

        // Emit instructions populate initial array values;
        for (int i = 0; i < arrayLiteral.exprs.size(); i++) {
            BLangExpression argExpr = arrayLiteral.exprs.get(i);
            genNode(argExpr, this.env);

            BLangLiteral indexLiteral = new BLangLiteral();
            indexLiteral.pos = arrayLiteral.pos;
            indexLiteral.value = new Long(i);
            indexLiteral.type = symTable.intType;
            genNode(indexLiteral, this.env);

            opcode = getOpcode(argExpr.type.tag, InstructionCodes.IASTORE);
            emit(opcode, arrayVarRegIndex, indexLiteral.regIndex, argExpr.regIndex);
        }
    }

    @Override
    public void visit(BLangJSONLiteral jsonLiteral) {

    }

    @Override
    public void visit(BLangMapLiteral mapLiteral) {

    }

    @Override
    public void visit(BLangStructLiteral structLiteral) {
        BSymbol structSymbol = structLiteral.type.tsymbol;
        BPackageSymbol pkgSymbol = (BPackageSymbol) structSymbol.owner;
        int pkgCPIndex = addPackageRefCPEntry(currentPkgInfo, pkgSymbol.name.value,
                pkgSymbol.version.value);
        int structNameCPIndex = addUTF8CPEntry(currentPkgInfo, structSymbol.name.value);
        StructureRefCPEntry structureRefCPEntry = new StructureRefCPEntry(pkgCPIndex, structNameCPIndex);
        int structCPIndex = currentPkgInfo.addCPEntry(structureRefCPEntry);

        //Emit an instruction to create a new struct.
        int structRegIndex = ++regIndexes.tRef;
        emit(InstructionCodes.NEWSTRUCT, structCPIndex, structRegIndex);
        structLiteral.regIndex = structRegIndex;

        for (BLangRecordKeyValue keyValue : structLiteral.keyValuePairs) {
            BLangRecordKey key = keyValue.key;
            int fieldIndex = key.fieldSymbol.varIndex;

            genNode(keyValue.valueExpr, this.env);

            int opcode = getOpcode(key.fieldSymbol.type.tag, InstructionCodes.IFIELDSTORE);
            emit(opcode, structRegIndex, fieldIndex, keyValue.valueExpr.regIndex);
        }
    }

    @Override
    public void visit(BLangLocalVarRef localVarRef) {
        int lvIndex = localVarRef.symbol.varIndex;
        if (varAssignment) {
            int opcode = getOpcode(localVarRef.type.tag, InstructionCodes.ISTORE);
            emit(opcode, rhsExprRegIndex, lvIndex);
            return;
        }

        OpcodeAndIndex opcodeAndIndex = getOpcodeAndIndex(localVarRef.type.tag,
                InstructionCodes.ILOAD, regIndexes);
        int opcode = opcodeAndIndex.opcode;
        int exprRegIndex = opcodeAndIndex.index;
        emit(opcode, lvIndex, exprRegIndex);
        localVarRef.regIndex = exprRegIndex;
    }

    @Override
    public void visit(BLangFieldVarRef fieldVarRef) {
        int varRegIndex;
        int fieldIndex = fieldVarRef.symbol.varIndex;
        if (fieldVarRef.type.tag == TypeTags.STRUCT) {
            // This is a struct field.
            // the struct reference must be stored in the current reference register index.
            varRegIndex = regIndexes.tRef;
        } else {
            // This is a connector field.
            // the connector reference must be stored in the current reference register index.
            varRegIndex = ++regIndexes.tRef;

            // The connector is always the first parameter of the action
            emit(InstructionCodes.RLOAD, 0, varRegIndex);
        }

        if (varAssignment) {
            int opcode = getOpcode(fieldVarRef.type.tag,
                    InstructionCodes.IFIELDSTORE);
            emit(opcode, varRegIndex, fieldIndex, rhsExprRegIndex);
            return;
        }

        OpcodeAndIndex opcodeAndIndex = getOpcodeAndIndex(fieldVarRef.type.tag,
                InstructionCodes.IFIELDLOAD, regIndexes);
        int opcode = opcodeAndIndex.opcode;
        int exprRegIndex = opcodeAndIndex.index;
        emit(opcode, varRegIndex, fieldIndex, exprRegIndex);
        fieldVarRef.regIndex = exprRegIndex;
    }

    @Override
    public void visit(BLangPackageVarRef packageVarRef) {
        int gvIndex = packageVarRef.symbol.varIndex;
        if (varAssignment) {
            int opcode = getOpcode(packageVarRef.type.tag,
                    InstructionCodes.IGSTORE);
            emit(opcode, rhsExprRegIndex, gvIndex);
            return;
        }

        OpcodeAndIndex opcodeAndIndex = getOpcodeAndIndex(packageVarRef.type.tag,
                InstructionCodes.IGLOAD, regIndexes);
        int opcode = opcodeAndIndex.opcode;
        int exprRegIndex = opcodeAndIndex.index;
        emit(opcode, gvIndex, exprRegIndex);
        packageVarRef.regIndex = exprRegIndex;
    }

    @Override
    public void visit(BLangFunctionVarRef functionVarRef) {
        visitFunctionPointerLoad((BInvokableSymbol) functionVarRef.symbol);
    }

    @Override
    public void visit(BLangStructFieldAccessExpr fieldAccessExpr) {
        boolean variableStore = this.varAssignment;
        this.varAssignment = false;

        genNode(fieldAccessExpr.expr, this.env);
        int varRefRegIndex = fieldAccessExpr.expr.regIndex;

        int opcode;
        int fieldRegIndex;
        int fieldIndex = fieldAccessExpr.symbol.varIndex;
        if (variableStore) {
            opcode = getOpcode(fieldAccessExpr.symbol.type.tag, InstructionCodes.IFIELDSTORE);
            emit(opcode, varRefRegIndex, fieldIndex, rhsExprRegIndex);
        } else {
            OpcodeAndIndex opcodeAndIndex = getOpcodeAndIndex(fieldAccessExpr.symbol.type.tag,
                    InstructionCodes.IFIELDLOAD, regIndexes);
            opcode = opcodeAndIndex.opcode;
            fieldRegIndex = opcodeAndIndex.index;

            emit(opcode, varRefRegIndex, fieldIndex, fieldRegIndex);
            fieldAccessExpr.regIndex = fieldRegIndex;
        }

        this.varAssignment = variableStore;
    }

    @Override
    public void visit(BLangMapAccessExpr mapKeyAccessExpr) {
        boolean variableStore = this.varAssignment;
        this.varAssignment = false;

        genNode(mapKeyAccessExpr.expr, this.env);
        int varRefRegIndex = mapKeyAccessExpr.expr.regIndex;

        genNode(mapKeyAccessExpr.indexExpr, this.env);
        int keyRegIndex = mapKeyAccessExpr.indexExpr.regIndex;

        if (variableStore) {
            emit(InstructionCodes.MAPSTORE, varRefRegIndex, keyRegIndex, rhsExprRegIndex);
        } else {
            int mapValueRegIndex = ++regIndexes.tRef;
            emit(InstructionCodes.MAPLOAD, varRefRegIndex, keyRegIndex, mapValueRegIndex);
            mapKeyAccessExpr.regIndex = mapValueRegIndex;
        }

        this.varAssignment = variableStore;
    }

    @Override
    public void visit(BLangArrayAccessExpr arrayIndexAccessExpr) {
        boolean variableStore = this.varAssignment;
        this.varAssignment = false;

        genNode(arrayIndexAccessExpr.expr, this.env);
        int varRefRegIndex = arrayIndexAccessExpr.expr.regIndex;

        genNode(arrayIndexAccessExpr.indexExpr, this.env);
        int indexRegIndex = arrayIndexAccessExpr.indexExpr.regIndex;

        BArrayType arrayType = (BArrayType) arrayIndexAccessExpr.expr.type;
        if (variableStore) {
            int opcode = getOpcode(arrayType.eType.tag, InstructionCodes.IASTORE);
            emit(opcode, varRefRegIndex, indexRegIndex, rhsExprRegIndex);
        } else {
            OpcodeAndIndex opcodeAndIndex = getOpcodeAndIndex(arrayType.eType.tag,
                    InstructionCodes.IALOAD, regIndexes);
            emit(opcodeAndIndex.opcode, varRefRegIndex, indexRegIndex, opcodeAndIndex.index);
            arrayIndexAccessExpr.regIndex = opcodeAndIndex.index;
        }

        this.varAssignment = variableStore;
    }

    public void visit(BLangBinaryExpr binaryExpr) {
        genNode(binaryExpr.lhsExpr, this.env);
        genNode(binaryExpr.rhsExpr, this.env);

        int opcode = binaryExpr.opSymbol.opcode;
        int exprIndex = getNextIndex(binaryExpr.type.tag, regIndexes);

        binaryExpr.regIndex = exprIndex;
        emit(opcode, binaryExpr.lhsExpr.regIndex, binaryExpr.rhsExpr.regIndex, exprIndex);
    }

    public void visit(BLangInvocation iExpr) {
        if (iExpr.expr == null) {
            BInvokableSymbol funcSymbol = (BInvokableSymbol) iExpr.symbol;
            BPackageSymbol pkgSymbol = (BPackageSymbol) funcSymbol.owner;
            int pkgRefCPIndex = addPackageRefCPEntry(currentPkgInfo, pkgSymbol.name.value, pkgSymbol.version.value);
            int funcNameCPIndex = addUTF8CPEntry(currentPkgInfo, funcSymbol.name.value);
            FunctionRefCPEntry funcRefCPEntry = new FunctionRefCPEntry(pkgRefCPIndex, funcNameCPIndex);

            int funcCallCPIndex = getFunctionCallCPIndex(iExpr);
            int funcRefCPIndex = currentPkgInfo.addCPEntry(funcRefCPEntry);

            if (Symbols.isNative(funcSymbol)) {
                emit(InstructionCodes.NCALL, funcRefCPIndex, funcCallCPIndex);
            } else {
                emit(InstructionCodes.CALL, funcRefCPIndex, funcCallCPIndex);
            }
        }
    }

    public void visit(BFunctionPointerInvocation iExpr) {
        int funcCallCPIndex = getFunctionCallCPIndex(iExpr);
        genNode(iExpr.expr, env);
        emit(InstructionCodes.FPCALL, regIndexes.tRef, funcCallCPIndex);
    }

    public void visit(BLangTypeCastExpr castExpr) {
        BLangExpression rExpr = castExpr.expr;
        genNode(rExpr, this.env);

        // TODO Improve following logic
        int opCode = castExpr.castSymbol.opcode;
        int errorRegIndex = ++regIndexes.tRef;

        if (opCode == InstructionCodes.CHECKCAST) {
            int typeSigCPIndex = addUTF8CPEntry(currentPkgInfo, castExpr.type.getDesc());
            TypeRefCPEntry typeRefCPEntry = new TypeRefCPEntry(typeSigCPIndex);
            int typeCPIndex = currentPkgInfo.addCPEntry(typeRefCPEntry);
            int targetRegIndex = getNextIndex(castExpr.type.tag, regIndexes);

            castExpr.regIndexes = new int[]{targetRegIndex, errorRegIndex};
            emit(opCode, rExpr.regIndex, typeCPIndex, targetRegIndex, errorRegIndex);

        } else if (opCode == InstructionCodes.ANY2T || opCode == InstructionCodes.ANY2C) {
            int typeSigCPIndex = addUTF8CPEntry(currentPkgInfo, castExpr.type.getDesc());
            TypeRefCPEntry typeRefCPEntry = new TypeRefCPEntry(typeSigCPIndex);
            int typeCPIndex = currentPkgInfo.addCPEntry(typeRefCPEntry);
            int targetRegIndex = getNextIndex(castExpr.type.tag, regIndexes);

            castExpr.regIndexes = new int[]{targetRegIndex, errorRegIndex};
            emit(opCode, rExpr.regIndex, typeCPIndex, targetRegIndex, errorRegIndex);

        } else if (opCode != 0) {
            int targetRegIndex = getNextIndex(castExpr.type.tag, regIndexes);
            castExpr.regIndexes = new int[]{targetRegIndex, errorRegIndex};
            emit(opCode, rExpr.regIndex, targetRegIndex, errorRegIndex);

        } else {
            // Ignore NOP opcode
            castExpr.regIndexes = new int[]{rExpr.regIndex, errorRegIndex};
        }

        castExpr.regIndex = castExpr.regIndexes[0];
    }

    public void visit(BLangTypeConversionExpr conversionExpr) {
        BLangExpression rExpr = conversionExpr.expr;
        genNode(rExpr, this.env);

        int opCode = conversionExpr.conversionSymbol.opcode;
        int errorRegIndex = ++regIndexes.tRef;

        if (opCode == InstructionCodes.MAP2T || opCode == InstructionCodes.JSON2T) {
            int typeSigCPIndex = addUTF8CPEntry(currentPkgInfo, conversionExpr.type.getDesc());
            TypeRefCPEntry typeRefCPEntry = new TypeRefCPEntry(typeSigCPIndex);
            int typeCPIndex = currentPkgInfo.addCPEntry(typeRefCPEntry);
            int targetRegIndex = getNextIndex(conversionExpr.type.tag, regIndexes);

            conversionExpr.regIndexes = new int[]{targetRegIndex, errorRegIndex};
            emit(opCode, rExpr.regIndex, typeCPIndex, targetRegIndex, errorRegIndex);

        } else if (opCode != 0) {
            int targetRegIndex = getNextIndex(conversionExpr.type.tag, regIndexes);
            conversionExpr.regIndexes = new int[]{targetRegIndex, errorRegIndex};
            emit(opCode, rExpr.regIndex, targetRegIndex, errorRegIndex);

        } else {
            // Ignore  NOP opcode
            conversionExpr.regIndexes = new int[]{rExpr.regIndex, errorRegIndex};
        }

        conversionExpr.regIndex = conversionExpr.regIndexes[0];
    }

    public void visit(BLangRecordLiteral recordLiteral) {
        /* ignore */
    }

    public void visit(BLangTernaryExpr ternaryExpr) {
        this.genNode(ternaryExpr.expr, this.env);
        Instruction ifCondJumpInstr = InstructionFactory.get(InstructionCodes.BR_FALSE, ternaryExpr.expr.regIndex, -1);
        this.emit(ifCondJumpInstr);
        this.genNode(ternaryExpr.thenExpr, this.env);
        Instruction endJumpInstr = InstructionFactory.get(InstructionCodes.GOTO, -1);
        this.emit(endJumpInstr);
        ifCondJumpInstr.setOperand(1, this.nextIP());
        this.genNode(ternaryExpr.elseExpr, this.env);
        endJumpInstr.setOperand(0, this.nextIP());
    }

    public void visit(BLangUnaryExpr unaryExpr) {
        /* ignore */
    }

    public void visit(BLangXMLQName xmlQName) {
        /* ignore */
    }

    public void visit(BLangXMLAttribute xmlAttribute) {
        /* ignore */
    }

    public void visit(BLangXMLElementLiteral xmlElementLiteral) {
        /* ignore */
    }

    public void visit(BLangXMLTextLiteral xmlTextLiteral) {
        /* ignore */
    }

    public void visit(BLangXMLCommentLiteral xmlCommentLiteral) {
        /* ignore */
    }

    public void visit(BLangXMLProcInsLiteral xmlProcInsLiteral) {
        /* ignore */
    }

    public void visit(BLangXMLQuotedString xmlQuotedString) {
        /* ignore */
    }

    public void visit(BLangStringTemplateLiteral stringTemplateLiteral) {
        /* ignore */
    }

    public void visit(BLangLambdaFunction bLangLambdaFunction) {
        visitFunctionPointerLoad(((BLangFunction) bLangLambdaFunction.getFunctionNode()).symbol);
    }


    // private methods

    private void genNode(BLangNode node, SymbolEnv env) {
        SymbolEnv prevEnv = this.env;
        this.env = env;
        node.accept(this);
        this.env = prevEnv;
    }

    private void genPackage(BPackageSymbol pkgSymbol) {
        // TODO First check whether this symbol is from a BALO file.
        SymbolEnv pkgEnv = symEnter.packageEnvs.get(pkgSymbol);
        genNode(pkgEnv.node, pkgEnv);
    }

    private String generateSignature(CallableUnitInfo callableUnitInfo) {
        StringBuilder strBuilder = new StringBuilder("(");
        for (BType paramType : callableUnitInfo.paramTypes) {
            strBuilder.append(paramType.getDesc());
        }
        strBuilder.append(")(");

        for (BType retType : callableUnitInfo.retParamTypes) {
            strBuilder.append(retType.getDesc());
        }
        strBuilder.append(")");

        return strBuilder.toString();
    }

    private OpcodeAndIndex getOpcodeAndIndex(int typeTag, int baseOpcode, VariableIndex indexes) {
        int index;
        int opcode;
        switch (typeTag) {
            case TypeTags.INT:
                opcode = baseOpcode;
                index = ++indexes.tInt;
                break;
            case TypeTags.FLOAT:
                opcode = baseOpcode + FLOAT_OFFSET;
                index = ++indexes.tFloat;
                break;
            case TypeTags.STRING:
                opcode = baseOpcode + STRING_OFFSET;
                index = ++indexes.tString;
                break;
            case TypeTags.BOOLEAN:
                opcode = baseOpcode + BOOL_OFFSET;
                index = ++indexes.tBoolean;
                break;
            case TypeTags.BLOB:
                opcode = baseOpcode + BLOB_OFFSET;
                index = ++indexes.tBlob;
                break;
            default:
                opcode = baseOpcode + REF_OFFSET;
                index = ++indexes.tRef;
                break;
        }

        return new OpcodeAndIndex(opcode, index);
    }

    private int getNextIndex(int typeTag, VariableIndex indexes) {
        return getOpcodeAndIndex(typeTag, -1, indexes).index;
    }

    private int getOpcode(int typeTag, int baseOpcode) {
        int opcode;
        switch (typeTag) {
            case TypeTags.INT:
                opcode = baseOpcode;
                break;
            case TypeTags.FLOAT:
                opcode = baseOpcode + FLOAT_OFFSET;
                break;
            case TypeTags.STRING:
                opcode = baseOpcode + STRING_OFFSET;
                break;
            case TypeTags.BOOLEAN:
                opcode = baseOpcode + BOOL_OFFSET;
                break;
            case TypeTags.BLOB:
                opcode = baseOpcode + BLOB_OFFSET;
                break;
            default:
                opcode = baseOpcode + REF_OFFSET;
                break;
        }

        return opcode;
    }

    private LocalVariableInfo getLocalVarAttributeInfo(BVarSymbol varSymbol) {
        int varNameCPIndex = addUTF8CPEntry(currentPkgInfo, varSymbol.name.value);
        int varIndex = varSymbol.varIndex;
        int sigCPIndex = addUTF8CPEntry(currentPkgInfo, varSymbol.type.getDesc());
        return new LocalVariableInfo(varNameCPIndex, sigCPIndex, varIndex);
    }

    private void visitInvokableNode(BLangInvokableNode invokableNode,
                                    CallableUnitInfo callableUnitInfo,
                                    SymbolEnv invokableSymbolEnv) {
        int localVarAttrNameIndex = addUTF8CPEntry(currentPkgInfo,
                AttributeInfo.Kind.LOCAL_VARIABLES_ATTRIBUTE.value());
        LocalVariableAttributeInfo localVarAttributeInfo = new LocalVariableAttributeInfo(localVarAttrNameIndex);

        // TODO Read annotations attached to this callableUnit

        // Add local variable indexes to the parameters and return parameters
        visitInvokableNodeParams(invokableNode.symbol, callableUnitInfo, localVarAttributeInfo);

        if (Symbols.isNative(invokableNode.symbol)) {
            this.processWorker(invokableNode, callableUnitInfo.defaultWorkerInfo, null,
                    localVarAttributeInfo, invokableSymbolEnv, true, null);
        } else {
            // Clone lvIndex structure here. This structure contain local variable indexes of the input and
            // out parameters and they are common for all the workers.
            VariableIndex lvIndexCopy = this.copyVarIndex(lvIndexes);
            this.processWorker(invokableNode, callableUnitInfo.defaultWorkerInfo, invokableNode.body,
                    localVarAttributeInfo, invokableSymbolEnv, true, lvIndexCopy);
            for (BLangWorker worker : invokableNode.getWorkers()) {
                this.processWorker(invokableNode, callableUnitInfo.getWorkerInfo(worker.name.value),
                        worker.body, localVarAttributeInfo, invokableSymbolEnv, false, lvIndexCopy);
            }
        }
    }

    private void processWorker(BLangInvokableNode invokableNode, WorkerInfo workerInfo, BLangBlockStmt body,
                               LocalVariableAttributeInfo localVarAttributeInfo, SymbolEnv invokableSymbolEnv,
                               boolean defaultWorker, VariableIndex lvIndexCopy) {
        int codeAttrNameCPIndex = this.addUTF8CPEntry(this.currentPkgInfo, AttributeInfo.Kind.CODE_ATTRIBUTE.value());
        workerInfo.codeAttributeInfo.attributeNameIndex = codeAttrNameCPIndex;
        workerInfo.addAttributeInfo(AttributeInfo.Kind.LOCAL_VARIABLES_ATTRIBUTE, localVarAttributeInfo);
        if (body != null) {
            localVarAttrInfo = new LocalVariableAttributeInfo(localVarAttributeInfo.attributeNameIndex);
            localVarAttrInfo.localVars = new ArrayList<>(localVarAttributeInfo.localVars);
            workerInfo.codeAttributeInfo.codeAddrs = nextIP();
            this.lvIndexes = this.copyVarIndex(lvIndexCopy);
            this.currentWorkerInfo = workerInfo;
            this.genNode(body, invokableSymbolEnv);
            if (invokableNode.retParams.isEmpty() && defaultWorker) {
                /* for functions that has no return values, we must provide a default
                 * return statement to stop the execution and jump to the caller */
                this.emit(InstructionCodes.RET);
            }
        }
        this.endWorkerInfoUnit(workerInfo.codeAttributeInfo);
        if (!defaultWorker) {
            this.emit(InstructionCodes.HALT);
        }
    }

    private void visitInvokableNodeParams(BInvokableSymbol invokableSymbol, CallableUnitInfo callableUnitInfo,
                                          LocalVariableAttributeInfo localVarAttrInfo) {

        // TODO Read param and return param annotations
        invokableSymbol.params.forEach(param -> visitInvokableNodeParam(param, localVarAttrInfo));
        invokableSymbol.retParams.forEach(param -> visitInvokableNodeParam(param, localVarAttrInfo));
        callableUnitInfo.addAttributeInfo(AttributeInfo.Kind.LOCAL_VARIABLES_ATTRIBUTE, localVarAttrInfo);
    }

    private void visitInvokableNodeParam(BVarSymbol paramSymbol, LocalVariableAttributeInfo localVarAttrInfo) {
        paramSymbol.varIndex = getNextIndex(paramSymbol.type.tag, lvIndexes);
        LocalVariableInfo localVarInfo = getLocalVarAttributeInfo(paramSymbol);
        localVarAttrInfo.localVars.add(localVarInfo);
        // TODO read parameter annotations
    }

    private VariableIndex copyVarIndex(VariableIndex that) {
        VariableIndex vIndexes = new VariableIndex();
        vIndexes.tInt = that.tInt;
        vIndexes.tFloat = that.tFloat;
        vIndexes.tString = that.tString;
        vIndexes.tBoolean = that.tBoolean;
        vIndexes.tBlob = that.tBlob;
        vIndexes.tRef = that.tRef;
        return vIndexes;
    }

    private int nextIP() {
        return currentPkgInfo.instructionList.size();
    }

    private void endWorkerInfoUnit(CodeAttributeInfo codeAttributeInfo) {
        codeAttributeInfo.maxLongLocalVars = lvIndexes.tInt + 1;
        codeAttributeInfo.maxDoubleLocalVars = lvIndexes.tFloat + 1;
        codeAttributeInfo.maxStringLocalVars = lvIndexes.tString + 1;
        codeAttributeInfo.maxIntLocalVars = lvIndexes.tBoolean + 1;
        codeAttributeInfo.maxByteLocalVars = lvIndexes.tBlob + 1;
        codeAttributeInfo.maxRefLocalVars = lvIndexes.tRef + 1;

        codeAttributeInfo.maxLongRegs = maxRegIndexes.tInt + 1;
        codeAttributeInfo.maxDoubleRegs = maxRegIndexes.tFloat + 1;
        codeAttributeInfo.maxStringRegs = maxRegIndexes.tString + 1;
        codeAttributeInfo.maxIntRegs = maxRegIndexes.tBoolean + 1;
        codeAttributeInfo.maxByteRegs = maxRegIndexes.tBlob + 1;
        codeAttributeInfo.maxRefRegs = maxRegIndexes.tRef + 1;

        lvIndexes = new VariableIndex();
        regIndexes = new VariableIndex();
        maxRegIndexes = new VariableIndex();
    }

    private void setMaxRegIndexes() {
        maxRegIndexes.tInt = (maxRegIndexes.tInt > regIndexes.tInt) ?
                maxRegIndexes.tInt : regIndexes.tInt;
        maxRegIndexes.tFloat = (maxRegIndexes.tFloat > regIndexes.tFloat) ?
                maxRegIndexes.tFloat : regIndexes.tFloat;
        maxRegIndexes.tString = (maxRegIndexes.tString > regIndexes.tString) ?
                maxRegIndexes.tString : regIndexes.tString;
        maxRegIndexes.tBoolean = (maxRegIndexes.tBoolean > regIndexes.tBoolean) ?
                maxRegIndexes.tBoolean : regIndexes.tBoolean;
        maxRegIndexes.tBlob = (maxRegIndexes.tBlob > regIndexes.tBlob) ?
                maxRegIndexes.tBlob : regIndexes.tBlob;
        maxRegIndexes.tRef = (maxRegIndexes.tRef > regIndexes.tRef) ?
                maxRegIndexes.tRef : regIndexes.tRef;
    }

    private void prepareIndexes(VariableIndex indexes) {
        indexes.tInt++;
        indexes.tFloat++;
        indexes.tString++;
        indexes.tBoolean++;
        indexes.tBlob++;
        indexes.tRef++;
    }

    private int emit(int opcode, int... operands) {
        currentPkgInfo.instructionList.add(InstructionFactory.get(opcode, operands));
        return currentPkgInfo.instructionList.size();
    }

    private int emit(Instruction instr) {
        currentPkgInfo.instructionList.add(instr);
        return currentPkgInfo.instructionList.size();
    }

    private void addVarCountAttrInfo(ConstantPool constantPool,
                                     AttributeInfoPool attributeInfoPool,
                                     VariableIndex fieldCount) {
        int attrNameCPIndex = addUTF8CPEntry(constantPool,
                AttributeInfo.Kind.VARIABLE_TYPE_COUNT_ATTRIBUTE.value());
        VarTypeCountAttributeInfo varCountAttribInfo = new VarTypeCountAttributeInfo(attrNameCPIndex);
        varCountAttribInfo.setMaxLongVars(fieldCount.tInt);
        varCountAttribInfo.setMaxDoubleVars(fieldCount.tFloat);
        varCountAttribInfo.setMaxStringVars(fieldCount.tString);
        varCountAttribInfo.setMaxIntVars(fieldCount.tBoolean);
        varCountAttribInfo.setMaxByteVars(fieldCount.tBlob);
        varCountAttribInfo.setMaxRefVars(fieldCount.tRef);
        attributeInfoPool.addAttributeInfo(AttributeInfo.Kind.VARIABLE_TYPE_COUNT_ATTRIBUTE, varCountAttribInfo);
    }

    private int getFunctionCallCPIndex(BLangInvocation iExpr) {
        int[] argRegs = new int[iExpr.argExprs.size()];
        for (int i = 0; i < iExpr.argExprs.size(); i++) {
            BLangExpression argExpr = iExpr.argExprs.get(i);
            genNode(argExpr, this.env);
            argRegs[i] = argExpr.regIndex;
        }

        // Calculate registers to store return values
        int[] retRegs = new int[iExpr.types.size()];
        for (int i = 0; i < iExpr.types.size(); i++) {
            BType retType = iExpr.types.get(i);
            retRegs[i] = getNextIndex(retType.tag, regIndexes);
        }

        iExpr.regIndexes = retRegs;
        if (retRegs.length > 0) {
            iExpr.regIndex = retRegs[0];
        }

        FunctionCallCPEntry funcCallCPEntry = new FunctionCallCPEntry(argRegs, retRegs);
        return currentPkgInfo.addCPEntry(funcCallCPEntry);
    }

    private void addVariableCountAttributeInfo(ConstantPool constantPool,
                                               AttributeInfoPool attributeInfoPool,
                                               int[] fieldCount) {
        UTF8CPEntry attribNameCPEntry = new UTF8CPEntry(AttributeInfo.Kind.VARIABLE_TYPE_COUNT_ATTRIBUTE.toString());
        int attribNameCPIndex = constantPool.addCPEntry(attribNameCPEntry);
        VarTypeCountAttributeInfo varCountAttribInfo = new VarTypeCountAttributeInfo(attribNameCPIndex);
        varCountAttribInfo.setMaxLongVars(fieldCount[INT_OFFSET]);
        varCountAttribInfo.setMaxDoubleVars(fieldCount[FLOAT_OFFSET]);
        varCountAttribInfo.setMaxStringVars(fieldCount[STRING_OFFSET]);
        varCountAttribInfo.setMaxIntVars(fieldCount[BOOL_OFFSET]);
        varCountAttribInfo.setMaxByteVars(fieldCount[BLOB_OFFSET]);
        varCountAttribInfo.setMaxRefVars(fieldCount[REF_OFFSET]);
        attributeInfoPool.addAttributeInfo(AttributeInfo.Kind.VARIABLE_TYPE_COUNT_ATTRIBUTE, varCountAttribInfo);
    }

    private DefaultValueAttributeInfo getStructFieldDefaultValue(BLangLiteral literalExpr) {
        String desc = literalExpr.type.getDesc();
        int typeDescCPIndex = addUTF8CPEntry(currentPkgInfo, desc);
        StructFieldDefaultValue defaultValue = new StructFieldDefaultValue(typeDescCPIndex, desc);

        int typeTag = literalExpr.type.tag;
        switch (typeTag) {
            case TypeTags.INT:
                defaultValue.intValue = (Long) literalExpr.value;
                defaultValue.valueCPIndex = currentPkgInfo.addCPEntry(new IntegerCPEntry(defaultValue.intValue));
                break;
            case TypeTags.FLOAT:
                defaultValue.floatValue = (Double) literalExpr.value;
                defaultValue.valueCPIndex = currentPkgInfo.addCPEntry(new FloatCPEntry(defaultValue.floatValue));
                break;
            case TypeTags.STRING:
                defaultValue.stringValue = (String) literalExpr.value;
                defaultValue.valueCPIndex = currentPkgInfo.addCPEntry(new UTF8CPEntry(defaultValue.stringValue));
                break;
            case TypeTags.BOOLEAN:
                defaultValue.booleanValue = (Boolean) literalExpr.value;
                break;
        }

        UTF8CPEntry defaultValueAttribUTF8CPEntry =
                new UTF8CPEntry(AttributeInfo.Kind.DEFAULT_VALUE_ATTRIBUTE.toString());
        int defaultValueAttribNameIndex = currentPkgInfo.addCPEntry(defaultValueAttribUTF8CPEntry);

        return new DefaultValueAttributeInfo(defaultValueAttribNameIndex, defaultValue);
    }


    // Create info entries

    private void createPackageVarInfo(BLangVariable varNode) {
        BVarSymbol varSymbol = varNode.symbol;
        BType varType = varSymbol.type;
        varSymbol.varIndex = getNextIndex(varType.tag, pvIndexes);

        int varNameCPIndex = addUTF8CPEntry(currentPkgInfo, varSymbol.name.value);
        int typeSigCPIndex = addUTF8CPEntry(currentPkgInfo, varType.getDesc());
        PackageVarInfo pkgVarInfo = new PackageVarInfo(varNameCPIndex, typeSigCPIndex, varSymbol.flags);
        currentPkgInfo.pkgVarInfoMap.put(varSymbol.name.value, pkgVarInfo);

        LocalVariableInfo localVarInfo = getLocalVarAttributeInfo(varSymbol);
        LocalVariableAttributeInfo pkgVarAttrInfo = (LocalVariableAttributeInfo)
                currentPkgInfo.getAttributeInfo(AttributeInfo.Kind.LOCAL_VARIABLES_ATTRIBUTE);
        pkgVarAttrInfo.localVars.add(localVarInfo);

        // TODO Populate annotation attribute
    }

    private void createStructInfoEntry(BLangStruct structNode) {
        BTypeSymbol structSymbol = (BTypeSymbol) structNode.symbol;
        // Add Struct name as an UTFCPEntry to the constant pool
        int structNameCPIndex = addUTF8CPEntry(currentPkgInfo, structSymbol.name.value);
        StructInfo structInfo = new StructInfo(currentPackageRefCPIndex, structNameCPIndex);
        currentPkgInfo.addStructInfo(structSymbol.name.value, structInfo);
        structInfo.structType = (BStructType) structSymbol.type;

        List<BLangVariable> structFields = structNode.fields;
        for (BLangVariable structField : structFields) {
            // Create StructFieldInfo Entry
            int fieldNameCPIndex = addUTF8CPEntry(currentPkgInfo, structField.name.value);
            int sigCPIndex = addUTF8CPEntry(currentPkgInfo, structField.type.getDesc());

            StructFieldInfo structFieldInfo = new StructFieldInfo(fieldNameCPIndex, sigCPIndex);
            structFieldInfo.fieldType = structField.type;

            // Populate default values
            if (structField.expr != null) {
                DefaultValueAttributeInfo defaultVal = getStructFieldDefaultValue((BLangLiteral) structField.expr);
                structFieldInfo.addAttributeInfo(AttributeInfo.Kind.DEFAULT_VALUE_ATTRIBUTE, defaultVal);
            }

            structInfo.fieldInfoEntries.add(structFieldInfo);
            structField.symbol.varIndex = getNextIndex(structFieldInfo.fieldType.tag, fieldIndexes);
        }

        // Create variable count attribute info
        prepareIndexes(fieldIndexes);
        int[] fieldCount = new int[]{fieldIndexes.tInt, fieldIndexes.tFloat,
                fieldIndexes.tString, fieldIndexes.tBoolean, fieldIndexes.tBlob, fieldIndexes.tRef};
        addVariableCountAttributeInfo(currentPkgInfo, structInfo, fieldCount);
//        structInfo.getType().setFieldTypeCount(fieldCount);
//        structInfo.getType().setStructFields(structFields);
        fieldIndexes = new VariableIndex();
    }

    private void createFunctionInfoEntry(BLangInvokableNode invokable) {
        BInvokableSymbol funcSymbol = invokable.symbol;
        BInvokableType funcType = (BInvokableType) funcSymbol.type;

        // Add function name as an UTFCPEntry to the constant pool
        int funcNameCPIndex = this.addUTF8CPEntry(currentPkgInfo, funcSymbol.name.value);

        FunctionInfo invInfo = new FunctionInfo(currentPackageRefCPIndex, funcNameCPIndex);
        invInfo.paramTypes = funcType.paramTypes.toArray(new BType[0]);
        invInfo.retParamTypes = funcType.retTypes.toArray(new BType[0]);
        invInfo.flags = funcSymbol.flags;

        this.addWorkerInfoEntries(invInfo, invokable.getWorkers());

        invInfo.signatureCPIndex = addUTF8CPEntry(this.currentPkgInfo, generateSignature(invInfo));
        this.currentPkgInfo.functionInfoMap.put(funcSymbol.name.value, invInfo);
    }

    private void addWorkerInfoEntries(CallableUnitInfo callableUnitInfo, List<BLangWorker> workers) {
        UTF8CPEntry workerNameCPEntry = new UTF8CPEntry("default");
        int workerNameCPIndex = this.currentPkgInfo.addCPEntry(workerNameCPEntry);
        WorkerInfo defaultWorkerInfo = new WorkerInfo(workerNameCPIndex, "default");
        callableUnitInfo.defaultWorkerInfo = defaultWorkerInfo;
        for (BLangWorker worker : workers) {
            workerNameCPEntry = new UTF8CPEntry(worker.name.value);
            workerNameCPIndex = currentPkgInfo.addCPEntry(workerNameCPEntry);
            WorkerInfo workerInfo = new WorkerInfo(workerNameCPIndex, worker.getName().value);
            callableUnitInfo.addWorkerInfo(worker.getName().value, workerInfo);
        }
    }

    private WorkerDataChannelInfo getWorkerDataChannelInfo(CallableUnitInfo callableUnit,
                                                           String source, String target) {
        WorkerDataChannelInfo workerDataChannelInfo = callableUnit.getWorkerDataChannelInfo(
                WorkerDataChannelInfo.generateChannelName(source, target));
        if (workerDataChannelInfo == null) {
            UTF8CPEntry sourceCPEntry = new UTF8CPEntry(source);
            int sourceCPIndex = this.currentPkgInfo.addCPEntry(sourceCPEntry);
            UTF8CPEntry targetCPEntry = new UTF8CPEntry(target);
            int targetCPIndex = this.currentPkgInfo.addCPEntry(targetCPEntry);
            workerDataChannelInfo = new WorkerDataChannelInfo(sourceCPIndex, source, targetCPIndex, target);
            workerDataChannelInfo.setUniqueName(workerDataChannelInfo.getChannelName() + this.workerChannelCount);
            String uniqueName = workerDataChannelInfo.getUniqueName();
            UTF8CPEntry uniqueNameCPEntry = new UTF8CPEntry(uniqueName);
            int uniqueNameCPIndex = this.currentPkgInfo.addCPEntry(uniqueNameCPEntry);
            workerDataChannelInfo.setUniqueNameCPIndex(uniqueNameCPIndex);
            callableUnit.addWorkerDataChannelInfo(workerDataChannelInfo);
            this.workerChannelCount++;
        }
        return workerDataChannelInfo;
    }

    // Constant pool related utility classes

    private int addUTF8CPEntry(ConstantPool pool, String value) {
        UTF8CPEntry pkgPathCPEntry = new UTF8CPEntry(value);
        return pool.addCPEntry(pkgPathCPEntry);
    }

    private int addPackageRefCPEntry(ConstantPool pool, String name, String version) {
        int nameCPIndex = addUTF8CPEntry(pool, name);
        int versionCPIndex = addUTF8CPEntry(pool, version);
        PackageRefCPEntry packageRefCPEntry = new PackageRefCPEntry(nameCPIndex, versionCPIndex);
        return pool.addCPEntry(packageRefCPEntry);
    }

    /**
     * Holds the variable index per type.
     *
     * @since 0.94
     */
    private static class VariableIndex {
        int tInt = -1;
        int tFloat = -1;
        int tString = -1;
        int tBoolean = -1;
        int tBlob = -1;
        int tRef = -1;

        public int[] toArray() {
            int[] result = new int[6];
            result[0] = this.tInt;
            result[1] = this.tFloat;
            result[2] = this.tString;
            result[3] = this.tBoolean;
            result[4] = this.tBlob;
            result[5] = this.tRef;
            return result;
        }

    }

    /**
     * Bean class which keep both opcode and the current variable index.
     *
     * @since 0.94
     */
    public static class OpcodeAndIndex {
        int opcode;
        int index;

        public OpcodeAndIndex(int opcode, int index) {
            this.opcode = opcode;
            this.index = index;
        }
    }

    public void visit(BLangXMLNS xmlnsNode) {
        /* ignore */
    }

    public void visit(BLangWorker workerNode) {
        this.genNode(workerNode.body, this.env);
    }

    /* visit the workers within fork-join block */
    private void processJoinWorkers(BLangForkJoin forkJoin, ForkjoinInfo forkjoinInfo, VariableIndex lvIndexesCopy) {
        UTF8CPEntry codeUTF8CPEntry = new UTF8CPEntry(AttributeInfo.Kind.CODE_ATTRIBUTE.toString());
        int codeAttribNameIndex = this.currentPkgInfo.addCPEntry(codeUTF8CPEntry);
        for (BLangWorker worker : forkJoin.workers) {
            WorkerInfo workerInfo = forkjoinInfo.getWorkerInfo(worker.name.value);
            workerInfo.codeAttributeInfo.attributeNameIndex = codeAttribNameIndex;
            workerInfo.codeAttributeInfo.codeAddrs = this.nextIP();
            this.currentWorkerInfo = workerInfo;
            this.lvIndexes = this.copyVarIndex(lvIndexesCopy);
            this.genNode(worker.body, this.env);
            this.endWorkerInfoUnit(workerInfo.codeAttributeInfo);
            this.emit(InstructionCodes.HALT);
        }
    }

    private ForkjoinInfo processForkJoinTimeout(BLangForkJoin forkJoin) {
        BLangExpression argExpr = forkJoin.timeoutExpression;
        int[] retRegs;
        if (argExpr != null) {
            retRegs = new int[1];
            this.genNode(argExpr, this.env);
            retRegs[0] = argExpr.regIndex;
        } else {
            retRegs = new int[0];
        }
        VariableIndex argRegs = this.lvIndexes;
        ForkjoinInfo forkjoinInfo = new ForkjoinInfo(argRegs.toArray(), retRegs);
        if (argExpr != null) {
            forkjoinInfo.setTimeoutAvailable(true);
        }
        return forkjoinInfo;
    }

    private void populatForkJoinWorkerInfo(BLangForkJoin forkJoin, ForkjoinInfo forkjoinInfo) {
        for (BLangWorker worker : forkJoin.workers) {
            UTF8CPEntry workerNameCPEntry = new UTF8CPEntry(worker.name.value);
            int workerNameCPIndex = this.currentPkgInfo.addCPEntry(workerNameCPEntry);
            WorkerInfo workerInfo = new WorkerInfo(workerNameCPIndex, worker.name.value);
            forkjoinInfo.addWorkerInfo(worker.name.value, workerInfo);
        }
    }

    /* generate code for Join block */
    private void processJoinBlock(BLangForkJoin forkJoin, ForkjoinInfo forkjoinInfo) {
        UTF8CPEntry joinType = new UTF8CPEntry(forkJoin.joinType.name());
        int joinTypeCPIndex = this.currentPkgInfo.addCPEntry(joinType);
        forkjoinInfo.setJoinType(forkJoin.joinType.name());
        forkjoinInfo.setJoinTypeCPIndex(joinTypeCPIndex);
        forkjoinInfo.setJoinIp(nextIP());
        if (forkJoin.joinResultVar != null) {
            visitForkJoinParameterDefs(forkJoin.joinResultVar);
        }
        int joinMemOffset = forkJoin.joinResultVar.symbol.varIndex;
        forkjoinInfo.setJoinMemOffset(joinMemOffset);
        if (forkJoin.joinedBody != null) {
            this.genNode(forkJoin.joinedBody, this.env);
        }
    }

    /* generate code for timeout block */
    private void processTimeoutBlock(BLangForkJoin forkJoin, ForkjoinInfo forkjoinInfo) {
        /* emit a GOTO instruction to jump out of the timeout block */
        Instruction gotoInstruction = InstructionFactory.get(InstructionCodes.GOTO, -1);
        this.emit(gotoInstruction);
        forkjoinInfo.setTimeoutIp(nextIP());
        if (forkJoin.timeoutExpression != null) {
            this.genNode(forkJoin.timeoutExpression, this.env);
        }
        if (forkJoin.timeoutVariable != null) {
            visitForkJoinParameterDefs(forkJoin.timeoutVariable);
        }
        int timeoutMemOffset = forkJoin.joinResultVar.symbol.varIndex;
        forkjoinInfo.setTimeoutMemOffset(timeoutMemOffset);
        if (forkJoin.timeoutBody != null) {
            this.genNode(forkJoin.timeoutBody, this.env);
        }
        gotoInstruction.setOperand(0, nextIP());
    }

    public void visit(BLangForkJoin forkJoin) {
        ForkjoinInfo forkjoinInfo = this.processForkJoinTimeout(forkJoin);
        this.populatForkJoinWorkerInfo(forkJoin, forkjoinInfo);
        int forkJoinIndex;
        if (this.currentWorkerInfo != null) {
            forkJoinIndex = this.currentWorkerInfo.addForkJoinInfo(forkjoinInfo);
        } else {
            forkJoinIndex = this.currentCallableUnitInfo.defaultWorkerInfo.addForkJoinInfo(forkjoinInfo);
        }
        ForkJoinCPEntry forkJoinIndexCPEntry = new ForkJoinCPEntry(forkJoinIndex);
        forkJoinIndexCPEntry.setForkjoinInfo(forkjoinInfo);
        int forkJoinIndexCPEntryIndex = this.currentPkgInfo.addCPEntry(forkJoinIndexCPEntry);
        forkjoinInfo.setIndexCPIndex(forkJoinIndexCPEntryIndex);
        this.emit(InstructionCodes.FORKJOIN, forkJoinIndexCPEntryIndex);
        VariableIndex lvIndexesCopy = this.copyVarIndex(this.lvIndexes);
        VariableIndex regIndexesCopy = this.copyVarIndex(this.regIndexes);
        VariableIndex maxRegIndexesCopy = this.copyVarIndex(this.maxRegIndexes);
        this.processJoinWorkers(forkJoin, forkjoinInfo, lvIndexesCopy);
        this.lvIndexes = lvIndexesCopy;
        this.regIndexes = regIndexesCopy;
        this.maxRegIndexes = maxRegIndexesCopy;
        int i = 0;
        int[] joinWrkrNameCPIndexes = new int[forkJoin.joinedWorkers.size()];
        String[] joinWrkrNames = new String[joinWrkrNameCPIndexes.length];
        for (BLangIdentifier workerName : forkJoin.joinedWorkers) {
            UTF8CPEntry workerNameCPEntry = new UTF8CPEntry(workerName.value);
            int workerNameCPIndex = this.currentPkgInfo.addCPEntry(workerNameCPEntry);
            joinWrkrNameCPIndexes[i] = workerNameCPIndex;
            joinWrkrNames[i] = workerName.value;
            i++;
        }
        forkjoinInfo.setJoinWrkrNameIndexes(joinWrkrNameCPIndexes);
        forkjoinInfo.setJoinWorkerNames(joinWrkrNames);
        this.processJoinBlock(forkJoin, forkjoinInfo);
        this.processTimeoutBlock(forkJoin, forkjoinInfo);
    }

    private void visitForkJoinParameterDefs(BLangVariable parameterDef) {
        LocalVariableAttributeInfo localVariableAttributeInfo = new LocalVariableAttributeInfo(1);
        int lvIndex = this.getNextIndex(parameterDef.type.tag, this.lvIndexes);
        parameterDef.symbol.varIndex = lvIndex;
        parameterDef.accept(this);
        this.genNode(parameterDef, this.env);
        LocalVariableInfo localVariableDetails = this.getLocalVarAttributeInfo(parameterDef.symbol);
        localVariableAttributeInfo.localVars.add(localVariableDetails);
    }

    public void visit(BLangWorkerSend workerSendNode) {
        WorkerDataChannelInfo workerDataChannelInfo = this.getWorkerDataChannelInfo(this.currentCallableUnitInfo,
                this.currentWorkerInfo.getWorkerName(), workerSendNode.workerIdentifier.value);
        WorkerDataChannelRefCPEntry wrkrInvRefCPEntry = new WorkerDataChannelRefCPEntry(workerDataChannelInfo
                .getUniqueNameCPIndex(), workerDataChannelInfo.getUniqueName());
        wrkrInvRefCPEntry.setWorkerDataChannelInfo(workerDataChannelInfo);
        int wrkrInvRefCPIndex = currentPkgInfo.addCPEntry(wrkrInvRefCPEntry);
        this.currentWorkerInfo.setWrkrDtChnlRefCPIndex(wrkrInvRefCPIndex);
        this.currentWorkerInfo.setWorkerDataChannelInfoForForkJoin(workerDataChannelInfo);
        workerDataChannelInfo.setDataChannelRefIndex(wrkrInvRefCPIndex);
        int workerInvocationIndex = this.getWorkerSendCPIndex(workerSendNode);
        this.emit(InstructionCodes.WRKINVOKE, wrkrInvRefCPIndex, workerInvocationIndex);
    }

    private void genNodeList(List<BLangExpression> exprs, SymbolEnv env) {
        exprs.forEach(e -> this.genNode(e, env));
    }

    private int[] extractsRegisters(List<BLangExpression> exprs) {
        int[] regs = new int[exprs.size()];
        for (int i = 0; i < regs.length; i++) {
            regs[i] = exprs.get(i).regIndex;
        }
        return regs;
    }

    private BType[] extractTypes(List<BLangExpression> exprs) {
        return exprs.stream().map(e -> e.type).collect(Collectors.toList()).toArray(new BType[0]);
    }

    private String generateSig(BType[] types) {
        StringBuilder builder = new StringBuilder();
        Arrays.stream(types).forEach(e -> builder.append(e.getDesc()));
        return builder.toString();
    }

    private int getWorkerSendCPIndex(BLangWorkerSend workerSendStmt) {
        List<BLangExpression> argExprs = workerSendStmt.exprs;
        this.genNodeList(argExprs, this.env);
        int[] argRegs = this.extractsRegisters(argExprs);
        BType[] bTypes = this.extractTypes(argExprs);
        WrkrInteractionArgsCPEntry workerInvokeCPEntry = new WrkrInteractionArgsCPEntry(argRegs, bTypes);
        UTF8CPEntry sigCPEntry = new UTF8CPEntry(this.generateSig(bTypes));
        int sigCPIndex = this.currentPkgInfo.addCPEntry(sigCPEntry);
        workerInvokeCPEntry.setTypesSignatureCPIndex(sigCPIndex);
        return this.currentPkgInfo.addCPEntry(workerInvokeCPEntry);
    }

    public void visit(BLangWorkerReceive workerReceiveNode) {
        WorkerDataChannelInfo workerDataChannelInfo = this.getWorkerDataChannelInfo(this.currentCallableUnitInfo,
                workerReceiveNode.workerIdentifier.value, this.currentWorkerInfo.getWorkerName());
        WorkerDataChannelRefCPEntry wrkrChnlRefCPEntry = new WorkerDataChannelRefCPEntry(workerDataChannelInfo
                .getUniqueNameCPIndex(), workerDataChannelInfo.getUniqueName());
        wrkrChnlRefCPEntry.setWorkerDataChannelInfo(workerDataChannelInfo);
        int wrkrRplyRefCPIndex = currentPkgInfo.addCPEntry(wrkrChnlRefCPEntry);
        workerDataChannelInfo.setDataChannelRefIndex(wrkrRplyRefCPIndex);
        int workerReplyIndex = getWorkerReplyCPIndex(workerReceiveNode);
        WrkrInteractionArgsCPEntry wrkrRplyCPEntry = (WrkrInteractionArgsCPEntry) this.currentPkgInfo.getCPEntry(
                workerReplyIndex);
        emit(InstructionCodes.WRKREPLY, wrkrRplyRefCPIndex, workerReplyIndex);
        /* generate store instructions to store the values */
        int[] rhsExprRegIndexes = wrkrRplyCPEntry.getArgRegs();
        List<BLangExpression> lhsExprs = workerReceiveNode.exprs;
        for (int i = 0; i < lhsExprs.size(); i++) {
            this.rhsExprRegIndex = rhsExprRegIndexes[i];
            this.varAssignment = true;
            this.genNode(lhsExprs.get(i), this.env);
            this.varAssignment = false;
        }
    }

    private int getWorkerReplyCPIndex(BLangWorkerReceive workerReplyStmt) {
        BType[] retTypes = this.extractTypes(workerReplyStmt.exprs);
        int[] argRegs = new int[retTypes.length];
        for (int i = 0; i < retTypes.length; i++) {
            BType retType = retTypes[i];
            argRegs[i] = getNextIndex(retType.tag, this.regIndexes);
        }
        WrkrInteractionArgsCPEntry wrkrRplyCPEntry = new WrkrInteractionArgsCPEntry(argRegs, retTypes);
        UTF8CPEntry sigCPEntry = new UTF8CPEntry(this.generateSig(retTypes));
        int sigCPIndex = currentPkgInfo.addCPEntry(sigCPEntry);
        wrkrRplyCPEntry.setTypesSignatureCPIndex(sigCPIndex);
        return currentPkgInfo.addCPEntry(wrkrRplyCPEntry);
    }

    public void visit(BLangService serviceNode) {
        /* ignore */
    }

    public void visit(BLangResource resourceNode) {
        /* ignore */
    }

    public void visit(BLangConnector connectorNode) {
        /* ignore */
    }

    public void visit(BLangAction actionNode) {
        /* ignore */
    }

    public void visit(BLangStruct structNode) {
        /* ignore */
    }

    public void visit(BLangEnum enumNode) {
        /* ignore */
    }

    public void visit(BLangIdentifier identifierNode) {
        /* ignore */
    }

    public void visit(BLangAnnotation annotationNode) {
        /* ignore */
    }

    public void visit(BLangAnnotAttribute annotationAttribute) {
        /* ignore */
    }

    public void visit(BLangAnnotationAttachment annAttachmentNode) {
        /* ignore */
    }

    public void visit(BLangAnnotAttachmentAttributeValue annotAttributeValue) {
        /* ignore */
    }

    public void visit(BLangAnnotAttachmentAttribute annotAttachmentAttribute) {
        /* ignore */
    }

    public void visit(BLangAssignment assignNode) {
        if (assignNode.declaredWithVar) {
            assignNode.varRefs.stream()
                    .filter(v -> v.type.tag != TypeTags.NONE)
                    .forEach(v -> {
                        v.regIndex = getNextIndex(v.type.tag, lvIndexes);
                        BLangVariableReference varRef = (BLangVariableReference) v;
                        LocalVariableInfo localVarInfo = getLocalVarAttributeInfo(varRef.symbol);
                        localVarAttrInfo.localVars.add(localVarInfo);
                    });
        }
        genNode(assignNode.expr, this.env);
        int[] rhsExprRegIndexes;
        if (assignNode.expr.isMultiReturnExpr()) {
            rhsExprRegIndexes = ((MultiReturnExpr) assignNode.expr).getRegIndexes();
        } else {
            rhsExprRegIndexes = new int[]{assignNode.expr.regIndex};
        }
        for (int i = 0; i < assignNode.varRefs.size(); i++) {
            BLangExpression lExpr = assignNode.varRefs.get(i);
            if (lExpr.type.tag == TypeTags.NONE) {
                continue;
            }
            rhsExprRegIndex = rhsExprRegIndexes[i];
            varAssignment = true;
            genNode(lExpr, this.env);
            varAssignment = false;
        }
    }

    public void visit(BLangContinue continueNode) {
        this.emit(this.loopResetInstructionStack.peek());
    }

    public void visit(BLangBreak breakNode) {
        this.emit(this.loopExitInstructionStack.peek());
    }

    public void visit(BLangReply replyNode) {
        /* ignore */
    }

    public void visit(BLangThrow throwNode) {
        /* ignore */
    }

    public void visit(BLanXMLNSStatement xmlnsStmtNode) {
        /* ignore */
    }

    public void visit(BLangComment commentNode) {
        /* ignore */
    }

    public void visit(BLangIf ifNode) {
        this.genNode(ifNode.expr, this.env);
        Instruction ifCondJumpInstr = InstructionFactory.get(InstructionCodes.BR_FALSE, ifNode.expr.regIndex, -1);
        this.emit(ifCondJumpInstr);
        this.genNode(ifNode.body, this.env);
        Instruction endJumpInstr = InstructionFactory.get(InstructionCodes.GOTO, -1);
        this.emit(endJumpInstr);
        ifCondJumpInstr.setOperand(1, this.nextIP());
        if (ifNode.elseStmt != null) {
            this.genNode(ifNode.elseStmt, this.env);
        }
        endJumpInstr.setOperand(0, this.nextIP());
    }

    public void visit(BLangWhile whileNode) {
        Instruction gotoTopJumpInstr = InstructionFactory.get(InstructionCodes.GOTO, this.nextIP());
        this.genNode(whileNode.expr, this.env);
        Instruction whileCondJumpInstr = InstructionFactory.get(InstructionCodes.BR_FALSE,
                whileNode.expr.regIndex, -1);
        Instruction exitLoopJumpInstr = InstructionFactory.get(InstructionCodes.GOTO, -1);
        this.emit(whileCondJumpInstr);
        this.loopResetInstructionStack.push(gotoTopJumpInstr);
        this.loopExitInstructionStack.push(exitLoopJumpInstr);
        this.genNode(whileNode.body, this.env);
        this.loopResetInstructionStack.pop();
        this.loopExitInstructionStack.pop();
        this.emit(gotoTopJumpInstr);
        int endIP = this.nextIP();
        whileCondJumpInstr.setOperand(1, endIP);
        exitLoopJumpInstr.setOperand(0, endIP);
    }

    public void visit(BLangTransaction transactionNode) {
        ++transactionIndex;
        int retryCountAvailable = 0;
        if (transactionNode.retryCount != null) {
            this.genNode(transactionNode.retryCount, this.env);
            retryCountAvailable = 1;
        }
        //TODO:Add below error handling code
        //ErrorTableAttributeInfo errorTable = createErrorTableIfAbsent(currentPkgInfo);
        Instruction gotoEndOfTransactionBlock = InstructionFactory.get(InstructionCodes.GOTO, -1);
        Instruction gotoStartOfAbortedBlock = InstructionFactory.get(InstructionCodes.GOTO, -1);
        abortInstructions.push(gotoStartOfAbortedBlock);

        //start transaction
        this.emit(InstructionFactory.get(InstructionCodes.TR_BEGIN, transactionIndex, retryCountAvailable));
        int startIP = nextIP();
        Instruction gotoInstruction = InstructionFactory.get(InstructionCodes.GOTO, startIP);

        //retry transaction;
        Instruction retryInstruction = InstructionFactory.get(InstructionCodes.TR_RETRY, transactionIndex, -1);
        this.emit(retryInstruction);

        //process transaction statements
        this.genNode(transactionNode.transactionBody, this.env);

        //end the transaction
        int endIP = nextIP();
        this.emit(InstructionFactory.get(InstructionCodes.TR_END, 0));

        //process committed block
        if (transactionNode.committedBody != null) {
            this.genNode(transactionNode.committedBody, this.env);
        }
        if (transactionNode.abortedBody != null) {
            this.emit(gotoEndOfTransactionBlock);
        }
        abortInstructions.pop();
        int startOfAbortedIP = nextIP();
        gotoStartOfAbortedBlock.setOperand(0, startOfAbortedIP);
        emit(InstructionFactory.get(InstructionCodes.TR_END, -1));

        //process aborted block
        if (transactionNode.abortedBody != null) {
            this.genNode(transactionNode.abortedBody, this.env);
        }
        emit(gotoEndOfTransactionBlock);

        // CodeGen for error handling.
        int errorTargetIP = nextIP();
        emit(InstructionFactory.get(InstructionCodes.TR_END, -1));
        if (transactionNode.failedBody != null) {
            this.genNode(transactionNode.failedBody, this.env);

        }
        emit(gotoInstruction);
        int ifIP = nextIP();
        retryInstruction.setOperand(1, ifIP);
        if (transactionNode.abortedBody != null) {
            this.genNode(transactionNode.abortedBody, this.env);
        }


        emit(InstructionFactory.get(InstructionCodes.THROW, -1));
        gotoEndOfTransactionBlock.setOperand(0, nextIP());
        //TODO:Add below error handling code
        //ErrorTableEntry errorTableEntry = new ErrorTableEntry(startIP, endIP, errorTargetIP, 0, -1);
        //errorTable.addErrorTableEntry(errorTableEntry);
        emit(InstructionFactory.get(InstructionCodes.TR_END, 1));
    }

    public void visit(BLangAbort abortNode) {
        //TODO:Add below error handling code
        //generateFinallyInstructions(abortStmt, StatementKind.TRANSACTION_BLOCK);
        this.emit(abortInstructions.peek());
    }

    public void visit(BLangRetry retryNode) {
        /* ignore */
    }

    public void visit(BLangTransform transformNode) {
        /* ignore */
    }

    public void visit(BLangTryCatchFinally tryNode) {
        /* ignore */
    }

    public void visit(BLangCatch catchNode) {
        /* ignore */
    }

    public void visit(BLangExpressionStmt exprStmtNode) {
        genNode(exprStmtNode.expr, this.env);
    }

    // private helper methods of visitors.

    private void visitFunctionPointerLoad(BInvokableSymbol funcSymbol) {
        BPackageSymbol pkgSymbol = (BPackageSymbol) funcSymbol.owner;
        int pkgRefCPIndex = addPackageRefCPEntry(currentPkgInfo, pkgSymbol.name.value, pkgSymbol.version.value);
        int funcNameCPIndex = addUTF8CPEntry(currentPkgInfo, funcSymbol.name.value);
        FunctionRefCPEntry funcRefCPEntry = new FunctionRefCPEntry(pkgRefCPIndex, funcNameCPIndex);

        int funcRefCPIndex = currentPkgInfo.addCPEntry(funcRefCPEntry);
        int nextIndex = getNextIndex(TypeTags.INVOKABLE, regIndexes);
        emit(InstructionCodes.FPLOAD, funcRefCPIndex, nextIndex);
    }

}<|MERGE_RESOLUTION|>--- conflicted
+++ resolved
@@ -213,12 +213,9 @@
     // Required variables to generate code for assignment statements
     private int rhsExprRegIndex = -1;
     private boolean varAssignment = false;
-<<<<<<< HEAD
+
     private int transactionIndex = 0;
-    
-=======
-
->>>>>>> e02a45ae
+
     private Stack<Instruction> loopResetInstructionStack = new Stack<>();
     private Stack<Instruction> loopExitInstructionStack = new Stack<>();
     private Stack<Instruction> abortInstructions = new Stack<>();
