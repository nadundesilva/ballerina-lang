/*
*  Copyright (c) 2017, WSO2 Inc. (http://www.wso2.org) All Rights Reserved.
*
*  WSO2 Inc. licenses this file to you under the Apache License,
*  Version 2.0 (the "License"); you may not use this file except
*  in compliance with the License.
*  You may obtain a copy of the License at
*
*    http://www.apache.org/licenses/LICENSE-2.0
*
*  Unless required by applicable law or agreed to in writing,
*  software distributed under the License is distributed on an
*  "AS IS" BASIS, WITHOUT WARRANTIES OR CONDITIONS OF ANY
*  KIND, either express or implied.  See the License for the
*  specific language governing permissions and limitations
*  under the License.
*/
package org.wso2.ballerinalang.compiler.codegen;

import org.ballerinalang.model.TreeBuilder;
import org.ballerinalang.model.tree.NodeKind;
import org.ballerinalang.model.tree.TopLevelNode;
import org.ballerinalang.model.tree.expressions.AnnotationAttachmentAttributeNode;
import org.wso2.ballerinalang.compiler.semantics.analyzer.SymbolEnter;
import org.wso2.ballerinalang.compiler.semantics.model.SymbolEnv;
import org.wso2.ballerinalang.compiler.semantics.model.SymbolTable;
import org.wso2.ballerinalang.compiler.semantics.model.symbols.BInvokableSymbol;
import org.wso2.ballerinalang.compiler.semantics.model.symbols.BPackageSymbol;
import org.wso2.ballerinalang.compiler.semantics.model.symbols.BSymbol;
import org.wso2.ballerinalang.compiler.semantics.model.symbols.BTypeSymbol;
import org.wso2.ballerinalang.compiler.semantics.model.symbols.BVarSymbol;
import org.wso2.ballerinalang.compiler.semantics.model.symbols.BXMLNSSymbol;
import org.wso2.ballerinalang.compiler.semantics.model.symbols.SymTag;
import org.wso2.ballerinalang.compiler.semantics.model.symbols.Symbols;
import org.wso2.ballerinalang.compiler.semantics.model.types.BArrayType;
import org.wso2.ballerinalang.compiler.semantics.model.types.BInvokableType;
import org.wso2.ballerinalang.compiler.semantics.model.types.BStructType;
import org.wso2.ballerinalang.compiler.semantics.model.types.BType;
import org.wso2.ballerinalang.compiler.tree.BLangAction;
import org.wso2.ballerinalang.compiler.tree.BLangAnnotAttribute;
import org.wso2.ballerinalang.compiler.tree.BLangAnnotation;
import org.wso2.ballerinalang.compiler.tree.BLangAnnotationAttachment;
import org.wso2.ballerinalang.compiler.tree.BLangConnector;
import org.wso2.ballerinalang.compiler.tree.BLangEnum;
import org.wso2.ballerinalang.compiler.tree.BLangFunction;
import org.wso2.ballerinalang.compiler.tree.BLangIdentifier;
import org.wso2.ballerinalang.compiler.tree.BLangImportPackage;
import org.wso2.ballerinalang.compiler.tree.BLangInvokableNode;
import org.wso2.ballerinalang.compiler.tree.BLangNode;
import org.wso2.ballerinalang.compiler.tree.BLangNodeVisitor;
import org.wso2.ballerinalang.compiler.tree.BLangPackage;
import org.wso2.ballerinalang.compiler.tree.BLangResource;
import org.wso2.ballerinalang.compiler.tree.BLangService;
import org.wso2.ballerinalang.compiler.tree.BLangStruct;
import org.wso2.ballerinalang.compiler.tree.BLangVariable;
import org.wso2.ballerinalang.compiler.tree.BLangWorker;
import org.wso2.ballerinalang.compiler.tree.BLangXMLNS;
import org.wso2.ballerinalang.compiler.tree.expressions.BLangAnnotAttachmentAttribute;
import org.wso2.ballerinalang.compiler.tree.expressions.BLangAnnotAttachmentAttributeValue;
import org.wso2.ballerinalang.compiler.tree.expressions.BLangArrayLiteral;
import org.wso2.ballerinalang.compiler.tree.expressions.BLangBinaryExpr;
import org.wso2.ballerinalang.compiler.tree.expressions.BLangExpression;
import org.wso2.ballerinalang.compiler.tree.expressions.BLangFieldBasedAccess.BLangStructFieldAccessExpr;
import org.wso2.ballerinalang.compiler.tree.expressions.BLangIndexBasedAccess.BLangArrayAccessExpr;
import org.wso2.ballerinalang.compiler.tree.expressions.BLangIndexBasedAccess.BLangMapAccessExpr;
import org.wso2.ballerinalang.compiler.tree.expressions.BLangInvocation;
import org.wso2.ballerinalang.compiler.tree.expressions.BLangInvocation.BFunctionPointerInvocation;
import org.wso2.ballerinalang.compiler.tree.expressions.BLangLambdaFunction;
import org.wso2.ballerinalang.compiler.tree.expressions.BLangLiteral;
import org.wso2.ballerinalang.compiler.tree.expressions.BLangRecordLiteral;
import org.wso2.ballerinalang.compiler.tree.expressions.BLangRecordLiteral.BLangJSONLiteral;
import org.wso2.ballerinalang.compiler.tree.expressions.BLangRecordLiteral.BLangMapLiteral;
import org.wso2.ballerinalang.compiler.tree.expressions.BLangRecordLiteral.BLangRecordKey;
import org.wso2.ballerinalang.compiler.tree.expressions.BLangRecordLiteral.BLangRecordKeyValue;
import org.wso2.ballerinalang.compiler.tree.expressions.BLangRecordLiteral.BLangStructLiteral;
import org.wso2.ballerinalang.compiler.tree.expressions.BLangSimpleVarRef.BLangFieldVarRef;
import org.wso2.ballerinalang.compiler.tree.expressions.BLangSimpleVarRef.BLangFunctionVarRef;
import org.wso2.ballerinalang.compiler.tree.expressions.BLangSimpleVarRef.BLangLocalVarRef;
import org.wso2.ballerinalang.compiler.tree.expressions.BLangSimpleVarRef.BLangPackageVarRef;
import org.wso2.ballerinalang.compiler.tree.expressions.BLangStringTemplateLiteral;
import org.wso2.ballerinalang.compiler.tree.expressions.BLangTernaryExpr;
import org.wso2.ballerinalang.compiler.tree.expressions.BLangTypeCastExpr;
import org.wso2.ballerinalang.compiler.tree.expressions.BLangTypeConversionExpr;
import org.wso2.ballerinalang.compiler.tree.expressions.BLangUnaryExpr;
import org.wso2.ballerinalang.compiler.tree.expressions.BLangVariableReference;
import org.wso2.ballerinalang.compiler.tree.expressions.BLangXMLAttribute;
import org.wso2.ballerinalang.compiler.tree.expressions.BLangXMLCommentLiteral;
import org.wso2.ballerinalang.compiler.tree.expressions.BLangXMLElementLiteral;
import org.wso2.ballerinalang.compiler.tree.expressions.BLangXMLProcInsLiteral;
import org.wso2.ballerinalang.compiler.tree.expressions.BLangXMLQName;
import org.wso2.ballerinalang.compiler.tree.expressions.BLangXMLQuotedString;
import org.wso2.ballerinalang.compiler.tree.expressions.BLangXMLTextLiteral;
import org.wso2.ballerinalang.compiler.tree.expressions.MultiReturnExpr;
import org.wso2.ballerinalang.compiler.tree.statements.BLangAbort;
import org.wso2.ballerinalang.compiler.tree.statements.BLangAssignment;
import org.wso2.ballerinalang.compiler.tree.statements.BLangBlockStmt;
import org.wso2.ballerinalang.compiler.tree.statements.BLangBreak;
import org.wso2.ballerinalang.compiler.tree.statements.BLangCatch;
import org.wso2.ballerinalang.compiler.tree.statements.BLangComment;
import org.wso2.ballerinalang.compiler.tree.statements.BLangContinue;
import org.wso2.ballerinalang.compiler.tree.statements.BLangExpressionStmt;
import org.wso2.ballerinalang.compiler.tree.statements.BLangForkJoin;
import org.wso2.ballerinalang.compiler.tree.statements.BLangIf;
import org.wso2.ballerinalang.compiler.tree.statements.BLangReply;
import org.wso2.ballerinalang.compiler.tree.statements.BLangRetry;
import org.wso2.ballerinalang.compiler.tree.statements.BLangReturn;
import org.wso2.ballerinalang.compiler.tree.statements.BLangStatement;
import org.wso2.ballerinalang.compiler.tree.statements.BLangThrow;
import org.wso2.ballerinalang.compiler.tree.statements.BLangTransaction;
import org.wso2.ballerinalang.compiler.tree.statements.BLangTransform;
import org.wso2.ballerinalang.compiler.tree.statements.BLangTryCatchFinally;
import org.wso2.ballerinalang.compiler.tree.statements.BLangVariableDef;
import org.wso2.ballerinalang.compiler.tree.statements.BLangWhile;
import org.wso2.ballerinalang.compiler.tree.statements.BLangWorkerReceive;
import org.wso2.ballerinalang.compiler.tree.statements.BLangWorkerSend;
<<<<<<< HEAD
import org.wso2.ballerinalang.compiler.tree.statements.BLangXMLNSStatement;
import org.wso2.ballerinalang.compiler.tree.statements.BlangTransform;
=======
>>>>>>> e6bd00f1
import org.wso2.ballerinalang.compiler.util.CompilerContext;
import org.wso2.ballerinalang.compiler.util.Name;
import org.wso2.ballerinalang.compiler.util.TypeTags;
<<<<<<< HEAD
import org.wso2.ballerinalang.compiler.util.diagnotic.DiagnosticPos;
=======
import org.wso2.ballerinalang.programfile.AnnAttachmentInfo;
import org.wso2.ballerinalang.programfile.AnnAttributeValue;
>>>>>>> e6bd00f1
import org.wso2.ballerinalang.programfile.CallableUnitInfo;
import org.wso2.ballerinalang.programfile.ForkjoinInfo;
import org.wso2.ballerinalang.programfile.FunctionInfo;
import org.wso2.ballerinalang.programfile.Instruction;
import org.wso2.ballerinalang.programfile.InstructionCodes;
import org.wso2.ballerinalang.programfile.InstructionFactory;
import org.wso2.ballerinalang.programfile.LocalVariableInfo;
import org.wso2.ballerinalang.programfile.PackageInfo;
import org.wso2.ballerinalang.programfile.PackageVarInfo;
import org.wso2.ballerinalang.programfile.ProgramFile;
import org.wso2.ballerinalang.programfile.ResourceInfo;
import org.wso2.ballerinalang.programfile.ServiceInfo;
import org.wso2.ballerinalang.programfile.StructFieldDefaultValue;
import org.wso2.ballerinalang.programfile.StructFieldInfo;
import org.wso2.ballerinalang.programfile.StructInfo;
import org.wso2.ballerinalang.programfile.WorkerDataChannelInfo;
import org.wso2.ballerinalang.programfile.WorkerInfo;
import org.wso2.ballerinalang.programfile.attributes.AnnotationAttributeInfo;
import org.wso2.ballerinalang.programfile.attributes.AttributeInfo;
import org.wso2.ballerinalang.programfile.attributes.AttributeInfoPool;
import org.wso2.ballerinalang.programfile.attributes.CodeAttributeInfo;
import org.wso2.ballerinalang.programfile.attributes.DefaultValueAttributeInfo;
import org.wso2.ballerinalang.programfile.attributes.LineNumberTableAttributeInfo;
import org.wso2.ballerinalang.programfile.attributes.LocalVariableAttributeInfo;
import org.wso2.ballerinalang.programfile.attributes.VarTypeCountAttributeInfo;
import org.wso2.ballerinalang.programfile.cpentries.ConstantPool;
import org.wso2.ballerinalang.programfile.cpentries.FloatCPEntry;
import org.wso2.ballerinalang.programfile.cpentries.ForkJoinCPEntry;
import org.wso2.ballerinalang.programfile.cpentries.FunctionCallCPEntry;
import org.wso2.ballerinalang.programfile.cpentries.FunctionRefCPEntry;
import org.wso2.ballerinalang.programfile.cpentries.IntegerCPEntry;
import org.wso2.ballerinalang.programfile.cpentries.PackageRefCPEntry;
import org.wso2.ballerinalang.programfile.cpentries.StringCPEntry;
import org.wso2.ballerinalang.programfile.cpentries.StructureRefCPEntry;
import org.wso2.ballerinalang.programfile.cpentries.TypeRefCPEntry;
import org.wso2.ballerinalang.programfile.cpentries.UTF8CPEntry;
import org.wso2.ballerinalang.programfile.cpentries.WorkerDataChannelRefCPEntry;
import org.wso2.ballerinalang.programfile.cpentries.WrkrInteractionArgsCPEntry;

import java.util.ArrayList;
<<<<<<< HEAD
import java.util.Map;
import java.util.Map.Entry;
=======
import java.util.Arrays;
import java.util.List;
>>>>>>> e6bd00f1
import java.util.Stack;
import java.util.stream.Collectors;

import javax.xml.XMLConstants;

import static org.wso2.ballerinalang.programfile.ProgramFileConstants.BLOB_OFFSET;
import static org.wso2.ballerinalang.programfile.ProgramFileConstants.BOOL_OFFSET;
import static org.wso2.ballerinalang.programfile.ProgramFileConstants.FLOAT_OFFSET;
import static org.wso2.ballerinalang.programfile.ProgramFileConstants.INT_OFFSET;
import static org.wso2.ballerinalang.programfile.ProgramFileConstants.REF_OFFSET;
import static org.wso2.ballerinalang.programfile.ProgramFileConstants.STRING_OFFSET;

/**
 * @since 0.94
 */
public class CodeGenerator extends BLangNodeVisitor {

    private static final CompilerContext.Key<CodeGenerator> CODE_GENERATOR_KEY =
            new CompilerContext.Key<>();
    /**
     * This structure holds current package-level variable indexes.
     */
    private VariableIndex pvIndexes = new VariableIndex();

    /**
     * This structure holds current local variable indexes.
     */
    private VariableIndex lvIndexes = new VariableIndex();

    /**
     * This structure holds current field indexes.
     */
    private VariableIndex fieldIndexes = new VariableIndex();

    /**
     * This structure holds current register indexes.
     */
    private VariableIndex regIndexes = new VariableIndex();

    /**
     * This structure holds the maximum register count per type.
     * This structure is updated for every statement.
     */
    private VariableIndex maxRegIndexes = new VariableIndex();

    private SymbolEnv env;
    // TODO Remove this dependency from the code generator
    private SymbolEnter symEnter;
    private SymbolTable symTable;

    private ProgramFile programFile;

    private PackageInfo currentPkgInfo;
    private String currentPkgName;
    private int currentPackageRefCPIndex;

    private LineNumberTableAttributeInfo lineNoAttrInfo;
    private CallableUnitInfo currentCallableUnitInfo;
    private LocalVariableAttributeInfo localVarAttrInfo;
    private WorkerInfo currentWorkerInfo;
    private ServiceInfo currentServiceInfo;

    // Required variables to generate code for assignment statements
    private int rhsExprRegIndex = -1;
    private boolean varAssignment = false;

    private int transactionIndex = 0;

    private Stack<Instruction> loopResetInstructionStack = new Stack<>();
    private Stack<Instruction> loopExitInstructionStack = new Stack<>();
    private Stack<Instruction> abortInstructions = new Stack<>();

    private int workerChannelCount = 0;

    public static CodeGenerator getInstance(CompilerContext context) {
        CodeGenerator codeGenerator = context.get(CODE_GENERATOR_KEY);
        if (codeGenerator == null) {
            codeGenerator = new CodeGenerator(context);
        }

        return codeGenerator;
    }

    public CodeGenerator(CompilerContext context) {
        context.put(CODE_GENERATOR_KEY, this);

        this.symEnter = SymbolEnter.getInstance(context);
        this.symTable = SymbolTable.getInstance(context);
    }

    public ProgramFile generate(BLangPackage pkgNode) {
        programFile = new ProgramFile();
        BPackageSymbol pkgSymbol = pkgNode.symbol;
        genPackage(pkgSymbol);

        programFile.entryPkgCPIndex = addPackageRefCPEntry(programFile, pkgSymbol.name.value,
                pkgSymbol.version.value);

        // TODO Setting this program as a main program. Remove this ASAP
        programFile.setMainEPAvailable(true);

        // Add global variable indexes to the ProgramFile
        prepareIndexes(pvIndexes);

        // Create Global variable attribute info
        addVarCountAttrInfo(programFile, programFile, pvIndexes);

        return programFile;
    }

    public void visit(BLangPackage pkgNode) {
        // first visit all the imports
        pkgNode.imports.forEach(impPkgNode -> genNode(impPkgNode, this.env));

        // Add the current package to the program file
        BPackageSymbol pkgSymbol = pkgNode.symbol;
        currentPkgName = pkgSymbol.name.getValue();
        int pkgNameCPIndex = addUTF8CPEntry(programFile, currentPkgName);
        int pkgVersionCPIndex = addUTF8CPEntry(programFile, pkgSymbol.version.getValue());
        currentPkgInfo = new PackageInfo(pkgNameCPIndex, pkgVersionCPIndex);

        // TODO We need to create identifier for both name and the version
        programFile.packageInfoMap.put(currentPkgName, currentPkgInfo);

        // Insert the package reference to the constant pool of the Ballerina program
        addPackageRefCPEntry(programFile, currentPkgName, pkgSymbol.version.value);

        // Insert the package reference to the constant pool of the current package
        currentPackageRefCPIndex = addPackageRefCPEntry(currentPkgInfo, currentPkgName, pkgSymbol.version.value);

        // This attribute keep track of line numbers
        int lineNoAttrNameIndex = addUTF8CPEntry(currentPkgInfo,
                AttributeInfo.Kind.LINE_NUMBER_TABLE_ATTRIBUTE.value());
        lineNoAttrInfo = new LineNumberTableAttributeInfo(lineNoAttrNameIndex);

        // This attribute keep package-level variable information
        int pkgVarAttrNameIndex = addUTF8CPEntry(currentPkgInfo,
                AttributeInfo.Kind.LOCAL_VARIABLES_ATTRIBUTE.value());
        currentPkgInfo.addAttributeInfo(AttributeInfo.Kind.LOCAL_VARIABLES_ATTRIBUTE,
                new LocalVariableAttributeInfo(pkgVarAttrNameIndex));

        pkgNode.globalVars.forEach(this::createPackageVarInfo);
        pkgNode.structs.forEach(this::createStructInfoEntry);
//        createConnectorInfoEntries(bLangPackage.getConnectors());
//        createServiceInfoEntries(bLangPackage.getServices());
        pkgNode.functions.forEach(this::createFunctionInfoEntry);
        pkgNode.services.forEach(serviceNode -> createServiceInfoEntry(serviceNode));
        pkgNode.functions.forEach(funcNode -> createFunctionInfoEntry(funcNode));

        // Create function info for the package function
        BLangFunction pkgInitFunc = pkgNode.initFunction;
        createFunctionInfoEntry(pkgInitFunc);

        for (TopLevelNode pkgLevelNode : pkgNode.topLevelNodes) {
            genNode((BLangNode) pkgLevelNode, this.env);
        }

        // Visit package init function
        genNode(pkgInitFunc, this.env);

        currentPkgInfo.addAttributeInfo(AttributeInfo.Kind.LINE_NUMBER_TABLE_ATTRIBUTE, lineNoAttrInfo);
        currentPackageRefCPIndex = -1;
        currentPkgName = null;
    }

    public void visit(BLangImportPackage importPkgNode) {
        BPackageSymbol pkgSymbol = importPkgNode.symbol;
        genPackage(pkgSymbol);
    }

    public void visit(BLangService serviceNode) {
        BLangFunction initFunction = (BLangFunction) serviceNode.getInitFunction();
        visit(initFunction);

        currentServiceInfo = currentPkgInfo.getServiceInfo(serviceNode.getName().getValue());

        int annotationAttribNameIndex = addUTF8CPEntry(currentPkgInfo,
                AttributeInfo.Kind.ANNOTATIONS_ATTRIBUTE.value());
        AnnotationAttributeInfo attributeInfo = new AnnotationAttributeInfo(annotationAttribNameIndex);
        serviceNode.annAttachments.forEach(annt -> visitServiceAnnotationAttachment(annt, attributeInfo));
        currentServiceInfo.addAttributeInfo(AttributeInfo.Kind.ANNOTATIONS_ATTRIBUTE, attributeInfo);

        SymbolEnv serviceEnv = SymbolEnv.createServiceEnv(serviceNode, serviceNode.symbol.scope, this.env);
        serviceNode.resources.forEach(resource -> genNode(resource, serviceEnv));
    }

    public void visit(BLangResource resourceNode) {
        ResourceInfo resourceInfo = currentServiceInfo.resourceInfoMap.get(resourceNode.name.getValue());
        currentCallableUnitInfo = resourceInfo;
        SymbolEnv resourceEnv = SymbolEnv
                .createResourceActionSymbolEnv(resourceNode, resourceNode.symbol.scope, this.env);
        visitInvokableNode(resourceNode, currentCallableUnitInfo, resourceEnv);
    }

    public void visit(BLangFunction funcNode) {
        SymbolEnv funcEnv = SymbolEnv.createFunctionEnv(funcNode, funcNode.symbol.scope, this.env);
        currentCallableUnitInfo = currentPkgInfo.functionInfoMap.get(funcNode.symbol.name.value);
        visitInvokableNode(funcNode, currentCallableUnitInfo, funcEnv);
    }

    public void visit(BLangBlockStmt blockNode) {
        SymbolEnv blockEnv = SymbolEnv.createBlockEnv(blockNode, this.env);

        for (BLangStatement stmt : blockNode.stmts) {
//            if (stmt instanceof CommentStmt) {
//                continue;
//            }
//
//            if (!(stmt instanceof TryCatchStmt)) {
//                addLineNumberInfo(stmt.getNodeLocation());
//            }

            genNode(stmt, blockEnv);

            // Update the maxRegIndexes structure
            setMaxRegIndexes();

            // Reset the regIndexes structure for every statement
            regIndexes = new VariableIndex();
        }
    }

    public void visit(BLangVariable varNode) {
        int opcode;
        int lvIndex;
        BVarSymbol varSymbol = varNode.symbol;

        BLangExpression rhsExpr = varNode.expr;
        if (rhsExpr != null) {
            genNode(rhsExpr, this.env);
            rhsExprRegIndex = rhsExpr.regIndex;
        }

        int ownerSymTag = env.scope.owner.tag;
        if ((ownerSymTag & SymTag.INVOKABLE) == SymTag.INVOKABLE) {
            OpcodeAndIndex opcodeAndIndex = getOpcodeAndIndex(varSymbol.type.tag,
                    InstructionCodes.ISTORE, lvIndexes);
            opcode = opcodeAndIndex.opcode;
            lvIndex = opcodeAndIndex.index;
            varSymbol.varIndex = lvIndex;
            if (rhsExpr != null) {
                emit(opcode, rhsExprRegIndex, lvIndex);
            }

            LocalVariableInfo localVarInfo = getLocalVarAttributeInfo(varSymbol);
            localVarAttrInfo.localVars.add(localVarInfo);
        } else {
            // TODO Support other variable nodes
        }
    }


    // Statements

    public void visit(BLangVariableDef varDefNode) {
        genNode(varDefNode.var, this.env);
    }

    public void visit(BLangReturn returnNode) {
        BLangExpression expr;
        int i = 0;
        while (i < returnNode.exprs.size()) {
            expr = returnNode.exprs.get(i);
            this.genNode(expr, this.env);
            if (expr.isMultiReturnExpr()) {
                BLangInvocation invExpr = (BLangInvocation) expr;
                for (int j = 0; j < invExpr.regIndexes.length; j++) {
                    emit(this.typeTagToInstr(invExpr.types.get(j).tag), i, invExpr.regIndexes[j]);
                    i++;
                }
            } else {
                emit(this.typeTagToInstr(expr.type.tag), i, expr.regIndex);
                i++;
            }
        }
        emit(InstructionCodes.RET);
    }


    public void visit(BLangTransform transformNode) {
        this.genNode(transformNode.body, this.env);
    }

    private int typeTagToInstr(int typeTag) {
        switch (typeTag) {
            case TypeTags.INT:
                return InstructionCodes.IRET;
            case TypeTags.FLOAT:
                return InstructionCodes.FRET;
            case TypeTags.STRING:
                return InstructionCodes.SRET;
            case TypeTags.BOOLEAN:
                return InstructionCodes.BRET;
            case TypeTags.BLOB:
                return InstructionCodes.LRET;
            default:
                return InstructionCodes.RRET;
        }
    }


    // Expressions

    @Override
    public void visit(BLangLiteral literalExpr) {
        int opcode;
        int regIndex = -1;
        int typeTag = literalExpr.type.tag;

        switch (typeTag) {
            case TypeTags.INT:
                regIndex = ++regIndexes.tInt;
                long longVal = (Long) literalExpr.value;
                if (longVal >= 0 && longVal <= 5) {
                    opcode = InstructionCodes.ICONST_0 + (int) longVal;
                    emit(opcode, regIndex);
                } else {
                    int intCPEntryIndex = currentPkgInfo.addCPEntry(new IntegerCPEntry(longVal));
                    emit(InstructionCodes.ICONST, intCPEntryIndex, regIndex);
                }
                break;

            case TypeTags.FLOAT:
                regIndex = ++regIndexes.tFloat;
                double doubleVal = (Double) literalExpr.value;
                if (doubleVal == 0 || doubleVal == 1 || doubleVal == 2 ||
                        doubleVal == 3 || doubleVal == 4 || doubleVal == 5) {
                    opcode = InstructionCodes.FCONST_0 + (int) doubleVal;
                    emit(opcode, regIndex);
                } else {
                    int floatCPEntryIndex = currentPkgInfo.addCPEntry(new FloatCPEntry(doubleVal));
                    emit(InstructionCodes.FCONST, floatCPEntryIndex, regIndex);
                }
                break;

            case TypeTags.STRING:
                regIndex = ++regIndexes.tString;
                String strValue = (String) literalExpr.value;
                StringCPEntry stringCPEntry = new StringCPEntry(addUTF8CPEntry(currentPkgInfo, strValue), strValue);
                int strCPIndex = currentPkgInfo.addCPEntry(stringCPEntry);
                emit(InstructionCodes.SCONST, strCPIndex, regIndex);
                break;

            case TypeTags.BOOLEAN:
                regIndex = ++regIndexes.tBoolean;
                boolean booleanVal = (Boolean) literalExpr.value;
                if (!booleanVal) {
                    opcode = InstructionCodes.BCONST_0;
                } else {
                    opcode = InstructionCodes.BCONST_1;
                }
                emit(opcode, regIndex);
                break;
        }

        literalExpr.regIndex = regIndex;
    }

    @Override
    public void visit(BLangArrayLiteral arrayLiteral) {
        BType etype = ((BArrayType) arrayLiteral.type).eType;

        int typeSigCPIndex = addUTF8CPEntry(currentPkgInfo, arrayLiteral.type.getDesc());
        TypeRefCPEntry typeRefCPEntry = new TypeRefCPEntry(typeSigCPIndex);
        int typeCPindex = currentPkgInfo.addCPEntry(typeRefCPEntry);

        // Emit create array instruction
        int opcode = getOpcode(etype.tag, InstructionCodes.INEWARRAY);
        int arrayVarRegIndex = ++regIndexes.tRef;
        arrayLiteral.regIndex = arrayVarRegIndex;
        emit(opcode, arrayVarRegIndex, typeCPindex);

        // Emit instructions populate initial array values;
        for (int i = 0; i < arrayLiteral.exprs.size(); i++) {
            BLangExpression argExpr = arrayLiteral.exprs.get(i);
            genNode(argExpr, this.env);

            BLangLiteral indexLiteral = new BLangLiteral();
            indexLiteral.pos = arrayLiteral.pos;
            indexLiteral.value = new Long(i);
            indexLiteral.type = symTable.intType;
            genNode(indexLiteral, this.env);

            opcode = getOpcode(argExpr.type.tag, InstructionCodes.IASTORE);
            emit(opcode, arrayVarRegIndex, indexLiteral.regIndex, argExpr.regIndex);
        }
    }

    @Override
    public void visit(BLangJSONLiteral jsonLiteral) {

    }

    @Override
    public void visit(BLangMapLiteral mapLiteral) {

    }

    @Override
    public void visit(BLangStructLiteral structLiteral) {
        BSymbol structSymbol = structLiteral.type.tsymbol;
        BPackageSymbol pkgSymbol = (BPackageSymbol) structSymbol.owner;
        int pkgCPIndex = addPackageRefCPEntry(currentPkgInfo, pkgSymbol.name.value,
                pkgSymbol.version.value);
        int structNameCPIndex = addUTF8CPEntry(currentPkgInfo, structSymbol.name.value);
        StructureRefCPEntry structureRefCPEntry = new StructureRefCPEntry(pkgCPIndex, structNameCPIndex);
        int structCPIndex = currentPkgInfo.addCPEntry(structureRefCPEntry);

        //Emit an instruction to create a new struct.
        int structRegIndex = ++regIndexes.tRef;
        emit(InstructionCodes.NEWSTRUCT, structCPIndex, structRegIndex);
        structLiteral.regIndex = structRegIndex;

        for (BLangRecordKeyValue keyValue : structLiteral.keyValuePairs) {
            BLangRecordKey key = keyValue.key;
            int fieldIndex = key.fieldSymbol.varIndex;

            genNode(keyValue.valueExpr, this.env);

            int opcode = getOpcode(key.fieldSymbol.type.tag, InstructionCodes.IFIELDSTORE);
            emit(opcode, structRegIndex, fieldIndex, keyValue.valueExpr.regIndex);
        }
    }

    @Override
    public void visit(BLangLocalVarRef localVarRef) {
        int lvIndex = localVarRef.symbol.varIndex;
        if (varAssignment) {
            int opcode = getOpcode(localVarRef.type.tag, InstructionCodes.ISTORE);
            emit(opcode, rhsExprRegIndex, lvIndex);
            return;
        }

        OpcodeAndIndex opcodeAndIndex = getOpcodeAndIndex(localVarRef.type.tag,
                InstructionCodes.ILOAD, regIndexes);
        int opcode = opcodeAndIndex.opcode;
        int exprRegIndex = opcodeAndIndex.index;
        emit(opcode, lvIndex, exprRegIndex);
        localVarRef.regIndex = exprRegIndex;
    }

    @Override
    public void visit(BLangFieldVarRef fieldVarRef) {
        int varRegIndex;
        int fieldIndex = fieldVarRef.symbol.varIndex;
        if (fieldVarRef.type.tag == TypeTags.STRUCT) {
            // This is a struct field.
            // the struct reference must be stored in the current reference register index.
            varRegIndex = regIndexes.tRef;
        } else {
            // This is a connector field.
            // the connector reference must be stored in the current reference register index.
            varRegIndex = ++regIndexes.tRef;

            // The connector is always the first parameter of the action
            emit(InstructionCodes.RLOAD, 0, varRegIndex);
        }

        if (varAssignment) {
            int opcode = getOpcode(fieldVarRef.type.tag,
                    InstructionCodes.IFIELDSTORE);
            emit(opcode, varRegIndex, fieldIndex, rhsExprRegIndex);
            return;
        }

        OpcodeAndIndex opcodeAndIndex = getOpcodeAndIndex(fieldVarRef.type.tag,
                InstructionCodes.IFIELDLOAD, regIndexes);
        int opcode = opcodeAndIndex.opcode;
        int exprRegIndex = opcodeAndIndex.index;
        emit(opcode, varRegIndex, fieldIndex, exprRegIndex);
        fieldVarRef.regIndex = exprRegIndex;
    }

    @Override
    public void visit(BLangPackageVarRef packageVarRef) {
        int gvIndex = packageVarRef.symbol.varIndex;
        if (varAssignment) {
            int opcode = getOpcode(packageVarRef.type.tag,
                    InstructionCodes.IGSTORE);
            emit(opcode, rhsExprRegIndex, gvIndex);
            return;
        }

        OpcodeAndIndex opcodeAndIndex = getOpcodeAndIndex(packageVarRef.type.tag,
                InstructionCodes.IGLOAD, regIndexes);
        int opcode = opcodeAndIndex.opcode;
        int exprRegIndex = opcodeAndIndex.index;
        emit(opcode, gvIndex, exprRegIndex);
        packageVarRef.regIndex = exprRegIndex;
    }

    @Override
    public void visit(BLangFunctionVarRef functionVarRef) {
        visitFunctionPointerLoad((BInvokableSymbol) functionVarRef.symbol);
    }

    @Override
    public void visit(BLangStructFieldAccessExpr fieldAccessExpr) {
        boolean variableStore = this.varAssignment;
        this.varAssignment = false;

        genNode(fieldAccessExpr.expr, this.env);
        int varRefRegIndex = fieldAccessExpr.expr.regIndex;

        int opcode;
        int fieldRegIndex;
        int fieldIndex = fieldAccessExpr.symbol.varIndex;
        if (variableStore) {
            opcode = getOpcode(fieldAccessExpr.symbol.type.tag, InstructionCodes.IFIELDSTORE);
            emit(opcode, varRefRegIndex, fieldIndex, rhsExprRegIndex);
        } else {
            OpcodeAndIndex opcodeAndIndex = getOpcodeAndIndex(fieldAccessExpr.symbol.type.tag,
                    InstructionCodes.IFIELDLOAD, regIndexes);
            opcode = opcodeAndIndex.opcode;
            fieldRegIndex = opcodeAndIndex.index;

            emit(opcode, varRefRegIndex, fieldIndex, fieldRegIndex);
            fieldAccessExpr.regIndex = fieldRegIndex;
        }

        this.varAssignment = variableStore;
    }

    @Override
    public void visit(BLangMapAccessExpr mapKeyAccessExpr) {
        boolean variableStore = this.varAssignment;
        this.varAssignment = false;

        genNode(mapKeyAccessExpr.expr, this.env);
        int varRefRegIndex = mapKeyAccessExpr.expr.regIndex;

        genNode(mapKeyAccessExpr.indexExpr, this.env);
        int keyRegIndex = mapKeyAccessExpr.indexExpr.regIndex;

        if (variableStore) {
            emit(InstructionCodes.MAPSTORE, varRefRegIndex, keyRegIndex, rhsExprRegIndex);
        } else {
            int mapValueRegIndex = ++regIndexes.tRef;
            emit(InstructionCodes.MAPLOAD, varRefRegIndex, keyRegIndex, mapValueRegIndex);
            mapKeyAccessExpr.regIndex = mapValueRegIndex;
        }

        this.varAssignment = variableStore;
    }

    @Override
    public void visit(BLangArrayAccessExpr arrayIndexAccessExpr) {
        boolean variableStore = this.varAssignment;
        this.varAssignment = false;

        genNode(arrayIndexAccessExpr.expr, this.env);
        int varRefRegIndex = arrayIndexAccessExpr.expr.regIndex;

        genNode(arrayIndexAccessExpr.indexExpr, this.env);
        int indexRegIndex = arrayIndexAccessExpr.indexExpr.regIndex;

        BArrayType arrayType = (BArrayType) arrayIndexAccessExpr.expr.type;
        if (variableStore) {
            int opcode = getOpcode(arrayType.eType.tag, InstructionCodes.IASTORE);
            emit(opcode, varRefRegIndex, indexRegIndex, rhsExprRegIndex);
        } else {
            OpcodeAndIndex opcodeAndIndex = getOpcodeAndIndex(arrayType.eType.tag,
                    InstructionCodes.IALOAD, regIndexes);
            emit(opcodeAndIndex.opcode, varRefRegIndex, indexRegIndex, opcodeAndIndex.index);
            arrayIndexAccessExpr.regIndex = opcodeAndIndex.index;
        }

        this.varAssignment = variableStore;
    }

    public void visit(BLangBinaryExpr binaryExpr) {
        genNode(binaryExpr.lhsExpr, this.env);
        genNode(binaryExpr.rhsExpr, this.env);

        int opcode = binaryExpr.opSymbol.opcode;
        int exprIndex = getNextIndex(binaryExpr.type.tag, regIndexes);

        binaryExpr.regIndex = exprIndex;
        emit(opcode, binaryExpr.lhsExpr.regIndex, binaryExpr.rhsExpr.regIndex, exprIndex);
    }

    public void visit(BLangInvocation iExpr) {
        if (iExpr.expr == null) {
            BInvokableSymbol funcSymbol = (BInvokableSymbol) iExpr.symbol;
            BPackageSymbol pkgSymbol = (BPackageSymbol) funcSymbol.owner;
            int pkgRefCPIndex = addPackageRefCPEntry(currentPkgInfo, pkgSymbol.name.value, pkgSymbol.version.value);
            int funcNameCPIndex = addUTF8CPEntry(currentPkgInfo, funcSymbol.name.value);
            FunctionRefCPEntry funcRefCPEntry = new FunctionRefCPEntry(pkgRefCPIndex, funcNameCPIndex);

            int funcCallCPIndex = getFunctionCallCPIndex(iExpr);
            int funcRefCPIndex = currentPkgInfo.addCPEntry(funcRefCPEntry);

            if (Symbols.isNative(funcSymbol)) {
                emit(InstructionCodes.NCALL, funcRefCPIndex, funcCallCPIndex);
            } else {
                emit(InstructionCodes.CALL, funcRefCPIndex, funcCallCPIndex);
            }
        }
    }

    public void visit(BFunctionPointerInvocation iExpr) {
        int funcCallCPIndex = getFunctionCallCPIndex(iExpr);
        genNode(iExpr.expr, env);
        emit(InstructionCodes.FPCALL, regIndexes.tRef, funcCallCPIndex);
    }

    public void visit(BLangTypeCastExpr castExpr) {
        BLangExpression rExpr = castExpr.expr;
        genNode(rExpr, this.env);

        // TODO Improve following logic
        int opCode = castExpr.castSymbol.opcode;
        int errorRegIndex = ++regIndexes.tRef;

        if (opCode == InstructionCodes.CHECKCAST) {
            int typeSigCPIndex = addUTF8CPEntry(currentPkgInfo, castExpr.type.getDesc());
            TypeRefCPEntry typeRefCPEntry = new TypeRefCPEntry(typeSigCPIndex);
            int typeCPIndex = currentPkgInfo.addCPEntry(typeRefCPEntry);
            int targetRegIndex = getNextIndex(castExpr.type.tag, regIndexes);

            castExpr.regIndexes = new int[]{targetRegIndex, errorRegIndex};
            emit(opCode, rExpr.regIndex, typeCPIndex, targetRegIndex, errorRegIndex);

        } else if (opCode == InstructionCodes.ANY2T || opCode == InstructionCodes.ANY2C) {
            int typeSigCPIndex = addUTF8CPEntry(currentPkgInfo, castExpr.type.getDesc());
            TypeRefCPEntry typeRefCPEntry = new TypeRefCPEntry(typeSigCPIndex);
            int typeCPIndex = currentPkgInfo.addCPEntry(typeRefCPEntry);
            int targetRegIndex = getNextIndex(castExpr.type.tag, regIndexes);

            castExpr.regIndexes = new int[]{targetRegIndex, errorRegIndex};
            emit(opCode, rExpr.regIndex, typeCPIndex, targetRegIndex, errorRegIndex);

        } else if (opCode != 0) {
            int targetRegIndex = getNextIndex(castExpr.type.tag, regIndexes);
            castExpr.regIndexes = new int[]{targetRegIndex, errorRegIndex};
            emit(opCode, rExpr.regIndex, targetRegIndex, errorRegIndex);

        } else {
            // Ignore NOP opcode
            castExpr.regIndexes = new int[]{rExpr.regIndex, errorRegIndex};
        }

        castExpr.regIndex = castExpr.regIndexes[0];
    }

    public void visit(BLangTypeConversionExpr conversionExpr) {
        BLangExpression rExpr = conversionExpr.expr;
        genNode(rExpr, this.env);

        int opCode = conversionExpr.conversionSymbol.opcode;
        int errorRegIndex = ++regIndexes.tRef;

        if (opCode == InstructionCodes.MAP2T || opCode == InstructionCodes.JSON2T) {
            int typeSigCPIndex = addUTF8CPEntry(currentPkgInfo, conversionExpr.type.getDesc());
            TypeRefCPEntry typeRefCPEntry = new TypeRefCPEntry(typeSigCPIndex);
            int typeCPIndex = currentPkgInfo.addCPEntry(typeRefCPEntry);
            int targetRegIndex = getNextIndex(conversionExpr.type.tag, regIndexes);

            conversionExpr.regIndexes = new int[]{targetRegIndex, errorRegIndex};
            emit(opCode, rExpr.regIndex, typeCPIndex, targetRegIndex, errorRegIndex);

        } else if (opCode != 0) {
            int targetRegIndex = getNextIndex(conversionExpr.type.tag, regIndexes);
            conversionExpr.regIndexes = new int[]{targetRegIndex, errorRegIndex};
            emit(opCode, rExpr.regIndex, targetRegIndex, errorRegIndex);

        } else {
            // Ignore  NOP opcode
            conversionExpr.regIndexes = new int[]{rExpr.regIndex, errorRegIndex};
        }

        conversionExpr.regIndex = conversionExpr.regIndexes[0];
    }

    public void visit(BLangRecordLiteral recordLiteral) {
        /* ignore */
    }

    public void visit(BLangTernaryExpr ternaryExpr) {
        this.genNode(ternaryExpr.expr, this.env);
        Instruction ifCondJumpInstr = InstructionFactory.get(InstructionCodes.BR_FALSE, ternaryExpr.expr.regIndex, -1);
        this.emit(ifCondJumpInstr);
        this.genNode(ternaryExpr.thenExpr, this.env);
        Instruction endJumpInstr = InstructionFactory.get(InstructionCodes.GOTO, -1);
        this.emit(endJumpInstr);
        ifCondJumpInstr.setOperand(1, this.nextIP());
        this.genNode(ternaryExpr.elseExpr, this.env);
        endJumpInstr.setOperand(0, this.nextIP());
    }

    public void visit(BLangUnaryExpr unaryExpr) {
        /* ignore */
    }

    public void visit(BLangXMLQName xmlQName) {
        /* ignore */
    }

    public void visit(BLangXMLAttribute xmlAttribute) {
        /* ignore */
    }

    public void visit(BLangXMLElementLiteral xmlElementLiteral) {
        /* ignore */
    }

    public void visit(BLangXMLTextLiteral xmlTextLiteral) {
        /* ignore */
    }

    public void visit(BLangXMLCommentLiteral xmlCommentLiteral) {
        /* ignore */
    }

    public void visit(BLangXMLProcInsLiteral xmlProcInsLiteral) {
        /* ignore */
    }

    public void visit(BLangXMLQuotedString xmlQuotedString) {
        /* ignore */
    }

    public void visit(BLangStringTemplateLiteral stringTemplateLiteral) {
        /* ignore */
    }

    public void visit(BLangLambdaFunction bLangLambdaFunction) {
        visitFunctionPointerLoad(((BLangFunction) bLangLambdaFunction.getFunctionNode()).symbol);
    }


    // private methods

    private void genNode(BLangNode node, SymbolEnv env) {
        SymbolEnv prevEnv = this.env;
        this.env = env;
        node.accept(this);
        this.env = prevEnv;
    }

    private void genPackage(BPackageSymbol pkgSymbol) {
        // TODO First check whether this symbol is from a BALO file.
        SymbolEnv pkgEnv = symEnter.packageEnvs.get(pkgSymbol);
        genNode(pkgEnv.node, pkgEnv);
    }

    private String generateSignature(CallableUnitInfo callableUnitInfo) {
        StringBuilder strBuilder = new StringBuilder("(");
        for (BType paramType : callableUnitInfo.paramTypes) {
            strBuilder.append(paramType.getDesc());
        }
        strBuilder.append(")(");

        for (BType retType : callableUnitInfo.retParamTypes) {
            strBuilder.append(retType.getDesc());
        }
        strBuilder.append(")");

        return strBuilder.toString();
    }

    private OpcodeAndIndex getOpcodeAndIndex(int typeTag, int baseOpcode, VariableIndex indexes) {
        int index;
        int opcode;
        switch (typeTag) {
            case TypeTags.INT:
                opcode = baseOpcode;
                index = ++indexes.tInt;
                break;
            case TypeTags.FLOAT:
                opcode = baseOpcode + FLOAT_OFFSET;
                index = ++indexes.tFloat;
                break;
            case TypeTags.STRING:
                opcode = baseOpcode + STRING_OFFSET;
                index = ++indexes.tString;
                break;
            case TypeTags.BOOLEAN:
                opcode = baseOpcode + BOOL_OFFSET;
                index = ++indexes.tBoolean;
                break;
            case TypeTags.BLOB:
                opcode = baseOpcode + BLOB_OFFSET;
                index = ++indexes.tBlob;
                break;
            default:
                opcode = baseOpcode + REF_OFFSET;
                index = ++indexes.tRef;
                break;
        }

        return new OpcodeAndIndex(opcode, index);
    }

    private int getNextIndex(int typeTag, VariableIndex indexes) {
        return getOpcodeAndIndex(typeTag, -1, indexes).index;
    }

    private int getOpcode(int typeTag, int baseOpcode) {
        int opcode;
        switch (typeTag) {
            case TypeTags.INT:
                opcode = baseOpcode;
                break;
            case TypeTags.FLOAT:
                opcode = baseOpcode + FLOAT_OFFSET;
                break;
            case TypeTags.STRING:
                opcode = baseOpcode + STRING_OFFSET;
                break;
            case TypeTags.BOOLEAN:
                opcode = baseOpcode + BOOL_OFFSET;
                break;
            case TypeTags.BLOB:
                opcode = baseOpcode + BLOB_OFFSET;
                break;
            default:
                opcode = baseOpcode + REF_OFFSET;
                break;
        }

        return opcode;
    }

    private LocalVariableInfo getLocalVarAttributeInfo(BVarSymbol varSymbol) {
        int varNameCPIndex = addUTF8CPEntry(currentPkgInfo, varSymbol.name.value);
        int varIndex = varSymbol.varIndex;
        int sigCPIndex = addUTF8CPEntry(currentPkgInfo, varSymbol.type.getDesc());
        return new LocalVariableInfo(varNameCPIndex, sigCPIndex, varIndex);
    }

    private AnnAttachmentInfo getAnnotationAttachmentInfo(BLangAnnotationAttachment attachment) {
        int attachmentNameCPIndex = addUTF8CPEntry(currentPkgInfo, attachment.getAnnotationName().getValue());
        AnnAttachmentInfo annAttachmentInfo = new AnnAttachmentInfo(currentPackageRefCPIndex, "", attachmentNameCPIndex,
                attachment.getAnnotationName().getValue());
        attachment.attributes.forEach(attr -> getAnnotationAttributeValue(attr, annAttachmentInfo));
        return annAttachmentInfo;
    }

    private void getAnnotationAttributeValue(AnnotationAttachmentAttributeNode attributeNode,
            AnnAttachmentInfo annAttachmentInfo) {
        int attributeNameCPIndex = addUTF8CPEntry(currentPkgInfo, attributeNode.getName());
        AnnAttributeValue attribValue = null;
        //TODO:create AnnAttributeValue
        annAttachmentInfo.addAttributeValue(attributeNameCPIndex, attributeNode.getName(), attribValue);
    }

    private void visitInvokableNode(BLangInvokableNode invokableNode,
                                    CallableUnitInfo callableUnitInfo,
                                    SymbolEnv invokableSymbolEnv) {
        int localVarAttrNameIndex = addUTF8CPEntry(currentPkgInfo,
                AttributeInfo.Kind.LOCAL_VARIABLES_ATTRIBUTE.value());
        LocalVariableAttributeInfo localVarAttributeInfo = new LocalVariableAttributeInfo(localVarAttrNameIndex);

        // TODO Read annotations attached to this callableUnit

        // Add local variable indexes to the parameters and return parameters
        visitInvokableNodeParams(invokableNode.symbol, callableUnitInfo, localVarAttributeInfo);

        if (Symbols.isNative(invokableNode.symbol)) {
            this.processWorker(invokableNode, callableUnitInfo.defaultWorkerInfo, null,
                    localVarAttributeInfo, invokableSymbolEnv, true, null);
        } else {
            // Clone lvIndex structure here. This structure contain local variable indexes of the input and
            // out parameters and they are common for all the workers.
            VariableIndex lvIndexCopy = this.copyVarIndex(lvIndexes);
            this.processWorker(invokableNode, callableUnitInfo.defaultWorkerInfo, invokableNode.body,
                    localVarAttributeInfo, invokableSymbolEnv, true, lvIndexCopy);
            for (BLangWorker worker : invokableNode.getWorkers()) {
                this.processWorker(invokableNode, callableUnitInfo.getWorkerInfo(worker.name.value),
                        worker.body, localVarAttributeInfo, invokableSymbolEnv, false, lvIndexCopy);
            }
        }
    }

    private void processWorker(BLangInvokableNode invokableNode, WorkerInfo workerInfo, BLangBlockStmt body,
                               LocalVariableAttributeInfo localVarAttributeInfo, SymbolEnv invokableSymbolEnv,
                               boolean defaultWorker, VariableIndex lvIndexCopy) {
        int codeAttrNameCPIndex = this.addUTF8CPEntry(this.currentPkgInfo, AttributeInfo.Kind.CODE_ATTRIBUTE.value());
        workerInfo.codeAttributeInfo.attributeNameIndex = codeAttrNameCPIndex;
        workerInfo.addAttributeInfo(AttributeInfo.Kind.LOCAL_VARIABLES_ATTRIBUTE, localVarAttributeInfo);
        if (body != null) {
            localVarAttrInfo = new LocalVariableAttributeInfo(localVarAttributeInfo.attributeNameIndex);
            localVarAttrInfo.localVars = new ArrayList<>(localVarAttributeInfo.localVars);
            workerInfo.codeAttributeInfo.codeAddrs = nextIP();
            this.lvIndexes = this.copyVarIndex(lvIndexCopy);
            this.currentWorkerInfo = workerInfo;
            this.genNode(body, invokableSymbolEnv);
            if (invokableNode.retParams.isEmpty() && defaultWorker) {
                /* for functions that has no return values, we must provide a default
                 * return statement to stop the execution and jump to the caller */
                this.emit(InstructionCodes.RET);
            }
        }
        this.endWorkerInfoUnit(workerInfo.codeAttributeInfo);
        if (!defaultWorker) {
            this.emit(InstructionCodes.HALT);
        }
    }

    private void visitInvokableNodeParams(BInvokableSymbol invokableSymbol, CallableUnitInfo callableUnitInfo,
                                          LocalVariableAttributeInfo localVarAttrInfo) {

        // TODO Read param and return param annotations
        invokableSymbol.params.forEach(param -> visitInvokableNodeParam(param, localVarAttrInfo));
        invokableSymbol.retParams.forEach(param -> visitInvokableNodeParam(param, localVarAttrInfo));
        callableUnitInfo.addAttributeInfo(AttributeInfo.Kind.LOCAL_VARIABLES_ATTRIBUTE, localVarAttrInfo);
    }

    private void visitInvokableNodeParam(BVarSymbol paramSymbol, LocalVariableAttributeInfo localVarAttrInfo) {
        paramSymbol.varIndex = getNextIndex(paramSymbol.type.tag, lvIndexes);
        LocalVariableInfo localVarInfo = getLocalVarAttributeInfo(paramSymbol);
        localVarAttrInfo.localVars.add(localVarInfo);
        // TODO read parameter annotations
    }

    private void visitServiceNodeVariable(BVarSymbol variableSymbol, LocalVariableAttributeInfo localVarAttrInfo) {
        variableSymbol.varIndex = getNextIndex(variableSymbol.type.tag, pvIndexes);
        LocalVariableInfo localVarInfo = getLocalVarAttributeInfo(variableSymbol);
        localVarAttrInfo.localVars.add(localVarInfo);
    }

    private void visitServiceAnnotationAttachment(BLangAnnotationAttachment annotationAttachment,
            AnnotationAttributeInfo annotationAttributeInfo) {
        AnnAttachmentInfo attachmentInfo = getAnnotationAttachmentInfo(annotationAttachment);
        annotationAttributeInfo.attachmentList.add(attachmentInfo);
    }

    private VariableIndex copyVarIndex(VariableIndex that) {
        VariableIndex vIndexes = new VariableIndex();
        vIndexes.tInt = that.tInt;
        vIndexes.tFloat = that.tFloat;
        vIndexes.tString = that.tString;
        vIndexes.tBoolean = that.tBoolean;
        vIndexes.tBlob = that.tBlob;
        vIndexes.tRef = that.tRef;
        return vIndexes;
    }

    private int nextIP() {
        return currentPkgInfo.instructionList.size();
    }

    private void endWorkerInfoUnit(CodeAttributeInfo codeAttributeInfo) {
        codeAttributeInfo.maxLongLocalVars = lvIndexes.tInt + 1;
        codeAttributeInfo.maxDoubleLocalVars = lvIndexes.tFloat + 1;
        codeAttributeInfo.maxStringLocalVars = lvIndexes.tString + 1;
        codeAttributeInfo.maxIntLocalVars = lvIndexes.tBoolean + 1;
        codeAttributeInfo.maxByteLocalVars = lvIndexes.tBlob + 1;
        codeAttributeInfo.maxRefLocalVars = lvIndexes.tRef + 1;

        codeAttributeInfo.maxLongRegs = maxRegIndexes.tInt + 1;
        codeAttributeInfo.maxDoubleRegs = maxRegIndexes.tFloat + 1;
        codeAttributeInfo.maxStringRegs = maxRegIndexes.tString + 1;
        codeAttributeInfo.maxIntRegs = maxRegIndexes.tBoolean + 1;
        codeAttributeInfo.maxByteRegs = maxRegIndexes.tBlob + 1;
        codeAttributeInfo.maxRefRegs = maxRegIndexes.tRef + 1;

        lvIndexes = new VariableIndex();
        regIndexes = new VariableIndex();
        maxRegIndexes = new VariableIndex();
    }

    private void setMaxRegIndexes() {
        maxRegIndexes.tInt = (maxRegIndexes.tInt > regIndexes.tInt) ?
                maxRegIndexes.tInt : regIndexes.tInt;
        maxRegIndexes.tFloat = (maxRegIndexes.tFloat > regIndexes.tFloat) ?
                maxRegIndexes.tFloat : regIndexes.tFloat;
        maxRegIndexes.tString = (maxRegIndexes.tString > regIndexes.tString) ?
                maxRegIndexes.tString : regIndexes.tString;
        maxRegIndexes.tBoolean = (maxRegIndexes.tBoolean > regIndexes.tBoolean) ?
                maxRegIndexes.tBoolean : regIndexes.tBoolean;
        maxRegIndexes.tBlob = (maxRegIndexes.tBlob > regIndexes.tBlob) ?
                maxRegIndexes.tBlob : regIndexes.tBlob;
        maxRegIndexes.tRef = (maxRegIndexes.tRef > regIndexes.tRef) ?
                maxRegIndexes.tRef : regIndexes.tRef;
    }

    private void prepareIndexes(VariableIndex indexes) {
        indexes.tInt++;
        indexes.tFloat++;
        indexes.tString++;
        indexes.tBoolean++;
        indexes.tBlob++;
        indexes.tRef++;
    }

    private int emit(int opcode, int... operands) {
        currentPkgInfo.instructionList.add(InstructionFactory.get(opcode, operands));
        return currentPkgInfo.instructionList.size();
    }

    private int emit(Instruction instr) {
        currentPkgInfo.instructionList.add(instr);
        return currentPkgInfo.instructionList.size();
    }

    private void addVarCountAttrInfo(ConstantPool constantPool,
                                     AttributeInfoPool attributeInfoPool,
                                     VariableIndex fieldCount) {
        int attrNameCPIndex = addUTF8CPEntry(constantPool,
                AttributeInfo.Kind.VARIABLE_TYPE_COUNT_ATTRIBUTE.value());
        VarTypeCountAttributeInfo varCountAttribInfo = new VarTypeCountAttributeInfo(attrNameCPIndex);
        varCountAttribInfo.setMaxLongVars(fieldCount.tInt);
        varCountAttribInfo.setMaxDoubleVars(fieldCount.tFloat);
        varCountAttribInfo.setMaxStringVars(fieldCount.tString);
        varCountAttribInfo.setMaxIntVars(fieldCount.tBoolean);
        varCountAttribInfo.setMaxByteVars(fieldCount.tBlob);
        varCountAttribInfo.setMaxRefVars(fieldCount.tRef);
        attributeInfoPool.addAttributeInfo(AttributeInfo.Kind.VARIABLE_TYPE_COUNT_ATTRIBUTE, varCountAttribInfo);
    }

    private int getFunctionCallCPIndex(BLangInvocation iExpr) {
        int[] argRegs = new int[iExpr.argExprs.size()];
        for (int i = 0; i < iExpr.argExprs.size(); i++) {
            BLangExpression argExpr = iExpr.argExprs.get(i);
            genNode(argExpr, this.env);
            argRegs[i] = argExpr.regIndex;
        }

        // Calculate registers to store return values
        int[] retRegs = new int[iExpr.types.size()];
        for (int i = 0; i < iExpr.types.size(); i++) {
            BType retType = iExpr.types.get(i);
            retRegs[i] = getNextIndex(retType.tag, regIndexes);
        }

        iExpr.regIndexes = retRegs;
        if (retRegs.length > 0) {
            iExpr.regIndex = retRegs[0];
        }

        FunctionCallCPEntry funcCallCPEntry = new FunctionCallCPEntry(argRegs, retRegs);
        return currentPkgInfo.addCPEntry(funcCallCPEntry);
    }

    private void addVariableCountAttributeInfo(ConstantPool constantPool,
                                               AttributeInfoPool attributeInfoPool,
                                               int[] fieldCount) {
        UTF8CPEntry attribNameCPEntry = new UTF8CPEntry(AttributeInfo.Kind.VARIABLE_TYPE_COUNT_ATTRIBUTE.toString());
        int attribNameCPIndex = constantPool.addCPEntry(attribNameCPEntry);
        VarTypeCountAttributeInfo varCountAttribInfo = new VarTypeCountAttributeInfo(attribNameCPIndex);
        varCountAttribInfo.setMaxLongVars(fieldCount[INT_OFFSET]);
        varCountAttribInfo.setMaxDoubleVars(fieldCount[FLOAT_OFFSET]);
        varCountAttribInfo.setMaxStringVars(fieldCount[STRING_OFFSET]);
        varCountAttribInfo.setMaxIntVars(fieldCount[BOOL_OFFSET]);
        varCountAttribInfo.setMaxByteVars(fieldCount[BLOB_OFFSET]);
        varCountAttribInfo.setMaxRefVars(fieldCount[REF_OFFSET]);
        attributeInfoPool.addAttributeInfo(AttributeInfo.Kind.VARIABLE_TYPE_COUNT_ATTRIBUTE, varCountAttribInfo);
    }

    private DefaultValueAttributeInfo getStructFieldDefaultValue(BLangLiteral literalExpr) {
        String desc = literalExpr.type.getDesc();
        int typeDescCPIndex = addUTF8CPEntry(currentPkgInfo, desc);
        StructFieldDefaultValue defaultValue = new StructFieldDefaultValue(typeDescCPIndex, desc);

        int typeTag = literalExpr.type.tag;
        switch (typeTag) {
            case TypeTags.INT:
                defaultValue.intValue = (Long) literalExpr.value;
                defaultValue.valueCPIndex = currentPkgInfo.addCPEntry(new IntegerCPEntry(defaultValue.intValue));
                break;
            case TypeTags.FLOAT:
                defaultValue.floatValue = (Double) literalExpr.value;
                defaultValue.valueCPIndex = currentPkgInfo.addCPEntry(new FloatCPEntry(defaultValue.floatValue));
                break;
            case TypeTags.STRING:
                defaultValue.stringValue = (String) literalExpr.value;
                defaultValue.valueCPIndex = currentPkgInfo.addCPEntry(new UTF8CPEntry(defaultValue.stringValue));
                break;
            case TypeTags.BOOLEAN:
                defaultValue.booleanValue = (Boolean) literalExpr.value;
                break;
        }

        UTF8CPEntry defaultValueAttribUTF8CPEntry =
                new UTF8CPEntry(AttributeInfo.Kind.DEFAULT_VALUE_ATTRIBUTE.toString());
        int defaultValueAttribNameIndex = currentPkgInfo.addCPEntry(defaultValueAttribUTF8CPEntry);

        return new DefaultValueAttributeInfo(defaultValueAttribNameIndex, defaultValue);
    }


    // Create info entries

    private void createPackageVarInfo(BLangVariable varNode) {
        BVarSymbol varSymbol = varNode.symbol;
        BType varType = varSymbol.type;
        varSymbol.varIndex = getNextIndex(varType.tag, pvIndexes);

        int varNameCPIndex = addUTF8CPEntry(currentPkgInfo, varSymbol.name.value);
        int typeSigCPIndex = addUTF8CPEntry(currentPkgInfo, varType.getDesc());
        PackageVarInfo pkgVarInfo = new PackageVarInfo(varNameCPIndex, typeSigCPIndex, varSymbol.flags);
        currentPkgInfo.pkgVarInfoMap.put(varSymbol.name.value, pkgVarInfo);

        LocalVariableInfo localVarInfo = getLocalVarAttributeInfo(varSymbol);
        LocalVariableAttributeInfo pkgVarAttrInfo = (LocalVariableAttributeInfo)
                currentPkgInfo.getAttributeInfo(AttributeInfo.Kind.LOCAL_VARIABLES_ATTRIBUTE);
        pkgVarAttrInfo.localVars.add(localVarInfo);

        // TODO Populate annotation attribute
    }

    private void createStructInfoEntry(BLangStruct structNode) {
        BTypeSymbol structSymbol = (BTypeSymbol) structNode.symbol;
        // Add Struct name as an UTFCPEntry to the constant pool
        int structNameCPIndex = addUTF8CPEntry(currentPkgInfo, structSymbol.name.value);
        StructInfo structInfo = new StructInfo(currentPackageRefCPIndex, structNameCPIndex);
        currentPkgInfo.addStructInfo(structSymbol.name.value, structInfo);
        structInfo.structType = (BStructType) structSymbol.type;

        List<BLangVariable> structFields = structNode.fields;
        for (BLangVariable structField : structFields) {
            // Create StructFieldInfo Entry
            int fieldNameCPIndex = addUTF8CPEntry(currentPkgInfo, structField.name.value);
            int sigCPIndex = addUTF8CPEntry(currentPkgInfo, structField.type.getDesc());

            StructFieldInfo structFieldInfo = new StructFieldInfo(fieldNameCPIndex, sigCPIndex);
            structFieldInfo.fieldType = structField.type;

            // Populate default values
            if (structField.expr != null) {
                DefaultValueAttributeInfo defaultVal = getStructFieldDefaultValue((BLangLiteral) structField.expr);
                structFieldInfo.addAttributeInfo(AttributeInfo.Kind.DEFAULT_VALUE_ATTRIBUTE, defaultVal);
            }

            structInfo.fieldInfoEntries.add(structFieldInfo);
            structField.symbol.varIndex = getNextIndex(structFieldInfo.fieldType.tag, fieldIndexes);
        }

        // Create variable count attribute info
        prepareIndexes(fieldIndexes);
        int[] fieldCount = new int[]{fieldIndexes.tInt, fieldIndexes.tFloat,
                fieldIndexes.tString, fieldIndexes.tBoolean, fieldIndexes.tBlob, fieldIndexes.tRef};
        addVariableCountAttributeInfo(currentPkgInfo, structInfo, fieldCount);
//        structInfo.getType().setFieldTypeCount(fieldCount);
//        structInfo.getType().setStructFields(structFields);
        fieldIndexes = new VariableIndex();
    }

    private void createFunctionInfoEntry(BLangInvokableNode invokable) {
        BInvokableSymbol funcSymbol = invokable.symbol;
        BInvokableType funcType = (BInvokableType) funcSymbol.type;

        // Add function name as an UTFCPEntry to the constant pool
        int funcNameCPIndex = this.addUTF8CPEntry(currentPkgInfo, funcSymbol.name.value);

        FunctionInfo invInfo = new FunctionInfo(currentPackageRefCPIndex, funcNameCPIndex);
        invInfo.paramTypes = funcType.paramTypes.toArray(new BType[0]);
        invInfo.retParamTypes = funcType.retTypes.toArray(new BType[0]);
        invInfo.flags = funcSymbol.flags;

        this.addWorkerInfoEntries(invInfo, invokable.getWorkers());

        invInfo.signatureCPIndex = addUTF8CPEntry(this.currentPkgInfo, generateSignature(invInfo));
        this.currentPkgInfo.functionInfoMap.put(funcSymbol.name.value, invInfo);
    }

    private void addWorkerInfoEntries(CallableUnitInfo callableUnitInfo, List<BLangWorker> workers) {
        UTF8CPEntry workerNameCPEntry = new UTF8CPEntry("default");
        int workerNameCPIndex = this.currentPkgInfo.addCPEntry(workerNameCPEntry);
        WorkerInfo defaultWorkerInfo = new WorkerInfo(workerNameCPIndex, "default");
        callableUnitInfo.defaultWorkerInfo = defaultWorkerInfo;
        for (BLangWorker worker : workers) {
            workerNameCPEntry = new UTF8CPEntry(worker.name.value);
            workerNameCPIndex = currentPkgInfo.addCPEntry(workerNameCPEntry);
            WorkerInfo workerInfo = new WorkerInfo(workerNameCPIndex, worker.getName().value);
            callableUnitInfo.addWorkerInfo(worker.getName().value, workerInfo);
        }
    }

    private void createServiceInfoEntry(BLangService serviceNode) {
        // Add service name as an UTFCPEntry to the constant pool
        int serviceNameCPIndex = addUTF8CPEntry(currentPkgInfo, serviceNode.name.value);
        //Create service info
        String protocolPkg = serviceNode.getProtocolPackageIdentifier().value;
        int protocolPkgCPIndex = addUTF8CPEntry(currentPkgInfo, protocolPkg);
        ServiceInfo serviceInfo = new ServiceInfo(currentPackageRefCPIndex, serviceNameCPIndex, protocolPkgCPIndex);
        // Add service level variables
        int localVarAttNameIndex = addUTF8CPEntry(currentPkgInfo, AttributeInfo.Kind.LOCAL_VARIABLES_ATTRIBUTE.value());
        LocalVariableAttributeInfo localVarAttributeInfo = new LocalVariableAttributeInfo(localVarAttNameIndex);
        serviceNode.vars.forEach(var -> visitServiceNodeVariable(var.var.symbol, localVarAttributeInfo));
        serviceInfo.addAttributeInfo(AttributeInfo.Kind.LOCAL_VARIABLES_ATTRIBUTE, localVarAttributeInfo);
        // Create the init function info
        BLangFunction serviceInitFunction = (BLangFunction) serviceNode.getInitFunction();
        createFunctionInfoEntry(serviceInitFunction);
        serviceInfo.initFuncInfo = currentPkgInfo.functionInfoMap.get(serviceInitFunction.name.toString());
        currentPkgInfo.addServiceInfo(serviceNode.name.value, serviceInfo);
        // Create resource info entries for all resources
        serviceNode.resources.forEach(res -> createResourceInfoEntry(res, serviceInfo));
    }

    private void createResourceInfoEntry(BLangResource resourceNode, ServiceInfo serviceInfo) {
        BInvokableType resourceType = (BInvokableType) resourceNode.symbol.type;
        // Add resource name as an UTFCPEntry to the constant pool
        int serviceNameCPIndex = addUTF8CPEntry(currentPkgInfo, resourceNode.name.value);
        ResourceInfo resourceInfo = new ResourceInfo(currentPackageRefCPIndex, serviceNameCPIndex);
        resourceInfo.paramTypes = resourceType.paramTypes.toArray(new BType[0]);
        setParameterNames(resourceNode, resourceInfo);
        resourceInfo.retParamTypes = new BType[0];
        resourceInfo.signatureCPIndex = addUTF8CPEntry(currentPkgInfo, generateSignature(resourceInfo));
        // Add worker info
        int workerNameCPIndex = addUTF8CPEntry(currentPkgInfo, "default");
        resourceInfo.defaultWorkerInfo = new WorkerInfo(workerNameCPIndex, "default");
        resourceNode.workers.forEach(worker -> addWorkerInfoEntry(worker, resourceInfo));
        // Add resource info to the service info
        serviceInfo.resourceInfoMap.put(resourceNode.name.getValue(), resourceInfo);
    }

    private void addWorkerInfoEntry(BLangWorker worker, CallableUnitInfo callableUnitInfo) {
        int workerNameCPIndex = addUTF8CPEntry(currentPkgInfo, worker.name.value);
        WorkerInfo workerInfo = new WorkerInfo(workerNameCPIndex, worker.name.value);
        callableUnitInfo.addWorkerInfo(worker.name.value, workerInfo);
    }

    private void setParameterNames(BLangResource resourceNode, ResourceInfo resourceInfo) {
        int paramCount = resourceNode.params.size();
        resourceInfo.paramNameCPIndexes = new int[paramCount];
        for (int i = 0; i < paramCount; i++) {
            BLangVariable paramVar = resourceNode.params.get(i);
            String paramName = null;
            boolean isAnnotated = false;
            for (BLangAnnotationAttachment annotationAttachment : paramVar.annAttachments) {
                String attachmentName = annotationAttachment.getAnnotationName().getValue();
                if ("PathParam".equalsIgnoreCase(attachmentName) || "QueryParam".equalsIgnoreCase(attachmentName)) {
                    //TODO:
                    //paramName = annotationAttachment.getAttributeNameValuePairs().get("value")
                    // .getLiteralValue().stringValue();
                    isAnnotated = true;
                    break;
                }
            }
            if (!isAnnotated) {
                paramName = paramVar.name.getValue();
            }
            int paramNameCPIndex = addUTF8CPEntry(currentPkgInfo, paramName);
            resourceInfo.paramNameCPIndexes[i] = paramNameCPIndex;
        }
    }
    private WorkerDataChannelInfo getWorkerDataChannelInfo(CallableUnitInfo callableUnit,
                                                           String source, String target) {
        WorkerDataChannelInfo workerDataChannelInfo = callableUnit.getWorkerDataChannelInfo(
                WorkerDataChannelInfo.generateChannelName(source, target));
        if (workerDataChannelInfo == null) {
            UTF8CPEntry sourceCPEntry = new UTF8CPEntry(source);
            int sourceCPIndex = this.currentPkgInfo.addCPEntry(sourceCPEntry);
            UTF8CPEntry targetCPEntry = new UTF8CPEntry(target);
            int targetCPIndex = this.currentPkgInfo.addCPEntry(targetCPEntry);
            workerDataChannelInfo = new WorkerDataChannelInfo(sourceCPIndex, source, targetCPIndex, target);
            workerDataChannelInfo.setUniqueName(workerDataChannelInfo.getChannelName() + this.workerChannelCount);
            String uniqueName = workerDataChannelInfo.getUniqueName();
            UTF8CPEntry uniqueNameCPEntry = new UTF8CPEntry(uniqueName);
            int uniqueNameCPIndex = this.currentPkgInfo.addCPEntry(uniqueNameCPEntry);
            workerDataChannelInfo.setUniqueNameCPIndex(uniqueNameCPIndex);
            callableUnit.addWorkerDataChannelInfo(workerDataChannelInfo);
            this.workerChannelCount++;
        }
        return workerDataChannelInfo;
    }

    // Constant pool related utility classes

    private int addUTF8CPEntry(ConstantPool pool, String value) {
        UTF8CPEntry pkgPathCPEntry = new UTF8CPEntry(value);
        return pool.addCPEntry(pkgPathCPEntry);
    }

    private int addPackageRefCPEntry(ConstantPool pool, String name, String version) {
        int nameCPIndex = addUTF8CPEntry(pool, name);
        int versionCPIndex = addUTF8CPEntry(pool, version);
        PackageRefCPEntry packageRefCPEntry = new PackageRefCPEntry(nameCPIndex, versionCPIndex);
        return pool.addCPEntry(packageRefCPEntry);
    }

    /**
     * Holds the variable index per type.
     *
     * @since 0.94
     */
    private static class VariableIndex {
        int tInt = -1;
        int tFloat = -1;
        int tString = -1;
        int tBoolean = -1;
        int tBlob = -1;
        int tRef = -1;

        public int[] toArray() {
            int[] result = new int[6];
            result[0] = this.tInt;
            result[1] = this.tFloat;
            result[2] = this.tString;
            result[3] = this.tBoolean;
            result[4] = this.tBlob;
            result[5] = this.tRef;
            return result;
        }

    }

    /**
     * Bean class which keep both opcode and the current variable index.
     *
     * @since 0.94
     */
    public static class OpcodeAndIndex {
        int opcode;
        int index;

        public OpcodeAndIndex(int opcode, int index) {
            this.opcode = opcode;
            this.index = index;
        }
    }

    public void visit(BLangWorker workerNode) {
        this.genNode(workerNode.body, this.env);
    }

    /* visit the workers within fork-join block */
    private void processJoinWorkers(BLangForkJoin forkJoin, ForkjoinInfo forkjoinInfo, VariableIndex lvIndexesCopy,
            SymbolEnv forkJoinEnv) {
        UTF8CPEntry codeUTF8CPEntry = new UTF8CPEntry(AttributeInfo.Kind.CODE_ATTRIBUTE.toString());
        int codeAttribNameIndex = this.currentPkgInfo.addCPEntry(codeUTF8CPEntry);
        for (BLangWorker worker : forkJoin.workers) {
            WorkerInfo workerInfo = forkjoinInfo.getWorkerInfo(worker.name.value);
            workerInfo.codeAttributeInfo.attributeNameIndex = codeAttribNameIndex;
            workerInfo.codeAttributeInfo.codeAddrs = this.nextIP();
            this.currentWorkerInfo = workerInfo;
            this.lvIndexes = this.copyVarIndex(lvIndexesCopy);
            this.genNode(worker.body, forkJoinEnv);
            this.endWorkerInfoUnit(workerInfo.codeAttributeInfo);
            this.emit(InstructionCodes.HALT);
        }
    }

    private ForkjoinInfo processForkJoinTimeout(BLangForkJoin forkJoin) {
        BLangExpression argExpr = forkJoin.timeoutExpression;
        int[] retRegs;
        if (argExpr != null) {
            retRegs = new int[1];
            this.genNode(argExpr, this.env);
            retRegs[0] = argExpr.regIndex;
        } else {
            retRegs = new int[0];
        }
        VariableIndex argRegs = this.lvIndexes;
        ForkjoinInfo forkjoinInfo = new ForkjoinInfo(argRegs.toArray(), retRegs);
        if (argExpr != null) {
            forkjoinInfo.setTimeoutAvailable(true);
        }
        return forkjoinInfo;
    }

    private void populatForkJoinWorkerInfo(BLangForkJoin forkJoin, ForkjoinInfo forkjoinInfo) {
        for (BLangWorker worker : forkJoin.workers) {
            UTF8CPEntry workerNameCPEntry = new UTF8CPEntry(worker.name.value);
            int workerNameCPIndex = this.currentPkgInfo.addCPEntry(workerNameCPEntry);
            WorkerInfo workerInfo = new WorkerInfo(workerNameCPIndex, worker.name.value);
            forkjoinInfo.addWorkerInfo(worker.name.value, workerInfo);
        }
    }

    /* generate code for Join block */
    private void processJoinBlock(BLangForkJoin forkJoin, ForkjoinInfo forkjoinInfo, SymbolEnv forkJoinEnv) {
        UTF8CPEntry joinType = new UTF8CPEntry(forkJoin.joinType.name());
        int joinTypeCPIndex = this.currentPkgInfo.addCPEntry(joinType);
        forkjoinInfo.setJoinType(forkJoin.joinType.name());
        forkjoinInfo.setJoinTypeCPIndex(joinTypeCPIndex);
        forkjoinInfo.setJoinIp(nextIP());
        if (forkJoin.joinResultVar != null) {
            visitForkJoinParameterDefs(forkJoin.joinResultVar);
        }
        int joinMemOffset = forkJoin.joinResultVar.symbol.varIndex;
        forkjoinInfo.setJoinMemOffset(joinMemOffset);
        if (forkJoin.joinedBody != null) {
            this.genNode(forkJoin.joinedBody, forkJoinEnv);
        }
    }

    /* generate code for timeout block */
    private void processTimeoutBlock(BLangForkJoin forkJoin, ForkjoinInfo forkjoinInfo, SymbolEnv forkJoinEnv) {
        /* emit a GOTO instruction to jump out of the timeout block */
        Instruction gotoInstruction = InstructionFactory.get(InstructionCodes.GOTO, -1);
        this.emit(gotoInstruction);
        forkjoinInfo.setTimeoutIp(nextIP());
        if (forkJoin.timeoutExpression != null) {
            this.genNode(forkJoin.timeoutExpression, forkJoinEnv);
        }
        if (forkJoin.timeoutVariable != null) {
            visitForkJoinParameterDefs(forkJoin.timeoutVariable);
        }
        int timeoutMemOffset = forkJoin.joinResultVar.symbol.varIndex;
        forkjoinInfo.setTimeoutMemOffset(timeoutMemOffset);
        if (forkJoin.timeoutBody != null) {
            this.genNode(forkJoin.timeoutBody, forkJoinEnv);
        }
        gotoInstruction.setOperand(0, nextIP());
    }

    public void visit(BLangForkJoin forkJoin) {
        SymbolEnv forkJoinEnv = SymbolEnv.createForkJoinSymbolEnv(forkJoin, this.env);
        ForkjoinInfo forkjoinInfo = this.processForkJoinTimeout(forkJoin);
        this.populatForkJoinWorkerInfo(forkJoin, forkjoinInfo);
        int forkJoinIndex;
        /* was I already inside a fork/join */
        if (this.env.forkJoin != null) {
            forkJoinIndex = this.currentWorkerInfo.addForkJoinInfo(forkjoinInfo);
        } else {
            forkJoinIndex = this.currentCallableUnitInfo.defaultWorkerInfo.addForkJoinInfo(forkjoinInfo);
        }
        ForkJoinCPEntry forkJoinIndexCPEntry = new ForkJoinCPEntry(forkJoinIndex);
        forkJoinIndexCPEntry.setForkjoinInfo(forkjoinInfo);
        int forkJoinIndexCPEntryIndex = this.currentPkgInfo.addCPEntry(forkJoinIndexCPEntry);
        forkjoinInfo.setIndexCPIndex(forkJoinIndexCPEntryIndex);
        this.emit(InstructionCodes.FORKJOIN, forkJoinIndexCPEntryIndex);
        VariableIndex lvIndexesCopy = this.copyVarIndex(this.lvIndexes);
        VariableIndex regIndexesCopy = this.copyVarIndex(this.regIndexes);
        VariableIndex maxRegIndexesCopy = this.copyVarIndex(this.maxRegIndexes);
        this.processJoinWorkers(forkJoin, forkjoinInfo, lvIndexesCopy, forkJoinEnv);
        this.lvIndexes = lvIndexesCopy;
        this.regIndexes = regIndexesCopy;
        this.maxRegIndexes = maxRegIndexesCopy;
        int i = 0;
        int[] joinWrkrNameCPIndexes = new int[forkJoin.joinedWorkers.size()];
        String[] joinWrkrNames = new String[joinWrkrNameCPIndexes.length];
        for (BLangIdentifier workerName : forkJoin.joinedWorkers) {
            UTF8CPEntry workerNameCPEntry = new UTF8CPEntry(workerName.value);
            int workerNameCPIndex = this.currentPkgInfo.addCPEntry(workerNameCPEntry);
            joinWrkrNameCPIndexes[i] = workerNameCPIndex;
            joinWrkrNames[i] = workerName.value;
            i++;
        }
        forkjoinInfo.setJoinWrkrNameIndexes(joinWrkrNameCPIndexes);
        forkjoinInfo.setJoinWorkerNames(joinWrkrNames);
        this.processJoinBlock(forkJoin, forkjoinInfo, forkJoinEnv);
        this.processTimeoutBlock(forkJoin, forkjoinInfo, forkJoinEnv);
    }

    private void visitForkJoinParameterDefs(BLangVariable parameterDef) {
        LocalVariableAttributeInfo localVariableAttributeInfo = new LocalVariableAttributeInfo(1);
        int lvIndex = this.getNextIndex(parameterDef.type.tag, this.lvIndexes);
        parameterDef.symbol.varIndex = lvIndex;
        parameterDef.accept(this);
        this.genNode(parameterDef, this.env);
        LocalVariableInfo localVariableDetails = this.getLocalVarAttributeInfo(parameterDef.symbol);
        localVariableAttributeInfo.localVars.add(localVariableDetails);
    }

    public void visit(BLangWorkerSend workerSendNode) {
        WorkerDataChannelInfo workerDataChannelInfo = this.getWorkerDataChannelInfo(this.currentCallableUnitInfo,
                this.currentWorkerInfo.getWorkerName(), workerSendNode.workerIdentifier.value);
        WorkerDataChannelRefCPEntry wrkrInvRefCPEntry = new WorkerDataChannelRefCPEntry(workerDataChannelInfo
                .getUniqueNameCPIndex(), workerDataChannelInfo.getUniqueName());
        wrkrInvRefCPEntry.setWorkerDataChannelInfo(workerDataChannelInfo);
        int wrkrInvRefCPIndex = currentPkgInfo.addCPEntry(wrkrInvRefCPEntry);
        if (this.env.forkJoin != null) {
            this.currentWorkerInfo.setWrkrDtChnlRefCPIndex(wrkrInvRefCPIndex);
            this.currentWorkerInfo.setWorkerDataChannelInfoForForkJoin(workerDataChannelInfo);
        }
        workerDataChannelInfo.setDataChannelRefIndex(wrkrInvRefCPIndex);
        int workerInvocationIndex = this.getWorkerSendCPIndex(workerSendNode);
        this.emit(InstructionCodes.WRKINVOKE, wrkrInvRefCPIndex, workerInvocationIndex);
    }

    private void genNodeList(List<BLangExpression> exprs, SymbolEnv env) {
        exprs.forEach(e -> this.genNode(e, env));
    }

    private int[] extractsRegisters(List<BLangExpression> exprs) {
        int[] regs = new int[exprs.size()];
        for (int i = 0; i < regs.length; i++) {
            regs[i] = exprs.get(i).regIndex;
        }
        return regs;
    }

    private BType[] extractTypes(List<BLangExpression> exprs) {
        return exprs.stream().map(e -> e.type).collect(Collectors.toList()).toArray(new BType[0]);
    }

    private String generateSig(BType[] types) {
        StringBuilder builder = new StringBuilder();
        Arrays.stream(types).forEach(e -> builder.append(e.getDesc()));
        return builder.toString();
    }

    private int getWorkerSendCPIndex(BLangWorkerSend workerSendStmt) {
        List<BLangExpression> argExprs = workerSendStmt.exprs;
        this.genNodeList(argExprs, this.env);
        int[] argRegs = this.extractsRegisters(argExprs);
        BType[] bTypes = this.extractTypes(argExprs);
        WrkrInteractionArgsCPEntry workerInvokeCPEntry = new WrkrInteractionArgsCPEntry(argRegs, bTypes);
        UTF8CPEntry sigCPEntry = new UTF8CPEntry(this.generateSig(bTypes));
        int sigCPIndex = this.currentPkgInfo.addCPEntry(sigCPEntry);
        workerInvokeCPEntry.setTypesSignatureCPIndex(sigCPIndex);
        return this.currentPkgInfo.addCPEntry(workerInvokeCPEntry);
    }

    public void visit(BLangWorkerReceive workerReceiveNode) {
        WorkerDataChannelInfo workerDataChannelInfo = this.getWorkerDataChannelInfo(this.currentCallableUnitInfo,
                workerReceiveNode.workerIdentifier.value, this.currentWorkerInfo.getWorkerName());
        WorkerDataChannelRefCPEntry wrkrChnlRefCPEntry = new WorkerDataChannelRefCPEntry(workerDataChannelInfo
                .getUniqueNameCPIndex(), workerDataChannelInfo.getUniqueName());
        wrkrChnlRefCPEntry.setWorkerDataChannelInfo(workerDataChannelInfo);
        int wrkrRplyRefCPIndex = currentPkgInfo.addCPEntry(wrkrChnlRefCPEntry);
        workerDataChannelInfo.setDataChannelRefIndex(wrkrRplyRefCPIndex);
        int workerReplyIndex = getWorkerReplyCPIndex(workerReceiveNode);
        WrkrInteractionArgsCPEntry wrkrRplyCPEntry = (WrkrInteractionArgsCPEntry) this.currentPkgInfo.getCPEntry(
                workerReplyIndex);
        emit(InstructionCodes.WRKREPLY, wrkrRplyRefCPIndex, workerReplyIndex);
        /* generate store instructions to store the values */
        int[] rhsExprRegIndexes = wrkrRplyCPEntry.getArgRegs();
        List<BLangExpression> lhsExprs = workerReceiveNode.exprs;
        for (int i = 0; i < lhsExprs.size(); i++) {
            this.rhsExprRegIndex = rhsExprRegIndexes[i];
            this.varAssignment = true;
            this.genNode(lhsExprs.get(i), this.env);
            this.varAssignment = false;
        }
    }

    private int getWorkerReplyCPIndex(BLangWorkerReceive workerReplyStmt) {
        BType[] retTypes = this.extractTypes(workerReplyStmt.exprs);
        int[] argRegs = new int[retTypes.length];
        for (int i = 0; i < retTypes.length; i++) {
            BType retType = retTypes[i];
            argRegs[i] = getNextIndex(retType.tag, this.regIndexes);
        }
        WrkrInteractionArgsCPEntry wrkrRplyCPEntry = new WrkrInteractionArgsCPEntry(argRegs, retTypes);
        UTF8CPEntry sigCPEntry = new UTF8CPEntry(this.generateSig(retTypes));
        int sigCPIndex = currentPkgInfo.addCPEntry(sigCPEntry);
        wrkrRplyCPEntry.setTypesSignatureCPIndex(sigCPIndex);
        return currentPkgInfo.addCPEntry(wrkrRplyCPEntry);
    }

    public void visit(BLangConnector connectorNode) {
        /* ignore */
    }

    public void visit(BLangAction actionNode) {
        /* ignore */
    }

    public void visit(BLangStruct structNode) {
        /* ignore */
    }

    public void visit(BLangEnum enumNode) {
        /* ignore */
    }

    public void visit(BLangIdentifier identifierNode) {
        /* ignore */
    }

    public void visit(BLangAnnotation annotationNode) {
        /* ignore */
    }

    public void visit(BLangAnnotAttribute annotationAttribute) {
        /* ignore */
    }

    public void visit(BLangAnnotationAttachment annAttachmentNode) {
        /* ignore */
    }

    public void visit(BLangAnnotAttachmentAttributeValue annotAttributeValue) {
        /* ignore */
    }

    public void visit(BLangAnnotAttachmentAttribute annotAttachmentAttribute) {
        /* ignore */
    }

    public void visit(BLangAssignment assignNode) {
        if (assignNode.declaredWithVar) {
            assignNode.varRefs.stream()
                    .filter(v -> v.type.tag != TypeTags.NONE)
                    .forEach(v -> {
                        v.regIndex = getNextIndex(v.type.tag, lvIndexes);
                        BLangVariableReference varRef = (BLangVariableReference) v;
                        LocalVariableInfo localVarInfo = getLocalVarAttributeInfo(varRef.symbol);
                        localVarAttrInfo.localVars.add(localVarInfo);
                    });
        }
        genNode(assignNode.expr, this.env);
        int[] rhsExprRegIndexes;
        if (assignNode.expr.isMultiReturnExpr()) {
            rhsExprRegIndexes = ((MultiReturnExpr) assignNode.expr).getRegIndexes();
        } else {
            rhsExprRegIndexes = new int[]{assignNode.expr.regIndex};
        }
        for (int i = 0; i < assignNode.varRefs.size(); i++) {
            BLangExpression lExpr = assignNode.varRefs.get(i);
            if (lExpr.type.tag == TypeTags.NONE) {
                continue;
            }
            rhsExprRegIndex = rhsExprRegIndexes[i];
            varAssignment = true;
            genNode(lExpr, this.env);
            varAssignment = false;
        }
    }

    public void visit(BLangContinue continueNode) {
        this.emit(this.loopResetInstructionStack.peek());
    }

    public void visit(BLangBreak breakNode) {
        this.emit(this.loopExitInstructionStack.peek());
    }

    public void visit(BLangReply replyNode) {
        /* ignore */
    }

    public void visit(BLangThrow throwNode) {
        /* ignore */
    }

    public void visit(BLangComment commentNode) {
        /* ignore */
    }

    public void visit(BLangIf ifNode) {
        this.genNode(ifNode.expr, this.env);
        Instruction ifCondJumpInstr = InstructionFactory.get(InstructionCodes.BR_FALSE, ifNode.expr.regIndex, -1);
        this.emit(ifCondJumpInstr);
        this.genNode(ifNode.body, this.env);
        Instruction endJumpInstr = InstructionFactory.get(InstructionCodes.GOTO, -1);
        this.emit(endJumpInstr);
        ifCondJumpInstr.setOperand(1, this.nextIP());
        if (ifNode.elseStmt != null) {
            this.genNode(ifNode.elseStmt, this.env);
        }
        endJumpInstr.setOperand(0, this.nextIP());
    }

    public void visit(BLangWhile whileNode) {
        Instruction gotoTopJumpInstr = InstructionFactory.get(InstructionCodes.GOTO, this.nextIP());
        this.genNode(whileNode.expr, this.env);
        Instruction whileCondJumpInstr = InstructionFactory.get(InstructionCodes.BR_FALSE,
                whileNode.expr.regIndex, -1);
        Instruction exitLoopJumpInstr = InstructionFactory.get(InstructionCodes.GOTO, -1);
        this.emit(whileCondJumpInstr);
        this.loopResetInstructionStack.push(gotoTopJumpInstr);
        this.loopExitInstructionStack.push(exitLoopJumpInstr);
        this.genNode(whileNode.body, this.env);
        this.loopResetInstructionStack.pop();
        this.loopExitInstructionStack.pop();
        this.emit(gotoTopJumpInstr);
        int endIP = this.nextIP();
        whileCondJumpInstr.setOperand(1, endIP);
        exitLoopJumpInstr.setOperand(0, endIP);
    }

    public void visit(BLangTransaction transactionNode) {
        ++transactionIndex;
        int retryCountAvailable = 0;
        if (transactionNode.retryCount != null) {
            this.genNode(transactionNode.retryCount, this.env);
            retryCountAvailable = 1;
        }
        //TODO:Add below error handling code
        //ErrorTableAttributeInfo errorTable = createErrorTableIfAbsent(currentPkgInfo);
        Instruction gotoEndOfTransactionBlock = InstructionFactory.get(InstructionCodes.GOTO, -1);
        Instruction gotoStartOfAbortedBlock = InstructionFactory.get(InstructionCodes.GOTO, -1);
        abortInstructions.push(gotoStartOfAbortedBlock);

        //start transaction
        this.emit(InstructionFactory.get(InstructionCodes.TR_BEGIN, transactionIndex, retryCountAvailable));
        int startIP = nextIP();
        Instruction gotoInstruction = InstructionFactory.get(InstructionCodes.GOTO, startIP);

        //retry transaction;
        Instruction retryInstruction = InstructionFactory.get(InstructionCodes.TR_RETRY, transactionIndex, -1);
        this.emit(retryInstruction);

        //process transaction statements
        this.genNode(transactionNode.transactionBody, this.env);

        //end the transaction
        int endIP = nextIP();
        this.emit(InstructionFactory.get(InstructionCodes.TR_END, 0));

        //process committed block
        if (transactionNode.committedBody != null) {
            this.genNode(transactionNode.committedBody, this.env);
        }
        if (transactionNode.abortedBody != null) {
            this.emit(gotoEndOfTransactionBlock);
        }
        abortInstructions.pop();
        int startOfAbortedIP = nextIP();
        gotoStartOfAbortedBlock.setOperand(0, startOfAbortedIP);
        emit(InstructionFactory.get(InstructionCodes.TR_END, -1));

        //process aborted block
        if (transactionNode.abortedBody != null) {
            this.genNode(transactionNode.abortedBody, this.env);
        }
        emit(gotoEndOfTransactionBlock);

        // CodeGen for error handling.
        int errorTargetIP = nextIP();
        emit(InstructionFactory.get(InstructionCodes.TR_END, -1));
        if (transactionNode.failedBody != null) {
            this.genNode(transactionNode.failedBody, this.env);

        }
        emit(gotoInstruction);
        int ifIP = nextIP();
        retryInstruction.setOperand(1, ifIP);
        if (transactionNode.abortedBody != null) {
            this.genNode(transactionNode.abortedBody, this.env);
        }


        emit(InstructionFactory.get(InstructionCodes.THROW, -1));
        gotoEndOfTransactionBlock.setOperand(0, nextIP());
        //TODO:Add below error handling code
        //ErrorTableEntry errorTableEntry = new ErrorTableEntry(startIP, endIP, errorTargetIP, 0, -1);
        //errorTable.addErrorTableEntry(errorTableEntry);
        emit(InstructionFactory.get(InstructionCodes.TR_END, 1));
    }

    public void visit(BLangAbort abortNode) {
        //TODO:Add below error handling code
        //generateFinallyInstructions(abortStmt, StatementKind.TRANSACTION_BLOCK);
        this.emit(abortInstructions.peek());
    }

<<<<<<< HEAD
    public void visit(BLangXMLNSStatement xmlnsStmtNode) {
        xmlnsStmtNode.xmlnsDecl.accept(this);
    }

    public void visit(BLangXMLNS xmlnsNode) {
        int opcode;
        int lvIndex;
        BXMLNSSymbol nsSymbol = xmlnsNode.symbol;

        BLangExpression nsURIExpr = xmlnsNode.namespaceURI;
        if (nsURIExpr != null) {
            genNode(nsURIExpr, env);
            rhsExprRegIndex = nsURIExpr.regIndex;
        }

        int ownerSymTag = env.scope.owner.tag;
        if ((ownerSymTag & SymTag.INVOKABLE) == SymTag.INVOKABLE) {
            OpcodeAndIndex opcodeAndIndex = getOpcodeAndIndex(xmlnsNode.type.tag, InstructionCodes.ISTORE, lvIndexes);
            opcode = opcodeAndIndex.opcode;
            lvIndex = opcodeAndIndex.index;
            nsSymbol.nsURIIndex = lvIndex;
            if (nsURIExpr != null) {
                emit(opcode, rhsExprRegIndex, lvIndex);
            }
        } else {
            // TODO Support global xmlns declr
            throw new AssertionError();
        }
    }

    public void visit(BLangXMLQName xmlQName) {
        // If the QName is use outside of XML, treat it as string.
        if (!xmlQName.isUsedInXML) {
            String qName =
                    (xmlQName.namespaceURI == null ? "" : "{" + xmlQName.namespaceURI + "}") + xmlQName.localname;
            xmlQName.regIndex = createStringLiteral(qName, env);
            return;
        }

        // Else, treat it as QName
        int nsURIIndex = getNamespaceURIIndex(xmlQName.nsSymbol);
        int localnameIndex = createStringLiteral(xmlQName.localname.value, env);
        int prefixIndex = createStringLiteral(xmlQName.prefix.value, env);
        xmlQName.regIndex = ++regIndexes.tRef;
        emit(InstructionCodes.NEWQNAME, localnameIndex, nsURIIndex, prefixIndex, xmlQName.regIndex);
    }

    public void visit(BLangXMLAttribute xmlAttribute) {
        BLangExpression attrNameExpr = (BLangExpression) xmlAttribute.name;
        genNode(attrNameExpr, env);
        int attrQNameRegIndex = attrNameExpr.regIndex;

        // If the attribute name is a string representation of qname
        if (attrNameExpr.getKind() != NodeKind.XML_QNAME) {
            int localNameRegIndex = ++regIndexes.tString;
            int uriRegIndex = ++regIndexes.tString;
            emit(InstructionCodes.S2QNAME, attrQNameRegIndex, localNameRegIndex, uriRegIndex);

            attrQNameRegIndex = ++regIndexes.tRef;
            generateURILookupInstructions(((BLangXMLElementLiteral) env.node).namespaces, localNameRegIndex,
                    uriRegIndex, attrQNameRegIndex, xmlAttribute.pos);
            attrNameExpr.regIndex = attrQNameRegIndex;
        }

        BLangExpression attrValueExpr = (BLangExpression) xmlAttribute.value;
        genNode(attrValueExpr, env);

        if (xmlAttribute.isNamespaceDeclr) {
            ((BXMLNSSymbol) xmlAttribute.symbol).nsURIIndex = attrValueExpr.regIndex;
        }
    }

    public void visit(BLangXMLElementLiteral xmlElementLiteral) {
        SymbolEnv xmlElementEnv = SymbolEnv.getXMLElementEnv(xmlElementLiteral, env);
        xmlElementLiteral.regIndex = ++regIndexes.tRef;

        // Visit attributes. Attributes are visited first as the namespaces are also
        // treated as attributes. Namespaces needs to be visited first before visiting
        // the start and end tag names of the element.
        xmlElementLiteral.attributes.forEach(attribute -> {
            genNode(attribute, xmlElementEnv);
        });
        
        BLangExpression startTagName = (BLangExpression) xmlElementLiteral.getStartTagName();
        genNode(startTagName, xmlElementEnv);
        int startTagNameRegIndex = startTagName.regIndex;

        // If this is a string representation of element name, generate the namespace lookup instructions
        if (startTagName.getKind() != NodeKind.XML_QNAME) {
            int localNameRegIndex = ++regIndexes.tString;
            int uriRegIndex = ++regIndexes.tString;
            emit(InstructionCodes.S2QNAME, startTagNameRegIndex, localNameRegIndex, uriRegIndex);

            startTagNameRegIndex = ++regIndexes.tRef;
            generateURILookupInstructions(xmlElementLiteral.namespaces, localNameRegIndex, uriRegIndex,
                    startTagNameRegIndex, xmlElementLiteral.pos);
            startTagName.regIndex = startTagNameRegIndex;
        }

        // TODO: do we need to generate end tag name?
        int endTagNameRegIndex = startTagNameRegIndex;

        // Create an XML with the given QName
        int defaultNsURIIndex = getNamespaceURIIndex(xmlElementLiteral.defaultNsSymbol);
        emit(InstructionCodes.NEWXMLELEMENT, xmlElementLiteral.regIndex, startTagNameRegIndex, endTagNameRegIndex,
                defaultNsURIIndex);

        // Add attributes
        xmlElementLiteral.attributes.forEach(attribute -> {
            emit(InstructionCodes.XMLATTRSTORE, xmlElementLiteral.regIndex, attribute.name.regIndex,
                    attribute.value.regIndex);
        });

        // Add children
        xmlElementLiteral.modifiedChildren.forEach(child -> {
            genNode(child, xmlElementEnv);
            emit(InstructionCodes.XMLSTORE, xmlElementLiteral.regIndex, child.regIndex);
        });
    }

    public void visit(BLangXMLTextLiteral xmlTextLiteral) {
        xmlTextLiteral.regIndex = ++regIndexes.tRef;
        genNode(xmlTextLiteral.concatExpr, env);
        emit(InstructionCodes.NEWXMLTEXT, xmlTextLiteral.regIndex, xmlTextLiteral.concatExpr.regIndex);
    }

    public void visit(BLangXMLCommentLiteral xmlCommentLiteral) {
        xmlCommentLiteral.regIndex = ++regIndexes.tRef;
        genNode(xmlCommentLiteral.concatExpr, env);
        emit(InstructionCodes.NEWXMLCOMMENT, xmlCommentLiteral.regIndex, xmlCommentLiteral.concatExpr.regIndex);
    }

    public void visit(BLangXMLProcInsLiteral xmlProcInsLiteral) {
        xmlProcInsLiteral.regIndex = ++regIndexes.tRef;
        genNode(xmlProcInsLiteral.dataConcatExpr, env);
        genNode(xmlProcInsLiteral.target, env);
        emit(InstructionCodes.NEWXMLPI, xmlProcInsLiteral.regIndex, xmlProcInsLiteral.target.regIndex,
                xmlProcInsLiteral.dataConcatExpr.regIndex);
    }

    public void visit(BLangXMLQuotedString xmlQuotedString) {
        genNode(xmlQuotedString.concatExpr, env);
        xmlQuotedString.regIndex = xmlQuotedString.concatExpr.regIndex;
    }

    public void visit(BLangStringTemplateLiteral stringTemplateLiteral) {
        /* ignore */
    }

    private int getNamespaceURIIndex(BXMLNSSymbol namespaceSymbol) {
        // If the namespace is declared in-line within the XML, get the URI index in the registry.
        if (namespaceSymbol != null && namespaceSymbol.definedInline) {
            return namespaceSymbol.nsURIIndex;
        }

        // If the namespace is defined at top, get the URI index in the local var registry.
        if (namespaceSymbol != null && !namespaceSymbol.definedInline) {
            OpcodeAndIndex opcodeAndIndex = getOpcodeAndIndex(TypeTags.STRING, InstructionCodes.ILOAD, regIndexes);
            emit(opcodeAndIndex.opcode, namespaceSymbol.nsURIIndex, opcodeAndIndex.index);
            return opcodeAndIndex.index;
        }

        // create the prefix literal, and return its index
        return createStringLiteral(XMLConstants.XMLNS_ATTRIBUTE_NS_URI, env);
    }

    private void generateURILookupInstructions(Map<Name, BXMLNSSymbol> namespaces, int localNameRegIndex,
                                               int uriRegIndex, int targetQNameRegIndex, DiagnosticPos pos) {
        if (namespaces.isEmpty()) {
            createQNameWithEmptyPrefix(localNameRegIndex, uriRegIndex, targetQNameRegIndex, pos);
            return;
        }

        Stack<Instruction> endJumpInstrStack = new Stack<>();
        String prefix;
        for (Entry<Name, BXMLNSSymbol> keyValues : namespaces.entrySet()) {
            prefix = keyValues.getKey().value;

            // skip the default namespace
            if (prefix.equals(XMLConstants.DEFAULT_NS_PREFIX)) {
                continue;
            }

            // Below section creates the condition to compare the namespace URIs

            // store the comparing uri as string
            BXMLNSSymbol nsSymbol = keyValues.getValue();

            int opcode = getOpcode(TypeTags.STRING, InstructionCodes.IEQ);
            int conditionExprIndex = ++regIndexes.tBoolean;
            emit(opcode, uriRegIndex, getNamespaceURIIndex(nsSymbol), conditionExprIndex);

            Instruction ifCondJumpInstr = InstructionFactory.get(InstructionCodes.BR_FALSE, conditionExprIndex, -1);
            emit(ifCondJumpInstr);

            // Below section creates instructions to be executed, if the above condition succeeds (then body)

            // create the prefix literal
            int prefixIndex = createStringLiteral(prefix, env);

            // create a qname
            emit(InstructionCodes.NEWQNAME, localNameRegIndex, uriRegIndex, prefixIndex, targetQNameRegIndex);

            Instruction endJumpInstr = InstructionFactory.get(InstructionCodes.GOTO, -1);
            emit(endJumpInstr);
            endJumpInstrStack.add(endJumpInstr);

            ifCondJumpInstr.setOperand(1, nextIP());
        }

        // else part. create a qname with empty prefix
        createQNameWithEmptyPrefix(localNameRegIndex, uriRegIndex, targetQNameRegIndex, pos);

        while (!endJumpInstrStack.isEmpty()) {
            endJumpInstrStack.pop().setOperand(0, this.nextIP());
        }
    }

    private void createQNameWithEmptyPrefix(int localNameRegIndex, int uriRegIndex, int targetQNameRegIndex,
                                            DiagnosticPos pos) {
        int prefixIndex = createStringLiteral("", env);
        emit(InstructionCodes.NEWQNAME, localNameRegIndex, uriRegIndex, prefixIndex, targetQNameRegIndex);
    }

    /**
     * Creates a string literal expression, generate the code and returns the registry index.
     * 
     * @param value String value to generate the string literal
     * @param env Environment
     * @return String registry index of the generated string
     */
    private int createStringLiteral(String value, SymbolEnv env) {
        BLangLiteral prefixLiteral = (BLangLiteral) TreeBuilder.createLiteralExpression();
        prefixLiteral.value = value;
        prefixLiteral.typeTag = TypeTags.STRING;
        genNode(prefixLiteral, env);
        return prefixLiteral.regIndex;
    }
=======
    public void visit(BLangRetry retryNode) {
        /* ignore */
    }

    public void visit(BLangTryCatchFinally tryNode) {
        /* ignore */
    }

    public void visit(BLangCatch catchNode) {
        /* ignore */
    }

    public void visit(BLangExpressionStmt exprStmtNode) {
        genNode(exprStmtNode.expr, this.env);
    }

    // private helper methods of visitors.

    private void visitFunctionPointerLoad(BInvokableSymbol funcSymbol) {
        BPackageSymbol pkgSymbol = (BPackageSymbol) funcSymbol.owner;
        int pkgRefCPIndex = addPackageRefCPEntry(currentPkgInfo, pkgSymbol.name.value, pkgSymbol.version.value);
        int funcNameCPIndex = addUTF8CPEntry(currentPkgInfo, funcSymbol.name.value);
        FunctionRefCPEntry funcRefCPEntry = new FunctionRefCPEntry(pkgRefCPIndex, funcNameCPIndex);

        int funcRefCPIndex = currentPkgInfo.addCPEntry(funcRefCPEntry);
        int nextIndex = getNextIndex(TypeTags.INVOKABLE, regIndexes);
        emit(InstructionCodes.FPLOAD, funcRefCPIndex, nextIndex);
    }

>>>>>>> e6bd00f1
}<|MERGE_RESOLUTION|>--- conflicted
+++ resolved
@@ -113,20 +113,13 @@
 import org.wso2.ballerinalang.compiler.tree.statements.BLangWhile;
 import org.wso2.ballerinalang.compiler.tree.statements.BLangWorkerReceive;
 import org.wso2.ballerinalang.compiler.tree.statements.BLangWorkerSend;
-<<<<<<< HEAD
 import org.wso2.ballerinalang.compiler.tree.statements.BLangXMLNSStatement;
-import org.wso2.ballerinalang.compiler.tree.statements.BlangTransform;
-=======
->>>>>>> e6bd00f1
 import org.wso2.ballerinalang.compiler.util.CompilerContext;
 import org.wso2.ballerinalang.compiler.util.Name;
 import org.wso2.ballerinalang.compiler.util.TypeTags;
-<<<<<<< HEAD
 import org.wso2.ballerinalang.compiler.util.diagnotic.DiagnosticPos;
-=======
 import org.wso2.ballerinalang.programfile.AnnAttachmentInfo;
 import org.wso2.ballerinalang.programfile.AnnAttributeValue;
->>>>>>> e6bd00f1
 import org.wso2.ballerinalang.programfile.CallableUnitInfo;
 import org.wso2.ballerinalang.programfile.ForkjoinInfo;
 import org.wso2.ballerinalang.programfile.FunctionInfo;
@@ -167,13 +160,10 @@
 import org.wso2.ballerinalang.programfile.cpentries.WrkrInteractionArgsCPEntry;
 
 import java.util.ArrayList;
-<<<<<<< HEAD
+import java.util.Arrays;
+import java.util.List;
 import java.util.Map;
 import java.util.Map.Entry;
-=======
-import java.util.Arrays;
-import java.util.List;
->>>>>>> e6bd00f1
 import java.util.Stack;
 import java.util.stream.Collectors;
 
@@ -865,38 +855,6 @@
     }
 
     public void visit(BLangUnaryExpr unaryExpr) {
-        /* ignore */
-    }
-
-    public void visit(BLangXMLQName xmlQName) {
-        /* ignore */
-    }
-
-    public void visit(BLangXMLAttribute xmlAttribute) {
-        /* ignore */
-    }
-
-    public void visit(BLangXMLElementLiteral xmlElementLiteral) {
-        /* ignore */
-    }
-
-    public void visit(BLangXMLTextLiteral xmlTextLiteral) {
-        /* ignore */
-    }
-
-    public void visit(BLangXMLCommentLiteral xmlCommentLiteral) {
-        /* ignore */
-    }
-
-    public void visit(BLangXMLProcInsLiteral xmlProcInsLiteral) {
-        /* ignore */
-    }
-
-    public void visit(BLangXMLQuotedString xmlQuotedString) {
-        /* ignore */
-    }
-
-    public void visit(BLangStringTemplateLiteral stringTemplateLiteral) {
         /* ignore */
     }
 
@@ -1908,7 +1866,6 @@
         this.emit(abortInstructions.peek());
     }
 
-<<<<<<< HEAD
     public void visit(BLangXMLNSStatement xmlnsStmtNode) {
         xmlnsStmtNode.xmlnsDecl.accept(this);
     }
@@ -2147,7 +2104,7 @@
         genNode(prefixLiteral, env);
         return prefixLiteral.regIndex;
     }
-=======
+
     public void visit(BLangRetry retryNode) {
         /* ignore */
     }
@@ -2176,6 +2133,4 @@
         int nextIndex = getNextIndex(TypeTags.INVOKABLE, regIndexes);
         emit(InstructionCodes.FPLOAD, funcRefCPIndex, nextIndex);
     }
-
->>>>>>> e6bd00f1
 }