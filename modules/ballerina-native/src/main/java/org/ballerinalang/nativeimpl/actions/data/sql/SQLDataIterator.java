--- conflicted
+++ resolved
@@ -166,21 +166,13 @@
             case Types.DATE:
                 return getBString(rs.getDate(columnName));
             case Types.TIME:
-<<<<<<< HEAD
             case Types.TIME_WITH_TIMEZONE:
-                return getBString(rs.getTime(columnName));
+                return getBString(rs.getTime(columnName, utcCalendar));
             case Types.TIMESTAMP:
             case Types.TIMESTAMP_WITH_TIMEZONE:
-                return getBString(rs.getTimestamp(columnName));
+                return getBString(rs.getTimestamp(columnName, utcCalendar));
             case Types.ROWID:
                 return new BString(new String(rs.getRowId(columnName).getBytes(), "UTF-8"));
-=======
-                return getBString(rs.getTime(columnName, utcCalendar));
-            case Types.TIMESTAMP:
-                return getBString(rs.getTimestamp(columnName, utcCalendar));
-            case Types.BINARY:
-                return getBString(rs.getBinaryStream(columnName));
->>>>>>> 462e5b2d
             }
         } catch (SQLException e) {
             throw new BallerinaException("failed to get the value of " + type + ": " + e.getMessage(), e);
