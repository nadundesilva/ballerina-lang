--- conflicted
+++ resolved
@@ -612,12 +612,8 @@
     var x, _ = <xml>dt;
     xmlStr = <string>x;
 
-<<<<<<< HEAD
     dt = testDB.select(selectSQL, null, typeof ResultSignedInt);
-=======
-    dt = testDB.select(selectSQL, null);
     str = "";
->>>>>>> 258240f3
     while (dt.hasNext()) {
         var result, _ = (ResultSignedInt)dt.getNext();
         str = str + result.ID + "|" + result.TINYINTDATA + "|" + result.SMALLINTDATA + "|" + result.INTDATA + "|" +
@@ -663,12 +659,8 @@
     var x,_ = <xml>dt;
     xmlStr = <string>x;
 
-<<<<<<< HEAD
     dt = testDB.select(selectSQL, null, typeof ResultComplexTypes);
-=======
-    dt = testDB.select(selectSQL, null);
     str = "";
->>>>>>> 258240f3
     while (dt.hasNext()) {
         var result,_ = (ResultComplexTypes)dt.getNext();
         str = str + result.ROW_ID + "|" + result.BLOB_TYPE.toString("UTF-8") + "|" + result.CLOB_TYPE + "|";
@@ -677,16 +669,30 @@
     return;
 }
 
-<<<<<<< HEAD
+function testJsonXMLConversionwithDuplicateColumnNames () (string jsonStr, string xmlStr) {
+    endpoint<sql:ClientConnector> testDB {
+        create sql:ClientConnector(sql:DB.HSQLDB_FILE, "./target/tempdb/",
+                                   0, "TEST_DATA_TABLE_DB", "SA", "", {maximumPoolSize:1});
+    }
+    datatable dt = testDB.select("SELECT dt1.row_id, dt1.int_type, dt2.row_id, dt2.int_type from DataTable dt1 left
+            join DataTableRep dt2 on dt1.row_id = dt2.row_id WHERE dt1.row_id = 1", null, null);
+    var j,_ = <json> dt;
+    jsonStr = j.toString();
+
+    datatable dt2 = testDB.select("SELECT dt1.row_id, dt1.int_type, dt2.row_id, dt2.int_type from DataTable dt1 left
+            join DataTableRep dt2 on dt1.row_id = dt2.row_id WHERE dt1.row_id = 1", null, null);
+    var x,_ = <xml> dt2;
+    xmlStr = <string> x;
+
+    testDB.close();
+    return;
+}
+
 function testStructFieldNotMatchingColumnName () (int countAll, int i1, int i2, int i3, int i4) {
-=======
-function testJsonXMLConversionwithDuplicateColumnNames () (string jsonStr, string xmlStr) {
->>>>>>> 258240f3
     endpoint<sql:ClientConnector> testDB {
         create sql:ClientConnector(sql:DB.HSQLDB_FILE, "./target/tempdb/",
                                    0, "TEST_DATA_TABLE_DB", "SA", "", {maximumPoolSize:1});
     }
-<<<<<<< HEAD
     datatable dt = testDB.select("SELECT count(*) from DataTable WHERE row_id = 1", null, typeof ResultCount);
     while (dt.hasNext()) {
         var rs, _ = (ResultCount)dt.getNext();
@@ -702,18 +708,6 @@
         i3 = rs.t2Row;
         i4 = rs.t2Int;
     }
-=======
-    datatable dt = testDB.select("SELECT dt1.row_id, dt1.int_type, dt2.row_id, dt2.int_type from DataTable dt1 left
-            join DataTableRep dt2 on dt1.row_id = dt2.row_id WHERE dt1.row_id = 1", null);
-    var j,_ = <json> dt;
-    jsonStr = j.toString();
-
-    datatable dt2 = testDB.select("SELECT dt1.row_id, dt1.int_type, dt2.row_id, dt2.int_type from DataTable dt1 left
-            join DataTableRep dt2 on dt1.row_id = dt2.row_id WHERE dt1.row_id = 1", null);
-    var x,_ = <xml> dt2;
-    xmlStr = <string> x;
-
->>>>>>> 258240f3
     testDB.close();
     return;
 }