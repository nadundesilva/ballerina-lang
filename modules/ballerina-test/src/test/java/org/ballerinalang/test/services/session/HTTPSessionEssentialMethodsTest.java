--- conflicted
+++ resolved
@@ -50,16 +50,7 @@
     @Test(description = "Test for getting a session at first time")
     public void testGetSessionWithoutSessionCookie() {
         HTTPTestRequest cMsg = MessageUtils.generateHTTPMessage("/sample/test1", "GET");
-<<<<<<< HEAD
-        HTTPCarbonMessage response = Services.invokeNew(compileResult, cMsg);
-        Assert.assertNotNull(response);
-
-        StringDataSource stringDataSource = (StringDataSource) response.getMessageDataSource();
-        Assert.assertNotNull(stringDataSource);
-        Assert.assertEquals(stringDataSource.getValue(), "session created");
-        Assert.assertTrue(response.getHeader(RESPONSE_COOKIE_HEADER) != null);
-=======
-        HTTPCarbonMessage responseMsg = Services.invokeNew(cMsg);
+        HTTPCarbonMessage responseMsg = Services.invokeNew(compileResult, cMsg);
         Assert.assertNotNull(responseMsg);
 
         String responseMsgPayload = StringUtils
@@ -67,23 +58,13 @@
         Assert.assertNotNull(responseMsgPayload);
         Assert.assertEquals(responseMsgPayload, "session created");
         Assert.assertTrue(responseMsg.getHeader(RESPONSE_COOKIE_HEADER) != null);
->>>>>>> 6d5ca316
     }
 
     @Test(description = "Test createSessionIfAbsent with invalid session cookie")
     public void testCreateSessionIfAbsentWithInvalidSessionCookie() {
         HTTPTestRequest cMsg = MessageUtils.generateHTTPMessage("/sample/test1", "GET");
         cMsg.setHeader(COOKIE_HEADER, SESSION_ID + "A4673299S549242");
-<<<<<<< HEAD
-        HTTPCarbonMessage response = Services.invokeNew(compileResult, cMsg);
-        Assert.assertNotNull(response);
-
-        StringDataSource stringDataSource = (StringDataSource) response.getMessageDataSource();
-        Assert.assertNotNull(stringDataSource);
-        Assert.assertEquals(stringDataSource.getValue(), "session created");
-        Assert.assertTrue(response.getHeader(RESPONSE_COOKIE_HEADER) != null);
-=======
-        HTTPCarbonMessage responseMsg = Services.invokeNew(cMsg);
+        HTTPCarbonMessage responseMsg = Services.invokeNew(compileResult, cMsg);
         Assert.assertNotNull(responseMsg);
 
         String responseMsgPayload = StringUtils
@@ -91,19 +72,13 @@
         Assert.assertNotNull(responseMsgPayload);
         Assert.assertEquals(responseMsgPayload, "session created");
         Assert.assertTrue(responseMsg.getHeader(RESPONSE_COOKIE_HEADER) != null);
->>>>>>> 6d5ca316
     }
 
     @Test(description = "Test for getting a session without Id at first time")
     public void testGetSessionWithoutSessionIDCheck() {
         HTTPTestRequest cMsg = MessageUtils.generateHTTPMessage("/sample/test2", "GET");
-<<<<<<< HEAD
-        HTTPCarbonMessage response = Services.invokeNew(compileResult, cMsg);
-        Assert.assertNotNull(response);
-=======
-        HTTPCarbonMessage responseMsg = Services.invokeNew(cMsg);
+        HTTPCarbonMessage responseMsg = Services.invokeNew(compileResult, cMsg);
         Assert.assertNotNull(responseMsg);
->>>>>>> 6d5ca316
 
         String responseMsgPayload = StringUtils
                 .getStringFromInputStream(new HttpMessageDataStreamer(responseMsg).getInputStream());
@@ -115,16 +90,7 @@
     public void testGetSessionWithInvalidSessionCookie() {
         HTTPTestRequest cMsg = MessageUtils.generateHTTPMessage("/sample/test2", "GET");
         cMsg.setHeader(COOKIE_HEADER, SESSION_ID + "A4673299S549242");
-<<<<<<< HEAD
-        HTTPCarbonMessage response = Services.invokeNew(compileResult, cMsg);
-        Assert.assertNotNull(response);
-
-        StringDataSource stringDataSource = (StringDataSource) response.getMessageDataSource();
-        Assert.assertNotNull(stringDataSource);
-        Assert.assertEquals(stringDataSource.getValue(), "no session id available");
-        Assert.assertTrue(response.getHeader(RESPONSE_COOKIE_HEADER) == null);
-=======
-        HTTPCarbonMessage responseMsg = Services.invokeNew(cMsg);
+        HTTPCarbonMessage responseMsg = Services.invokeNew(compileResult, cMsg);
         Assert.assertNotNull(responseMsg);
 
         String responseMsgPayload = StringUtils
@@ -132,7 +98,6 @@
         Assert.assertNotNull(responseMsgPayload);
         Assert.assertEquals(responseMsgPayload, "no session id available");
         Assert.assertTrue(responseMsg.getHeader(RESPONSE_COOKIE_HEADER) == null);
->>>>>>> 6d5ca316
     }
 
     @Test(description = "Test for not getting a session with at first time")
