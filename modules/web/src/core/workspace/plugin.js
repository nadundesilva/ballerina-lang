--- conflicted
+++ resolved
@@ -196,13 +196,8 @@
     createNewFile() {
         const newFile = new File({});
         this.openedFiles.push(newFile);
-<<<<<<< HEAD
-        const { pref: { history }, editor } = this.appContext;
+        const { pref: { history }, editor, command: { dispatch } } = this.appContext;
         history.put(HISTORY.OPENED_FILES, this.openedFiles, skipEventAndCustomPropsSerialization);
-=======
-        const { pref: { history }, editor, command: { dispatch } } = this.appContext;
-        history.put(HISTORY.OPENED_FILES, this.openedFiles, skipEventSerialization);
->>>>>>> 0298c1ee
         newFile.on(EVENTS.FILE_UPDATED, this.onWorkspaceFileUpdated);
         newFile.on(EVENTS.CONTENT_MODIFIED, this.onWorkspaceFileContentChanged);
         editor.open(newFile);
@@ -219,13 +214,8 @@
         return new Promise((resolve, reject) => {
             if (this.openedFiles.includes(file)) {
                 _.remove(this.openedFiles, file);
-<<<<<<< HEAD
-                const { pref: { history } } = this.appContext;
+                const { pref: { history }, command: { dispatch } } = this.appContext;
                 history.put(HISTORY.OPENED_FILES, this.openedFiles, skipEventAndCustomPropsSerialization);
-=======
-                const { pref: { history }, command: { dispatch } } = this.appContext;
-                history.put(HISTORY.OPENED_FILES, this.openedFiles, skipEventSerialization);
->>>>>>> 0298c1ee
                 file.off(EVENTS.FILE_UPDATED, this.onWorkspaceFileUpdated);
                 file.off(EVENTS.CONTENT_MODIFIED, this.onWorkspaceFileContentChanged);
                 dispatch(EVENTS.FILE_CLOSED, { file });
