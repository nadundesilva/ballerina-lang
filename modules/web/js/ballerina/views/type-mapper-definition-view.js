--- conflicted
+++ resolved
@@ -17,15 +17,9 @@
  */
 define(['lodash', 'log', './ballerina-view', './variables-view', './type-struct-definition-view',
         'ballerina/ast/ballerina-ast-factory', './svg-canvas', 'typeMapper', './input-struct-view', './output-struct-view', './type-mapper-statement-view',
-<<<<<<< HEAD
-        './type-mapper-block-statement-view', 'constants', './../ast/module'],
-    function (_, log, BallerinaView, VariablesView, TypeStructDefinition, BallerinaASTFactory, SVGCanvas,
-              TypeMapper, InputStructView, OutputStructView, TypeMapperStatement, TypeMapperBlockStatement, Constants, AST) {
-=======
         './type-mapper-block-statement-view', 'constants', './../ast/module', 'select2'],
     function (_, log, BallerinaView, VariablesView, TypeStructDefinition, BallerinaASTFactory, SVGCanvas, TypeMapper,
               InputStructView, OutputStructView, TypeMapperStatement, TypeMapperBlockStatement, Constants, AST, select2) {
->>>>>>> 29bc713f
         var TypeMapperDefinitionView = function (args) {
             SVGCanvas.call(this, args);
 
@@ -121,21 +115,13 @@
             var selectorContainer = $('<div class="selector">' +
                 '<div class="source-view">' +
                 '<span>Source :</span>' +
-<<<<<<< HEAD
-                '<select id="' + sourceId + '">' +
-=======
                 '<select id="' + sourceId + '" class="type-mapper-combo">' +
->>>>>>> 29bc713f
                 '<option value="-1">--Select--</option>' +
                 '</select>' +
                 '</div>' +
                 '<div class="target-view">' +
                 '<span>Target :</span>' +
-<<<<<<< HEAD
-                '<select id="' + targetId + '">' +
-=======
                 '<select id="' + targetId + '" class="type-mapper-combo">' +
->>>>>>> 29bc713f
                 '<option value="-1">--Select--</option>' +
                 '</select>' +
                 '</div>' +
@@ -148,28 +134,6 @@
 
             this.loadSchemasToComboBox(currentContainer, "#" + sourceId, "#" + targetId, predefinedStructs);
 
-<<<<<<< HEAD
-            $("#"+targetId).on({
-                click: function() {
-                    var predefinedStructs = self._package.getStructDefinitions();
-                    if (predefinedStructs.length > 0) {
-                        $("#"+targetId).empty().append('<option value="-1">--Select--</option>');
-                        self.getTargetInfo()["predefinedStructs"] = predefinedStructs;
-                        self.loadSchemaToComboBox(currentContainer,"#"+targetId, predefinedStructs);
-                    }
-                }
-            });
-
-            $("#"+sourceId).on({
-                click: function() {
-                    var predefinedStructs = self._package.getStructDefinitions();
-                    if (predefinedStructs.length > 0) {
-                        $("#"+sourceId).empty().append('<option value="-1">--Select--</option>');
-                        self.getSourceInfo()["predefinedStructs"] = predefinedStructs;
-                        self.loadSchemaToComboBox(currentContainer, "#" + sourceId, predefinedStructs);
-                    }
-                }
-=======
             $(".type-mapper-combo").select2();
             $("#" + targetId).on("select2:open", function (e) {
                 var predefinedStructs = self._package.getStructDefinitions();
@@ -189,7 +153,6 @@
                     self.loadSchemaToComboBox(currentContainer, "#" + sourceId, predefinedStructs);
                 }
                 ;
->>>>>>> 29bc713f
             });
 
             $(currentContainer).find("#" + sourceId).change(function () {
@@ -241,15 +204,9 @@
                     // register this as a drop target and validate possible types of nodes to drop - second arg is a call back to validate
                     // tool view will use this to provide feedback on impossible drop zones
                     self.toolPalette.dragDropManager.setActivatedDropTarget(self.getModel().getBlockStatement(), function (nodeBeingDragged) {
-<<<<<<< HEAD
-                            if(self.getTypeMapperRenderer()) {
-                                return nodeBeingDragged instanceof AST.AssignmentStatement;
-                            }else {
-=======
                             if (self.getTypeMapperRenderer()) {
                                 return nodeBeingDragged instanceof AST.AssignmentStatement;
                             } else {
->>>>>>> 29bc713f
                                 return false;
                             }
                         },
@@ -257,17 +214,6 @@
                             var functionSchema = self.getFunctionSchema(nodeBeingDragged, self.getDiagramRenderingContext());
                             var leftOperand = nodeBeingDragged.getChildren()[0];
                             _.forEach(functionSchema.returnType, function (aReturnType) {
-<<<<<<< HEAD
-                                var variableName = aReturnType.name + self.getUUID();
-                                leftExpString = ',' + variableName;
-                                var args = {variableReferenceName: variableName};
-                                self.getModel().getBlockStatement().addVariableDeclaration(variableName, aReturnType.type);
-                                var variableReferenceExpression = BallerinaASTFactory.createVariableReferenceExpression(args);
-                                leftOperand.addChild(variableReferenceExpression);
-                            });
-                            var rightOperand = nodeBeingDragged.getChildren()[1];
-                            rightOperand.setRightOperandExpressionString('');
-=======
                                 var structFieldAccessExp = BallerinaASTFactory.createStructFieldAccessExpression();
                                 leftOperand.addChild(structFieldAccessExp);
                             });
@@ -276,7 +222,6 @@
                             var rightOperand = nodeBeingDragged.getChildren()[1];
                             rightOperand.setRightOperandExpressionString('');
                             rightOperand.getChildren()[0].setParams('');
->>>>>>> 29bc713f
                             return _.findLastIndex(self.getModel().getBlockStatement().getChildren());
                         });
 
@@ -303,7 +248,6 @@
 
         TypeMapperDefinitionView.prototype.getUUID = function () {
             return (((1 + Math.random()) * 0x10000) | 0).toString(16).substring(1);
-<<<<<<< HEAD
         };
 
 
@@ -333,37 +277,6 @@
             return schema;
         };
 
-=======
-        };
-
-
-        /**
-         * return attributes list as a json object
-         * @returns {Object} attributes array
-         */
-        TypeMapperDefinitionView.prototype.getFunctionSchema = function (assignmentStatement, diagramRenderingContext) {
-            var children = assignmentStatement.getChildren();
-            var functionInvocationExp = children[1].getChildren()[0];
-            var schema;
-            var packages = diagramRenderingContext.getPackagedScopedEnvironment().getPackages();
-            var funcName = functionInvocationExp.getFunctionName();
-            if (funcName.split(':').length > 1) {
-                funcName = funcName.split(':')[1];
-            }
-            var functionPackage = _.find(packages, function (aPackage) {
-                return aPackage.getFunctionDefinitionByName(funcName);
-            });
-            var functionDef = functionPackage.getFunctionDefinitionByName(funcName);
-            if (functionDef) {
-                schema = {};
-                schema['name'] = funcName;
-                schema['returnType'] = functionDef.getReturnParams();
-                schema['parameters'] = functionDef.getParameters();
-            }
-            return schema;
-        };
-
->>>>>>> 29bc713f
         TypeMapperDefinitionView.prototype.loadSchemasToComboBox = function (parentId, sourceComboboxId, targetComboboxId, schemaArray) {
             for (var i = 0; i < schemaArray.length; i++) {
                 $(parentId).find(sourceComboboxId).append('<option value="' + i + '">' + schemaArray[i].getStructName() + '</option>');
@@ -371,23 +284,14 @@
             }
         };
 
-<<<<<<< HEAD
-        TypeMapperDefinitionView.prototype.loadSchemaToComboBox = function (parentId, comboBoxId,schemaArray) {
-=======
         TypeMapperDefinitionView.prototype.loadSchemaToComboBox = function (parentId, comboBoxId, schemaArray) {
->>>>>>> 29bc713f
             for (var i = 0; i < schemaArray.length; i++) {
                 $(parentId).find(comboBoxId).append('<option value="' + i + '">' + schemaArray[i].getStructName() + '</option>');
             }
         };
 
-<<<<<<< HEAD
-        TypeMapperDefinitionView.prototype.setSourceSchemaNameToComboBox = function (sourceComboboxId,sourceName) {
-            $(sourceComboboxId+" option:contains(" + sourceName + ")").attr('selected', 'selected');
-=======
         TypeMapperDefinitionView.prototype.setSourceSchemaNameToComboBox = function (sourceComboboxId, sourceName) {
             $(sourceComboboxId + " option:contains(" + sourceName + ")").attr('selected', 'selected');
->>>>>>> 29bc713f
         };
 
         TypeMapperDefinitionView.prototype.setTargetSchemaNameToComboBox = function (targetComboboxId, targetName) {
@@ -403,15 +307,9 @@
             var self = this;
             var sourceStructName = resourceParameter.getType();
 
-<<<<<<< HEAD
-            if(!self.getBlockStatementView()){
-                self.setBlockStatementView(new TypeMapperBlockStatement({
-                    model: null, parentView: this,sourceInfo: self.getSourceInfo(),targetInfo: self.getTargetInfo()
-=======
             if (!self.getBlockStatementView()) {
                 self.setBlockStatementView(new TypeMapperBlockStatement({
                     model: null, parentView: this, sourceInfo: self.getSourceInfo(), targetInfo: self.getTargetInfo()
->>>>>>> 29bc713f
                 }));
                 self.getBlockStatementView().initializeConnections();
             }
@@ -424,7 +322,6 @@
                     self.getSourceInfo()["sourceStruct"] = struct;
                     return false;
                 }
-<<<<<<< HEAD
             });
 
             self.setSourceSchemaNameToComboBox('#sourceStructs' + self.getModel().id, sourceStructName);
@@ -433,16 +330,6 @@
                 onDisconnectInstance: self.getOnDisconnectInstance(), sourceInfo: self.getSourceInfo()
             });
 
-=======
-            });
-
-            self.setSourceSchemaNameToComboBox('#sourceStructs' + self.getModel().id, sourceStructName);
-            var inputStructView = new InputStructView({
-                model: resourceParameter, parentView: this, onConnectInstance: self.getOnConnectInstance(),
-                onDisconnectInstance: self.getOnDisconnectInstance(), sourceInfo: self.getSourceInfo()
-            });
-
->>>>>>> 29bc713f
             inputStructView.render(this.diagramRenderingContext, self.getTypeMapperRenderer());
         };
 
@@ -455,15 +342,9 @@
             var self = this;
             var targetStructName = returnType.getType();
 
-<<<<<<< HEAD
-            if(!self.getBlockStatementView()){
-                self.setBlockStatementView(new TypeMapperBlockStatement({
-                    model: null, parentView: this,sourceInfo: self.getSourceInfo(),targetInfo: self.getTargetInfo()
-=======
             if (!self.getBlockStatementView()) {
                 self.setBlockStatementView(new TypeMapperBlockStatement({
                     model: null, parentView: this, sourceInfo: self.getSourceInfo(), targetInfo: self.getTargetInfo()
->>>>>>> 29bc713f
                 }));
                 self.getBlockStatementView().initializeConnections();
             }
@@ -476,100 +357,6 @@
                     self.getTargetInfo()["targetStruct"] = struct;
                     return false;
                 }
-<<<<<<< HEAD
-            });
-
-            self.setTargetSchemaNameToComboBox('#targetStructs' + self.getModel().id, targetStructName);
-
-            var outputStructView = new OutputStructView({
-                model: returnType, parentView: this, onConnectInstance: self.getOnConnectInstance(),
-                onDisconnectInstance: self.getOnDisconnectInstance(), targetInfo: self.getTargetInfo()
-            });
-            outputStructView.render(this.diagramRenderingContext, self.getTypeMapperRenderer());
-        };
-
-        /**
-         * Calls the view of the Block statement
-         * @param {blockStatement} blockStatement - The block statement model.
-         */
-        TypeMapperDefinitionView.prototype.visitBlockStatement = function (blockStatement) {
-            var self = this;
-            if(!self.getBlockStatementView()){
-                self.setBlockStatementView(new TypeMapperBlockStatement({
-                    model: blockStatement, parentView: this,sourceInfo: self.getSourceInfo(),targetInfo: self.getTargetInfo()
-                }));
-                self.getBlockStatementView().initializeConnections();
-                self.getBlockStatementView().render(this.diagramRenderingContext);
-            }else{
-                self.getBlockStatementView().setModel(blockStatement);
-                self.getBlockStatementView().setSourceInfo(self.getSourceInfo());
-                self.getBlockStatementView().setTargetInfo(self.getTargetInfo());
-                self.getBlockStatementView().render(this.diagramRenderingContext);
-            }
-
-        };
-
-        /**
-         * returns the call back function to be called when a connection is drawn
-         * @returns {object}
-         */
-        TypeMapperDefinitionView.prototype.getOnConnectInstance = function () {
-            return this._onConnectInstance;
-        };
-
-        /**
-         * set the call back function for connecting a source and a target
-         * @param onConnectInstance
-         */
-        TypeMapperDefinitionView.prototype.setOnConnectInstance = function (onConnectInstance, options) {
-            var self = this;
-            if (!_.isNil(onConnectInstance)) {
-                self._onConnectInstance = onConnectInstance;
-            } else {
-                log.error('Invalid onConnectInstance [' + onConnectInstance + '] Provided');
-                throw 'Invalid onConnectInstance [' + onConnectInstance + '] Provided';
-            }
-        };
-
-        /**
-         * returns the call back function to be called when a connection is removed
-         * @returns {object}
-         */
-        TypeMapperDefinitionView.prototype.getOnDisconnectInstance = function () {
-            return this._onDisconnectInstance;
-        };
-
-        /**
-         * set the call back function for disconnecting a source and a target
-         * @param onDisconnectInstance
-         */
-        TypeMapperDefinitionView.prototype.setOnDisconnectInstance = function (onDisconnectInstance, options) {
-            var self = this;
-            if (!_.isNil(onDisconnectInstance)) {
-                self._onDisconnectInstance = onDisconnectInstance;
-            } else {
-                log.error('Invalid onDisconnectInstance [' + onDisconnectInstance + '] Provided');
-                throw 'Invalid onDisconnectInstance [' + onDisconnectInstance + '] Provided';
-            }
-        };
-
-        /**
-         * returns the type mapper renderer
-         * @returns {object}
-         */
-        TypeMapperDefinitionView.prototype.getTypeMapperRenderer = function () {
-            return this._typeMapper;
-        };
-
-        /**
-         * returns the block statement view
-         * @returns {object}
-         */
-        TypeMapperDefinitionView.prototype.getBlockStatementView = function () {
-            return this._blockStatementView;
-        };
-
-=======
             });
 
             self.setTargetSchemaNameToComboBox('#targetStructs' + self.getModel().id, targetStructName);
@@ -665,7 +452,6 @@
             return this._blockStatementView;
         };
 
->>>>>>> 29bc713f
         /**
          * sets the block statement view
          * @returns {object}
