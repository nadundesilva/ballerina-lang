/**
 * Copyright (c) 2017, WSO2 Inc. (http://www.wso2.org) All Rights Reserved.
 *
 * WSO2 Inc. licenses this file to you under the Apache License,
 * Version 2.0 (the "License"); you may not use this file except
 * in compliance with the License.
 * You may obtain a copy of the License at
 *
 *     http://www.apache.org/licenses/LICENSE-2.0
 *
 * Unless required by applicable law or agreed to in writing,
 * software distributed under the License is distributed on an
 * "AS IS" BASIS, WITHOUT WARRANTIES OR CONDITIONS OF ANY
 * KIND, either express or implied. See the License for the
 * specific language governing permissions and limitations
 * under the License.
 */
define(['lodash', 'log','./ballerina-view', './variables-view', './type-struct-definition-view',
        'ballerina/ast/ballerina-ast-factory', './svg-canvas','typeMapper','./input-struct-view','./output-struct-view','./type-mapper-statement-view',
        './type-mapper-block-statement-view'],
    function (_, log,BallerinaView, VariablesView, TypeStructDefinition, BallerinaASTFactory, SVGCanvas,
              TypeMapper,InputStructView,OutputStructView,TypeMapperStatement,TypeMapperBlockStatement) {
        var TypeMapperDefinitionView = function (args) {
            SVGCanvas.call(this, args);

            this._parentView = _.get(args, "parentView");
            //set panel icon for the type mapper
            this._viewOptions.panelIcon = _.get(args.viewOptions, "cssClass.type_mapper_icon");
            //set initial height for the type mapper container svg
            this._onConnectInstance = _.get(args, 'onConnectInstance', {});
            this._onDisconnectInstance = _.get(args, 'onDisconnectInstance', {});
            this._sourceInfo = _.get(args, 'sourceInfo', {});
            this._targetInfo = _.get(args, 'targetInfo', {});

            if (_.isNil(this._model) || !(BallerinaASTFactory.isTypeMapperDefinition(this._model))) {
                log.error("Type Mapper definition is undefined or is of different type." + this._model);
                throw "Type Mapper definition is undefined or is of different type." + this._model;
            }

            if (_.isNil(this._container)) {
                log.error("Container for Type Mapper definition is undefined." + this._container);
                throw "Container for Type Mapper definition is undefined." + this._container;
            }
            this._typeMapper = undefined;

        };

        TypeMapperDefinitionView.prototype = Object.create(SVGCanvas.prototype);
        TypeMapperDefinitionView.prototype.constructor = TypeMapperDefinitionView;

        TypeMapperDefinitionView.prototype.canVisitTypeMapperDefinition = function (typeMapperDefinition) {
            return true;
        };

        TypeMapperDefinitionView.prototype.canVisitStatement = function (statement) {
            return true;
        };

        /**
         * Rendering the view of the Type Mapper definition.
         * @param {Object} diagramRenderingContext - the object which is carrying data required for rendering
         */
        TypeMapperDefinitionView.prototype.render = function (diagramRenderingContext) {
            this.setDiagramRenderingContext(diagramRenderingContext);

            // Draws the outlying body of the function.
            this.drawAccordionCanvas(this._viewOptions, this.getModel().getID(), this.getModel().type.toLowerCase(),
                this.getModel().getTypeMapperName());

            // Setting the styles for the canvas icon.
            this.getPanelIcon().addClass(_.get(this._viewOptions, "cssClass.type_mapper_icon", ""));

            var currentContainer = $('#' + this.getModel().getID());
            this._container = currentContainer;

            this._package = diagramRenderingContext.getPackagedScopedEnvironment().getCurrentPackage();

            //Get all the structs which are defined for current package
            var predefinedStructs = this._package.getStructDefinitions();
            this.getSourceInfo()["predefinedStructs"] = predefinedStructs;
            this.getTargetInfo()["predefinedStructs"] = predefinedStructs;

            var self = this;

<<<<<<< HEAD
            // todo verify this.getBoundingBox().fromTopLeft(new Point(0, 0), currentContainer.width(), currentContainer.height());
=======
            //Scroll to the added position and highlight the heading
            $(_.get(this._viewOptions, "design_view.container", "")).scrollTop(currentContainer.parent().position().top);
            var hadingBox = $('#' + this.getModel().getID() + "_heading");
            var canvas_heading_new = _.get(this._viewOptions, "cssClass.canvas_heading_new", "");
            var new_drop_timeout = _.get(this._viewOptions, "design_view.new_drop_timeout", "");
            hadingBox.addClass(canvas_heading_new);
            setTimeout(function(){hadingBox.removeClass(canvas_heading_new)}, new_drop_timeout);
>>>>>>> 1871f688

            $(this.getTitle()).text(this.getModel().getTypeMapperName())
                .on("change paste keyup", function () {
                    self.getModel().setTypeMapperName($(this).text());
                }).on("click", function (event) {
                    event.stopPropagation();
                }).keypress(function (e) {
                    var enteredKey = e.which || e.charCode || e.keyCode;
                    // Disabling enter key
                    if (enteredKey == 13) {
                        event.stopPropagation();
                        return false;
                    }
                    var newTypeMapperName = $(this).val() + String.fromCharCode(enteredKey);
                    try {
                        self.getModel().setTypeMapperName(newTypeMapperName);
                    } catch (error) {
                        event.stopPropagation();
                        return false;
                    }
                });

            var dataMapperContainerId = "data-mapper-container___" + this._model.id;
            var sourceId = 'sourceStructs' + this.getModel().id;
            var targetId = 'targetStructs' + this.getModel().id;
            var selectorContainer = $('<div class="selector">' +
                '<div class="source-view">' +
                '<span>Source :</span>' +
                '<select id="' + sourceId + '">' +
                '<option value="-1">--Select--</option>' +
                '</select>' +
                '</div>' +
                '<div class="target-view">' +
                '<span>Target :</span>' +
                '<select id="' + targetId + '">' +
                '<option value="-1">--Select--</option>' +
                '</select>' +
                '</div>' +
                '</div>');

            var dataMapperContainer = $('<div id="' + dataMapperContainerId + '" class="data-mapper-container"></div>');

            currentContainer.find('svg').parent().append(selectorContainer).append(dataMapperContainer);
            currentContainer.find('svg').remove();

            this.loadSchemasToComboBox(currentContainer, "#" + sourceId,"#"+targetId, predefinedStructs);

//            var returnStatementExpression = self.getModel().getReturnStatementExpression();
//
//            if(!_.isUndefined(returnStatementExpression)){
//                var sourceAndTargetObjects = self.getModel().getSourceAndTaergetObjects(returnStatementExpression);
//                self.setSchemaNamesToComboBox(currentContainer,"#" + sourceId,"#"+targetId,sourceAndTargetObjects.source.getTypeStructName(),
//                    sourceAndTargetObjects.target.getTypeStructName());
//
//                //setAdditional information to children
//                sourceAndTargetObjects.source.setOnConnectInstance(self.onAttributesConnect);
//                sourceAndTargetObjects.source.setOnDisconnectInstance(self.onAttributesDisConnect);
//                sourceAndTargetObjects.target.setOnConnectInstance(self.onAttributesConnect);
//                sourceAndTargetObjects.target.setOnDisconnectInstance(self.onAttributesDisConnect);
//            }

            $(currentContainer).find("#" + sourceId).change(function () {
                var sourceDropDown = $("#" + sourceId + " option:selected");
                var selectedArrayIndex = sourceDropDown.val();
                var selectedStructNameForSource = sourceDropDown.text();
                self.getModel().addResourceParameterChild(selectedStructNameForSource,"y");




//                self.getModel().removeTypeStructDefinition("SOURCE");
//                var schema = predefinedStructs[selectedArrayIndex];
//
//                if (selectedStructNameForSource != self.getModel().getSelectedStructNameForTarget()) {
//                    if (!self.getModel().getSelectedStructNameForSource()) {
//                        self.getModel().setSelectedStructNameForSource(selectedStructNameForSource);
//                    }
//
//                    var leftTypeStructDef = BallerinaASTFactory.createTypeStructDefinition();
//                    leftTypeStructDef.setTypeStructName(schema.getStructName());
//                    leftTypeStructDef.setSelectedStructName(self.getModel().getSelectedStructNameForSource());
//                    leftTypeStructDef.setIdentifier("y");
//                    leftTypeStructDef.setSchema(schema);
//                    leftTypeStructDef.setCategory("SOURCE");
//                    leftTypeStructDef.setOnConnectInstance(self.onAttributesConnect);
//                    leftTypeStructDef.setOnDisconnectInstance(self.onAttributesDisConnect);
//                    self.getModel().addChild(leftTypeStructDef);
//                    self.getModel().setSelectedStructNameForSource(selectedStructNameForSource);
//                } else {
//                    //todo set the selectedvalue directly ro combobox using name without iterating
//                    $("#" + sourceId).val(self.getModel().getSelectedStructIndex(predefinedStructs,
//                        self.getModel().getSelectedStructNameForSource()));
//                }
            });

            $(currentContainer).find("#" + targetId).change(function () {
                var targetDropDown = $("#" + targetId + " option:selected");
                var selectedArrayIndex = targetDropDown.val();
                var selectedStructNameForTarget = targetDropDown.text();
                self.getModel().addReturnTypeChild(selectedStructNameForTarget,"x");
                //todo add variable definition statement




//                self.getModel().setReturnStatementExpression(selectedStructNameForTarget);
//                self.getModel().addTypeStructDefinitionChild(selectedStructNameForTarget,"x",self.onAttributesConnect,self.onAttributesDisConnect);
//                self.getModel().addVariableDeclarationChild(selectedStructNameForTarget,"x");
//                self.getModel().addReturnStatementChild("x");


//                self.getModel().removeTypeStructDefinition("TARGET");
//                var schema = predefinedStructs[selectedArrayIndex];
//
//                if (self.getModel().getSelectedStructNameForSource() != selectedStructNameForTarget) {
//                    if (!self.getModel().getSelectedStructNameForTarget()) {
//                        self.getModel().setSelectedStructNameForTarget(selectedStructNameForTarget);
//                    }
//
//                    var rightTypeStructDef = BallerinaASTFactory.createTypeStructDefinition();
//                    rightTypeStructDef.setTypeStructName(schema.getStructName());
//                    rightTypeStructDef.setSelectedStructName(self.getModel().getSelectedStructNameForTarget());
//                    rightTypeStructDef.setIdentifier("x");
//                    rightTypeStructDef.setSchema(schema);
//                    rightTypeStructDef.setCategory("TARGET");
//                    rightTypeStructDef.setOnConnectInstance(self.onAttributesConnect);
//                    rightTypeStructDef.setOnDisconnectInstance(self.onAttributesDisConnect);
//                    self.getModel().addChild(rightTypeStructDef);
//                    self.getModel().setSelectedStructNameForTarget(selectedStructNameForTarget);
//
//                    var newVariableDeclaration = BallerinaASTFactory.createVariableDeclaration();
//                    newVariableDeclaration.setType(schema.getStructName());
//                    newVariableDeclaration.setIdentifier("x");
//                    self.getModel().addChild(newVariableDeclaration);
//
//                    var newReturnStatement = BallerinaASTFactory.createReturnStatement();
//                    newReturnStatement.setReturnExpression("x");
//                    self.getModel().addChild(newReturnStatement);
//                } else {
//                    $("#" + targetId).val(self.getModel().getSelectedStructIndex(predefinedStructs,
//                        self.getModel().getSelectedStructNameForTarget()));
//                }
            });
            this.getModel().accept(this);

            this.getModel().on('child-added', function (child) {
                self.visit(child);
                //self.getModel().trigger("child-visited", child);
            });
        };

        TypeMapperDefinitionView.prototype.loadSchemasToComboBox = function (parentId, sourceComboboxId,targetComboboxId,schemaArray) {
            for (var i = 0; i < schemaArray.length; i++) {
                $(parentId).find(sourceComboboxId).append('<option value="' + i + '">' + schemaArray[i].getStructName() + '</option>');
                $(parentId).find(targetComboboxId).append('<option value="' + i + '">' + schemaArray[i].getStructName() + '</option>');
            }
        };

        TypeMapperDefinitionView.prototype.setSourceSchemaNameToComboBox = function (sourceComboboxId,sourceName) {
            $(sourceComboboxId+" option:contains(" + sourceName + ")").attr('selected', 'selected');
        };

        TypeMapperDefinitionView.prototype.setTargetSchemaNameToComboBox = function (targetComboboxId,targetName) {
            $(targetComboboxId+" option:contains(" + targetName + ")").attr('selected', 'selected');
        };

        /**
         * Calls the render method for a resource parameter which represents source input
         * @param resourceParameter
         */
        TypeMapperDefinitionView.prototype.visitResourceParameter = function (resourceParameter) {
            log.debug("Visiting resource parameter");
            var self = this;
            var sourceStructName = undefined;

            var resourceParameter = _.find(this.getModel().getChildren(), function (child) {
                return BallerinaASTFactory.isResourceParameter(child);
            });

            _.find(resourceParameter.getChildren(), function (child) {
                if(BallerinaASTFactory.isStructType(child)){
                    sourceStructName = child.getTypeName();
                    return false;
                }
            });

            self.getSourceInfo()["sourceStructName"] = sourceStructName;
            var predefinedStructs = self.getSourceInfo().predefinedStructs;

            _.each(predefinedStructs, function(struct) {
                if(struct.getStructName() == sourceStructName){
                    self.getSourceInfo()["sourceStruct"] = struct;
                    return false;
                }
            });

            self.setSourceSchemaNameToComboBox('#sourceStructs' + self.getModel().id,sourceStructName);
            var inputStructView = new InputStructView({
                model: resourceParameter, parentView: this,onConnectInstance: self.getOnConnectInstance(),
                onDisconnectInstance: self.getOnDisconnectInstance(),sourceInfo: self.getSourceInfo()
            });

            inputStructView.render(this.diagramRenderingContext, this._typeMapper);
        };

        /**
         * Calls the render method for a return type which represents target input
         * @param returnType
         */
        TypeMapperDefinitionView.prototype.visitReturnType = function (returnType) {
            log.debug("Visiting return type");
            var self = this;
            var targetStructName = undefined;

            var returnType = _.find(this.getModel().getChildren(), function (child) {
                return BallerinaASTFactory.isReturnType(child);
            });

            _.find(returnType.getChildren(), function (child) {
                if(BallerinaASTFactory.isStructType(child)){
                    targetStructName = child.getTypeName();
                    return false;
                }
            });

            self.getTargetInfo()["targetStructName"] = targetStructName;
            var predefinedStructs = self.getTargetInfo().predefinedStructs;

            _.each(predefinedStructs, function(struct) {
                if(struct.getStructName() == targetStructName){
                    self.getTargetInfo()["targetStruct"] = struct;
                    return false;
                }
            });

            self.setTargetSchemaNameToComboBox('#targetStructs' + self.getModel().id,targetStructName);

            var outputStructView = new OutputStructView({
                model: returnType, parentView: this,onConnectInstance: self.getOnConnectInstance(),
                onDisconnectInstance: self.getOnDisconnectInstance(),targetInfo: self.getTargetInfo()
            });
            //todo set combobox value
            outputStructView.render(this.diagramRenderingContext, this._typeMapper);
        };

        /**
         * Calls the view of the Block statement
         * @param {blockStatement} blockStatement - The block statement model.
         */
        TypeMapperDefinitionView.prototype.visitBlockStatement = function (blockStatement) {
            var self = this;
            var typeMapperBlockStatementView = new TypeMapperBlockStatement({
                model: blockStatement, parentView: this,sourceInfo: self.getSourceInfo(),targetInfo: self.getTargetInfo()
            });

            typeMapperBlockStatementView.render(this.diagramRenderingContext);

        }

        /**
         * returns the call back function to be called when a connection is drawn
         * @returns {object}
         */
        TypeMapperDefinitionView.prototype.getOnConnectInstance = function () {
            return this._onConnectInstance;
        };

        /**
         * set the call back function for connecting a source and a target
         * @param onConnectInstance
         */
        TypeMapperDefinitionView.prototype.setOnConnectInstance = function (onConnectInstance, options) {
            var self = this;
            if (!_.isNil(onConnectInstance)) {
                self._onConnectInstance = onConnectInstance;
            } else {
                log.error('Invalid onConnectInstance [' + onConnectInstance + '] Provided');
                throw 'Invalid onConnectInstance [' + onConnectInstance + '] Provided';
            }
        };

        /**
         * returns the call back function to be called when a connection is removed
         * @returns {object}
         */
        TypeMapperDefinitionView.prototype.getOnDisconnectInstance = function () {
            return this._onDisconnectInstance;
        };

        /**
         * set the call back function for disconnecting a source and a target
         * @param onDisconnectInstance
         */
        TypeMapperDefinitionView.prototype.setOnDisconnectInstance = function (onDisconnectInstance, options) {
            var self = this;
            if (!_.isNil(onDisconnectInstance)) {
                self._onDisconnectInstance = onDisconnectInstance;
            } else {
                log.error('Invalid onDisconnectInstance [' + onDisconnectInstance + '] Provided');
                throw 'Invalid onDisconnectInstance [' + onDisconnectInstance + '] Provided';
            }
        };

        /**
         * returns the type mapper renderer
         * @returns {object}
         */
        TypeMapperDefinitionView.prototype.getTypeMapperRenderer = function () {
            return this._typeMapper;
        };

        TypeMapperDefinitionView.prototype.getModel = function () {
            return this._model;
        };

        TypeMapperDefinitionView.prototype.getContainer = function () {
            return this._container;
        };

        TypeMapperDefinitionView.prototype.getPackage = function () {
            return this._package;
        };

        TypeMapperDefinitionView.prototype.getTypes = function () {
            return this.getDiagramRenderingContext().getEnvironment().getTypes();
        };

        TypeMapperDefinitionView.prototype.getParentView = function () {
            return this._parentView;
        };

        TypeMapperDefinitionView.prototype.getSourceInfo = function () {
            return this._sourceInfo;
        };

        TypeMapperDefinitionView.prototype.getTargetInfo = function () {
            return this._targetInfo;
        };

        return TypeMapperDefinitionView;
    });<|MERGE_RESOLUTION|>--- conflicted
+++ resolved
@@ -82,18 +82,6 @@
 
             var self = this;
 
-<<<<<<< HEAD
-            // todo verify this.getBoundingBox().fromTopLeft(new Point(0, 0), currentContainer.width(), currentContainer.height());
-=======
-            //Scroll to the added position and highlight the heading
-            $(_.get(this._viewOptions, "design_view.container", "")).scrollTop(currentContainer.parent().position().top);
-            var hadingBox = $('#' + this.getModel().getID() + "_heading");
-            var canvas_heading_new = _.get(this._viewOptions, "cssClass.canvas_heading_new", "");
-            var new_drop_timeout = _.get(this._viewOptions, "design_view.new_drop_timeout", "");
-            hadingBox.addClass(canvas_heading_new);
-            setTimeout(function(){hadingBox.removeClass(canvas_heading_new)}, new_drop_timeout);
->>>>>>> 1871f688
-
             $(this.getTitle()).text(this.getModel().getTypeMapperName())
                 .on("change paste keyup", function () {
                     self.getModel().setTypeMapperName($(this).text());
