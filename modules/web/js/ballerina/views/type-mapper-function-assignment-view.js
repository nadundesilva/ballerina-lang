--- conflicted
+++ resolved
@@ -103,58 +103,12 @@
 
         };
 
-<<<<<<< HEAD
-                var functionInvocationExpression = _.find(rightOperandExpression.getChildren(), function (child) {
-                    if(BallerinaASTFactory.isFunctionInvocationExpression(child)){
-                        return child;
-                    }
-                });
-                this.getTypeMapperFunctionRenderer().addFunction(schema, {
-                    model: this.getModel(),
-                    currentView: this,
-                    functionSchema: schema,
-                    renderingContext: diagramRenderingContext,
-                    functionInvocationExpression:functionInvocationExpression
-                },self.onFunctionDelete);
-                //Handling left hand side
-                var functionReturns = self.getModel().getChildren()[0].getChildren();
-                var functionReturnIndex = 0;
-                _.forEach(functionReturns, function (functionReturn) {
-                    if (BallerinaASTFactory.isStructFieldAccessExpression(functionReturn)) {
-                        if (functionReturn.getChildren().length > 0) {
-                            var targetStructSchema = self.getTargetInfo().targetStruct;
-                            var targetPropertyNames = [];
-                            var targetPropertyTypes = [];
-                            var fieldExpression = _.find(functionReturn.getChildren(), function (child) {
-                                return BallerinaASTFactory.isStructFieldAccessExpression(child);
-                            });
-                            var complexTargetProperties = self.getParentView().getExpressionProperties(fieldExpression, targetStructSchema, []);
-                            _.each(complexTargetProperties, function (property) {
-                                targetPropertyNames.push(property.name);
-                                targetPropertyTypes.push(property.type);
-                            });
-                            var sourcePropertyNames = [];
-                            sourcePropertyNames.push(schema.returnType[functionReturnIndex].name);
-                            var sourcePropertyTypes = [];
-                            sourcePropertyTypes.push(schema.returnType[functionReturnIndex].type);
-                            var connection = {};
-                            connection["targetStruct"] = self.getTargetInfo().targetStructName;
-                            connection["targetProperty"] = targetPropertyNames;
-                            connection["targetType"] = targetPropertyTypes;
-                            connection["sourceStruct"] = schema.name;
-                            connection["sourceProperty"] = sourcePropertyNames;
-                            connection["sourceType"] = sourcePropertyTypes;
-                            connection["id"] = self.getModel().getID();
-                            this.getTypeMapperRenderer().addConnection(connection);
-                        }
-                    } else if (BallerinaASTFactory.isVariableReferenceExpression(functionReturn)){
-                        //TODO handle variable assignment
-=======
         TypeMapperFunctionAssignmentView.prototype.addFunction = function (functionExp, diagramRenderingContext, self, assignmentModel) {
             var schema = self.getFunctionSchema(functionExp, diagramRenderingContext);
             if (schema) {
                 self.getTypeMapperFunctionRenderer().addFunction(schema, {
                     model: assignmentModel,
+                    currentView: this,
                     functionSchema: schema,
                     functionInvocationExpression: functionExp
                 },  self.onFunctionDelete);
@@ -170,7 +124,6 @@
                         rightOperand.addChild(child);
                         assmtModel.addChild(rightOperand);
                         self.addFunction(child, diagramRenderingContext, self, assmtModel);
->>>>>>> d55e655e
                     }
                 });
             } else {
@@ -341,29 +294,23 @@
          */
         TypeMapperFunctionAssignmentView.prototype.onFunctionDelete = function (connection) {
             var functionReferenceObj = connection.reference.model;
-            var functionInvocationExpression = connection.reference.functionInvocationExpression;
+            var functionInvocationExpression = connection.reference.functionExp;
             var parentOfFunctionInvocationExpression = functionInvocationExpression.getParent();
             var blockStatement = functionReferenceObj.getParent();
-<<<<<<< HEAD
             var renderingConext = connection.reference.renderingContext;
             var currentView = connection.reference.currentView;
 
-=======
->>>>>>> d55e655e
             var innerFunctionInvocationExpression = _.find(functionInvocationExpression.getChildren(), function (child) {
                 if (BallerinaASTFactory.isFunctionInvocationExpression(child)) {
                     return child;
                 }
             });
-<<<<<<< HEAD
-
             if(!BallerinaASTFactory.isFunctionInvocationExpression(parentOfFunctionInvocationExpression)){
                 blockStatement.removeChildById(parentOfFunctionInvocationExpression.getParent().getID());
 
             }else{
                 functionInvocationExpression.remove();
             }
-
             if(!_.isUndefined(innerFunctionInvocationExpression)){
 
                 var childSchema = currentView.getFunctionSchema(innerFunctionInvocationExpression,renderingConext);
@@ -390,27 +337,6 @@
 
                 var lastIndex = _.findLastIndex(blockStatement.getChildren());
                 blockStatement.addChild(assignmentStaetment,lastIndex,undefined,false);
-=======
-            if (!BallerinaASTFactory.isFunctionInvocationExpression(parentOfFunctionInvocationExpression)) {
-                blockStatement.removeChildById(assignmentStatementId);
-            } else {
-                functionInvocationExpression.remove();
-            }
-            if (!_.isUndefined(innerFunctionInvocationExpression)) {
-                var childRightOperandExpression = _.find(functionReferenceObj.getChildren(), function (child) {
-                    if (BallerinaASTFactory.isRightOperandExpression(child)) {
-                        return child;
-                    }
-                });
-                var tempFunctionInvocationExpression = _.find(childRightOperandExpression.getChildren(), function (child) {
-                    if (BallerinaASTFactory.isFunctionInvocationExpression(child)) {
-                        return child;
-                    }
-                });
-                childRightOperandExpression.removeChildById(tempFunctionInvocationExpression.getID());
-                childRightOperandExpression.addChild(innerFunctionInvocationExpression);
-                blockStatement.addChild(functionReferenceObj);
->>>>>>> d55e655e
             }
         };
         return TypeMapperFunctionAssignmentView;
