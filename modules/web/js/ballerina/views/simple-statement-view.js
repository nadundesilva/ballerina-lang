/**
 * Copyright (c) 2017, WSO2 Inc. (http://www.wso2.org) All Rights Reserved.
 *
 * WSO2 Inc. licenses this file to you under the Apache License,
 * Version 2.0 (the "License"); you may not use this file except
 * in compliance with the License.
 * You may obtain a copy of the License at
 *
 *     http://www.apache.org/licenses/LICENSE-2.0
 *
 * Unless required by applicable law or agreed to in writing,
 * software distributed under the License is distributed on an
 * "AS IS" BASIS, WITHOUT WARRANTIES OR CONDITIONS OF ANY
 * KIND, either express or implied. See the License for the
 * specific language governing permissions and limitations
 * under the License.
 */

define(
    ['lodash', 'log', './ballerina-statement-view', 'd3utils', 'd3'],
    function (_, log, BallerinaStatementView, D3Utils, d3) {

        /**
         * Simple statement.
         * @param args {*} arguments for the creating view
         * @constructor
         */
        var SimpleStatementView = function (args) {
            BallerinaStatementView.call(this, args);

            var viewOptions = this.getViewOptions();
            viewOptions.height = _.get(args, "viewOptions.height", 30);
            viewOptions.width = _.get(args, "viewOptions.width", 120); // starting width
            viewOptions.minWidth = _.get(args, "viewOptions.minWidth", 120); // minimum width
            viewOptions.maxWidth = _.get(args, "viewOptions.maxWidth", 300); // maximum width
            viewOptions.textPadding = _.get(args, "viewOptions.textPadding", {left: 5, right: 5, top: 0, bottom: 0});

            this.getBoundingBox().fromTopCenter(this.getTopCenter(), viewOptions.width, viewOptions.height);
            this._svgRect = undefined;
            this._svgText = undefined
        };

        SimpleStatementView.prototype = Object.create(BallerinaStatementView.prototype);

        SimpleStatementView.prototype.constructor = SimpleStatementView;

        SimpleStatementView.prototype.render = function (renderingContext) {
            this.setDiagramRenderingContext(renderingContext);
            var bBox = this.getBoundingBox();
            var self = this;

            // Creating statement group.
            var statementGroup = D3Utils.group(d3.select(this._container));
            // "id" is prepend with a "_" to be compatible with HTML4
            statementGroup.attr("id", "_" + this.getModel().id);
            this._svgRect = D3Utils.rect(bBox.getLeft(), bBox.getTop(), bBox.w(), bBox.h(), 0, 0, statementGroup)
                                 .classed('statement-rect', true);
<<<<<<< HEAD
            this._statementRect = svgRect;
            var svgText = D3Utils.textElement(bBox.getCenterX(), bBox.getCenterY(), "", statementGroup)
=======
            this._svgText = D3Utils.textElement(bBox.getCenterX(), bBox.getCenterY(), "", statementGroup)
>>>>>>> 8ad9c96a
                                 .classed('statement-text', true);
            statementGroup.outerRectElement = this._svgRect;
            statementGroup.displayTextElement = this._svgText;
            this.setStatementGroup(statementGroup);

            // Registering event listeners.
            this.listenTo(bBox, 'top-edge-moved', function (dy) {
                self.onTopEdgeMovedTrigger(dy);
            });
            bBox.on('width-changed', function (dw) {
                self._svgRect.attr('width', parseFloat(self._svgRect.attr('width')) + dw);
            });
            bBox.on('left-edge-moved', function (dx) {
                self._svgRect.attr('x', parseFloat(self._svgRect.attr('x')) + dx);
            });
        };

        /**
         * Renders the display text of this simple statement.
         * @param displayText {string} text to be rendered
         */
        SimpleStatementView.prototype.renderDisplayText = function (displayText) {
            var boundingBox = this.getBoundingBox();
            var viewOptions = this.getViewOptions();
            var minWidth = viewOptions.minWidth, maxWidth = viewOptions.maxWidth;
            var leftTextPadding = viewOptions.textPadding.left, rightTextPadding = viewOptions.textPadding.right;
            var textElement = this.getStatementGroup().displayTextElement.node();
            textElement.textContent = displayText;

            /*
             +------------------------------------------------------------+
             |<--leftTextPadding--><--displayText--><--rightTextPadding-->|
             +------------------------------------------------------------+
             */
            var displayTextWidth = leftTextPadding + textElement.getComputedTextLength() + rightTextPadding;
            if (displayTextWidth < minWidth) {
                // Text hasn't exceeded the minimum width of the bounding box. Hence no need to increase width.
                boundingBox.zoomWidth(minWidth);
            } else {
                if (displayTextWidth < maxWidth) {
                    // We can safely expand width as the text length is still less than maximum width of the box.
                    boundingBox.zoomWidth(displayTextWidth);
                } else {
                    // We need to truncate displayText and show an ellipses at the end.
                    var ellipses = "...";
                    var possibleCharactersCount = 0;
                    for (var i = (displayText.length - 1); 1 < i; i--) {
                        if ((leftTextPadding + textElement.getSubStringLength(0, i) + rightTextPadding) < maxWidth) {
                            possibleCharactersCount = i;
                            break;
                        }
                    }
                    // We need room for the ellipses as well, hence removing 'ellipses.length' no. of characters.
                    textElement.textContent = displayText.substring(0, (possibleCharactersCount - ellipses.length))
                                              + ellipses; // Appending ellipses.
                    boundingBox.zoomWidth(maxWidth);
                }
            }
        };

        SimpleStatementView.prototype.setModel = function (model) {
            if (_.isNil(model)) {
                var message = "Model of a simple statement cannot be null.";
                log.error(message);
                throw new Error(message);
            } else {
                this._model = model;
            }
        };

        SimpleStatementView.prototype.getModel = function () {
            return this._model;
        };

        SimpleStatementView.prototype.setContainer = function (container) {
            if (_.isNil(container)) {
                var message = "Container of a simple statement cannot be null.";
                log.error(message);
                throw new Error(message);
            } else {
                this._container = container;
            }
        };

        SimpleStatementView.prototype.getContainer = function () {
            return this._container;
        };

        SimpleStatementView.prototype.setViewOptions = function (viewOptions) {
            this._viewOptions = viewOptions;
        };

        SimpleStatementView.prototype.getViewOptions = function () {
            return this._viewOptions;
        };

<<<<<<< HEAD
        SimpleStatementView.prototype.showDebugHit = function () {
            this._statementRect.classed('highlight-statement', true);
        };

        SimpleStatementView.prototype.hideDebugHit = function () {
            this._statementRect.classed('highlight-statement', false);
=======
        /**
         * When the top edge move event triggered
         * @param {number} dy - delta y distance
         */
        SimpleStatementView.prototype.onTopEdgeMovedTrigger = function (dy) {
            this._svgRect.attr('y', parseFloat(this._svgRect.attr('y')) + dy);
            this._svgText.attr('y', parseFloat(this._svgText.attr('y')) + dy);
        };

        SimpleStatementView.prototype.getSvgRect = function () {
            return this._svgRect;
        };

        SimpleStatementView.prototype.getSvgText = function () {
            return this._svgText;
>>>>>>> 8ad9c96a
        };

        return SimpleStatementView;
    });<|MERGE_RESOLUTION|>--- conflicted
+++ resolved
@@ -55,12 +55,7 @@
             statementGroup.attr("id", "_" + this.getModel().id);
             this._svgRect = D3Utils.rect(bBox.getLeft(), bBox.getTop(), bBox.w(), bBox.h(), 0, 0, statementGroup)
                                  .classed('statement-rect', true);
-<<<<<<< HEAD
-            this._statementRect = svgRect;
-            var svgText = D3Utils.textElement(bBox.getCenterX(), bBox.getCenterY(), "", statementGroup)
-=======
             this._svgText = D3Utils.textElement(bBox.getCenterX(), bBox.getCenterY(), "", statementGroup)
->>>>>>> 8ad9c96a
                                  .classed('statement-text', true);
             statementGroup.outerRectElement = this._svgRect;
             statementGroup.displayTextElement = this._svgText;
@@ -157,14 +152,14 @@
             return this._viewOptions;
         };
 
-<<<<<<< HEAD
         SimpleStatementView.prototype.showDebugHit = function () {
-            this._statementRect.classed('highlight-statement', true);
+            this.getSvgRect().classed('highlight-statement', true);
         };
 
         SimpleStatementView.prototype.hideDebugHit = function () {
-            this._statementRect.classed('highlight-statement', false);
-=======
+            this.getSvgRect().classed('highlight-statement', false);
+        };
+
         /**
          * When the top edge move event triggered
          * @param {number} dy - delta y distance
@@ -180,7 +175,6 @@
 
         SimpleStatementView.prototype.getSvgText = function () {
             return this._svgText;
->>>>>>> 8ad9c96a
         };
 
         return SimpleStatementView;
