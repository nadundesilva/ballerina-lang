--- conflicted
+++ resolved
@@ -72,18 +72,6 @@
         }
     }
 
-<<<<<<< HEAD
-            if (!_.isUndefined(previousSelection) && previousSelection != TYPE_MAPPER_COMBOBOX_DEFAULT_SELECTION) {
-                mapper.removeType(previousSelection);
-            }
-            if (!_.isUndefined(isAlreadtRenderedInTarget)) {
-                mapper.removeType(typeStructName);
-            }
-            if (typeStructSchema) {
-                mapper.addSourceType(typeStructSchema.getAttributesArray(), this.getModel());
-            }
-        };
-=======
     /**
      * returns the call back function to be called when a connection is drawn
      * @returns {object}
@@ -91,7 +79,6 @@
     getOnConnectInstance() {
         return this._onConnectInstance;
     }
->>>>>>> 9b39f5de
 
     /**
      * set the call back function for connecting a source and a target
