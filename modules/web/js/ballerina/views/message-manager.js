--- conflicted
+++ resolved
@@ -56,41 +56,6 @@
         return this.activatedDropTarget;
     };
 
-<<<<<<< HEAD
-    MessageManager.prototype.updateActivatedTarget = function (target, actionInvocationModel) {
-        if(actionInvocationModel) {
-            // TODO : Putting this if/else to fix a bug in arrow drawing. Need to revamp this completely.
-            if(_.size(this.getMessageSource().getModel().getChildren()) > 0){
-                actionInvocationModel = this.getMessageSource().getModel().getChildren()[0];
-            }else{
-                actionInvocationModel = this.getMessageSource().getModel();
-            }
-        }
-        else {
-            actionInvocationModel = this.getMessageSource();
-        }
-
-        if (!_.isUndefined(target)) {
-            actionInvocationModel.setConnector(target);
-            actionInvocationModel.setActionPackageName(target.getConnectorPkgName());
-            actionInvocationModel.setActionConnectorName(target.getConnectorName());
-        }
-        else {
-            actionInvocationModel.setConnector(undefined);
-            actionInvocationModel.setActionPackageName(undefined);
-            actionInvocationModel.setActionConnectorName(undefined);
-            // actionInvocationModel.setConnectorVariableReference(undefined);
-        }
-        //set the right hand expression to set the statement string of the assignment-statement containing the
-        //action invocation expression. This is to keep action invocation statement UI and source-gen in sync
-        //when action invocation is configured
-        if (BallerinaASTFactory.isRightOperandExpression(rightOp = actionInvocationModel.getParent())){
-            rightOp.setRightOperandExpressionString(actionInvocationModel.getExpression());
-        }
-    };
-
-=======
->>>>>>> 55b9c8af
     MessageManager.prototype.setValidateCallBack = function (callBackMethod) {
         if (!_.isUndefined(callBackMethod)) {
             this.validateCallBack = callBackMethod;
