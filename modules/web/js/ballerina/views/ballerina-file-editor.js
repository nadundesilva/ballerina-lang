--- conflicted
+++ resolved
@@ -43,158 +43,159 @@
 import alerts from 'alerts';
 import ConstantDefinitionView from './constant-definition-view';
 import 'typeahead.js';
-/**
- * The view to represent a ballerina file editor which is an AST visitor.
+
+        /**
+         * The view to represent a ballerina file editor which is an AST visitor.
  * @class BallerinaFileEditor
  * @extends BallerinaView
  */
 class BallerinaFileEditor extends BallerinaView {
     /**
-     * @param {Object} args - Arguments for creating the view.
-     * @param {BallerinaASTRoot} args.model - The model for ballerina file editor.
-     * @param {Object} args.container - The HTML container to which the view should be added to.
-     * @param {Object} [args.viewOptions={}] - Configuration values for the view.
-     * @constructor
-     */
+         * @param {Object} args - Arguments for creating the view.
+         * @param {BallerinaASTRoot} args.model - The model for ballerina file editor.
+         * @param {Object} args.container - The HTML container to which the view should be added to.
+         * @param {Object} [args.viewOptions={}] - Configuration values for the view.
+         * @constructor
+         */
     constructor(args) {
         super(args);
         this._parseFailed = _.get(args, 'parseFailed');
-        this._canvasList = _.get(args, 'canvasList', []);
-        this._debugger = _.get(args, 'debugger');
-        this._file = _.get(args, 'file');
+            this._canvasList = _.get(args, 'canvasList', []);
+            this._debugger = _.get(args, 'debugger');
+            this._file = _.get(args, 'file');
         this._id = _.get(args, 'id', 'Ballerina Composer');
 
-        if (!this._parseFailed && (_.isNil(this._model) || !(this._model instanceof BallerinaASTRoot))) {
+            if (!this._parseFailed && (_.isNil(this._model) || !(this._model instanceof BallerinaASTRoot))) {
             log.error('Ballerina AST Root is undefined or is of different type.' + this._model);
             throw 'Ballerina AST Root is undefined or is of different type.' + this._model;
-        }
-
-        if (!_.has(args, 'backendEndpointsOptions')){
+            }
+
+           if (!_.has(args, 'backendEndpointsOptions')){
             log.error('Backend endpoints options not defined.');
-           // not throwing an exception for now since we need to work without a backend.
-        }
-        this.parserBackend = new Backend({url: _.get(args, 'backendEndpointsOptions.parser.endpoint', {})});
-        this.validatorBackend = new Backend({url: _.get(args, 'backendEndpointsOptions.validator.endpoint', {})});
-        this._isInSourceView = false;
-        this._isvInSwaggerView = false;
-        this._constantDefinitionsPane = undefined;
-        this.deserializer = BallerinaASTDeserializer;
-        this.init();
+               // not throwing an exception for now since we need to work without a backend.
+           }
+           this.parserBackend = new Backend({url: _.get(args, 'backendEndpointsOptions.parser.endpoint', {})});
+           this.validatorBackend = new Backend({url: _.get(args, 'backendEndpointsOptions.validator.endpoint', {})});
+           this._isInSourceView = false;
+           this._isvInSwaggerView = false;
+           this._constantDefinitionsPane = undefined;
+           this.deserializer = BallerinaASTDeserializer;
+           this.init();
     }
 
     getContent() {
-        if (this.isInSourceView()) {
-            return this._sourceView.getContent();
-        } else if (this.isInSwaggerView()) {
-            return this._swaggerView.getContent();
-        } else {
-            var generatedSource = this.generateSource();
-            this._sourceView.setContent(generatedSource);
-            this._sourceView.format(true);
-            return this._sourceView.getContent();
-        }
+            if (this.isInSourceView()) {
+                return this._sourceView.getContent();
+            } else if (this.isInSwaggerView()) {
+                return this._swaggerView.getContent();
+            } else {
+                var generatedSource = this.generateSource();
+                this._sourceView.setContent(generatedSource);
+                this._sourceView.format(true);
+                return this._sourceView.getContent();
+            }
     }
 
     isInSourceView() {
-        return _.isEqual(this._activeView, 'source');
+            return _.isEqual(this._activeView, 'source');
     }
 
     isInSwaggerView() {
-        return _.isEqual(this._activeView, 'swagger');
+            return _.isEqual(this._activeView, 'swagger');
     }
 
     isInDesignView() {
-        return _.isEqual(this._activeView, 'design');
+            return _.isEqual(this._activeView, 'design');
     }
 
     setActiveView(activeView) {
-        this._activeView = activeView;
-        switch (activeView){
+           this._activeView = activeView;
+           switch (activeView){
         case 'source': this.trigger('source-view-activated'); break;
         case 'design': this.trigger('design-view-activated'); break;
         case 'swagger': this.trigger('swagger-view-activated'); break;
-        }
+           }
     }
 
     setModel(model) {
-        if(this._parseFailed){
-            return;
-        }
-        if ((!_.isUndefined(model) && !_.isNil(model) && model instanceof BallerinaASTRoot)) {
-            this._model = model;
-            var self = this;
-            //Registering event listeners
-            this._model.on('child-added', function(child){
-                this.visit(child);
-            }, this);
-            // make undo-manager capture all tree modifications after initial rendering
-            this._model.on('tree-modified', function(event){
-                if(this.getUndoManager().hasUndo()){
-                    // clear undo stack from source view
-                    if(this.getUndoManager().getOperationFactory()
-                            .isSourceModifiedOperation(this.getUndoManager().undoStackTop())){
-                        this.getUndoManager().reset();
-                    }
-                }
-                if(this.getUndoManager().hasRedo()){
-                    // clear redo stack from source view
-                    if(this.getUndoManager().getOperationFactory()
-                            .isSourceModifiedOperation(this.getUndoManager().redoStackTop())){
-                        this.getUndoManager().reset();
-                    }
-                }
-                // If we have added a new action/function invocation statement the particular import has to be added
-                // to the imports view
-                if (_.isEqual(event.title, 'add import')) {
-                    var childModel = event.data.child;
-                    self.visit(childModel);
-                }
-                _.set(event, 'editor', this);
-                _.set(event, 'skipInSourceView', true);
-                this.getUndoManager().onUndoableOperation(event);
+            if(this._parseFailed){
+                return;
+            }
+            if ((!_.isUndefined(model) && !_.isNil(model) && model instanceof BallerinaASTRoot)) {
+                this._model = model;
+                var self = this;
+                //Registering event listeners
+                this._model.on('child-added', function(child){
+                    this.visit(child);
+                }, this);
+                // make undo-manager capture all tree modifications after initial rendering
+                this._model.on('tree-modified', function(event){
+                    if(this.getUndoManager().hasUndo()){
+                        // clear undo stack from source view
+                        if(this.getUndoManager().getOperationFactory()
+                                .isSourceModifiedOperation(this.getUndoManager().undoStackTop())){
+                            this.getUndoManager().reset();
+                        }
+                    }
+                    if(this.getUndoManager().hasRedo()){
+                        // clear redo stack from source view
+                        if(this.getUndoManager().getOperationFactory()
+                                .isSourceModifiedOperation(this.getUndoManager().redoStackTop())){
+                            this.getUndoManager().reset();
+                        }
+                    }
+                    // If we have added a new action/function invocation statement the particular import has to be added
+                    // to the imports view
+                    if (_.isEqual(event.title, 'add import')) {
+                        var childModel = event.data.child;
+                        self.visit(childModel);
+                    }
+                    _.set(event, 'editor', this);
+                    _.set(event, 'skipInSourceView', true);
+                    this.getUndoManager().onUndoableOperation(event);
                 this.trigger('content-modified');
-            }, this);
-        } else {
+                }, this);
+            } else {
             log.error('Ballerina AST Root is undefined or is of different type.' + model);
             throw 'Ballerina AST Root is undefined or is of different type.' + model;
-        }
+            }
     }
 
     setCanvasList(canvases) {
-        if (!_.isNil(canvases)) {
-            this._canvasList = canvases;
-        } else {
+            if (!_.isNil(canvases)) {
+                this._canvasList = canvases;
+            } else {
             log.error('Canvas list cannot be undefined or empty.' + canvases);
             throw 'Canvas list cannot be undefined or empty.' + canvases;
-        }
+            }
     }
 
     setId(id) {
-        this._id = id;
+            this._id = id;
     }
 
     setViewOptions(viewOptions) {
-        this._viewOptions = viewOptions;
+            this._viewOptions = viewOptions;
     }
 
     getModel() {
-        return this._model;
+            return this._model;
     }
 
     getCanvasList() {
-        return this._canvasList;
+            return this._canvasList;
     }
 
     getId() {
-        return this._id;
+            return this._id;
     }
 
     getViewOptions() {
-        return this._viewOptions;
+            return this._viewOptions;
     }
 
     canVisitBallerinaASTRoot() {
-        return true;
+            return true;
     }
 
     visitBallerinaASTRoot() {
@@ -202,324 +203,395 @@
     }
 
     canVisitServiceDefinition() {
-        return false;
+            return false;
     }
 
     canVisitFunctionDefinition() {
-        return false;
+            return false;
     }
 
     canVisitPackageDefinition() {
-        return false;
-    }
-
-    /**
-     * Creates a packge definition view for a package definition model and calls it's render.
-     * @param packageDefinition
-     */
+            return false;
+    }
+
+        /**
+         * Creates a packge definition view for a package definition model and calls it's render.
+         * @param packageDefinition
+         */
     visitPackageDefinition(packageDefinition) {
-        var packageDefinitionView = new PackageDefinitionView({
-            viewOptions: this._viewOptions,
-            container: this._$canvasContainer,
-            model: packageDefinition,
-            parentView: this,
-            toolPalette: this.toolPalette
-        });
-        this.diagramRenderingContext.getViewModelMap()[packageDefinition.id] = packageDefinitionView;
-        packageDefinitionView.render(this.diagramRenderingContext);
+            var packageDefinitionView = new PackageDefinitionView({
+                viewOptions: this._viewOptions,
+                container: this._$canvasContainer,
+                model: packageDefinition,
+                parentView: this,
+                toolPalette: this.toolPalette
+            });
+            this.diagramRenderingContext.getViewModelMap()[packageDefinition.id] = packageDefinitionView;
+            packageDefinitionView.render(this.diagramRenderingContext);
     }
 
     visitImportDeclaration(importDeclaration) {
-        var importDeclarationView = new ImportDeclarationView({
-            viewOptions: this._viewOptions,
-            container: this._$canvasContainer,
-            model: importDeclaration,
-            parentView: this,
-            toolPalette: this.toolPalette
-        });
-        this.diagramRenderingContext.getViewModelMap()[importDeclaration.id] = importDeclarationView;
-        importDeclarationView.render(this.diagramRenderingContext);
+            var importDeclarationView = new ImportDeclarationView({
+                viewOptions: this._viewOptions,
+                container: this._$canvasContainer,
+                model: importDeclaration,
+                parentView: this,
+                toolPalette: this.toolPalette
+            });
+            this.diagramRenderingContext.getViewModelMap()[importDeclaration.id] = importDeclarationView;
+            importDeclarationView.render(this.diagramRenderingContext);
     }
 
     visitConstantDefinition(constantDefinition) {
         var container = this._constantDefinitionsPane.getConstantDefViewsContainer();
 
-        var constantDefinitionView = new ConstantDefinitionView({
-            parent: this._model,
-            model: constantDefinition,
-            container: container,
-            toolPalette: this.getToolPalette(),
-            messageManager: this.getMessageManager(),
-            parentView: this
-        });
-
-        this.getDiagramRenderingContext().getViewModelMap()[constantDefinition.id] = constantDefinitionView;
-
-        constantDefinitionView.render(this.getDiagramRenderingContext());
-    }
-
-    /**
-     * Creates a service definition view for a service definition model and calls it's render.
-     * @param serviceDefinition
-     */
+          var constantDefinitionView = new ConstantDefinitionView({
+              parent: this._model,
+              model: constantDefinition,
+              container: container,
+              toolPalette: this.getToolPalette(),
+              messageManager: this.getMessageManager(),
+              parentView: this
+          });
+
+          this.getDiagramRenderingContext().getViewModelMap()[constantDefinition.id] = constantDefinitionView;
+
+          constantDefinitionView.render(this.getDiagramRenderingContext());
+    }
+
+        /**
+         * Creates a service definition view for a service definition model and calls it's render.
+         * @param serviceDefinition
+         */
     visitServiceDefinition(serviceDefinition) {
-        var serviceDefinitionView = new ServiceDefinitionView({
-            viewOptions: this._viewOptions,
-            container: this._$canvasContainer,
-            model: serviceDefinition,
-            parentView: this,
-            toolPalette: this.toolPalette
-        });
-        this.diagramRenderingContext.getViewModelMap()[serviceDefinition.id] = serviceDefinitionView;
-        serviceDefinitionView.render(this.diagramRenderingContext);
-
-    }
-
-    /**
-     * Creates a connector definition view for a connector definition model and calls it's render.
-     * @param connectorDefinition
-     */
+            var serviceDefinitionView = new ServiceDefinitionView({
+                viewOptions: this._viewOptions,
+                container: this._$canvasContainer,
+                model: serviceDefinition,
+                parentView: this,
+                toolPalette: this.toolPalette
+            });
+            this.diagramRenderingContext.getViewModelMap()[serviceDefinition.id] = serviceDefinitionView;
+            serviceDefinitionView.render(this.diagramRenderingContext);
+
+    }
+
+        /**
+         * Creates a connector definition view for a connector definition model and calls it's render.
+         * @param connectorDefinition
+         */
     visitConnectorDefinition(connectorDefinition) {
-        var connectorDefinitionView = new ConnectorDefinitionView({
-            viewOptions: this._viewOptions,
-            container: this._$canvasContainer,
-            model: connectorDefinition,
-            parentView: this,
-            toolPalette: this.toolPalette
-        });
-        this.diagramRenderingContext.getViewModelMap()[connectorDefinition.id] = connectorDefinitionView;
-        connectorDefinitionView.render(this.diagramRenderingContext);
-    }
-
-    /**
-     * Visits FunctionDefinition
-     * @param functionDefinition
-     */
+            var connectorDefinitionView = new ConnectorDefinitionView({
+                viewOptions: this._viewOptions,
+                container: this._$canvasContainer,
+                model: connectorDefinition,
+                parentView: this,
+                toolPalette: this.toolPalette
+            });
+            this.diagramRenderingContext.getViewModelMap()[connectorDefinition.id] = connectorDefinitionView;
+            connectorDefinitionView.render(this.diagramRenderingContext);
+    }
+
+        /**
+         * Visits FunctionDefinition
+         * @param functionDefinition
+         */
     visitFunctionDefinition(functionDefinition) {
-        var functionDefinitionView = new FunctionDefinitionView({
-            viewOptions: this._viewOptions,
-            container: this._$canvasContainer,
-            model: functionDefinition,
-            parentView: this,
-            toolPalette: this.toolPalette
-        });
-        this.diagramRenderingContext.getViewModelMap()[functionDefinition.id] = functionDefinitionView;
-        functionDefinitionView.render(this.diagramRenderingContext);
+            var functionDefinitionView = new FunctionDefinitionView({
+                viewOptions: this._viewOptions,
+                container: this._$canvasContainer,
+                model: functionDefinition,
+                parentView: this,
+                toolPalette: this.toolPalette
+            });
+            this.diagramRenderingContext.getViewModelMap()[functionDefinition.id] = functionDefinitionView;
+            functionDefinitionView.render(this.diagramRenderingContext);
     }
 
     visitStructDefinition(structDefinition) {
-        var structDefinitionView = new StructDefinitionView({
-            viewOptions: this._viewOptions,
-            container: this._$canvasContainer,
-            model: structDefinition,
-            parentView: this,
-            toolPalette: this.toolPalette
-        });
-        this.diagramRenderingContext.getViewModelMap()[structDefinition.id] = structDefinitionView;
-        structDefinitionView.render(this.diagramRenderingContext);
-    }
-
-    /**
-     * Creates a TypeMapperDefinition view for a TypeMapper Definition model and calls it's render.
-     * @param typeMapperDefinition
-     */
+            var structDefinitionView = new StructDefinitionView({
+                viewOptions: this._viewOptions,
+                container: this._$canvasContainer,
+                model: structDefinition,
+                parentView: this,
+                toolPalette: this.toolPalette
+            });
+            this.diagramRenderingContext.getViewModelMap()[structDefinition.id] = structDefinitionView;
+            structDefinitionView.render(this.diagramRenderingContext);
+    }
+
+        /**
+         * Creates a TypeMapperDefinition view for a TypeMapper Definition model and calls it's render.
+         * @param typeMapperDefinition
+         */
     visitTypeMapperDefinition(typeMapperDefinition) {
-        var typeMapperDefinitionView = new TypeMapperDefinitionView({
-            viewOptions: this._viewOptions,
-            container: this._$canvasContainer,
-            model: typeMapperDefinition,
-            parentView: this,
-            toolPalette: this.toolPalette
-        });
-        typeMapperDefinitionView.render(this.diagramRenderingContext);
-        this.diagramRenderingContext.getViewModelMap()[typeMapperDefinition.id] = typeMapperDefinitionView;
-    }
-
-    /**
-     * Adds the service definitions, function definitions and connector definitions to
-     * {@link BallerinaFileEditor#_canvasList} and calls {@link BallerinaFileEditor#render}.
-     */
+            var typeMapperDefinitionView = new TypeMapperDefinitionView({
+                viewOptions: this._viewOptions,
+                container: this._$canvasContainer,
+                model: typeMapperDefinition,
+                parentView: this,
+                toolPalette: this.toolPalette
+            });
+            typeMapperDefinitionView.render(this.diagramRenderingContext);
+            this.diagramRenderingContext.getViewModelMap()[typeMapperDefinition.id] = typeMapperDefinitionView;
+    }
+
+        /**
+         * Adds the service definitions, function definitions and connector definitions to
+         * {@link BallerinaFileEditor#_canvasList} and calls {@link BallerinaFileEditor#render}.
+         */
     init() {
-        var viewOptions = this._viewOptions;
-        var errMsg;
-        if (!_.has(viewOptions, 'design_view.container')) {
-            errMsg = 'unable to find configuration for container';
-            log.error(errMsg);
-            throw errMsg;
-        }
-        // this._viewOptions.container is the root div for tab content
-        var container = $(this._container).find(_.get(viewOptions, 'design_view.container'));
-        this._$designViewContainer = container;
-        var canvasContainer = $('<div></div>');
-        canvasContainer.addClass(_.get(viewOptions, 'cssClass.canvas_container'));
-        var canvasTopControlsContainer = $('<div></div>')
-            .addClass(_.get(viewOptions, 'cssClass.canvas_top_controls_container'))
-            .append($('<div></div>').addClass(_.get(viewOptions, 'cssClass.canvas_top_control_package_define')))
-            .append($('<div></div>').addClass(_.get(viewOptions, 'cssClass.canvas_top_control_packages_import')))
-            .append($('<div></div>').addClass(_.get(viewOptions, 'cssClass.canvas_top_control_constants_define')));
-        canvasContainer.append(canvasTopControlsContainer);
-
-        this._$designViewContainer.append(canvasContainer);
-        this._$canvasContainer = canvasContainer;
-        // check whether container element exists in dom
-        if (!container.length > 0) {
-            errMsg = 'unable to find container for file composer with selector: ' + _.get(viewOptions, 'design_view.container');
-            log.error(errMsg);
-            throw errMsg;
-        }
-
-        var toolPaletteItemProvider = new ToolPaletteItemProvider();
-        var toolPaletteContainer = $(this._container)
-                                    .find(_.get(viewOptions, 'design_view.tool_palette.container'))
-                                    .get(0);
-        var toolPaletteOpts = _.clone(_.get(viewOptions, 'design_view.tool_palette'));
-        toolPaletteOpts.itemProvider = toolPaletteItemProvider;
-        toolPaletteOpts.container = toolPaletteContainer;
-        toolPaletteOpts.ballerinaFileEditor = this;
-        this.toolPalette = new ToolPalette(toolPaletteOpts);
-
-        this._createImportDeclarationPane(canvasContainer);
-
-        // init undo manager
-        this._undoManager = new UndoManager();
-
-        this._environment =  new PackageScopedEnvironment();
-        this._package = this._environment.getCurrentPackage();
-    }
-
-    /**
-     * Rendering the view for each canvas in {@link BallerinaFileEditor#_canvasList}.
+            var viewOptions = this._viewOptions;
+            var errMsg;
+            if (!_.has(viewOptions, 'design_view.container')) {
+                errMsg = 'unable to find configuration for container';
+                log.error(errMsg);
+                throw errMsg;
+            }
+            // this._viewOptions.container is the root div for tab content
+            var container = $(this._container).find(_.get(viewOptions, 'design_view.container'));
+            this._$designViewContainer = container;
+            var canvasContainer = $('<div></div>');
+            canvasContainer.addClass(_.get(viewOptions, 'cssClass.canvas_container'));
+            var canvasTopControlsContainer = $('<div></div>')
+                .addClass(_.get(viewOptions, 'cssClass.canvas_top_controls_container'))
+                .append($('<div></div>').addClass(_.get(viewOptions, 'cssClass.canvas_top_control_package_define')))
+                .append($('<div></div>').addClass(_.get(viewOptions, 'cssClass.canvas_top_control_packages_import')))
+                .append($('<div></div>').addClass(_.get(viewOptions, 'cssClass.canvas_top_control_constants_define')));
+            canvasContainer.append(canvasTopControlsContainer);
+
+            this._$designViewContainer.append(canvasContainer);
+            this._$canvasContainer = canvasContainer;
+            // check whether container element exists in dom
+            if (!container.length > 0) {
+                errMsg = 'unable to find container for file composer with selector: ' + _.get(viewOptions, 'design_view.container');
+                log.error(errMsg);
+                throw errMsg;
+            }
+
+            var toolPaletteItemProvider = new ToolPaletteItemProvider();
+            var toolPaletteContainer = $(this._container)
+                                        .find(_.get(viewOptions, 'design_view.tool_palette.container'))
+                                        .get(0);
+            var toolPaletteOpts = _.clone(_.get(viewOptions, 'design_view.tool_palette'));
+            toolPaletteOpts.itemProvider = toolPaletteItemProvider;
+            toolPaletteOpts.container = toolPaletteContainer;
+            toolPaletteOpts.ballerinaFileEditor = this;
+            this.toolPalette = new ToolPalette(toolPaletteOpts);
+
+            this._createImportDeclarationPane(canvasContainer);
+
+            // init undo manager
+            this._undoManager = new UndoManager();
+
+            this._environment =  new PackageScopedEnvironment();
+            this._package = this._environment.getCurrentPackage();
+    }
+
+        /**
+         * Rendering the view for each canvas in {@link BallerinaFileEditor#_canvasList}.
      * @param diagramRenderingContext
-     */
+         */
     render(diagramRenderingContext) {
-        var self = this;
-        this.diagramRenderingContext = diagramRenderingContext;
-        //TODO remove this for adding filecontext to the map
-        this.diagramRenderingContext.ballerinaFileEditor = this;
-        this.diagramRenderingContext.packagedScopedEnvironemnt = this._environment;
-
-        if(!this._parseFailed){
-            // adding current package to the tool palette with functions, connectors, actions etc. of the current package
-            this.addCurrentPackageToToolPalette();
-        }
-
-        var importDeclarations = [];
-        if(!this._parseFailed){
-            // Creating the constants view.
-            this._createConstantDefinitionsView(this._$canvasContainer);
-            this._model.accept(this);
-            this.getUndoManager().reset();
-            importDeclarations = this._model.getImportDeclarations();
-        }
-
-        // render tool palette
-        this.toolPalette.render();
-
-        // add current imported packages to tool pallet
-        _.forEach(importDeclarations, function (importDeclaration) {
-            var pckg = BallerinaEnvironment.searchPackage(importDeclaration.getPackageName());
-            self.toolPalette.getItemProvider().addImportToolGroup(pckg[0]);
-        });
-
-        // container for per-tab source view TODO improve source view to wrap this logic
-        var sourceViewContainer = $(this._container).find(_.get(this._viewOptions, 'source_view.container'));
-        var aceEditorContainer = $('<div></div>');
-        aceEditorContainer.addClass(_.get(this._viewOptions, 'cssClass.text_editor_class'));
-        sourceViewContainer.append(aceEditorContainer);
-        var sourceViewOpts = _.clone(_.get(this._viewOptions, 'source_view'));
-        _.set(sourceViewOpts, 'container', aceEditorContainer.get(0));
+            var self = this;
+            this.diagramRenderingContext = diagramRenderingContext;
+            //TODO remove this for adding filecontext to the map
+            this.diagramRenderingContext.ballerinaFileEditor = this;
+            this.diagramRenderingContext.packagedScopedEnvironemnt = this._environment;
+
+            if(!this._parseFailed){
+                // adding current package to the tool palette with functions, connectors, actions etc. of the current package
+                this.addCurrentPackageToToolPalette();
+            }
+
+            var importDeclarations = [];
+            if(!this._parseFailed){
+                // Creating the constants view.
+                this._createConstantDefinitionsView(this._$canvasContainer);
+                this._model.accept(this);
+                this.getUndoManager().reset();
+                importDeclarations = this._model.getImportDeclarations();
+            }
+
+            // render tool palette
+            this.toolPalette.render();
+
+            // add current imported packages to tool pallet
+            _.forEach(importDeclarations, function (importDeclaration) {
+                var pckg = BallerinaEnvironment.searchPackage(importDeclaration.getPackageName());
+                self.toolPalette.getItemProvider().addImportToolGroup(pckg[0]);
+            });
+
+            // container for per-tab source view TODO improve source view to wrap this logic
+            var sourceViewContainer = $(this._container).find(_.get(this._viewOptions, 'source_view.container'));
+            var aceEditorContainer = $('<div></div>');
+            aceEditorContainer.addClass(_.get(this._viewOptions, 'cssClass.text_editor_class'));
+            sourceViewContainer.append(aceEditorContainer);
+            var sourceViewOpts = _.clone(_.get(this._viewOptions, 'source_view'));
+            _.set(sourceViewOpts, 'container', aceEditorContainer.get(0));
         _.set(sourceViewOpts, 'content', '');
-        _.set(sourceViewOpts, 'debugger', this._debugger);
-        _.set(sourceViewOpts, 'storage', this._file._storage);
-        this._sourceView = new SourceView(sourceViewOpts);
-
-        this.on('reset-breakpoints', function(newBreakpoints) {
-            self._sourceView.trigger('reset-breakpoints', newBreakpoints);
-            _.forEach(this._currentBreakpoints, function(breakpoint) {
-                self._hideBreakpoint(breakpoint);
-            });
-            _.forEach(newBreakpoints, function(breakpoint) {
-                self._showBreakpoint(breakpoint);
-            });
-        });
-
-        this._sourceView.on('add-breakpoint', function (row) {
-            self.trigger('add-breakpoint', row);
-        });
-
-        this._sourceView.on('modified', function (changeEvent) {
-            if(self.getUndoManager().hasUndo()){
-                // clear undo stack from design view
-                if(!self.getUndoManager().getOperationFactory()
-                        .isSourceModifiedOperation(self.getUndoManager().undoStackTop())){
-                    self.getUndoManager().reset();
-                }
-            }
-
-            if(self.getUndoManager().hasRedo()){
-                // clear redo stack from design view
-                if(!self.getUndoManager().getOperationFactory()
-                        .isSourceModifiedOperation(self.getUndoManager().redoStackTop())){
-                    self.getUndoManager().reset();
-                }
-            }
-            _.set(changeEvent, 'editor', self);
-            self.getUndoManager().onUndoableOperation(changeEvent);
-            self.trigger('content-modified');
-        });
-
-        this._sourceView.on('remove-breakpoint', function (row) {
-            self.trigger('remove-breakpoint', row);
-        });
-
-        this._sourceView.on('dispatch-command', function (id) {
-            self.trigger('dispatch-command', id);
-        });
+            _.set(sourceViewOpts, 'debugger', this._debugger);
+            _.set(sourceViewOpts, 'storage', this._file._storage);
+            this._sourceView = new SourceView(sourceViewOpts);
+
+            this.on('reset-breakpoints', function(newBreakpoints) {
+                self._sourceView.trigger('reset-breakpoints', newBreakpoints);
+                _.forEach(this._currentBreakpoints, function(breakpoint) {
+                    self._hideBreakpoint(breakpoint);
+                });
+                _.forEach(newBreakpoints, function(breakpoint) {
+                    self._showBreakpoint(breakpoint);
+                });
+            });
+
+            this._sourceView.on('add-breakpoint', function (row) {
+                self.trigger('add-breakpoint', row);
+            });
+
+            this._sourceView.on('modified', function (changeEvent) {
+                if(self.getUndoManager().hasUndo()){
+                    // clear undo stack from design view
+                    if(!self.getUndoManager().getOperationFactory()
+                            .isSourceModifiedOperation(self.getUndoManager().undoStackTop())){
+                        self.getUndoManager().reset();
+                    }
+                }
+
+                if(self.getUndoManager().hasRedo()){
+                    // clear redo stack from design view
+                    if(!self.getUndoManager().getOperationFactory()
+                            .isSourceModifiedOperation(self.getUndoManager().redoStackTop())){
+                        self.getUndoManager().reset();
+                    }
+                }
+                _.set(changeEvent, 'editor', self);
+                self.getUndoManager().onUndoableOperation(changeEvent);
+                self.trigger('content-modified');
+            });
+
+            this._sourceView.on('remove-breakpoint', function (row) {
+                self.trigger('remove-breakpoint', row);
+            });
+
+            this._sourceView.on('dispatch-command', function (id) {
+                self.trigger('dispatch-command', id);
+            });
 
         this._debugger.on('resume-execution', _.bind(this._clearExistingDebugHit, this));
         this._debugger.on('session-completed', _.bind(this._clearExistingDebugHit, this));
 
-        this._sourceView.render();
-
-        var lastRenderedTimestamp = this._file.getLastPersisted();
-
-        // container for per-tab swagger view TODO improve swagger view to wrap this logic
-        var swaggerViewContainer = $(this._container).find(_.get(this._viewOptions, 'swagger_view.container'));
-        var swaggerViewOpts = _.clone(_.get(this._viewOptions, 'swagger_view'));
-        _.set(swaggerViewOpts, 'container', swaggerViewContainer);
+            this._sourceView.render();
+
+            var lastRenderedTimestamp = this._file.getLastPersisted();
+
+            // container for per-tab swagger view TODO improve swagger view to wrap this logic
+            var swaggerViewContainer = $(this._container).find(_.get(this._viewOptions, 'swagger_view.container'));
+            var swaggerViewOpts = _.clone(_.get(this._viewOptions, 'swagger_view'));
+            _.set(swaggerViewOpts, 'container', swaggerViewContainer);
         _.set(swaggerViewOpts, 'content', '');
-        _.set(swaggerViewOpts, 'backend', new Backend({url : _.get(this._backendEndpointsOptions, 'swagger.endpoint')}));
-        this._swaggerView = new SwaggerView(swaggerViewOpts);
-        this._swaggerView.render();
-
-        var sourceViewBtn = $(this._container).find(_.get(this._viewOptions, 'controls.view_source_btn'));
-        sourceViewBtn.click(function () {
-            lastRenderedTimestamp = self._file.getLastPersisted();
-            self.toolPalette.hide();
-            // If the file has changed we will add the generated source to source view
-            // If not we will display the content as it is in the file.
-            if(self._file.isDirty()){
-                var generatedSource = self.generateSource();
-                self._sourceView.setContent(generatedSource);
-                self._sourceView.format(true);
-            } else {
-                self._sourceView.setContent(self._file.getContent());
-            }
-
-            sourceViewContainer.show();
-            swaggerViewContainer.hide();
-            self._$designViewContainer.hide();
-            designViewBtn.show();
-            swaggerViewBtn.show();
-            sourceViewBtn.hide();
-            self.setActiveView('source');
-        });
-
-        var swaggerViewBtn = $(this._container).find(_.get(this._viewOptions, 'controls.view_swagger_btn'));
-        swaggerViewBtn.click(function () {
-            try {
+            _.set(swaggerViewOpts, 'backend', new Backend({url : _.get(this._backendEndpointsOptions, 'swagger.endpoint')}));
+            this._swaggerView = new SwaggerView(swaggerViewOpts);
+            this._swaggerView.render();
+
+            var sourceViewBtn = $(this._container).find(_.get(this._viewOptions, 'controls.view_source_btn'));
+            sourceViewBtn.click(function () {
+                lastRenderedTimestamp = self._file.getLastPersisted();
+                self.toolPalette.hide();
+                // If the file has changed we will add the generated source to source view
+                // If not we will display the content as it is in the file.
+                if(self._file.isDirty()){
+                    var generatedSource = self.generateSource();
+                    self._sourceView.setContent(generatedSource);
+                    self._sourceView.format(true);
+                } else {
+                    self._sourceView.setContent(self._file.getContent());
+                }
+
+                sourceViewContainer.show();
+                swaggerViewContainer.hide();
+                self._$designViewContainer.hide();
+                designViewBtn.show();
+                swaggerViewBtn.show();
+                sourceViewBtn.hide();
+                self.setActiveView('source');
+            });
+
+            var swaggerViewBtn = $(this._container).find(_.get(this._viewOptions, 'controls.view_swagger_btn'));
+            swaggerViewBtn.click(function () {
+                try {
+                    var isSourceChanged = !self._sourceView.isClean(),
+                        savedWhileInSourceView = lastRenderedTimestamp < self._file.getLastPersisted();
+                    if (isSourceChanged || savedWhileInSourceView || self._parseFailed) {
+                        var source = self._sourceView.getContent();
+                        if(!_.isEmpty(source.trim())){
+                            var validateResponse = self.validatorBackend.parse(source.trim());
+                            //TODO : error messages from backend come as error or errors. Make this consistent.
+                            if (validateResponse.errors && !_.isEmpty(validateResponse.errors)) {
+                                // syntax errors found
+                                // no need to show error as annotations are already displayed for each line
+                                alerts.error('Cannot switch to Swagger view due to syntax errors');
+                                return;
+                            } else if (validateResponse.error && !_.isEmpty(validateResponse.message)) {
+                                // end point error
+                                alerts.error('Cannot switch to Swagger view due to syntax errors : ' + validateResponse.message);
+                                return;
+                            }
+                        }
+                        self._parseFailed = false;
+                        //if no errors display the design.
+                        var response = self.parserBackend.parse(source);
+                        if (response.error && !_.isEmpty(response.message)) {
+                            alerts.error('Cannot switch to Swagger view due to syntax errors : ' + response.message);
+                            return;
+                        }
+                        var root = self.deserializer.getASTModel(response);
+                        self.setModel(root);
+                        self._sourceView.markClean();
+                        self._createConstantDefinitionsView(self._$canvasContainer);
+                        self.addCurrentPackageToToolPalette();
+                    }
+
+                    var treeModel = self.generateNodeTree();
+                    if (_.isUndefined(treeModel)) {
+                    alerts.error('Cannot switch to Swagger due to parser error');
+                        return;
+                    }
+
+                    var serviceDef = _.find(treeModel.getChildren(), function (child) {
+                        return BallerinaASTFactory.isServiceDefinition(child);
+                    });
+
+                    if (_.isUndefined(serviceDef)) {
+                    alerts.warn('Provide at least one service to generate Swagger definition');
+                        return;
+                    }
+
+                    var generatedSource = self.generateSource();
+
+                    // Get the generated swagger and append it to the swagger view container's content
+                    self._swaggerView.setContent(generatedSource);
+                    self._swaggerView.setNodeTree(treeModel);//setting fallback node tree
+
+                    swaggerViewContainer.show();
+                    sourceViewContainer.hide();
+                    self._$designViewContainer.hide();
+                    designViewBtn.show();
+                    sourceViewBtn.show();
+                    swaggerViewBtn.hide();
+                    self.toolPalette.hide();
+                    self.setActiveView('swagger');
+                alerts.warn('This version only supports one service representation on Swagger');
+                } catch (err) {
+                    alerts.error(err.message);
+                }
+            });
+
+            var designViewBtn = $(this._container).find(_.get(this._viewOptions, 'controls.view_design_btn'));
+            designViewBtn.click(function () {
+                // re-parse if there are modifications to source
                 var isSourceChanged = !self._sourceView.isClean(),
                     savedWhileInSourceView = lastRenderedTimestamp < self._file.getLastPersisted();
+                var isSwaggerChanged = self.isInSwaggerView();
                 if (isSourceChanged || savedWhileInSourceView || self._parseFailed) {
                     var source = self._sourceView.getContent();
                     if(!_.isEmpty(source.trim())){
@@ -528,11 +600,11 @@
                         if (validateResponse.errors && !_.isEmpty(validateResponse.errors)) {
                             // syntax errors found
                             // no need to show error as annotations are already displayed for each line
-                            alerts.error('Cannot switch to Swagger view due to syntax errors');
+                            alerts.error('Cannot switch to Design view due to syntax errors');
                             return;
                         } else if (validateResponse.error && !_.isEmpty(validateResponse.message)) {
                             // end point error
-                            alerts.error('Cannot switch to Swagger view due to syntax errors : ' + validateResponse.message);
+                            alerts.error('Cannot switch to Design view due to syntax errors : ' + validateResponse.message);
                             return;
                         }
                     }
@@ -540,140 +612,69 @@
                     //if no errors display the design.
                     var response = self.parserBackend.parse(source);
                     if (response.error && !_.isEmpty(response.message)) {
-                        alerts.error('Cannot switch to Swagger view due to syntax errors : ' + response.message);
+                        alerts.error('Cannot switch to design view due to syntax errors : ' + response.message);
                         return;
                     }
                     var root = self.deserializer.getASTModel(response);
                     self.setModel(root);
+                    // reset source editor delta stack
                     self._sourceView.markClean();
                     self._createConstantDefinitionsView(self._$canvasContainer);
-                    self.addCurrentPackageToToolPalette();
-                }
-
-                var treeModel = self.generateNodeTree();
-                if (_.isUndefined(treeModel)) {
-                    alerts.error('Cannot switch to Swagger due to parser error');
-                    return;
-                }
-
-                var serviceDef = _.find(treeModel.getChildren(), function (child) {
-                    return BallerinaASTFactory.isServiceDefinition(child);
-                });
-
-                if (_.isUndefined(serviceDef)) {
-                    alerts.warn('Provide at least one service to generate Swagger definition');
-                    return;
-                }
-
-                var generatedSource = self.generateSource();
-
-                // Get the generated swagger and append it to the swagger view container's content
-                self._swaggerView.setContent(generatedSource);
-                self._swaggerView.setNodeTree(treeModel);//setting fallback node tree
-
-                swaggerViewContainer.show();
+                } else if (isSwaggerChanged) {
+                    self.setModel(self._swaggerView.getContent());
+                    // reset source editor delta stack
+                }
+                //canvas should be visible before you can call reDraw. drawing dependednt on attr:offsetWidth
+                self.toolPalette.show();
                 sourceViewContainer.hide();
-                self._$designViewContainer.hide();
-                designViewBtn.show();
+                swaggerViewContainer.hide();
+                self._$designViewContainer.show();
                 sourceViewBtn.show();
-                swaggerViewBtn.hide();
-                self.toolPalette.hide();
-                self.setActiveView('swagger');
-                alerts.warn('This version only supports one service representation on Swagger');
-            } catch (err) {
-                alerts.error(err.message);
-            }
-        });
-
-        var designViewBtn = $(this._container).find(_.get(this._viewOptions, 'controls.view_design_btn'));
-        designViewBtn.click(function () {
-            // re-parse if there are modifications to source
-            var isSourceChanged = !self._sourceView.isClean(),
-                savedWhileInSourceView = lastRenderedTimestamp < self._file.getLastPersisted();
-            var isSwaggerChanged = self.isInSwaggerView();
-            if (isSourceChanged || savedWhileInSourceView || self._parseFailed) {
-                var source = self._sourceView.getContent();
-                if(!_.isEmpty(source.trim())){
-                    var validateResponse = self.validatorBackend.parse(source.trim());
-                    //TODO : error messages from backend come as error or errors. Make this consistent.
-                    if (validateResponse.errors && !_.isEmpty(validateResponse.errors)) {
-                        // syntax errors found
-                        // no need to show error as annotations are already displayed for each line
-                        alerts.error('Cannot switch to Design view due to syntax errors');
-                        return;
-                    } else if (validateResponse.error && !_.isEmpty(validateResponse.message)) {
-                        // end point error
-                        alerts.error('Cannot switch to Design view due to syntax errors : ' + validateResponse.message);
-                        return;
-                    }
-                }
-                self._parseFailed = false;
-                //if no errors display the design.
-                var response = self.parserBackend.parse(source);
-                if (response.error && !_.isEmpty(response.message)) {
-                    alerts.error('Cannot switch to design view due to syntax errors : ' + response.message);
-                    return;
-                }
-                var root = self.deserializer.getASTModel(response);
-                self.setModel(root);
-                // reset source editor delta stack
-                self._sourceView.markClean();
-                self._createConstantDefinitionsView(self._$canvasContainer);
-            } else if (isSwaggerChanged) {
-                self.setModel(self._swaggerView.getContent());
-                // reset source editor delta stack
-            }
-            //canvas should be visible before you can call reDraw. drawing dependednt on attr:offsetWidth
-            self.toolPalette.show();
-            sourceViewContainer.hide();
-            swaggerViewContainer.hide();
-            self._$designViewContainer.show();
-            sourceViewBtn.show();
-            swaggerViewBtn.show();
-            designViewBtn.hide();
-            self.setActiveView('design');
-            if(isSourceChanged || isSwaggerChanged || savedWhileInSourceView){
-                self._environment.resetCurrentPackage();
-                self.rerenderCurrentPackageTool();
-                self.reDraw();
-            }
+                swaggerViewBtn.show();
+                designViewBtn.hide();
+                self.setActiveView('design');
+                if(isSourceChanged || isSwaggerChanged || savedWhileInSourceView){
+                    self._environment.resetCurrentPackage();
+                    self.rerenderCurrentPackageTool();
+                    self.reDraw();
+                }
             $('.outer-box').mCustomScrollbar('scrollTo', 'left');
-        });
-
-        this.initDropTarget();
-
-        if(this._parseFailed){
-            this._swaggerView.hide();
-            this._$designViewContainer.hide();
-            this._sourceView.show();
-            self._sourceView.setContent(self._file.getContent());
-            self.setActiveView('source');
-        }else{
-            designViewBtn.hide();
-            sourceViewContainer.hide();
-            swaggerViewContainer.hide();
-            self.setActiveView('design');
-        }
-
-    }
-
-    /**
-     * Returns a package object with functions, connectors,
-     * actions etc. of the current package
-     * @returns {Object}
-     */
+            });
+
+            this.initDropTarget();
+
+            if(this._parseFailed){
+                this._swaggerView.hide();
+                this._$designViewContainer.hide();
+                this._sourceView.show();
+                self._sourceView.setContent(self._file.getContent());
+                self.setActiveView('source');
+            }else{
+                designViewBtn.hide();
+                sourceViewContainer.hide();
+                swaggerViewContainer.hide();
+                self.setActiveView('design');
+            }
+
+    }
+
+        /**
+         * Returns a package object with functions, connectors,
+         * actions etc. of the current package
+         * @returns {Object}
+         */
     generateCurrentPackage() {
-        var symbolTableGenVisitor = new SymbolTableGenVisitor(this._environment.getCurrentPackage(), this._model);
-        this._model.accept(symbolTableGenVisitor);
-        return symbolTableGenVisitor.getPackage();
-    }
-
-    /**
-     * adding current package to the tool palette with functions, connectors,
-     * actions etc. of the current package
-     */
+            var symbolTableGenVisitor = new SymbolTableGenVisitor(this._environment.getCurrentPackage(), this._model);
+            this._model.accept(symbolTableGenVisitor);
+            return symbolTableGenVisitor.getPackage();
+    }
+
+        /**
+         * adding current package to the tool palette with functions, connectors,
+         * actions etc. of the current package
+         */
     addCurrentPackageToToolPalette() {
-        this.toolPalette.getItemProvider().addImport(this.generateCurrentPackage(), 0);
+            this.toolPalette.getItemProvider().addImport(this.generateCurrentPackage(), 0);
     }
 
     rerenderCurrentPackageTool() {
@@ -698,90 +699,90 @@
             .mouseover(function(event){
 
             //if someone is dragging a tool from tool-palette
-                if(self.toolPalette.dragDropManager.isOnDrag()){
-
-                    if(_.isEqual(self.toolPalette.dragDropManager.getActivatedDropTarget(), self)){
-                        return;
-                    }
+            if(self.toolPalette.dragDropManager.isOnDrag()){
+
+                if(_.isEqual(self.toolPalette.dragDropManager.getActivatedDropTarget(), self)){
+                    return;
+                }
 
                 // register this as a drop target and validate possible types of nodes to drop - second arg is a call back to validate
                 // tool view will use this to provide feedback on impossible drop zones
-                    self.toolPalette.dragDropManager.setActivatedDropTarget(self._model);
+                self.toolPalette.dragDropManager.setActivatedDropTarget(self._model);
 
                 // indicate drop area
-                    self._$canvasContainer.addClass(dropActiveClass);
+                self._$canvasContainer.addClass(dropActiveClass);
 
                 // reset ui feed back on drop target change
                     self.toolPalette.dragDropManager.once('drop-target-changed', function(){
-                        self._$canvasContainer.removeClass(dropActiveClass);
-                    });
-                }
-                event.stopPropagation();
-            }).mouseout(function(event){
+                    self._$canvasContainer.removeClass(dropActiveClass);
+                });
+            }
+            event.stopPropagation();
+        }).mouseout(function(event){
             // reset ui feed back on hover out
-                if(self.toolPalette.dragDropManager.isOnDrag()){
-                    if(_.isEqual(self.toolPalette.dragDropManager.getActivatedDropTarget(), self._model)){
-                        self.toolPalette.dragDropManager.clearActivatedDropTarget();
-                    }
-                }
-                event.stopPropagation();
-            });
-    }
-
-    /**
-     * generate Ballerina source for this editor page
-     * @returns {*}
-     */
+            if(self.toolPalette.dragDropManager.isOnDrag()){
+                if(_.isEqual(self.toolPalette.dragDropManager.getActivatedDropTarget(), self._model)){
+                    self.toolPalette.dragDropManager.clearActivatedDropTarget();
+                }
+            }
+            event.stopPropagation();
+            });
+    }
+
+        /**
+         * generate Ballerina source for this editor page
+         * @returns {*}
+         */
     generateSource() {
-        // Visit the ast model and generate the source
-        var sourceGenVisitor = new SourceGenVisitor();
-        this._model.accept(sourceGenVisitor);
-        return sourceGenVisitor.getGeneratedSource();
-    }
-
-    /**
-     * Generates Ballerina node tree for design view
-     * @returns {BallerinaASTRoot} generated node tree
-     */
+            // Visit the ast model and generate the source
+            var sourceGenVisitor = new SourceGenVisitor();
+            this._model.accept(sourceGenVisitor);
+            return sourceGenVisitor.getGeneratedSource();
+    }
+
+        /**
+         * Generates Ballerina node tree for design view
+         * @returns {BallerinaASTRoot} generated node tree
+         */
     generateNodeTree() {
-        var root;
-        var source = this._sourceView.getContent();
-        if (!_.isEmpty(source.trim())) {
-            var response = this.parserBackend.parse(source);
-           //if there are errors display the error.
-           //@todo: proper error handling need to get the service specs
+            var root;
+            var source = this._sourceView.getContent();
+            if (!_.isEmpty(source.trim())) {
+               var response = this.parserBackend.parse(source);
+               //if there are errors display the error.
+               //@todo: proper error handling need to get the service specs
             if (response.error !== undefined && response.error) {
-                alerts.error('cannot switch to design view due to parse errors');
-                return;
-            } else if (!_.isUndefined(response.errorMessage)) {
-               //TODO : error messages from backend come as message or errorMessage. Make this consistent.
+                   alerts.error('cannot switch to design view due to parse errors');
+                   return;
+               } else if (!_.isUndefined(response.errorMessage)) {
+                   //TODO : error messages from backend come as message or errorMessage. Make this consistent.
                 alerts.error('Unable to parse the source: ' + response.errorMessage);
-                return;
-            }
-            this._parseFailed = false;
-           //if no errors display the design.
-           //@todo
-            root = this.deserializer.getASTModel(response);
-        } else {
-            //if source is empty get the current model. i.e. when in design view. TODO : refactor this behaviour
-            root = this.getModel();
-        }
-        return root;
-    }
-
-    /**
-     * Creating the package view of a ballerina-file-editor.
-     * @param canvasContainer - The canvas container.
-     * @private
-     */
+                   return;
+               }
+               this._parseFailed = false;
+               //if no errors display the design.
+               //@todo
+               root = this.deserializer.getASTModel(response);
+           } else {
+                //if source is empty get the current model. i.e. when in design view. TODO : refactor this behaviour
+               root = this.getModel();
+           }
+           return root;
+    }
+
+        /**
+         * Creating the package view of a ballerina-file-editor.
+         * @param canvasContainer - The canvas container.
+         * @private
+         */
     _createImportDeclarationPane(canvasContainer) {
-        var self = this;
-
-        var _paneAppendElement = $(canvasContainer).find('.package-imports-wrapper');
-        // Creating import button.
+            var self = this;
+
+            var _paneAppendElement = $(canvasContainer).find('.package-imports-wrapper');
+            // Creating import button.
         this._importDeclarationButton = $('<div class=\'imports-btn\' data-toggle=\'tooltip\' title=\'Imports\' ' +
             'data-placement=\'bottom\'></div>')
-            .appendTo(_paneAppendElement);
+                .appendTo(_paneAppendElement);
 
         $('<span class=\'btn-icon\'> Imports </span>').appendTo(this._importDeclarationButton).tooltip();
 
@@ -792,98 +793,82 @@
         var collapserWrapper = $('<div class=\'import-pane-collapser-wrapper btn-icon\' data-placement=\'bottom\' ' +
             ' title=\'Open Import Pane\' data-toggle=\'tooltip\'/>')
             .data('collapsed', 'true')
-            .appendTo(importDeclarationWrapper);
+                .appendTo(importDeclarationWrapper);
 
         $('<i class=\'fw fw-right\'></i>').appendTo(collapserWrapper);
 
-        var importDeclarationControlsWrapper = $('<div />').appendTo(importDeclarationWrapper);
+            var importDeclarationControlsWrapper = $('<div />').appendTo(importDeclarationWrapper);
 
         var importDeclarationActionWrapper = $('<div class=\'imports-action-wrapper\'/>').appendTo(importDeclarationControlsWrapper);
 
-        // Creating add imports editor button.
+            // Creating add imports editor button.
         var addImportButton = $('<div class=\'action-icon-wrapper import-add-icon-wrapper\' title=\'Add Import\'' +
             'data-toggle=\'tooltip\' data-placement=\'bottom\'/>')
-            .appendTo(importDeclarationActionWrapper);
+                .appendTo(importDeclarationActionWrapper);
         $('<i class=\'fw fw-add\'></i>').appendTo(addImportButton);
 
         var importsAddPane = $('<div class=\'action-import-wrapper-heading import-add-action-wrapper\'/>')
-            .appendTo(importDeclarationActionWrapper);
+                .appendTo(importDeclarationActionWrapper);
 
         var importValueText = $('<input id=\'import-package-text\' placeholder=\'Enter Package Name\'/>').appendTo(importsAddPane);
 
-        // Creating cancelling add new import button.
+            // Creating cancelling add new import button.
         var importAddCancelButtonPane = $('<div class=\'action-icon-wrapper import-add-cancel-action-wrapper\' ' +
             'data-placement=\'bottom\' title=\'Cancel\' data-toggle=\'tooltip\'/>')
-            .appendTo(importsAddPane);
+                .appendTo(importsAddPane);
         $('<span class=\'fw-stack fw-lg\'><i class=\'fw fw-square fw-stack-2x\'></i>' +
             '<i class=\'fw fw-cancel fw-stack-1x fw-inverse\'></i></span>').appendTo(importAddCancelButtonPane);
-        // Creating add new import button.
+            // Creating add new import button.
         var importAddCompleteButtonPane = $('<div class=\'action-icon-wrapper ' +
             'import-add-complete-action-wrapper\' title=\'Import\' data-placement=\'bottom\' data-toggle=\'tooltip\'/>')
-            .appendTo(importsAddPane);
+                .appendTo(importsAddPane);
         $('<span class=\'fw-stack fw-lg\'><i class=\'fw fw-square fw-stack-2x\'></i>' +
             '<i class=\'fw fw-check fw-stack-1x fw-inverse\'></i></span>').appendTo(importAddCompleteButtonPane);
 
 
-        // Add new constant activate button.
-        $(addImportButton).click(function () {
-            $(importsAddPane).show();
-            $(this).hide();
-            $(importValueText).focus();
+            // Add new constant activate button.
+            $(addImportButton).click(function () {
+                $(importsAddPane).show();
+                $(this).hide();
+                $(importValueText).focus();
             self._importDeclarationButton.css('opacity', '1');
-        });
-
-        // Cancel adding a new constant.
-        $(importAddCancelButtonPane).click(function () {
-            $(importsAddPane).hide();
-            $(addImportButton).show();
-        });
-
-        var importsDeclarationContentWrapper = $("<span class='imports-content-wrapper'/>")
-            .appendTo(importDeclarationControlsWrapper);
-
-        var substringMatcher = function(strs) {
-            return function findMatches(q, cb) {
-                // an array that will be populated with substring matches
-                var matches = [];
-
-                // regex used to determine if a string contains the substring `q`
-                var substrRegex = new RegExp(q, 'i');
-
-                // iterate through the pool of strings and for any string that
-                // contains the substring `q`, add it to the `matches` array
-                $.each(strs, function(i, str) {
-                    if (substrRegex.test(str)) {
-                        matches.push(str);
-                    }
-                });
-
-                cb(matches);
+            });
+
+            // Cancel adding a new constant.
+            $(importAddCancelButtonPane).click(function () {
+                $(importsAddPane).hide();
+                $(addImportButton).show();
+            });
+
+            var importsDeclarationContentWrapper = $("<span class='imports-content-wrapper'/>")
+                .appendTo(importDeclarationControlsWrapper);
+
+            var substringMatcher = function(strs) {
+                return function findMatches(q, cb) {
+                    // an array that will be populated with substring matches
+                    var matches = [];
+
+                    // regex used to determine if a string contains the substring `q`
+                    var substrRegex = new RegExp(q, 'i');
+
+                    // iterate through the pool of strings and for any string that
+                    // contains the substring `q`, add it to the `matches` array
+                    $.each(strs, function(i, str) {
+                        if (substrRegex.test(str)) {
+                            matches.push(str);
+                        }
+                    });
+
+                    cb(matches);
+                };
             };
-        };
-
-        //add import suggestions
-        var packages = BallerinaEnvironment.getPackages();
-        var packageNames = _.map(packages, function(p){return p._name;});
-
-        importValueText.typeahead({
-            hint: true,
-            highlight: true,
-            minLength: 1
-        },
-            {
-                name: 'packages',
-                source: substringMatcher(packageNames)
-            }
-        );
-
-<<<<<<< HEAD
+
             //add import suggestions
             var packages = BallerinaEnvironment.getPackages();
-            var packageNames = _.map(packages, function(p){return p._name});
+        var packageNames = _.map(packages, function(p){return p._name;});
 
             importValueText.typeahead({
-                    hint: false,
+                    hint: true,
                     highlight: true,
                     minLength: 1
                 },
@@ -899,7 +884,7 @@
                 var importTestValue = importValueText.val().trim();
                 if (!_.isEmpty(importTestValue)) {
                     var currentASTRoot = self.getModel();
-                    log.debug("Adding new import");
+                log.debug('Adding new import');
 
                     // Creating new import.
                     var newImportDeclaration = BallerinaASTFactory.createImportDeclaration();
@@ -915,200 +900,177 @@
                         if(!_.isUndefined(newPackage) && (newPackage.getName() === importTestValue)) {
                             self.toolPalette.getItemProvider().addImportToolGroup(newPackage);
                         }
-=======
-        // Click event for adding an import.
-        importAddCompleteButtonPane.click(function () {
-            // TODO : Validate new import package name.
-            var importTestValue = importValueText.val().trim();
-            if (!_.isEmpty(importTestValue)) {
-                var currentASTRoot = self.getModel();
-                log.debug('Adding new import');
->>>>>>> 5b318f55
-
-                // Creating new import.
-                var newImportDeclaration = BallerinaASTFactory.createImportDeclaration();
-                newImportDeclaration.setPackageName(importValueText.val());
-
-                try {
-                    newImportDeclaration.setParent(currentASTRoot);
-                    currentASTRoot.addImport(newImportDeclaration);
-
-                    // add import to the tool pallet
-                    var newPackage = BallerinaEnvironment.searchPackage(newImportDeclaration.getPackageName())[0];
-                    // Only add to tool palette if the user input exactly matches an existing package.
-                    if(!_.isUndefined(newPackage) && (newPackage.getName() === importTestValue)) {
-                        self.toolPalette.getItemProvider().addImportToolGroup(newPackage);
-                    }
-
-                    //Clear the import value box
-                    importValueText.typeahead('val','');
-                    collapserWrapper.empty();
+
+                        //Clear the import value box
+                        importValueText.typeahead('val','');
+                        collapserWrapper.empty();
                     collapserWrapper.data('collapsed', 'false');
                     $('<i class=\'fw fw-left\'></i>').appendTo(collapserWrapper);
-                    importDeclarationWrapper.show();
+                        importDeclarationWrapper.show();
                     self._importDeclarationMainWrapper.css('width', '92%');
 
-                } catch (error) {
-                    alerts.error(error);
-                }
-            }
-        });
-
-        // Add new import upon enter key.
+                    } catch (error) {
+                        alerts.error(error);
+                    }
+                }
+            });
+
+            // Add new import upon enter key.
         $(importValueText).on('change paste keydown', function (e) {
             if (e.which === 13) {
-                importAddCompleteButtonPane.click();
-            }
-        });
-
-        // The click event for hiding and showing constants.
-        collapserWrapper.click(function () {
-            $(this).empty();
+                    importAddCompleteButtonPane.click();
+                }
+            });
+
+            // The click event for hiding and showing constants.
+            collapserWrapper.click(function () {
+                $(this).empty();
             if ($(this).data('collapsed') === 'false') {
                 $(this).data('collapsed', 'true').attr('data-original-title', 'Open Import Pane').tooltip('hide');
                 $('<i class=\'fw fw-right\'></i>').appendTo(this);
-                importDeclarationWrapper.find('.imports-content-wrapper').hide();
-                importDeclarationActionWrapper.hide();
+                    importDeclarationWrapper.find('.imports-content-wrapper').hide();
+                    importDeclarationActionWrapper.hide();
                 self._importDeclarationMainWrapper.css('width', '0%');
-            } else {
+                } else {
                 $(this).data('collapsed', 'false').attr('data-original-title', 'Close Import Pane').tooltip('hide');
                 $('<i class=\'fw fw-left\'></i>').appendTo(this);
-                importDeclarationActionWrapper.show();
-                importDeclarationWrapper.find('.imports-content-wrapper').show();
+                    importDeclarationActionWrapper.show();
+                    importDeclarationWrapper.find('.imports-content-wrapper').show();
                 self._importDeclarationMainWrapper.css('width', '92%');
-            }
-        });
+                }
+            });
     }
 
     reDraw() {
-        var self = this;
-        var viewOptions = this._viewOptions;
-        if (!_.has(this._viewOptions, 'design_view.container')) {
-            var errMsg = 'unable to find configuration for container';
-            log.error(errMsg);
-            throw errMsg;
-        }
-        // this._viewOptions.container is the root div for tab content
-        var container = $(this._container).find(_.get(this._viewOptions, 'design_view.container'));
-        //remove the old canves before creating a new one.
-        var canvas = container.find('div.canvas-container');
-        canvas.remove();
-
-        this._$designViewContainer = container;
-        var canvasContainer = $('<div></div>');
-        canvasContainer.addClass(_.get(viewOptions, 'cssClass.canvas_container'));
-        var canvasTopControlsContainer = $('<div></div>')
-            .addClass(_.get(viewOptions, 'cssClass.canvas_top_controls_container'))
-            .append($('<div></div>').addClass(_.get(viewOptions, 'cssClass.canvas_top_control_package_define')))
-            .append($('<div></div>').addClass(_.get(viewOptions, 'cssClass.canvas_top_control_packages_import')))
-            .append($('<div></div>').addClass(_.get(viewOptions, 'cssClass.canvas_top_control_constants_define')));
-        canvasContainer.append(canvasTopControlsContainer);
-        this._$designViewContainer.append(canvasContainer);
-        this._$canvasContainer = canvasContainer;
-        // check whether container element exists in dom
-        if (!container.length > 0) {
-            errMsg = 'unable to find container for file composer with selector: ' + _.get(this._viewOptions, 'design_view.container');
-            log.error(errMsg);
-            throw errMsg;
-        }
-        this._createImportDeclarationPane(this._$canvasContainer);
-        // Creating the constants view.
-        this._createConstantDefinitionsView(this._$canvasContainer);
-
-        // this._createPackageDeclarationPane(this._$canvasContainer);
-
-        this._model.accept(this);
-
-        // adding declared import packages to tool palette
-        _.forEach(this._model.getImportDeclarations(), function (importDeclaration) {
-            var pckg = BallerinaEnvironment.searchPackage(importDeclaration.getPackageName());
-            self.toolPalette.getItemProvider().addImportToolGroup(pckg[0]);
-        });
-
-        this.initDropTarget();
-        this.trigger('redraw');
+            var self = this;
+            var viewOptions = this._viewOptions;
+            if (!_.has(this._viewOptions, 'design_view.container')) {
+                var errMsg = 'unable to find configuration for container';
+                log.error(errMsg);
+                throw errMsg;
+            }
+            // this._viewOptions.container is the root div for tab content
+            var container = $(this._container).find(_.get(this._viewOptions, 'design_view.container'));
+            //remove the old canves before creating a new one.
+            var canvas = container.find('div.canvas-container');
+            canvas.remove();
+
+            this._$designViewContainer = container;
+            var canvasContainer = $('<div></div>');
+            canvasContainer.addClass(_.get(viewOptions, 'cssClass.canvas_container'));
+            var canvasTopControlsContainer = $('<div></div>')
+                .addClass(_.get(viewOptions, 'cssClass.canvas_top_controls_container'))
+                .append($('<div></div>').addClass(_.get(viewOptions, 'cssClass.canvas_top_control_package_define')))
+                .append($('<div></div>').addClass(_.get(viewOptions, 'cssClass.canvas_top_control_packages_import')))
+                .append($('<div></div>').addClass(_.get(viewOptions, 'cssClass.canvas_top_control_constants_define')));
+            canvasContainer.append(canvasTopControlsContainer);
+            this._$designViewContainer.append(canvasContainer);
+            this._$canvasContainer = canvasContainer;
+            // check whether container element exists in dom
+            if (!container.length > 0) {
+                errMsg = 'unable to find container for file composer with selector: ' + _.get(this._viewOptions, 'design_view.container');
+                log.error(errMsg);
+                throw errMsg;
+            }
+            this._createImportDeclarationPane(this._$canvasContainer);
+            // Creating the constants view.
+            this._createConstantDefinitionsView(this._$canvasContainer);
+
+            // this._createPackageDeclarationPane(this._$canvasContainer);
+
+            this._model.accept(this);
+
+            // adding declared import packages to tool palette
+            _.forEach(this._model.getImportDeclarations(), function (importDeclaration) {
+                var pckg = BallerinaEnvironment.searchPackage(importDeclaration.getPackageName());
+                self.toolPalette.getItemProvider().addImportToolGroup(pckg[0]);
+            });
+
+            this.initDropTarget();
+            this.trigger('redraw');
     }
 
     getUndoManager() {
-        return this._undoManager;
+            return this._undoManager;
     }
 
     getSourceView() {
-        return this._sourceView;
+            return this._sourceView;
     }
 
     _createConstantDefinitionsView(canvasContainer) {
 
-        var costantDefinitionWrapper = _.get(this._viewOptions, 'cssClass.canvas_top_control_constants_define');
-        var constantsWrapper = canvasContainer.find('.' +costantDefinitionWrapper);
-
-        var constantsDefinitionPaneProperties = {
-            model: this.getModel(),
-            paneAppendElement: constantsWrapper,
-            view: this
-        };
-
-        this._constantDefinitionsPane = new ConstantsDefinitionsPaneView(constantsDefinitionPaneProperties);
-
-        this._constantDefinitionsPane.createConstantDefinitionPane();
+            var costantDefinitionWrapper = _.get(this._viewOptions, 'cssClass.canvas_top_control_constants_define');
+            var constantsWrapper = canvasContainer.find('.' +costantDefinitionWrapper);
+
+            var constantsDefinitionPaneProperties = {
+                model: this.getModel(),
+                paneAppendElement: constantsWrapper,
+                view: this
+            };
+
+            this._constantDefinitionsPane = new ConstantsDefinitionsPaneView(constantsDefinitionPaneProperties);
+
+            this._constantDefinitionsPane.createConstantDefinitionPane();
     }
 
     highlightExecutionPoint() {
-        this._sourceView._editor.selection.moveCursorToPosition({row: 1, column: 0});
-        this._sourceView._editor.selection.selectLine();
-    }
+            this._sourceView._editor.selection.moveCursorToPosition({row: 1, column: 0});
+            this._sourceView._editor.selection.selectLine();
+    }
+
 
     debugHit(position) {
-        this._sourceView.debugHit(position);
-        this._debugHitDesignView(position);
+            this._sourceView.debugHit(position);
+            this._debugHitDesignView(position);
     }
 
     _debugHitDesignView(position) {
-        var self = this;
-        var modelMap = this.diagramRenderingContext.getViewModelMap();
-        // hide previous debug hit
-        if(this._currentDebugHit) {
-            this._currentDebugHit.clearDebugHit();
-        }
-        _.each(modelMap, function(aView) {
-            if(!_.isNil(aView.getModel)) {
-                var lineNumber = aView.getModel().getLineNumber();
-                if(lineNumber === position.lineNumber && !_.isNil(aView.showDebugHit)) {
-                    aView.showDebugHit();
-                    self._currentDebugHit = aView;
-                }
-            }
-        });
+            var self = this;
+            var modelMap = this.diagramRenderingContext.getViewModelMap();
+            // hide previous debug hit
+            if(this._currentDebugHit) {
+                this._currentDebugHit.clearDebugHit();
+            }
+            _.each(modelMap, function(aView) {
+                if(!_.isNil(aView.getModel)) {
+                    var lineNumber = aView.getModel().getLineNumber();
+                    if(lineNumber === position.lineNumber && !_.isNil(aView.showDebugHit)) {
+                        aView.showDebugHit();
+                        self._currentDebugHit = aView;
+                    }
+                }
+            });
     }
 
     _clearExistingDebugHit() {
-        if(this._currentDebugHit) {
-            this._currentDebugHit.clearDebugHit();
-        }
-        this._sourceView.clearExistingDebugHit();
+            if(this._currentDebugHit) {
+                this._currentDebugHit.clearDebugHit();
+            }
+            this._sourceView.clearExistingDebugHit();
     }
 
     _showBreakpoint(newBreakpoint) {
-        var modelMap = this.diagramRenderingContext.getViewModelMap();
-        var self = this;
-        this._currentBreakpoints = this._currentBreakpoints || [];
-
-        _.each(modelMap, function(aView) {
-            if(!_.isNil(aView.getModel)) {
-                var lineNumber = aView.getModel().getLineNumber();
-                if(newBreakpoint === lineNumber && !_.isNil(aView.showDebugIndicator)) {
-                    aView.showDebugIndicator();
-                    self._currentBreakpoints.push(aView);
-                }
-            }
-        });
+            var modelMap = this.diagramRenderingContext.getViewModelMap();
+            var self = this;
+            this._currentBreakpoints = this._currentBreakpoints || [];
+
+            _.each(modelMap, function(aView) {
+                if(!_.isNil(aView.getModel)) {
+                    var lineNumber = aView.getModel().getLineNumber();
+                    if(newBreakpoint === lineNumber && !_.isNil(aView.showDebugIndicator)) {
+                        aView.showDebugIndicator();
+                        self._currentBreakpoints.push(aView);
+                    }
+                }
+            });
     }
 
     _hideBreakpoint() {
-        this._currentBreakpoints = this._currentBreakpoints || [];
-        _.each(this._currentBreakpoints, function(aView) {
-            aView.hideDebugIndicator();
-        });
+            this._currentBreakpoints = this._currentBreakpoints || [];
+            _.each(this._currentBreakpoints, function(aView) {
+                aView.hideDebugIndicator();
+            });
     }
 }
 
