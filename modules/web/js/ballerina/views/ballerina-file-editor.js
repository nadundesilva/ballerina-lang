--- conflicted
+++ resolved
@@ -42,11 +42,8 @@
 import React from 'react';
 import ReactDOM from 'react-dom';
 import BallerinaDiagram from './../components/diagram';
-<<<<<<< HEAD
 import MessageManager from './../visitors/message-manager';
-=======
 import Renderer from '../components/renderer'
->>>>>>> 3f58ab85
 
 /**
  * The view to represent a ballerina file editor which is an AST visitor.
@@ -264,12 +261,9 @@
             let root = React.createElement(BallerinaDiagram, {
                 model: this._model,
                 dragDropManager: this.toolPalette.dragDropManager,
-<<<<<<< HEAD
-                messageManager: this.messageManager
-=======
+                messageManager: this.messageManager,
                 container: this._$canvasContainer,
                 renderer
->>>>>>> 3f58ab85
             }, null);
             ReactDOM.render(
               root,
