/**
 * Copyright (c) 2017, WSO2 Inc. (http://www.wso2.org) All Rights Reserved.
 *
 * WSO2 Inc. licenses this file to you under the Apache License,
 * Version 2.0 (the "License"); you may not use this file except
 * in compliance with the License.
 * You may obtain a copy of the License at
 *
 *     http://www.apache.org/licenses/LICENSE-2.0
 *
 * Unless required by applicable law or agreed to in writing,
 * software distributed under the License is distributed on an
 * "AS IS" BASIS, WITHOUT WARRANTIES OR CONDITIONS OF ANY
 * KIND, either express or implied. See the License for the
 * specific language governing permissions and limitations
 * under the License.
 */

import React from 'react';
import PropTypes from 'prop-types';
import CanvasDecorator from './canvas-decorator';
import FunctionDefinition from './function-definition';
import PositionCalcVisitor from '../visitors/position-calculator-visitor';
import DimensionCalcVisitor from '../visitors/dimension-calculator-visitor';
import {getComponentForNodeArray} from './utils';
import DragDropManager from '../tool-palette/drag-drop-manager';
import MessageManager from './../visitors/message-manager';
import ASTRoot from '../ast/ballerina-ast-root';
import Renderer from './renderer';

class Diagram extends React.Component {

    constructor(props) {
        super(props);
        this.model = props.model;
        this.model.on('tree-modified', () => {
            this.forceUpdate();
        });
        this.dimentionCalc = new DimensionCalcVisitor();
        this.positionCalc = new PositionCalcVisitor();
    }

    setModel(model) {
        this.model = model;
    }

    getModel() {
        return this.model;
    }

    render() {
        // Following is how we render the diagram.
        // 1. We will visit the model tree and calculate width and height of all
        //    the elements. We will use DimensionCalcVisitor.
        this.model.accept(this.dimentionCalc);
        // 2. Now we will visit the model again and calculate position of each node
        //    in the tree. We will use PositionCalcVisitor for this.
        this.model.accept(this.positionCalc);
        // 3. Now we need to create component for each child of root node.
        let [pkgDef, imports, constants, others] = [undefined, [], [], []];
        let otherNodes = [];
        this.props.model.children.forEach((child) => {
            switch (child.constructor.name) {
                case 'ImportDeclaration':
                    break;
                case 'ConstantDefinition':
                    break;
                default:
					otherNodes.push(child);
            }
        });
        others = getComponentForNodeArray(otherNodes);
        // 4. Ok we are all set, now lets render the diagram with React. We will create
        //    s CsnvasDecorator and pass child components for that.
        let viewState = this.model.getViewState();
        return <CanvasDecorator dropTarget={this.model} title="StatementContainer" bBox={viewState.bBox}>
                   {others}
               </CanvasDecorator>
    }

    getChildContext() {
<<<<<<< HEAD
       return { dragDropManager: this.props.dragDropManager, messageManager: this.props.messageManager};
=======
        return {
            dragDropManager: this.props.dragDropManager ,
            container : this.props.container,
            renderer: this.props.renderer
        };
>>>>>>> 3f58ab85
    }
}

Diagram.propTypes = {
	bBox: PropTypes.shape({
		x: PropTypes.number.isRequired,
		y: PropTypes.number.isRequired,
		w: PropTypes.number.isRequired,
		h: PropTypes.number.isRequired,
	}),
  model: PropTypes.instanceOf(ASTRoot).isRequired,
  dragDropManager: PropTypes.instanceOf(DragDropManager).isRequired,
<<<<<<< HEAD
  messageManager: PropTypes.instanceOf(MessageManager).isRequired
};

Diagram.childContextTypes = {
    dragDropManager: PropTypes.instanceOf(DragDropManager).isRequired,
    messageManager: PropTypes.instanceOf(MessageManager).isRequired
=======
  renderer: PropTypes.instanceOf(Renderer).isRequired
}

Diagram.childContextTypes = {
    dragDropManager: PropTypes.instanceOf(DragDropManager).isRequired,
    container: PropTypes.instanceOf(Object).isRequired,
    renderer: PropTypes.instanceOf(Renderer).isRequired
>>>>>>> 3f58ab85
};

export default Diagram;<|MERGE_RESOLUTION|>--- conflicted
+++ resolved
@@ -79,15 +79,12 @@
     }
 
     getChildContext() {
-<<<<<<< HEAD
-       return { dragDropManager: this.props.dragDropManager, messageManager: this.props.messageManager};
-=======
         return {
             dragDropManager: this.props.dragDropManager ,
+            messageManager: this.props.messageManager,
             container : this.props.container,
             renderer: this.props.renderer
         };
->>>>>>> 3f58ab85
     }
 }
 
@@ -100,22 +97,15 @@
 	}),
   model: PropTypes.instanceOf(ASTRoot).isRequired,
   dragDropManager: PropTypes.instanceOf(DragDropManager).isRequired,
-<<<<<<< HEAD
-  messageManager: PropTypes.instanceOf(MessageManager).isRequired
-};
-
-Diagram.childContextTypes = {
-    dragDropManager: PropTypes.instanceOf(DragDropManager).isRequired,
-    messageManager: PropTypes.instanceOf(MessageManager).isRequired
-=======
+    messageManager: PropTypes.instanceOf(MessageManager).isRequired,
   renderer: PropTypes.instanceOf(Renderer).isRequired
 }
 
 Diagram.childContextTypes = {
     dragDropManager: PropTypes.instanceOf(DragDropManager).isRequired,
+    messageManager: PropTypes.instanceOf(MessageManager).isRequired,
     container: PropTypes.instanceOf(Object).isRequired,
     renderer: PropTypes.instanceOf(Renderer).isRequired
->>>>>>> 3f58ab85
 };
 
 export default Diagram;