--- conflicted
+++ resolved
@@ -60,17 +60,6 @@
         const model = this.props.model;
         const bBox = model.viewState.bBox;
         const children = getComponentForNodeArray(this.props.model.getChildren());
-<<<<<<< HEAD
-        return (<BlockStatementDecorator
-            dropTarget={model}
-            bBox={bBox}
-            title={'Try'}
-            model={model.parent}
-        >
-            {children}
-        </BlockStatementDecorator>);
-=======
-
         const addNewComponentsBtn = (
             <g onClick={this.onAddCatchClick}>
                 <rect
@@ -104,7 +93,6 @@
             >
                 {children}
             </BlockStatementDecorator>);
->>>>>>> 7b925777
     }
 }
 
