--- conflicted
+++ resolved
@@ -35,13 +35,8 @@
                     <i id={id} ref={icon => makeConnectPoint(icon, id, variable)} className='fw fw-circle-outline fw-stack-1x'/>
                 </span>
                 {
-<<<<<<< HEAD
                     (endpointKind === 'variable' || endpointKind === 'struct-head') &&
-                    <span id={variable.id + '-button'} className='fw-stack fw-lg btn btn-remove'>
-=======
-                    endpointKind !== 'property' &&
                     <span id={variable.id + '-button'} onClick={event => removeTypeCallbackFunc(variable)} className='fw-stack fw-lg btn btn-remove'>
->>>>>>> b529f3ad
                         <i className='fw fw-delete fw-stack-1x'/>
                     </span>
                 }
