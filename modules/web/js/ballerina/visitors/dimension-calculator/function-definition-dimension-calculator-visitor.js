--- conflicted
+++ resolved
@@ -41,11 +41,9 @@
         var viewState = node.getViewState();
         var components = {};
 
-        //header component
         components['heading'] = new SimpleBBox();
         components['heading'].h = DesignerDefaults.panel.heading.height;
 
-<<<<<<< HEAD
         components['statementContainer'] = new SimpleBBox();
         var statementChildren = node.filterChildren(BallerinaASTFactory.isStatement);
         var statementWidth = 0;
@@ -72,36 +70,9 @@
 
         components['statementContainer'].h = statementHeight;
         components['statementContainer'].w = statementWidth;
-=======
-        //all statements
-        components['statement'] = new SimpleBBox();
-        var statementMaxWidth = DesignerDefaults.statement.width;
-        var statementTotalHeight = DesignerDefaults.statement.height + DesignerDefaults.statement.gutter.v;
 
-        _.forEach(node.filterChildren(BallerinaASTFactory.isStatement), function(child) {
-            statementTotalHeight += child.viewState.bBox.h;
-            if(child.viewState.bBox.w > statementMaxWidth){
-                statementMaxWidth = child.viewState.bBox.w;
-            }
-        });
-        
-        components['statement'].h = statementTotalHeight;
-        components['statement'].w = statementMaxWidth;
->>>>>>> fcafcb23
+        components['body'] = new SimpleBBox();
 
-        components['life-line'] = new SimpleBBox();
-        components['life-line'].h = components['statement'].h + DesignerDefaults.statement.gutter.v;
-        components['life-line'].w = 0;
-
-        //default worker
-        components['default-worker'] = new SimpleBBox();
-        components['default-worker'].h = (2 * DesignerDefaults.statement.height) + components['life-line'].h;
-        components['default-worker'].w = components['statement'].w;
-
-        var workersTotalWidth = components['default-worker'].w;
-        var workersMaxHeight = components['default-worker'].h;
-
-<<<<<<< HEAD
         let workerChildren = node.filterChildren(function (child) {
             return BallerinaASTFactory.isWorkerDeclaration(child);
         });
@@ -125,19 +96,6 @@
 
         components['body'].w = components['statementContainer'].w + DesignerDefaults.panel.body.padding.right +
             DesignerDefaults.panel.body.padding.left;
-=======
-        _.forEach(node.filterChildren(BallerinaASTFactory.isWorkerDeclaration), function(child) {
-            workersTotalWidth += child.viewState.bBox.w;
-            if(child.viewState.bBox.h > workersMaxHeight){
-                workersMaxHeight = child.viewState.bBox.w;
-            }
-        });
-
-        components['body'] = new SimpleBBox();
-        components['body'].h = ((DesignerDefaults.panel.body.height < components['life-line'].h)? components['life-line'].h:DesignerDefaults.panel.body.height)
-                               + components['default-worker'].h + DesignerDefaults.panel.body.padding.top + DesignerDefaults.panel.body.padding.bottom;
-        components['body'].w = components['default-worker'].w + workersTotalWidth + DesignerDefaults.panel.body.padding.right + DesignerDefaults.panel.body.padding.left;
->>>>>>> fcafcb23
 
         viewState.bBox.h = components['heading'].h + components['body'].h;
         viewState.bBox.w = components['heading'].w + components['body'].w;
