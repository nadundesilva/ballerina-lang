--- conflicted
+++ resolved
@@ -233,17 +233,11 @@
         }
         _.each(jsonNode.children, function (childNode) {
             var child = undefined;
-<<<<<<< HEAD
+            var childNodeTemp = undefined;
             if (childNode.type === "variable_definition_statement" && !_.isNil(childNode.children[1]) && childNode.children[1].type === 'connector_init_expr') {
                 child = self.BallerinaASTFactory.createConnectorDeclaration();
+                childNodeTemp = childNode;
             } else if (childNode.type === "variable_definition_statement" && !_.isNil(childNode.children[1]) && childNode.children[1].type === 'action_invocation_expression') {
-=======
-            var childNodeTemp = undefined;
-            if (childNode.type === "variable_definition" && !_.isNil(childNode.children[1]) && childNode.children[1].type === 'connector_init_expr') {
-                child = self.BallerinaASTFactory.createConnectorDeclaration();
-                childNodeTemp = childNode;
-            } else if (childNode.type === "variable_definition" && !_.isNil(childNode.children[1]) && childNode.children[1].type === 'action_invocation_expression') {
->>>>>>> 98fb06e8
                 child = self.BallerinaASTFactory.createActionInvocationExpression();
                 childNodeTemp = childNode;
             } else if (childNode.type === "assignment_statement" && childNode.children[1].children[0].type === "action_invocation_expression") {
