--- conflicted
+++ resolved
@@ -27,12 +27,8 @@
         Expression.call(this, 'FunctionInvocationExpression');
         this._packageName = _.get(args, 'packageName', '');
         this._functionName = _.get(args, 'functionName', 'callFunction');
-<<<<<<< HEAD
-        this._params = _.get(args, 'params', []);
+        this._params = _.get(args, 'params', '');
         this._fullPackageName = _.get(args, 'fullPackageName', '');
-=======
-        this._params = _.get(args, 'params', '');
->>>>>>> d01de4bc
 
         //create the default expression for action invocation
         this.setExpression(this.generateExpression());
