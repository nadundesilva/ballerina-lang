--- conflicted
+++ resolved
@@ -24,12 +24,8 @@
      */
     var LeftOperandExpression = function (args) {
         Statement.call(this, 'LeftOperandExpression');
-<<<<<<< HEAD
+        this._operand_type = _.get(args, "operandType", "");
         this._left_operand_expression_string = _.get(args, "variableReferenceName");
-=======
-        this._operand_type = _.get(args, "operandType", "");
-        this._left_operand_expression_string = _.get(args, "variableReferenceName", "var1");
->>>>>>> 55b9c8af
     };
 
     LeftOperandExpression.prototype = Object.create(Statement.prototype);
@@ -66,31 +62,11 @@
      */
     LeftOperandExpression.prototype.initFromJson = function (jsonNode) {
         var self = this;
-<<<<<<< HEAD
         _.each(jsonNode.children, function (childNode) {
             var child = self.getFactory().createFromJson(childNode);
             self.addChild(child);
             child.initFromJson(childNode);
-            self.setLeftOperandExpressionString(child.getExpression(), {doSilently: true});
         });
-=======
-        var expression = "";
-        for (var itr = 0; itr < jsonNode.children.length; itr++) {
-            var childJsonNode = jsonNode.children[itr];
-            if (childJsonNode.type === 'variable_reference_name') {
-                expression += childJsonNode.variable_reference_name;
-            } else {
-                var child = self.getFactory().createFromJson(childJsonNode);
-                self.addChild(child);
-                child.initFromJson(childJsonNode);
-                expression += child.getExpression();
-            }
-            if (itr !== jsonNode.children.length - 1) {
-                expression += " , ";
-            }
-        }
-        this.setLeftOperandExpressionString(expression, {doSilently: true});
->>>>>>> 55b9c8af
     };
 
     return LeftOperandExpression;
