/**
 * Copyright (c) 2017, WSO2 Inc. (http://www.wso2.org) All Rights Reserved.
 *
 * WSO2 Inc. licenses this file to you under the Apache License,
 * Version 2.0 (the "License"); you may not use this file except
 * in compliance with the License.
 * You may obtain a copy of the License at
 *
 *     http://www.apache.org/licenses/LICENSE-2.0
 *
 * Unless required by applicable law or agreed to in writing,
 * software distributed under the License is distributed on an
 * "AS IS" BASIS, WITHOUT WARRANTIES OR CONDITIONS OF ANY
 * KIND, either express or implied. See the License for the
 * specific language governing permissions and limitations
 * under the License.
 */
define(['lodash', './node', '../utils/common-utils'], function (_, ASTNode, CommonUtils) {

    var TypeMapperDefinition = function (args) {
        this._typeMapperName = _.get(args, 'typeMapperName');
        ASTNode.call(this, 'TypeMapperDefinition');
    };

    TypeMapperDefinition.prototype = Object.create(ASTNode.prototype);
    TypeMapperDefinition.prototype.constructor = TypeMapperDefinition;

    /**
     * Set the type mapper name
     * @param typeMapperName
     */
    TypeMapperDefinition.prototype.setTypeMapperName = function (typeMapperName, options) {
        if (!_.isNil(typeMapperName)) {
            this.setAttribute('_typeMapperName', typeMapperName, options);
        } else {
            log.error('Invalid Type Mapper name [' + typeMapperName + '] Provided');
            throw 'Invalid Type Mapper name [' + typeMapperName + '] Provided';
        }
    };

    /**
     * returns the type mapper name
     * @returns {string} type mapper name
     */
    TypeMapperDefinition.prototype.getTypeMapperName = function () {
        return this._typeMapperName;
    };

    /**
     * return variable declarations
     * @returns {Array} variable declarations array
     */
    TypeMapperDefinition.prototype.getVariableDeclarations = function () {
        var variableDeclarations = [];
        var self = this;
        var ballerinaASTFactory = this.getFactory();

        _.forEach(this.getChildren(), function (child) {
            if (ballerinaASTFactory.isVariableDeclaration(child)) {
                variableDeclarations.push(child);
            }
        });
        return variableDeclarations;
    };

    /**
     * Add variable declaration
     * @param newVariableDeclaration
     */
    TypeMapperDefinition.prototype.addVariableDeclaration = function (newVariableDeclaration) {
        // Get the index of the last variable declaration.
        var self = this;
        var ballerinaASTFactory = this.getFactory();

        var index = _.findLastIndex(this.getChildren(), function (child) {
            return ballerinaASTFactory.isVariableDeclaration(child);
        });

        this.addChild(newVariableDeclaration, index + 1);
    };

    /**
     * Remove variable declaration
     * @param variableDeclarationIdentifier
     */
    TypeMapperDefinition.prototype.removeVariableDeclaration = function (variableDeclarationIdentifier) {
        var self = this;
        var ballerinaASTFactory = this.getFactory();
        // Removing the variable from the children.
        var variableDeclarationChild = _.find(this.getChildren(), function (child) {
            return ballerinaASTFactory.isVariableDeclaration(child)
                && child.getIdentifier() === variableDeclarationIdentifier;
        });
        this.removeChild(variableDeclarationChild);
    };

    /**
     * Gets the return type
     * @return {string} - Return type.
     */
    TypeMapperDefinition.prototype.getReturnType = function () {
        var returnType = '';
        var ballerinaASTFactory = this.getFactory();

        _.forEach(this.getChildren(), function (child) {
            if (ballerinaASTFactory.isReturnType(child)) {
<<<<<<< HEAD
               returnType = child.getType();
=======
                returnType = child.getType();
                return false;
>>>>>>> cce76a62
            }
        });
        return returnType;
    };

    /**
     * returns the input parameter and its identifier
     * @returns {String} argument
     */
    TypeMapperDefinition.prototype.getInputParamAndIdentifier = function () {
        var inputParamAndIdentifier = '';
        var ballerinaASTFactory = this.getFactory();

        _.forEach(this.getChildren(), function (child) {
            if (ballerinaASTFactory.isResourceParameter(child)) {
<<<<<<< HEAD
                inputParamAndIdentifier =  child.getArgumentAsString();
=======
                identifier = child.getIdentifier();
                inputParam = child.getType();
                return false;
>>>>>>> cce76a62
            }
        });
        return inputParamAndIdentifier;
    };

    /**
     * removes the already selected child before adding a new child
     */
    TypeMapperDefinition.prototype.removeResourceParameter = function () {
        var self = this;
        var ballerinaASTFactory = this.getFactory();

        var previousInputType = _.find(this.getChildren(), function (child) {
            return ballerinaASTFactory.isResourceParameter(child)
        });

        if (!_.isUndefined(previousInputType)) {
            this.removeChild(previousInputType);
        }
    };

    /**
     * removes the already selected child before adding a new child
     */
    TypeMapperDefinition.prototype.removeReturnType = function () {
        var self = this;
        var ballerinaASTFactory = this.getFactory();

        var previousOutputType = _.find(this.getChildren(), function (child) {
            return ballerinaASTFactory.isReturnType(child)
        });

        if (!_.isUndefined(previousOutputType)) {
            this.removeChild(previousOutputType);
        }
    };

    /**
     * removes the already selected child before adding a new child
     * @param sourceProperty
     * @param targetProperty
     */
    TypeMapperDefinition.prototype.removeAssignmentDefinition = function (sourceProperty, targetProperty) {
        //TODO: Get rid of hardcoded x and y
        var self = this;
        var ballerinaASTFactory = this.getFactory();
        var assignmentStatement = _.find(this.getChildren(), function (child) {
            return ballerinaASTFactory.isAssignmentStatement(child) &&
                (('x.' + targetProperty + ' = ' + 'y.' + sourceProperty) === child.getStatementString());
        });
        if (!_.isUndefined(assignmentStatement)) {
            this.removeChild(assignmentStatement);
        }
    };

    /**
     * Adds new resource parameter.
     * @param {string} typeStructName
     * @param {string} identifier
     */
    TypeMapperDefinition.prototype.addResourceParameterChild = function (typeStructName, identifier) {

        // Creating a new ResourceParameter.
        var newResourceParameter = this.getFactory().createResourceParameter();
        newResourceParameter.setIdentifier(identifier);
        newResourceParameter.setType(typeStructName);

        var lastIndex = _.findLastIndex(this.getChildren());
        this.addChild(newResourceParameter, lastIndex - 1);
    };

    /**
     * Adds new return type.
     * @param {string} typeStructName
     * @param {string} identifier
     */
    TypeMapperDefinition.prototype.addReturnTypeChild = function (typeStructName, identifier) {

        // Creating a new ResourceParameter.
        var newReturnType = this.getFactory().createReturnType();
        newReturnType.setType(typeStructName);

        var lastIndex = _.findLastIndex(this.getChildren());
        this.addChild(newReturnType, lastIndex - 1);
    };

    /**
     * fill return statement.
     * @param {string} identifier
     */
    TypeMapperDefinition.prototype.fillReturnStatement = function (identifier) {

        var self = this;
        var ballerinaASTFactory = this.getFactory();
        var blockStatement = _.find(self.getChildren(), function (child) {
            return ballerinaASTFactory.isBlockStatement(child);
        });

        var returnStatement = _.find(blockStatement.getChildren(), function (child) {
            return ballerinaASTFactory.isReturnStatement(child);
        });

        var variableReferenceExpression = _.find(returnStatement.getChildren(), function (child) {
            return ballerinaASTFactory.isVariableReferenceExpression(child);
        });

        variableReferenceExpression.setVariableReferenceName(identifier);
    };

    /**
     * fill return statement.
     * @param {string} identifier
     */
    TypeMapperDefinition.prototype.fillVariableDefStatement = function (structName,identifier) {

        var self = this;
        var ballerinaASTFactory = this.getFactory();

        var blockStatement = _.find(self.getChildren(), function (child) {
            return ballerinaASTFactory.isBlockStatement(child);
        });

        var variableDefStatement = _.find(blockStatement.getChildren(), function (child) {
            return ballerinaASTFactory.isVariableDefinitionStatement(child);
        });

        var leftOperandExpression = _.find(variableDefStatement.getChildren(), function (child) {
            return ballerinaASTFactory.isLeftOperandExpression(child);
        });

        var variableReferenceExpression = _.find(leftOperandExpression.getChildren(), function (child) {
            return ballerinaASTFactory.isVariableReferenceExpression(child);
        });

        var variableDefinition = _.find(variableReferenceExpression.getChildren(), function (child) {
            return ballerinaASTFactory.isVariableDefinition(child);
        });

        variableDefinition.setName(identifier);
        variableDefinition.setTypeName(structName);
    };

    /**
     * Adds new variable definition statement.
     * @param {string} typeStructName
     * @param {string} identifier
     */
    TypeMapperDefinition.prototype.addVariableDefinitionStatement = function (typeStructName, identifier) {

        // Creating a new ResourceParameter.
        var newReturnType = this.getFactory().createReturnType();
        var newStructType =this.getFactory().createStructType();
        newStructType.setTypeName(typeStructName);
        var newSymbolName =this.getFactory().createSymbolName();
        newSymbolName.setName(identifier);
        newReturnType.addChild(newStructType);
        newReturnType.addChild(newSymbolName);
        this.addChild(newReturnType);
    };

    /**
     * Constructs new assignment statement.
     * @param sourceIdentifier
     * @param targetIdentifier
     * @param sourceValue
     * @param targetValue
     * @param isComplexMapping
     * @param targetCastValue
     * @returns {AssignmentStatement}
     */
    TypeMapperDefinition.prototype.returnConstructedAssignmentStatement = function (sourceIdentifier,targetIdentifier,sourceValue,targetValue,
                                                                                    isComplexMapping,targetCastValue) {

        // Creating a new Assignment Statement.
        var self = this;
        var newAssignmentStatement = this.getFactory().createAssignmentStatement();
        var leftOperandExpression = this.getFactory().createLeftOperandExpression();
        var rightOperandExpression = this.getFactory().createRightOperandExpression();
        var typeCastExpression = undefined;

        var sourceStructFieldAccessExpression = this.getFactory().createStructFieldAccessExpression();
        var sourceVariableReferenceExpressionForIdentifier = this.getFactory().createVariableReferenceExpression();
        sourceVariableReferenceExpressionForIdentifier.setVariableReferenceName(sourceIdentifier);
        var sourceFieldExpression = this.getFactory().createStructFieldAccessExpression();
        var tempRefOfFieldExpression;

        _.forEach(sourceValue, function (sourceVal) {
            var tempFieldExpression;
            var tempVariableReferenceExpression = self.getFactory().createVariableReferenceExpression();
            tempVariableReferenceExpression.setVariableReferenceName(sourceVal);
            if(_.head(sourceValue) == sourceVal){
                sourceFieldExpression.addChild(tempVariableReferenceExpression);
                tempRefOfFieldExpression = sourceFieldExpression
            }else{
                tempFieldExpression = self.getFactory().createStructFieldAccessExpression();
                tempFieldExpression.addChild(tempVariableReferenceExpression);
                tempRefOfFieldExpression.addChild(tempFieldExpression);
                tempRefOfFieldExpression = tempFieldExpression;
            }
        });
        sourceStructFieldAccessExpression.addChild(sourceVariableReferenceExpressionForIdentifier);
        sourceStructFieldAccessExpression.addChild(sourceFieldExpression);


        var targetStructFieldAccessExpression = this.getFactory().createStructFieldAccessExpression();
        var targetVariableReferenceExpressionForIdentifier = this.getFactory().createVariableReferenceExpression();
        targetVariableReferenceExpressionForIdentifier.setVariableReferenceName(targetIdentifier);
        var targetFieldExpression = this.getFactory().createStructFieldAccessExpression();
        var tempRefOfFieldExpression;

        _.forEach(targetValue, function (targetVal) {
            var tempFieldExpression;
            var tempVariableReferenceExpression = self.getFactory().createVariableReferenceExpression();
            tempVariableReferenceExpression.setVariableReferenceName(targetVal);
            if(_.head(targetValue) == targetVal){
                targetFieldExpression.addChild(tempVariableReferenceExpression);
                tempRefOfFieldExpression = targetFieldExpression
            }else{
                tempFieldExpression = self.getFactory().createStructFieldAccessExpression();
                tempFieldExpression.addChild(tempVariableReferenceExpression);
                tempRefOfFieldExpression.addChild(tempFieldExpression);
                tempRefOfFieldExpression = tempFieldExpression;
            }
        });

        targetStructFieldAccessExpression.addChild(targetVariableReferenceExpressionForIdentifier);
        targetStructFieldAccessExpression.addChild(targetFieldExpression);

        leftOperandExpression.addChild(targetStructFieldAccessExpression);
        newAssignmentStatement.addChild(leftOperandExpression);

        if(isComplexMapping){
            typeCastExpression = this.getFactory().createTypeCastExpression();
            typeCastExpression.setName(targetCastValue);
            rightOperandExpression.addChild(typeCastExpression);
            typeCastExpression.addChild(sourceStructFieldAccessExpression);
        }else{
            rightOperandExpression.addChild(sourceStructFieldAccessExpression);
        }
        newAssignmentStatement.addChild(rightOperandExpression);

        return newAssignmentStatement;
    };

    /**
     * Gets the reference of block statement child
     * @return {string} - String blockStatement.
     */
    TypeMapperDefinition.prototype.getBlockStatement = function() {
        var blockStatement = undefined;
        var ballerinaASTFactory = this.getFactory();

        _.forEach(this.getChildren(), function (child) {
            if (ballerinaASTFactory.isBlockStatement(child)) {
                blockStatement = child;
                return false;
            }
        });
        return blockStatement;
    };

    /**
     * @inheritDoc
     * @override
     */
    TypeMapperDefinition.prototype.generateUniqueIdentifiers = function () {
        CommonUtils.generateUniqueIdentifier({
            node: this,
            attributes: [{
                defaultValue: "newTypeMapper",
                setter: this.setTypeMapperName,
                getter: this.getTypeMapperName,
                parents: [{
                    node: this.parent,
                    getChildrenFunc: this.parent.getTypeMapperDefinitions,
                    getter: this.getTypeMapperName
                }]
            }]
        });
    };

    return TypeMapperDefinition;
});<|MERGE_RESOLUTION|>--- conflicted
+++ resolved
@@ -104,12 +104,7 @@
 
         _.forEach(this.getChildren(), function (child) {
             if (ballerinaASTFactory.isReturnType(child)) {
-<<<<<<< HEAD
-               returnType = child.getType();
-=======
                 returnType = child.getType();
-                return false;
->>>>>>> cce76a62
             }
         });
         return returnType;
@@ -125,13 +120,7 @@
 
         _.forEach(this.getChildren(), function (child) {
             if (ballerinaASTFactory.isResourceParameter(child)) {
-<<<<<<< HEAD
                 inputParamAndIdentifier =  child.getArgumentAsString();
-=======
-                identifier = child.getIdentifier();
-                inputParam = child.getType();
-                return false;
->>>>>>> cce76a62
             }
         });
         return inputParamAndIdentifier;
