--- conflicted
+++ resolved
@@ -48,13 +48,8 @@
         return this.getArgumentParameterDefinitionHolder().getChildren();
     }
 
-<<<<<<< HEAD
-    getArgumentParameterDefinitionHolder () {
-        var argParamDefHolder = this.findChild(this.getFactory().isArgumentParameterDefinitionHolder);
-=======
     getArgumentParameterDefinitionHolder() {
         let argParamDefHolder = this.findChild(this.getFactory().isArgumentParameterDefinitionHolder);
->>>>>>> e8f0109c
         if (_.isUndefined(argParamDefHolder)) {
             argParamDefHolder = this.getFactory().createArgumentParameterDefinitionHolder();
             this.addChild(argParamDefHolder);
@@ -145,11 +140,7 @@
     }
 
     getReturnParameterDefinitionHolder() {
-<<<<<<< HEAD
-        var returnParamDefHolder = this.findChild(this.getFactory().isReturnParameterDefinitionHolder);
-=======
         let returnParamDefHolder = this.findChild(this.getFactory().isReturnParameterDefinitionHolder);
->>>>>>> e8f0109c
         if (_.isUndefined(returnParamDefHolder)) {
             returnParamDefHolder = this.getFactory().createReturnParameterDefinitionHolder();
             this.addChild(returnParamDefHolder);
@@ -165,8 +156,6 @@
     addReturnType(type, identifier) {
         let returnParamDefHolder = this.getReturnParameterDefinitionHolder();
 
-        var returnParamDefHolder = this.getReturnParameterDefinitionHolder();
-
         // Adding return type mode if it doesn't exists.
         if (_.isUndefined(this.getReturnTypeModel())) {
             this.addChild(this.getFactory().createReturnType());
@@ -174,15 +163,9 @@
 
         // Check if there is already a return type with the same identifier.
         if (!_.isUndefined(identifier)) {
-<<<<<<< HEAD
-            var child = returnParamDefHolder.findChildByIdentifier(true, identifier);
-            if (_.isUndefined(child)) {
-                var errorString = "An return argument with identifier '" + identifier + "' already exists.";
-=======
             let child = returnParamDefHolder.findChildByIdentifier(true, identifier);
             if (_.isUndefined(child)) {
                 let errorString = "An return argument with identifier '" + identifier + "' already exists.";
->>>>>>> e8f0109c
                 log.error(errorString);
                 throw errorString;
             }
@@ -205,29 +188,17 @@
             }
         }
 
-<<<<<<< HEAD
-        var paramDef = this.getFactory().createParameterDefinition({typeName: type, name: identifier});
-=======
         let paramDef = this.getFactory().createParameterDefinition({typeName: type, name: identifier});
->>>>>>> e8f0109c
         returnParamDefHolder.addChild(paramDef, 0);
     }
 
     hasNamedReturnTypes() {
-<<<<<<< HEAD
-        if (this.getReturnParameterDefinitionHolder().getChildren().length == 0) {
-=======
         if (this.getReturnParameterDefinitionHolder().getChildren().length === 0) {
->>>>>>> e8f0109c
             //if there are no return types in the return type model
             return false;
         } else {
             //check if any of the return types have identifiers
-<<<<<<< HEAD
-            var indexWithoutIdentifiers = _.findIndex(this.getReturnParameterDefinitionHolder().getChildren(), function (child) {
-=======
             let indexWithoutIdentifiers = _.findIndex(this.getReturnParameterDefinitionHolder().getChildren(), function (child) {
->>>>>>> e8f0109c
                 return _.isUndefined(child.getName());
             });
 
@@ -236,15 +207,7 @@
     }
 
     hasReturnTypes() {
-<<<<<<< HEAD
-        if (this.getReturnParameterDefinitionHolder().getChildren().length > 0) {
-            return true;
-        } else {
-            return false;
-        }
-=======
         return this.getReturnParameterDefinitionHolder().getChildren().length > 0;
->>>>>>> e8f0109c
     }
 
     /**
@@ -252,15 +215,6 @@
      * @param {string} modelID - The id of an {Argument} which resides in the return type model.
      */
     removeReturnType(modelID) {
-<<<<<<< HEAD
-        var removeChild = this.getReturnParameterDefinitionHolder().removeChildById(this.getFactory().isParameterDefinition, modelID);
-
-        // Deleting the argument from the AST.
-        if (_.isUndefined(removeChild)) {
-             var exceptionString = "Could not find a return type with id : " + modelID;
-             log.error(exceptionString);
-             throw exceptionString;
-=======
         let removeChild = this.getReturnParameterDefinitionHolder().removeChildById(this.getFactory().isParameterDefinition, modelID);
 
         // Deleting the argument from the AST.
@@ -268,7 +222,6 @@
             let exceptionString = "Could not find a return type with id : " + modelID;
             log.error(exceptionString);
             throw exceptionString;
->>>>>>> e8f0109c
         }
     }
 
@@ -279,21 +232,12 @@
      * @return {string} - Arguments as string.
      */
     getArgumentsAsString() {
-<<<<<<< HEAD
-        var argsAsString = "";
-        var args = this.getArguments();
-        _.forEach(args, function(argument, index){
-            argsAsString += argument.getTypeName() + " ";
-            argsAsString += argument.getName();
-            if (args.length - 1 != index) {
-=======
         let argsAsString = "";
         let args = this.getArguments();
         _.forEach(args, function (argument, index) {
             argsAsString += argument.getTypeName() + " ";
             argsAsString += argument.getName();
             if (args.length - 1 !== index) {
->>>>>>> e8f0109c
                 argsAsString += " , ";
             }
         });
@@ -307,15 +251,6 @@
      */
     addArgument(type, identifier) {
         //creating argument
-<<<<<<< HEAD
-        var newArgumentParamDef = this.getFactory().createParameterDefinition();
-        newArgumentParamDef.setTypeName(type);
-        newArgumentParamDef.setName(identifier);
-
-        var argParamDefHolder = this.getArgumentParameterDefinitionHolder();
-        var index = argParamDefHolder.getChildren().length;
-
-=======
         let newArgumentParamDef = this.getFactory().createParameterDefinition();
         newArgumentParamDef.setTypeName(type);
         newArgumentParamDef.setName(identifier);
@@ -323,7 +258,6 @@
         let argParamDefHolder = this.getArgumentParameterDefinitionHolder();
         let index = argParamDefHolder.getChildren().length;
 
->>>>>>> e8f0109c
         argParamDefHolder.addChild(newArgumentParamDef, index + 1);
     }
 
@@ -333,11 +267,7 @@
      * @return {Array} - The removed argument.
      */
     removeArgument(identifier) {
-<<<<<<< HEAD
-        var argParamDefHolder = this.getArgumentParameterDefinitionHolder();
-=======
         let argParamDefHolder = this.getArgumentParameterDefinitionHolder();
->>>>>>> e8f0109c
         argParamDefHolder.removeChildByName(this.getFactory().isParameterDefinition, identifier);
     }
 
