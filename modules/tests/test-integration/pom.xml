<?xml version="1.0" encoding="UTF-8"?>
<!--
  ~  Copyright (c) 2016, WSO2 Inc. (http://www.wso2.org) All Rights Reserved.
  ~
  ~  WSO2 Inc. licenses this file to you under the Apache License,
  ~  Version 2.0 (the "License"); you may not use this file except
  ~  in compliance with the License.
  ~  You may obtain a copy of the License at
  ~
  ~  http://www.apache.org/licenses/LICENSE-2.0
  ~
  ~  Unless required by applicable law or agreed to in writing,
  ~  software distributed under the License is distributed on an
  ~  "AS IS" BASIS, WITHOUT WARRANTIES OR CONDITIONS OF ANY
  ~  KIND, either express or implied.  See the License for the
  ~  specific language governing permissions and limitations
  ~  under the License.
  -->
<project xmlns="http://maven.apache.org/POM/4.0.0"
         xmlns:xsi="http://www.w3.org/2001/XMLSchema-instance"
         xsi:schemaLocation="http://maven.apache.org/POM/4.0.0 http://maven.apache.org/xsd/maven-4.0.0.xsd">
    <parent>
        <groupId>org.wso2.ballerina</groupId>
        <artifactId>tests</artifactId>
        <version>0.8.0-SNAPSHOT</version>
        <relativePath>../pom.xml</relativePath>
    </parent>

    <modelVersion>4.0.0</modelVersion>
    <artifactId>test-integration</artifactId>
    <name>WSO2 Ballerina - Test Integration</name>

    <dependencies>
        <dependency>
            <groupId>org.testng</groupId>
            <artifactId>testng</artifactId>
            <scope>test</scope>
        </dependency>
        <dependency>
            <groupId>org.slf4j</groupId>
            <artifactId>slf4j-api</artifactId>
        </dependency>
        <dependency>
            <groupId>org.slf4j</groupId>
            <artifactId>slf4j-log4j12</artifactId>
        </dependency>
        <dependency>
<<<<<<< HEAD
            <groupId>org.apache.ftpserver</groupId>
            <artifactId>ftpserver-core</artifactId>
=======
            <groupId>io.netty</groupId>
            <artifactId>netty-transport</artifactId>
            <scope>test</scope>
        </dependency>
        <dependency>
            <groupId>io.netty</groupId>
            <artifactId>netty-codec-http</artifactId>
            <scope>test</scope>
        </dependency>
        <dependency>
            <groupId>io.netty</groupId>
            <artifactId>netty-handler</artifactId>
>>>>>>> d0412870
            <scope>test</scope>
        </dependency>
    </dependencies>

    <build>
        <plugins>
            <plugin>
                <!-- Copying the activemq-all jar to the target directory, to copy it to the server distribution -->
                <groupId>org.apache.maven.plugins</groupId>
                <artifactId>maven-dependency-plugin</artifactId>
                <executions>
                    <execution>
                        <id>copy</id>
                        <phase>compile</phase>
                        <goals>
                            <goal>copy</goal>
                        </goals>
                        <configuration>
                            <artifactItems>
                                <artifactItem>
                                    <groupId>commons-net</groupId>
                                    <artifactId>commons-net</artifactId>
                                    <version>${commons-net.version}</version>
                                    <outputDirectory>${basedir}/target/</outputDirectory>
                                </artifactItem>
                            </artifactItems>
                        </configuration>
                    </execution>
                </executions>
            </plugin>
            <plugin>
                <groupId>org.apache.maven.plugins</groupId>
                <artifactId>maven-surefire-plugin</artifactId>
                <version>2.18.1</version>
                <configuration>
                    <systemPropertyVariables>
                        <server.zip>
                            ${basedir}/../../distribution/target/ballerina-${ballerina.version}.zip
                        </server.zip>
                    </systemPropertyVariables>
                    <suiteXmlFiles>
                        <suiteXmlFile>src/test/resources/testng.xml</suiteXmlFile>
                    </suiteXmlFiles>
                </configuration>
            </plugin>
        </plugins>
    </build>
</project><|MERGE_RESOLUTION|>--- conflicted
+++ resolved
@@ -45,10 +45,6 @@
             <artifactId>slf4j-log4j12</artifactId>
         </dependency>
         <dependency>
-<<<<<<< HEAD
-            <groupId>org.apache.ftpserver</groupId>
-            <artifactId>ftpserver-core</artifactId>
-=======
             <groupId>io.netty</groupId>
             <artifactId>netty-transport</artifactId>
             <scope>test</scope>
@@ -61,7 +57,11 @@
         <dependency>
             <groupId>io.netty</groupId>
             <artifactId>netty-handler</artifactId>
->>>>>>> d0412870
+            <scope>test</scope>
+        </dependency>
+        <dependency>
+            <groupId>org.apache.ftpserver</groupId>
+            <artifactId>ftpserver-core</artifactId>
             <scope>test</scope>
         </dependency>
     </dependencies>
