--- conflicted
+++ resolved
@@ -736,9 +736,11 @@
     }
 
     @Override
-<<<<<<< HEAD
     public void visit(TransformStmt transformStmt) {
-=======
+
+    }
+
+    @Override
     public void visit(JSONInitExpr jsonInitExpr) {
 
     }
@@ -750,7 +752,6 @@
 
     @Override
     public void visit(JSONFieldAccessExpr jsonFieldAccessExpr) {
->>>>>>> d90bf69a
 
     }
     
