/*
*  Copyright (c) 2017, WSO2 Inc. (http://www.wso2.org) All Rights Reserved.
*
*  WSO2 Inc. licenses this file to you under the Apache License,
*  Version 2.0 (the "License"); you may not use this file except
*  in compliance with the License.
*  You may obtain a copy of the License at
*
*    http://www.apache.org/licenses/LICENSE-2.0
*
*  Unless required by applicable law or agreed to in writing,
*  software distributed under the License is distributed on an
*  "AS IS" BASIS, WITHOUT WARRANTIES OR CONDITIONS OF ANY
*  KIND, either express or implied.  See the License for the
*  specific language governing permissions and limitations
*  under the License.
*/

package org.ballerinalang.composer.service.workspace.langserver.util.resolvers;

import org.antlr.v4.runtime.Token;
import org.antlr.v4.runtime.TokenStream;
import org.ballerinalang.composer.service.workspace.langserver.SymbolInfo;
import org.ballerinalang.composer.service.workspace.langserver.dto.CompletionItem;
import org.ballerinalang.composer.service.workspace.suggetions.SuggestionsFilterDataModel;
import org.ballerinalang.model.BallerinaFunction;
import org.ballerinalang.model.NativeUnit;
import org.ballerinalang.model.ParameterDef;
import org.ballerinalang.model.StructDef;
import org.ballerinalang.model.VariableDef;
import org.ballerinalang.model.types.SimpleTypeName;
import org.ballerinalang.natives.NativePackageProxy;
import org.ballerinalang.natives.NativeUnitProxy;

import java.util.ArrayList;
import java.util.HashMap;
import java.util.List;

/**
 * Interface for completion item resolvers
 */
public abstract class AbstractItemResolver {
    public abstract ArrayList<CompletionItem> resolveItems(SuggestionsFilterDataModel dataModel,
                                                           ArrayList<SymbolInfo> symbols, HashMap<Class,
            AbstractItemResolver> resolvers);

    /**
     * Populate the completion item list by considering the
     * @param symbolInfoList - list of symbol information
     * @param completionItems - completion item list to populate
     */
    public void populateCompletionItemList(List<SymbolInfo> symbolInfoList, List<CompletionItem> completionItems) {

        symbolInfoList.forEach(symbolInfo -> {
            CompletionItem completionItem = new CompletionItem();
            completionItem.setLabel(symbolInfo.getSymbolName());
            String[] delimiterSeparatedTokens = (symbolInfo.getSymbolName()).split("\\.");
            completionItem.setInsertText(delimiterSeparatedTokens[delimiterSeparatedTokens.length - 1]);
            if (symbolInfo.getSymbol() instanceof NativeUnitProxy
                    && symbolInfo.getSymbolName().contains("ClientConnector")) {
                this.populateClientConnectorCompletionItem(completionItem, symbolInfo);
            } else if (symbolInfo.getSymbol() instanceof NativeUnitProxy) {
                this.populateNativeUnitProxyCompletionItem(completionItem, symbolInfo);
            } else if (symbolInfo.getSymbol() instanceof BallerinaFunction) {
                this.populateBallerinaFunctionCompletionItem(completionItem, symbolInfo);
            } else if (symbolInfo.getSymbol() instanceof NativePackageProxy) {
                this.populateNativePackageProxyCompletionItem(completionItem, symbolInfo);
            } else if (symbolInfo.getSymbol() instanceof VariableDef) {
                this.populateVariableDefCompletionItem(completionItem, symbolInfo);
            } else if ((symbolInfo.getSymbol() instanceof StructDef)) {
                this.populateStructDefCompletionItem(completionItem, symbolInfo);
            }
            completionItems.add(completionItem);
        });
    }

    /**
     * Populate the Client Connector Completion Item
     * @param completionItem - completion item
     * @param symbolInfo - symbol information
     */
    void populateClientConnectorCompletionItem(CompletionItem completionItem, SymbolInfo symbolInfo) {
        completionItem.setDetail(ItemResolverConstants.ACTION_TYPE);
        completionItem.setSortText(ItemResolverConstants.PRIORITY_2);
    }

    /**
     * Populate the Native Proxy Completion Item
     * @param completionItem - completion item
     * @param symbolInfo - symbol information
     */
    void populateNativeUnitProxyCompletionItem(CompletionItem completionItem, SymbolInfo symbolInfo) {
        NativeUnit nativeUnit = ((NativeUnitProxy) symbolInfo.getSymbol()).load();
        completionItem.setLabel(getSignature(symbolInfo, nativeUnit));
        completionItem.setDetail(ItemResolverConstants.FUNCTION_TYPE);
        completionItem.setSortText(ItemResolverConstants.PRIORITY_5);
    }

    /**
     * Populate the Ballerina Function Completion Item
     * @param completionItem - completion item
     * @param symbolInfo - symbol information
     */
    void populateBallerinaFunctionCompletionItem(CompletionItem completionItem, SymbolInfo symbolInfo) {
        completionItem.setLabel(getFunctionSignature((BallerinaFunction) symbolInfo.getSymbol()).getLabel());
        completionItem.setInsertText(getFunctionSignature((BallerinaFunction) symbolInfo.getSymbol()).getInsertText());
        completionItem.setDetail(ItemResolverConstants.FUNCTION_TYPE);
        completionItem.setSortText(ItemResolverConstants.PRIORITY_6);
    }

    /**
     * Populate the Native Package Completion Item
     * @param completionItem - completion item
     * @param symbolInfo - symbol information
     */
    void populateNativePackageProxyCompletionItem(CompletionItem completionItem, SymbolInfo symbolInfo) {
        completionItem.setDetail(ItemResolverConstants.PACKAGE_TYPE);
        completionItem.setSortText(ItemResolverConstants.PRIORITY_4);
    }

    /**
     * Populate the Variable Definition Completion Item
     * @param completionItem - completion item
     * @param symbolInfo - symbol information
     */
    void populateVariableDefCompletionItem(CompletionItem completionItem, SymbolInfo symbolInfo) {
        String typeName = ((VariableDef) symbolInfo.getSymbol()).getTypeName().getName();
        completionItem.setDetail((typeName.equals("")) ? ItemResolverConstants.NONE : typeName);
        completionItem.setSortText(ItemResolverConstants.PRIORITY_7);
    }

    /**
     * Populate the Struct Definition Completion Item
     * @param completionItem - completion item
     * @param symbolInfo - symbol information
     */
    void populateStructDefCompletionItem(CompletionItem completionItem, SymbolInfo symbolInfo) {
        completionItem.setLabel(((StructDef) symbolInfo.getSymbol()).getName());
        completionItem.setDetail(ItemResolverConstants.STRUCT_TYPE);
        completionItem.setSortText(ItemResolverConstants.PRIORITY_6);
    }


    /**
     * Get the function signature for the native unit
     * @param symbolInfo - symbol info instance
     * @param nativeUnit - native unit instance
     * @return {@link String}
     */
    private String getSignature(SymbolInfo symbolInfo, NativeUnit nativeUnit) {
        StringBuffer signature = new StringBuffer(symbolInfo.getSymbolName());
        int i = 0;
        String initString = "";
        for (SimpleTypeName simpleTypeName : nativeUnit.getArgumentTypeNames()) {
            signature.append(initString).append(simpleTypeName.getName()).append(" ").
                    append(nativeUnit.getArgumentNames()[i]);
            ++i;
            initString = ", ";
        }
        signature.append(")");
        initString = "(";
        String endString = "";
        for (SimpleTypeName simpleTypeName : nativeUnit.getReturnParamTypeNames()) {
            signature.append(initString).append(simpleTypeName.getName());
            initString = ", ";
            endString = ")";
        }
        signature.append(endString);
        return signature.toString();
    }

    /**
     * Get the function signature
     * @param ballerinaFunction - ballerina function instance
     * @return {@link String}
     */
<<<<<<< HEAD
    private String getFunctionSignature(BallerinaFunction ballerinaFunction) {
        StringBuffer signature = new StringBuffer(ballerinaFunction.getName());
        String initString = "";
        String endString = ")";
        signature.append("(");
        for (ParameterDef simpleTypeName : ballerinaFunction.getParameterDefs()) {
            signature.append(initString).append(simpleTypeName.getTypeName()).append(" ").
                    append(simpleTypeName.getName());
            initString = ", ";
        }
        signature.append(endString);
        initString = "(";
        endString = "";
=======
    private FunctionSignature getFunctionSignature(BallerinaFunction ballerinaFunction) {
        StringBuffer signature = new StringBuffer(ballerinaFunction.getName() + "(");
        StringBuffer insertText = new StringBuffer(ballerinaFunction.getName() + "(");
        ParameterDef[] parameterDefs = ballerinaFunction.getParameterDefs();

        for (int itr = 0; itr < parameterDefs.length; itr++) {
            signature.append(parameterDefs[itr].getTypeName()).append(" ")
                    .append(parameterDefs[itr].getName());
            insertText.append("${")
                    .append((itr + 1))
                    .append(":")
                    .append(parameterDefs[itr].getName())
                    .append("}");
            if (itr < parameterDefs.length - 1) {
                signature.append(", ");
                insertText.append(", ");
            }
        }
        signature.append(")");
        insertText.append(")");
        String initString = "(";
        String endString = "";
>>>>>>> 49dd9150
        for (ParameterDef simpleTypeName : ballerinaFunction.getReturnParameters()) {
            signature.append(initString).append(simpleTypeName.getTypeName());
            initString = ", ";
            endString = ")";
        }
        signature.append(endString);
        return new FunctionSignature(insertText.toString(), signature.toString());
    }

    /**
     * Check whether the token stream corresponds to a action invocation or a function invocation
     * @param dataModel - Suggestions filter data model
     * @return {@link Boolean}
     */
    public boolean isActionOrFunctionInvocationStatement(SuggestionsFilterDataModel dataModel) {
        TokenStream tokenStream = dataModel.getTokenStream();
        int currentTokenIndex = dataModel.getTokenIndex();
        boolean continueSearch = true;
        int searchIndex = currentTokenIndex + 1;

        while (continueSearch) {
            if (tokenStream != null && searchIndex < tokenStream.size()) {
                String tokenStr = tokenStream.get(searchIndex).getText();
                if (tokenStr.equals(":") || tokenStr.equals(".")) {
                    return true;
                }
                searchIndex++;
            } else {
                continueSearch = false;
            }
        }

        return false;
    }

    /**
     * Check whether the token stream contains an annotation start (@)
     * @param dataModel - Suggestions filter data model
     * @return {@link Boolean}
     */
    public boolean isAnnotationContext(SuggestionsFilterDataModel dataModel) {
        TokenStream tokenStream = dataModel.getTokenStream();
        int tokenIndex = dataModel.getTokenIndex();
        int searchIndex = tokenIndex - 1;
        boolean continueSearch = true;
        boolean isAnnotation = false;

        while (continueSearch) {
            if (searchIndex < 0) {
                continueSearch = false;
            } else {
                Token token = tokenStream.get(searchIndex);
                if (token.getChannel() == 0 && token.getText().equals("@")) {
                    continueSearch = false;
                    isAnnotation = true;
                } else {
                    searchIndex--;
                }
            }
        }

        return isAnnotation;
    }

    /**
     * Get the index of the equal sign
     * @param dataModel - suggestions filter data model
     * @return {@link Integer}
     */
    public int isPreviousTokenEqualSign(SuggestionsFilterDataModel dataModel) {
        int equalSignIndex;
        int searchTokenIndex = dataModel.getTokenIndex() - 1;
        TokenStream tokenStream = dataModel.getTokenStream();

        while (true) {
            if (searchTokenIndex > -1) {
                Token token = tokenStream.get(searchTokenIndex);
                String tokenStr = token.getText();

                // If the token's channel is verbose channel we skip to the next token
                if (token.getChannel() != 0) {
                    searchTokenIndex--;
                } else if (tokenStr.equals("=")) {
                    equalSignIndex = searchTokenIndex;
                    break;
                } else {
                    // In this case the token channel is the default channel and also not the equal sign token.
                    equalSignIndex = -1;
                    break;
                }
            } else {
                equalSignIndex = -1;
                break;
            }
        }

        return equalSignIndex;
    }

    /**
     * Inner static class for the Function Signature. This holds both the insert text and the label for the FUnction
     * Signature Completion Item
     */
    private static class FunctionSignature {
        private String insertText;
        private String label;

        FunctionSignature(String insertText, String label) {
            this.insertText = insertText;
            this.label = label;
        }

        String getInsertText() {
            return insertText;
        }

        public void setInsertText(String insertText) {
            this.insertText = insertText;
        }

        String getLabel() {
            return label;
        }

        public void setLabel(String label) {
            this.label = label;
        }
    }
}<|MERGE_RESOLUTION|>--- conflicted
+++ resolved
@@ -174,21 +174,6 @@
      * @param ballerinaFunction - ballerina function instance
      * @return {@link String}
      */
-<<<<<<< HEAD
-    private String getFunctionSignature(BallerinaFunction ballerinaFunction) {
-        StringBuffer signature = new StringBuffer(ballerinaFunction.getName());
-        String initString = "";
-        String endString = ")";
-        signature.append("(");
-        for (ParameterDef simpleTypeName : ballerinaFunction.getParameterDefs()) {
-            signature.append(initString).append(simpleTypeName.getTypeName()).append(" ").
-                    append(simpleTypeName.getName());
-            initString = ", ";
-        }
-        signature.append(endString);
-        initString = "(";
-        endString = "";
-=======
     private FunctionSignature getFunctionSignature(BallerinaFunction ballerinaFunction) {
         StringBuffer signature = new StringBuffer(ballerinaFunction.getName() + "(");
         StringBuffer insertText = new StringBuffer(ballerinaFunction.getName() + "(");
@@ -211,7 +196,6 @@
         insertText.append(")");
         String initString = "(";
         String endString = "";
->>>>>>> 49dd9150
         for (ParameterDef simpleTypeName : ballerinaFunction.getReturnParameters()) {
             signature.append(initString).append(simpleTypeName.getTypeName());
             initString = ", ";
