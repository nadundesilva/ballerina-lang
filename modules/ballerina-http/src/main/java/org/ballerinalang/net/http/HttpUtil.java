--- conflicted
+++ resolved
@@ -689,7 +689,13 @@
         return httpCarbonMessage;
     }
 
-<<<<<<< HEAD
+    public static String sanitizeUri(String uri) {
+        if (uri.startsWith("/")) {
+            return uri;
+        }
+        return "/".concat(uri);
+    }
+
     public static void methodInvocationCheck(BStruct bStruct) {
         if (bStruct.getNativeData(METHOD_ACCESSED) != null) {
             throw new BallerinaException("illegal function invocation");
@@ -703,12 +709,4 @@
         }
     }
 
-=======
-    public static String sanitizeUri(String uri) {
-        if (uri.startsWith("/")) {
-            return uri;
-        }
-        return "/".concat(uri);
-    }
->>>>>>> dfd344ea
 }