/*
 * Copyright (c) 2016, WSO2 Inc. (http://www.wso2.org) All Rights Reserved.
 *
 * WSO2 Inc. licenses this file to you under the Apache License,
 * Version 2.0 (the "License"); you may not use this file except
 * in compliance with the License.
 * You may obtain a copy of the License at
 *
 *    http://www.apache.org/licenses/LICENSE-2.0
 *
 * Unless required by applicable law or agreed to in writing,
 * software distributed under the License is distributed on an
 * "AS IS" BASIS, WITHOUT WARRANTIES OR CONDITIONS OF ANY
 * KIND, either express or implied.  See the License for the
 * specific language governing permissions and limitations
 * under the License.
 */

package org.ballerinalang.net.http;

/**
 * Constants for HTTP.
 *
 * @since 0.8.0
 */
public class Constants {

    public static final String BASE_PATH = "BASE_PATH";
    public static final String SUB_PATH = "SUB_PATH";
    public static final String QUERY_STR = "QUERY_STR";
    public static final String RAW_QUERY_STR = "RAW_QUERY_STR";

    public static final String DEFAULT_INTERFACE = "0.0.0.0:8080";
    public static final String DEFAULT_BASE_PATH = "/";
    public static final String DEFAULT_SUB_PATH = "/*";

    public static final String PROTOCOL_HTTP = "http";
    public static final String PROTOCOL_PACKAGE_HTTP = "ballerina.net.http";
    public static final String PROTOCOL_HTTPS = "https";
    public static final String HTTP_METHOD = "HTTP_METHOD";
    public static final String HTTP_STATUS_CODE = "HTTP_STATUS_CODE";
    public static final String HTTP_REASON_PHRASE = "HTTP_REASON_PHRASE";
    public static final String HTTP_CONTENT_LENGTH = "Content-Length";
    public static final String USER_AGENT_HEADER = "User-Agent";
    public static final String CONTENT_TYPE_HEADER = "Content-Type";
    public static final String ACCEPT_HEADER = "Accept";
    public static final String ALLOW = "Allow";
    public static final String APPLICATION_OCTET_STREAM = "application/octet-stream";
    public static final String PROTOCOL = "PROTOCOL";
    public static final String HOST = "HOST";
    public static final String PORT = "PORT";
    public static final String TO = "TO";
    public static final String HTTP_DEFAULT_HOST = "0.0.0.0";

    public static final String HTTP_PACKAGE_PATH = "ballerina.net.http";

    public static final String HTTP_METHOD_GET = "GET";
    public static final String HTTP_METHOD_POST = "POST";
    public static final String HTTP_METHOD_PUT = "PUT";
    public static final String HTTP_METHOD_PATCH = "PATCH";
    public static final String HTTP_METHOD_DELETE = "DELETE";
    public static final String HTTP_METHOD_OPTIONS = "OPTIONS";
    public static final String HTTP_METHOD_HEAD = "HEAD";

    /* Annotations */
    public static final String ANN_NAME_RESOURCE_CONFIG = "resourceConfig";
    public static final String ANN_RESOURCE_ATTR_METHODS = "methods";
    public static final String ANN_RESOURCE_ATTR_PATH = "path";
    public static final String ANN_RESOURCE_ATTR_CONSUMES = "consumes";
    public static final String ANN_RESOURCE_ATTR_PRODUCES = "produces";
    public static final String ANN_NAME_CONFIG = "configuration";
    public static final String ANN_CONFIG_ATTR_HOST = "host";
    public static final String ANN_CONFIG_ATTR_PORT = "port";
    public static final String ANN_CONFIG_ATTR_HTTPS_PORT = "httpsPort";
    public static final String ANN_CONFIG_ATTR_BASE_PATH = "basePath";
    public static final String ANN_CONFIG_ATTR_SCHEME = "scheme";
    public static final String ANN_CONFIG_ATTR_KEY_STORE_FILE = "keyStoreFile";
    public static final String ANN_CONFIG_ATTR_KEY_STORE_PASS = "keyStorePass";
    public static final String ANN_CONFIG_ATTR_CERT_PASS = "certPass";
    public static final String ANNOTATION_METHOD_GET = HTTP_METHOD_GET;
    public static final String ANNOTATION_METHOD_POST = HTTP_METHOD_POST;
    public static final String ANNOTATION_METHOD_PUT = HTTP_METHOD_PUT;
    public static final String ANNOTATION_METHOD_PATCH = HTTP_METHOD_PATCH;
    public static final String ANNOTATION_METHOD_DELETE = HTTP_METHOD_DELETE;
    public static final String ANNOTATION_METHOD_OPTIONS = HTTP_METHOD_OPTIONS;

    public static final String ANNOTATION_SOURCE_KEY_INTERFACE = "interface";
    public static final String VALUE_ATTRIBUTE = "value";

    public static final String COOKIE_HEADER = "Cookie";
    public static final String SESSION_ID = "BSESSIONID=";
    public static final String PATH = "Path=";
    public static final String RESPONSE_COOKIE_HEADER = "Set-Cookie";

    public static final String ORIGIN = "Origin";
    public static final String AC_REQUEST_METHOD = "Access-Control-Request-Method";
    public static final String AC_REQUEST_HEADERS = "Access-Control-Request-Headers";
    public static final String AC_ALLOW_ORIGIN = "Access-Control-Allow-Origin";
    public static final String AC_ALLOW_CREDENTIALS = "Access-Control-Allow-Credentials";
    public static final String AC_ALLOW_METHODS = "Access-Control-Allow-Methods";
    public static final String AC_MAX_AGE = "Access-Control-Max-Age";
    public static final String AC_ALLOW_HEADERS = "Access-Control-Allow-Headers";
    public static final String AC_EXPOSE_HEADERS = "Access-Control-Expose-Headers";

    public static final String ALLOW_ORIGIN = "allowOrigins";
    public static final String ALLOW_CREDENTIALS = "allowCredentials";
    public static final String ALLOW_METHODS = "allowMethods";
    public static final String MAX_AGE = "maxAge";
    public static final String ALLOW_HEADERS = "allowHeaders";
    public static final String EXPOSE_HEADERS = "exposeHeaders";
    public static final String PREFLIGHT_RESOURCES = "PREFLIGHT_RESOURCES";
    public static final String RESOURCES_CORS = "RESOURCES_CORS";


    public static final String CONNECTOR_NAME = "ClientConnector";

    public static final String REQUEST_URL = "REQUEST_URL";
    public static final String SRC_HANDLER = "SRC_HANDLER";

    /* Annotations */
    public static final String ANNOTATION_NAME_SOURCE = "Source";
    public static final String ANNOTATION_NAME_BASE_PATH = "BasePath";
    public static final String ANNOTATION_NAME_PATH = "Path";
    public static final String HTTP_CLIENT_EXCEPTION_CATEGORY = "http-client";
    public static final String REQUEST = "Request";
    public static final String RESPONSE = "Response";
<<<<<<< HEAD
    public static final String REQUEST_MESSAGE = "requestHttpCarbonMessage";
    public static final String RESPONSE_MESSAGE = "responseHttpCarbonMessage";
=======
>>>>>>> 5f034345
    public static final String TYPE_STRING = "string";

    public static final String TRANSPORT_MESSAGE = "transport_message";

    /**
     * Content type HTTP header.
     */
    public static final String CONTENT_TYPE = "Content-Type";

    /**
     * HTTP content-type application/json.
     */
    public static final String APPLICATION_JSON = "application/json";

    /**
     * HTTP content-type application/xml.
     */
    public static final String APPLICATION_XML = "application/xml";

    /**
     * HTTP content-type text/plain.
     */
    public static final String TEXT_PLAIN = "text/plain";

    /**
     * HTTP content-type application/octet-stream.
     */
    public static final String OCTET_STREAM = "application/octet-stream";

    /**
     * HTTP content-type application/x-www-form-urlencoded.
     */
    public static final String APPLICATION_FORM = "application/x-www-form-urlencoded";
}<|MERGE_RESOLUTION|>--- conflicted
+++ resolved
@@ -124,11 +124,6 @@
     public static final String HTTP_CLIENT_EXCEPTION_CATEGORY = "http-client";
     public static final String REQUEST = "Request";
     public static final String RESPONSE = "Response";
-<<<<<<< HEAD
-    public static final String REQUEST_MESSAGE = "requestHttpCarbonMessage";
-    public static final String RESPONSE_MESSAGE = "responseHttpCarbonMessage";
-=======
->>>>>>> 5f034345
     public static final String TYPE_STRING = "string";
 
     public static final String TRANSPORT_MESSAGE = "transport_message";
