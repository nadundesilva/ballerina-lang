/*
 * Copyright (c) 2016, WSO2 Inc. (http://www.wso2.org) All Rights Reserved.
 *
 * WSO2 Inc. licenses this file to you under the Apache License,
 * Version 2.0 (the "License"); you may not use this file except
 * in compliance with the License.
 * You may obtain a copy of the License at
 *
 *    http://www.apache.org/licenses/LICENSE-2.0
 *
 * Unless required by applicable law or agreed to in writing,
 * software distributed under the License is distributed on an
 * "AS IS" BASIS, WITHOUT WARRANTIES OR CONDITIONS OF ANY
 * KIND, either express or implied.  See the License for the
 * specific language governing permissions and limitations
 * under the License.
 */

package org.ballerinalang.net.http;

/**
 * Constants for HTTP.
 *
 * @since 0.8.0
 */
public class Constants {

    public static final String BASE_PATH = "BASE_PATH";
    public static final String SUB_PATH = "SUB_PATH";
    public static final String QUERY_STR = "QUERY_STR";
    public static final String RAW_QUERY_STR = "RAW_QUERY_STR";

    public static final String DEFAULT_INTERFACE = "0.0.0.0:8080";
    public static final String DEFAULT_BASE_PATH = "/";
    public static final String DEFAULT_SUB_PATH = "/*";

    public static final String PROTOCOL_HTTP = "http";
    public static final String PROTOCOL_PACKAGE_HTTP = "ballerina.net.http";
    public static final String PROTOCOL_HTTPS = "https";
    public static final String HTTP_METHOD = "HTTP_METHOD";
    public static final String HTTP_STATUS_CODE = "HTTP_STATUS_CODE";
    public static final String HTTP_REASON_PHRASE = "HTTP_REASON_PHRASE";
    public static final String HTTP_CONTENT_LENGTH = "Content-Length";
    public static final String USER_AGENT_HEADER = "User-Agent";
    public static final String CONTENT_TYPE_HEADER = "Content-Type";
    public static final String ACCEPT_HEADER = "Accept";
    public static final String ALLOW = "Allow";
    public static final String APPLICATION_OCTET_STREAM = "application/octet-stream";
    public static final String PROTOCOL = "PROTOCOL";
    public static final String HOST = "HOST";
    public static final String PORT = "PORT";
    public static final String TO = "TO";
    public static final String HTTP_DEFAULT_HOST = "0.0.0.0";

    public static final String HTTP_PACKAGE_PATH = "ballerina.net.http";

    public static final String HTTP_METHOD_GET = "GET";
    public static final String HTTP_METHOD_POST = "POST";
    public static final String HTTP_METHOD_PUT = "PUT";
    public static final String HTTP_METHOD_PATCH = "PATCH";
    public static final String HTTP_METHOD_DELETE = "DELETE";
    public static final String HTTP_METHOD_OPTIONS = "OPTIONS";
    public static final String HTTP_METHOD_HEAD = "HEAD";

    /* Annotations */
    public static final String ANN_NAME_RESOURCE_CONFIG = "resourceConfig";
    public static final String ANN_RESOURCE_ATTR_METHODS = "methods";
    public static final String ANN_RESOURCE_ATTR_PATH = "path";
    public static final String ANN_RESOURCE_ATTR_CONSUMES = "consumes";
    public static final String ANN_RESOURCE_ATTR_PRODUCES = "produces";
    public static final String ANN_NAME_CONFIG = "configuration";
    public static final String ANN_CONFIG_ATTR_HOST = "host";
    public static final String ANN_CONFIG_ATTR_PORT = "port";
    public static final String ANN_CONFIG_ATTR_HTTPS_PORT = "httpsPort";
    public static final String ANN_CONFIG_ATTR_BASE_PATH = "basePath";
    public static final String ANN_CONFIG_ATTR_SCHEME = "scheme";
    public static final String ANN_CONFIG_ATTR_KEY_STORE_FILE = "keyStoreFile";
    public static final String ANN_CONFIG_ATTR_KEY_STORE_PASS = "keyStorePass";
    public static final String ANN_CONFIG_ATTR_CERT_PASS = "certPass";
    public static final String ANNOTATION_METHOD_GET = HTTP_METHOD_GET;
    public static final String ANNOTATION_METHOD_POST = HTTP_METHOD_POST;
    public static final String ANNOTATION_METHOD_PUT = HTTP_METHOD_PUT;
    public static final String ANNOTATION_METHOD_PATCH = HTTP_METHOD_PATCH;
    public static final String ANNOTATION_METHOD_DELETE = HTTP_METHOD_DELETE;
    public static final String ANNOTATION_METHOD_OPTIONS = HTTP_METHOD_OPTIONS;

    public static final String ANNOTATION_SOURCE_KEY_INTERFACE = "interface";
    public static final String VALUE_ATTRIBUTE = "value";

    public static final String COOKIE_HEADER = "Cookie";
    public static final String SESSION_ID = "BSESSIONID=";
    public static final String PATH = "Path=";
    public static final String RESPONSE_COOKIE_HEADER = "Set-Cookie";

    public static final String ORIGIN = "Origin";
    public static final String AC_REQUEST_METHOD = "Access-Control-Request-Method";
    public static final String AC_REQUEST_HEADERS = "Access-Control-Request-Headers";
    public static final String AC_ALLOW_ORIGIN = "Access-Control-Allow-Origin";
    public static final String AC_ALLOW_CREDENTIALS = "Access-Control-Allow-Credentials";
    public static final String AC_ALLOW_METHODS = "Access-Control-Allow-Methods";
    public static final String AC_MAX_AGE = "Access-Control-Max-Age";
    public static final String AC_ALLOW_HEADERS = "Access-Control-Allow-Headers";
    public static final String AC_EXPOSE_HEADERS = "Access-Control-Expose-Headers";

    public static final String ALLOW_ORIGIN = "allowOrigins";
    public static final String ALLOW_CREDENTIALS = "allowCredentials";
    public static final String ALLOW_METHODS = "allowMethods";
    public static final String MAX_AGE = "maxAge";
    public static final String ALLOW_HEADERS = "allowHeaders";
    public static final String EXPOSE_HEADERS = "exposeHeaders";
    public static final String PREFLIGHT_RESOURCES = "PREFLIGHT_RESOURCES";
    public static final String RESOURCES_CORS = "RESOURCES_CORS";


    public static final String CONNECTOR_NAME = "ClientConnector";

    public static final String REQUEST_URL = "REQUEST_URL";
    public static final String SRC_HANDLER = "SRC_HANDLER";

<<<<<<< HEAD
    public static final String TRANSPORT_MESSAGE = "transport_message";
=======
    /* Annotations */
    public static final String ANNOTATION_NAME_SOURCE = "Source";
    public static final String ANNOTATION_NAME_BASE_PATH = "BasePath";
    public static final String ANNOTATION_NAME_PATH = "Path";
    public static final String HTTP_CLIENT_EXCEPTION_CATEGORY = "http-client";
    public static final String REQUEST = "request";
    public static final String RESPONSE = "response";
    public static final String HTTP_CARBON_MESSAGE = "httpCarbonMessage";
    public static final String TYPE_STRING = "string";

>>>>>>> 72c9c25a

    /**
     * Content type HTTP header.
     */
    public static final String CONTENT_TYPE = "Content-Type";

    /**
     * HTTP content-type application/json.
     */
    public static final String APPLICATION_JSON = "application/json";

    /**
     * HTTP content-type application/xml.
     */
    public static final String APPLICATION_XML = "application/xml";

    /**
     * HTTP content-type text/plain.
     */
    public static final String TEXT_PLAIN = "text/plain";

    /**
     * HTTP content-type application/octet-stream.
     */
    public static final String OCTET_STREAM = "application/octet-stream";

    /**
     * HTTP content-type application/x-www-form-urlencoded.
     */
    public static final String APPLICATION_FORM = "application/x-www-form-urlencoded";
}<|MERGE_RESOLUTION|>--- conflicted
+++ resolved
@@ -117,9 +117,6 @@
     public static final String REQUEST_URL = "REQUEST_URL";
     public static final String SRC_HANDLER = "SRC_HANDLER";
 
-<<<<<<< HEAD
-    public static final String TRANSPORT_MESSAGE = "transport_message";
-=======
     /* Annotations */
     public static final String ANNOTATION_NAME_SOURCE = "Source";
     public static final String ANNOTATION_NAME_BASE_PATH = "BasePath";
@@ -130,7 +127,7 @@
     public static final String HTTP_CARBON_MESSAGE = "httpCarbonMessage";
     public static final String TYPE_STRING = "string";
 
->>>>>>> 72c9c25a
+    public static final String TRANSPORT_MESSAGE = "transport_message";
 
     /**
      * Content type HTTP header.
