--- conflicted
+++ resolved
@@ -81,15 +81,6 @@
             // This is required by the parser-error strategy.
             ANTLRInputStream antlrInputStream = new ANTLRInputStream(new FileInputStream(sourceFilePath.toFile()));
 
-<<<<<<< HEAD
-            //            if (antlrInputStream != null) {
-            //                antlrInputStream.name = sourceFilePath.getFileName() == null ? "dummy" :
-            // sourceFilePath.getFileName()
-            //                        .toString();
-            //            }
-
-=======
->>>>>>> d01e2eed
             BallerinaLexer ballerinaLexer = new BallerinaLexer(antlrInputStream);
             CommonTokenStream ballerinaToken = new CommonTokenStream(ballerinaLexer);
 
