/*
 *  Copyright (c) 2020, WSO2 Inc. (http://www.wso2.org) All Rights Reserved.
 *
 *  WSO2 Inc. licenses this file to you under the Apache License,
 *  Version 2.0 (the "License"); you may not use this file except
 *  in compliance with the License.
 *  You may obtain a copy of the License at
 *
 *    http://www.apache.org/licenses/LICENSE-2.0
 *
 *  Unless required by applicable law or agreed to in writing,
 *  software distributed under the License is distributed on an
 *  "AS IS" BASIS, WITHOUT WARRANTIES OR CONDITIONS OF ANY
 *  KIND, either express or implied.  See the License for the
 *  specific language governing permissions and limitations
 *  under the License.
 */
package io.ballerina.projects.test;

import io.ballerina.compiler.api.SemanticModel;
import io.ballerina.compiler.api.symbols.Symbol;
import io.ballerina.projects.BallerinaToml;
import io.ballerina.projects.BuildOptions;
import io.ballerina.projects.BuildOptionsBuilder;
import io.ballerina.projects.DependenciesToml;
import io.ballerina.projects.DependencyGraph;
import io.ballerina.projects.DiagnosticResult;
import io.ballerina.projects.Document;
import io.ballerina.projects.DocumentConfig;
import io.ballerina.projects.DocumentId;
import io.ballerina.projects.JBallerinaBackend;
import io.ballerina.projects.JvmTarget;
import io.ballerina.projects.KubernetesToml;
import io.ballerina.projects.Module;
import io.ballerina.projects.ModuleCompilation;
import io.ballerina.projects.ModuleConfig;
import io.ballerina.projects.ModuleDescriptor;
import io.ballerina.projects.ModuleId;
import io.ballerina.projects.ModuleName;
import io.ballerina.projects.Package;
import io.ballerina.projects.PackageCompilation;
import io.ballerina.projects.PackageManifest;
import io.ballerina.projects.PackageResolution;
import io.ballerina.projects.PlatformLibrary;
import io.ballerina.projects.PlatformLibraryScope;
import io.ballerina.projects.Project;
import io.ballerina.projects.ProjectException;
import io.ballerina.projects.ResolvedPackageDependency;
import io.ballerina.projects.directory.BuildProject;
import io.ballerina.projects.directory.ProjectLoader;
import io.ballerina.projects.util.ProjectConstants;
import io.ballerina.projects.util.ProjectUtils;
import io.ballerina.toml.semantic.ast.TomlTableArrayNode;
import io.ballerina.toml.semantic.ast.TomlTableNode;
import io.ballerina.tools.text.LinePosition;
import org.testng.Assert;
import org.testng.SkipException;
import org.testng.annotations.AfterClass;
import org.testng.annotations.Test;

import java.nio.file.Path;
import java.nio.file.Paths;
import java.util.ArrayList;
import java.util.Arrays;
import java.util.Collection;
import java.util.Collections;
import java.util.List;
import java.util.Optional;
import java.util.stream.Collectors;

import static io.ballerina.projects.test.TestUtils.isWindows;
import static io.ballerina.projects.test.TestUtils.resetPermissions;
import static org.testng.Assert.assertEquals;

/**
 * Contains cases to test the basic package structure.
 *
 * @since 2.0.0
 */
public class TestBuildProject {
    private static final Path RESOURCE_DIRECTORY = Paths.get("src/test/resources/");
    private final String dummyContent = "function foo() {\n}";

<<<<<<< HEAD
//    @Test (description = "tests loading a valid build project")
//    public void testBuildProjectAPI() {
//        Path projectPath = RESOURCE_DIRECTORY.resolve("myproject");
//
//        // 1) Initialize the project instance
//        BuildProject project = null;
//        try {
//            project = BuildProject.load(projectPath);
//        } catch (Exception e) {
//            Assert.fail(e.getMessage());
//        }
//        // 2) Load the package
//        Package currentPackage = project.currentPackage();
//        // 3) Load the default module
//        Module defaultModule = currentPackage.getDefaultModule();
//        Assert.assertEquals(defaultModule.documentIds().size(), 2);
//
//        // 4) Get Ballerina.toml file
//        Optional<BallerinaToml> ballerinaTomlOptional = currentPackage.ballerinaToml();
//        Assert.assertTrue(ballerinaTomlOptional.isPresent());
//
//        // TODO find an easy way to test the project structure. e.g. serialize the structure in a json file.
//        int noOfSrcDocuments = 0;
//        int noOfTestDocuments = 0;
//        final Collection<ModuleId> moduleIds = currentPackage.moduleIds();
//        Assert.assertEquals(moduleIds.size(), 3);
//        for (ModuleId moduleId : moduleIds) {
//            Module module = currentPackage.module(moduleId);
//            for (DocumentId documentId : module.documentIds()) {
//                noOfSrcDocuments++;
//            }
//            for (DocumentId testDocumentId : module.testDocumentIds()) {
//                noOfTestDocuments++;
//            }
//            for (Document doc : module.documents()) {
//                Assert.assertNotNull(doc.syntaxTree());
//            }
//        }
//
//        Assert.assertEquals(noOfSrcDocuments, 4);
//        Assert.assertEquals(noOfTestDocuments, 3);
//
//    }
//
//    @Test (description = "tests loading a build project with no read permission")
//    public void testBuildProjectWithNoReadPermission() {
//        // Skip test in windows due to file permission setting issue
//        if (isWindows()) {
//            throw new SkipException("Skipping tests on Windows");
//        }
//
//        Path projectPath = RESOURCE_DIRECTORY.resolve("project_no_permission");
//
//        // 1) Remove read permission
//        boolean readable = projectPath.toFile().setReadable(false, true);
//        if (!readable) {
//            Assert.fail("could not remove read permission");
//        }
//
//        // 2) Initialize the project instance
//        BuildProject project = null;
//        try {
//            project = BuildProject.load(projectPath);
//        } catch (Exception e) {
//            Assert.assertTrue(e.getMessage().contains("does not have read permissions"));
//        }
//
//        resetPermissions(projectPath);
//    }
//
//    @Test (description = "tests compiling a build project with no write permission",
//            expectedExceptions = RuntimeException.class)
//    public void testBuildProjectWithNoWritePermission() {
//
//        // Skip test in windows due to file permission setting issue
//        if (isWindows()) {
//            throw new SkipException("Skipping tests on Windows");
//        }
//
//        Path projectPath = RESOURCE_DIRECTORY.resolve("project_no_permission");
//
//        // 1) Remove write permission
//        boolean writable = projectPath.toFile().setWritable(false, true);
//        if (!writable) {
//            Assert.fail("could not remove write permission");
//        }
//
//        // 2) Initialize the project instance
//        BuildProject project = null;
//        try {
//            project = BuildProject.load(projectPath);
//        } catch (Exception e) {
//            Assert.fail(e.getMessage());
//        }
//        // 3) Load the package
//        Package currentPackage = project.currentPackage();
//        Collection<ResolvedPackageDependency> resolvedPackageDependencies
//                = currentPackage.getResolution().allDependencies();
//
//        // 4) Compile the current package
//        PackageCompilation compilation = currentPackage.getCompilation();
//        JBallerinaBackend jBallerinaBackend = JBallerinaBackend.from(compilation, JvmTarget.JAVA_11);
//
//        resetPermissions(projectPath);
//    }
//
//    @Test(description = "tests package compilation", enabled = false)
//    public void testPackageCompilation() {
//        Path projectPath = RESOURCE_DIRECTORY.resolve("test_proj_pkg_compilation");
//
//        // 1) Initialize the project instance
//        BuildProject project = null;
//        try {
//            project = BuildProject.load(projectPath);
//        } catch (Exception e) {
//            Assert.fail(e.getMessage());
//        }
//        // 2) Load the package
//        Package currentPackage = project.currentPackage();
//
//        // 3) Compile the current package
//        PackageCompilation compilation = currentPackage.getCompilation();
//
//        // The current package has 4 modules and each module has one semantic or syntactic error.
//        // This shows that all 4 modules has been compiled, even though the `utils`
//        //   module is not imported by any of the other modules.
//        Assert.assertEquals(compilation.diagnosticResult().diagnosticCount(), 4);
//    }
//
//    @Test(description = "tests package diagnostics")
//    public void testDiagnostics() {
//        Path projectPath = RESOURCE_DIRECTORY.resolve("test_proj_pkg_compilation");
//
//        // 1) Initialize the project instance
//        BuildProject project = null;
//        try {
//            project = BuildProject.load(projectPath);
//        } catch (Exception e) {
//            Assert.fail(e.getMessage());
//        }
//        // 2) Load the package
//        Package currentPackage = project.currentPackage();
//
//        // 3) Compile the current package
//        PackageCompilation compilation = currentPackage.getCompilation();
//
//        // The current package has 4 modules and each module has one semantic or syntactic error.
//        // This shows that all 4 modules has been compiled, even though the `utils`
//        //   module is not imported by any of the other modules.
//        Assert.assertEquals(compilation.diagnosticResult().diagnosticCount(), 12);
//        JBallerinaBackend jBallerinaBackend = JBallerinaBackend.from(compilation, JvmTarget.JAVA_11);
//        Assert.assertEquals(jBallerinaBackend.diagnosticResult().diagnosticCount(), 12);
//
//        List<String> expectedPaths = Arrays.asList(
//                Paths.get("modules").resolve("utils").resolve("utils.bal").toString(),
//                Paths.get("modules").resolve("storage").resolve("db.bal").toString(),
//                Paths.get("modules").resolve("services").resolve("svc.bal").toString(),
//                Paths.get("modules").resolve("services").resolve("tests").resolve("svc_tests.bal").toString(),
//                Paths.get("tests").resolve("main_tests.bal").toString(),
//                "main.bal", "utils.bal");
//
//        // Verify paths in packageCompilation diagnostics
//        List<String> diagnosticFilePaths = compilation.diagnosticResult().diagnostics().stream().map(diagnostic ->
//                diagnostic.location().lineRange().filePath()).distinct().collect(Collectors.toList());
//
//        for (String path : expectedPaths) {
//            Assert.assertTrue(diagnosticFilePaths.contains(path), diagnosticFilePaths.toString());
//        }
//
//        // Verify paths in jBallerina backend diagnostics
//        diagnosticFilePaths = jBallerinaBackend.diagnosticResult().diagnostics().stream().map(diagnostic ->
//                diagnostic.location().lineRange().filePath()).distinct().collect(Collectors.toList());
//
//        for (String path : expectedPaths) {
//            Assert.assertTrue(diagnosticFilePaths.contains(path), diagnosticFilePaths.toString());
//        }
//    }
//
//    @Test(description = "tests codegen with native libraries", enabled = false)
//    public void testJBallerinaBackend() {
//        Path projectPath = RESOURCE_DIRECTORY.resolve("test_proj_pkg_compilation_simple");
//
//        // 1) Initialize the project instance
//        BuildProject project = null;
//        try {
//            project = BuildProject.load(projectPath);
//        } catch (Exception e) {
//            Assert.fail(e.getMessage());
//        }
//        // 2) Load the package
//        Package currentPackage = project.currentPackage();
//
//        // 3) Compile the current package
//        PackageCompilation compilation = currentPackage.getCompilation();
//        JBallerinaBackend jBallerinaBackend = JBallerinaBackend.from(compilation, JvmTarget.JAVA_11);
//        DiagnosticResult diagnosticResult = jBallerinaBackend.diagnosticResult();
//
//        Assert.assertEquals(diagnosticResult.diagnosticCount(), 1);
//
//        Collection<PlatformLibrary> platformLibraries = jBallerinaBackend.platformLibraryDependencies(
//                currentPackage.packageId(), PlatformLibraryScope.DEFAULT);
//        Assert.assertEquals(platformLibraries.size(), 1);
//
//        platformLibraries = jBallerinaBackend.platformLibraryDependencies(
//                currentPackage.packageId(), PlatformLibraryScope.TEST_ONLY);
//        Assert.assertEquals(platformLibraries.size(), 3);
//
//        platformLibraries = jBallerinaBackend.platformLibraryDependencies(currentPackage.packageId());
//        Assert.assertEquals(platformLibraries.size(), 4);
//    }
//
//    @Test(description = "tests package compilation with errors in test source files")
//    public void testPackageCompilationWithTests() {
//        Path projectPath = RESOURCE_DIRECTORY.resolve("project_with_tests");
//
//        // 1) Initialize the project instance
//        BuildProject project = null;
//        try {
//            project = BuildProject.load(projectPath);
//        } catch (Exception e) {
//            Assert.fail(e.getMessage());
//        }
//        // 2) Load the package
//        Package currentPackage = project.currentPackage();
//
//        // 3) Compile the current package
//        PackageCompilation compilation = currentPackage.getCompilation();
//
//        // The current package has e test modules and each module has one semantic or syntactic error.
//        // This shows that all 3 modules has been compiled
//        Assert.assertEquals(compilation.diagnosticResult().diagnosticCount(), 3);
//    }
//
//    @Test(description = "tests loading a valid build project using project compilation", enabled = false)
//    public void testBuildProjectAPIWithPackageCompilation() {
//        Path projectPath = RESOURCE_DIRECTORY.resolve("myproject");
//
//        // 1) Initialize the project instance
//        BuildProject project = null;
//        try {
//            project = BuildProject.load(projectPath);
//        } catch (Exception e) {
//            Assert.fail(e.getMessage());
//        }
//        // 2) Load the package
//        Package currentPackage = project.currentPackage();
//
//        // 3) Resolve the package dependencies
//        PackageResolution resolution = currentPackage.getResolution();
//
//        ResolvedPackageDependency currentNode = null;
//        DependencyGraph<ResolvedPackageDependency> dependencyGraph = resolution.dependencyGraph();
//        for (ResolvedPackageDependency graphNode : dependencyGraph.getNodes()) {
//            if (graphNode.packageId() == currentPackage.packageId()) {
//                currentNode = graphNode;
//            }
//        }
//
//        if (currentNode == null) {
//            throw new IllegalStateException("Current package is found in the dependency graph");
//        }
//
//        Assert.assertEquals(dependencyGraph.getDirectDependencies(currentNode).size(), 1);
//    }
//
//    @Test (description = "tests loading an invalid Ballerina project")
//    public void testLoadBallerinaProjectNegative() {
//        Path projectPath = RESOURCE_DIRECTORY.resolve("myproject").resolve("modules").resolve("services")
//                .resolve("svc.bal");
//        try {
//            BuildProject.load(projectPath);
//        } catch (ProjectException e) {
//            Assert.assertTrue(e.getMessage().contains("Invalid Ballerina package directory: " + projectPath));
//        }
//
//        projectPath = RESOURCE_DIRECTORY.resolve("myproject").resolve("modules").resolve("services");
//        try {
//            BuildProject.load(projectPath);
//        } catch (ProjectException e) {
//            Assert.assertTrue(e.getMessage().contains("Invalid Ballerina package directory: " + projectPath));
//        }
//
//        projectPath = RESOURCE_DIRECTORY.resolve("single_file");
//        try {
//            BuildProject.load(projectPath);
//            Assert.fail("expected an invalid project exception");
//        } catch (ProjectException e) {
//            Assert.assertTrue(e.getMessage().contains("Invalid Ballerina package directory: " + projectPath));
//        }
//    }
//
//    @Test (description = "tests loading another invalid Ballerina project")
//    public void testLoadBallerinaProjectInProject() {
//        Path projectPath = RESOURCE_DIRECTORY.resolve("myproject").resolve("modules").resolve("services")
//                .resolve("resources").resolve("invalidProject");
//        try {
//            BuildProject.load(projectPath);
//            Assert.fail("expected an invalid project exception");
//        } catch (ProjectException e) {
//            Assert.assertTrue(e.getMessage().contains("Provided path is already within a Ballerina package: " +
//                    projectPath));
//        }
//    }
//
//    @Test(enabled = false, description = "tests loading a valid build project with build options from toml")
//    public void testLoadingBuildOptionsFromToml() {
//        Path projectPath = RESOURCE_DIRECTORY.resolve("projectWithBuildOptions");
//        // 1) Initialize the project instance
//        BuildProject project = null;
//        try {
//            project = BuildProject.load(projectPath);
//        } catch (Exception e) {
//            Assert.fail(e.getMessage());
//        }
//
//        // Verify expected default buildOptions
//        Assert.assertTrue(project.buildOptions().skipTests());
//        Assert.assertTrue(project.buildOptions().observabilityIncluded());
//        Assert.assertFalse(project.buildOptions().codeCoverage());
//        Assert.assertFalse(project.buildOptions().offlineBuild());
//        Assert.assertTrue(project.buildOptions().experimental());
//        Assert.assertFalse(project.buildOptions().testReport());
//    }
//
//    @Test(enabled = false, description = "tests loading a valid build project with build options from toml")
//    public void testOverrideBuildOptions() {
//        Path projectPath = RESOURCE_DIRECTORY.resolve("projectWithBuildOptions");
//        // 1) Initialize the project instance
//        BuildProject project = null;
//        BuildOptions buildOptions = new BuildOptionsBuilder().skipTests(false).build();
//        try {
//            project = BuildProject.load(projectPath, buildOptions);
//        } catch (Exception e) {
//            Assert.fail(e.getMessage());
//        }
//
//        // Verify expected default buildOptions
//        Assert.assertFalse(project.buildOptions().skipTests());
//        Assert.assertTrue(project.buildOptions().observabilityIncluded());
//        Assert.assertFalse(project.buildOptions().codeCoverage());
//        Assert.assertFalse(project.buildOptions().offlineBuild());
//        Assert.assertTrue(project.buildOptions().experimental());
//        Assert.assertFalse(project.buildOptions().testReport());
//    }
//
//    @Test
//    public void testUpdateDocument() {
//        // Inputs from langserver
//        Path filePath = RESOURCE_DIRECTORY.resolve("myproject").resolve("main.bal").toAbsolutePath();
//
//        // Load the project from document filepath
//        Project buildProject = ProjectLoader.loadProject(filePath);
//        DocumentId oldDocumentId = buildProject.documentId(filePath); // get the document ID
//        Module oldModule = buildProject.currentPackage().module(oldDocumentId.moduleId());
//        Document oldDocument = oldModule.document(oldDocumentId);
//
//        // Update the document
//        Document updatedDoc = oldDocument.modify().withContent(dummyContent).apply();
//
//        Assert.assertEquals(oldDocument.module().documentIds().size(), updatedDoc.module().documentIds().size());
//        Assert.assertEquals(oldDocument.module().testDocumentIds().size(),
//                updatedDoc.module().testDocumentIds().size());
//        for (DocumentId documentId : oldDocument.module().documentIds()) {
//            Assert.assertTrue(updatedDoc.module().documentIds().contains(documentId));
//            Assert.assertFalse(updatedDoc.module().testDocumentIds().contains(documentId));
//        }
//
//        Assert.assertNotEquals(oldDocument, updatedDoc);
//        Assert.assertNotEquals(oldDocument.syntaxTree().textDocument().toString(), dummyContent);
//        Assert.assertEquals(updatedDoc.syntaxTree().textDocument().toString(), dummyContent);
//
//        Package updatedPackage = buildProject.currentPackage();
//        Assert.assertNotEquals(oldModule.packageInstance(), buildProject.currentPackage());
//        Assert.assertEquals(updatedPackage.module(oldDocument.module().moduleId()).document(oldDocumentId),
//                updatedDoc);
//        Assert.assertEquals(updatedPackage, updatedDoc.module().packageInstance());
//    }
//
//    @Test
//    public void testUpdateTestDocument() {
//        // Inputs from langserver
//        Path filePath = RESOURCE_DIRECTORY.resolve("myproject").resolve(ProjectConstants.TEST_DIR_NAME)
//                .resolve("main_tests.bal").toAbsolutePath();
//
//        // Load the project from document filepath
//        Project buildProject = ProjectLoader.loadProject(filePath);
//        DocumentId oldDocumentId = buildProject.documentId(filePath); // get the document ID
//        Module oldModule = buildProject.currentPackage().module(oldDocumentId.moduleId());
//        Document oldDocument = oldModule.document(oldDocumentId);
//
//        // Update the document
//        Document updatedDoc = oldDocument.modify().withContent(dummyContent).apply();
//
//        Assert.assertEquals(oldDocument.module().documentIds().size(), updatedDoc.module().documentIds().size());
//        Assert.assertEquals(oldDocument.module().testDocumentIds().size(),
//                updatedDoc.module().testDocumentIds().size());
//        for (DocumentId documentId : oldDocument.module().testDocumentIds()) {
//            Assert.assertTrue(updatedDoc.module().testDocumentIds().contains(documentId));
//            Assert.assertFalse(updatedDoc.module().documentIds().contains(documentId));
//        }
//
//        Assert.assertNotEquals(oldDocument, updatedDoc);
//        Assert.assertNotEquals(oldDocument.syntaxTree().textDocument().toString(), dummyContent);
//        Assert.assertEquals(updatedDoc.syntaxTree().textDocument().toString(), dummyContent);
//
//        Package updatedPackage = buildProject.currentPackage();
//        Assert.assertNotEquals(oldModule.packageInstance(), buildProject.currentPackage());
//        Assert.assertEquals(updatedPackage.module(oldDocument.module().moduleId()).document(oldDocumentId),
//                updatedDoc);
//        Assert.assertEquals(updatedPackage, updatedDoc.module().packageInstance());
//    }
//
//    @Test
//    public void testAddDocument() {
//        Path projectPath = RESOURCE_DIRECTORY.resolve("myproject");
//        Path filePath = RESOURCE_DIRECTORY.resolve("myproject").resolve("db.bal").toAbsolutePath();
//        String newFileContent = "import ballerina/io;\n";
//
//        BuildProject buildProject = (BuildProject) ProjectLoader.loadProject(projectPath);
//
//        // get module to which the document should be added
//        Module oldModule = buildProject.currentPackage().module(
//                ModuleName.from(buildProject.currentPackage().packageName()));
//        // create a new document ID
//        DocumentId newDocumentId = DocumentId.create(filePath.toString(), oldModule.moduleId());
//
//        DocumentConfig documentConfig = DocumentConfig.from(
//                newDocumentId, newFileContent, filePath.getFileName().toString());
//        Module newModule = oldModule.modify().addDocument(documentConfig).apply();
//
//        Assert.assertEquals((oldModule.documentIds().size() + 1), newModule.documentIds().size());
//        Assert.assertEquals(oldModule.testDocumentIds().size(), newModule.testDocumentIds().size());
//        Assert.assertFalse(oldModule.documentIds().contains(newDocumentId));
//        Assert.assertTrue(newModule.documentIds().contains(newDocumentId));
//        for (DocumentId documentId : oldModule.documentIds()) {
//            Assert.assertTrue(newModule.documentIds().contains(documentId));
//            Assert.assertFalse(newModule.testDocumentIds().contains(documentId));
//        }
//
//        Document newDocument = newModule.document(newDocumentId);
//        Assert.assertEquals(newDocument.syntaxTree().textDocument().toString(), newFileContent);
//
//        Package updatedPackage = buildProject.currentPackage();
//        Assert.assertNotEquals(oldModule.packageInstance(), buildProject.currentPackage());
//        Assert.assertEquals(updatedPackage.module(newDocument.module().moduleId()).document(newDocumentId),
//                newDocument);
//        Assert.assertEquals(updatedPackage, newDocument.module().packageInstance());
//    }
//
//    @Test
//    public void testAddTestDocument() {
//        Path projectPath = RESOURCE_DIRECTORY.resolve("myproject");
//        Path filePath =
//                RESOURCE_DIRECTORY.resolve("myproject").resolve(ProjectConstants.TEST_DIR_NAME).resolve("db_test.bal")
//                        .toAbsolutePath();
//        String newFileContent = "import ballerina/io;\n";
//
//        BuildProject buildProject = (BuildProject) ProjectLoader.loadProject(projectPath);
//
//        // get module to which the document should be added
//        Module oldModule = buildProject.currentPackage().module(ModuleName.from(
//                buildProject.currentPackage().packageName()));
//        // create a new document ID
//        DocumentId newTestDocumentId = DocumentId.create(filePath.toString(), oldModule.moduleId());
//
//        DocumentConfig documentConfig = DocumentConfig.from(
//                newTestDocumentId, newFileContent, filePath.getFileName().toString());
//        Module newModule = oldModule.modify().addTestDocument(documentConfig).apply();
//
//        Assert.assertEquals((oldModule.testDocumentIds().size() + 1), newModule.testDocumentIds().size());
//        Assert.assertEquals(oldModule.documentIds().size(), newModule.documentIds().size());
//        Assert.assertFalse(oldModule.testDocumentIds().contains(newTestDocumentId));
//        Assert.assertTrue(newModule.testDocumentIds().contains(newTestDocumentId));
//        for (DocumentId documentId : oldModule.testDocumentIds()) {
//            Assert.assertTrue(newModule.testDocumentIds().contains(documentId));
//            Assert.assertFalse(newModule.documentIds().contains(documentId));
//        }
//
//        Document newDocument = newModule.document(newTestDocumentId);
//        Assert.assertEquals(newDocument.syntaxTree().textDocument().toString(), newFileContent);
//
//        Package updatedPackage = buildProject.currentPackage();
//        Assert.assertNotEquals(oldModule.packageInstance(), buildProject.currentPackage());
//        Assert.assertEquals(updatedPackage.module(newDocument.module().moduleId()).document(newTestDocumentId),
//                newDocument);
//        Assert.assertEquals(updatedPackage, newDocument.module().packageInstance());
//    }
//
//    @Test
//    public void testRemoveDocument() {
//        Path filePath = RESOURCE_DIRECTORY.resolve("myproject").resolve("utils.bal").toAbsolutePath();
//
//        Project buildProject = ProjectLoader.loadProject(filePath);
//        DocumentId removeDocumentId = buildProject.documentId(filePath);
//        Module oldModule = buildProject.currentPackage().module(removeDocumentId.moduleId());
//
//        Module newModule = oldModule.modify().removeDocument(removeDocumentId).apply();
//
//        Assert.assertEquals((oldModule.documentIds().size() - 1), newModule.documentIds().size());
//        Assert.assertEquals(oldModule.testDocumentIds().size(), newModule.testDocumentIds().size());
//        Assert.assertTrue(oldModule.documentIds().contains(removeDocumentId));
//        Assert.assertFalse(newModule.documentIds().contains(removeDocumentId));
//        for (DocumentId documentId : oldModule.documentIds()) {
//            if (documentId == removeDocumentId) {
//                Assert.assertFalse(newModule.documentIds().contains(documentId));
//            } else {
//                Assert.assertTrue(newModule.documentIds().contains(documentId));
//            }
//            Assert.assertFalse(newModule.testDocumentIds().contains(documentId));
//        }
//
//        Assert.assertNotEquals(oldModule.packageInstance(), buildProject.currentPackage());
//    }
//
//    @Test
//    public void testRemoveTestDocument() {
//        Path filePath =
//                RESOURCE_DIRECTORY.resolve("myproject").resolve(ProjectConstants.MODULES_ROOT).resolve("services")
//                        .resolve(ProjectConstants.TEST_DIR_NAME).resolve("svc_tests.bal").toAbsolutePath();
//
//        Project buildProject = ProjectLoader.loadProject(filePath);
//        DocumentId removeDocumentId = buildProject.documentId(filePath);
//        Module oldModule = buildProject.currentPackage().module(removeDocumentId.moduleId());
//
//        Module newModule = oldModule.modify().removeDocument(removeDocumentId).apply();
//
//        Assert.assertEquals((oldModule.testDocumentIds().size() - 1), newModule.testDocumentIds().size());
//        Assert.assertEquals(oldModule.documentIds().size(), newModule.documentIds().size());
//        Assert.assertTrue(oldModule.testDocumentIds().contains(removeDocumentId));
//        Assert.assertFalse(newModule.testDocumentIds().contains(removeDocumentId));
//        for (DocumentId documentId : oldModule.testDocumentIds()) {
//            if (documentId == removeDocumentId) {
//                Assert.assertFalse(newModule.testDocumentIds().contains(documentId));
//            } else {
//                Assert.assertTrue(newModule.testDocumentIds().contains(documentId));
//            }
//            Assert.assertFalse(newModule.testDocumentIds().contains(documentId));
//        }
//
//        Assert.assertNotEquals(oldModule.packageInstance(), buildProject.currentPackage());
//    }
//
//    @Test
//    public void testAddEmptyModule() {
//        Path filePath =
//                RESOURCE_DIRECTORY.resolve("myproject").resolve(ProjectConstants.MODULES_ROOT).resolve("newModule")
//                        .toAbsolutePath();
//        Path projectRoot = ProjectUtils.findProjectRoot(filePath);
//        BuildProject buildProject = (BuildProject) ProjectLoader.loadProject(projectRoot);
//        Package oldPackage = buildProject.currentPackage();
//        PackageManifest pkgManifest = oldPackage.manifest();
//
//        ModuleId newModuleId = ModuleId.create(filePath.toString(), oldPackage.packageId());
//        ModuleName moduleName = ModuleName.from(oldPackage.packageName(), filePath.getFileName().toString());
//        ModuleDescriptor moduleDesc = ModuleDescriptor.from(moduleName, pkgManifest.descriptor());
//
//        ModuleConfig newModuleConfig = ModuleConfig.from(newModuleId, moduleDesc, Collections.emptyList(),
//                Collections.emptyList(), null,  Collections.emptyList());
//        Package newPackage = oldPackage.modify().addModule(newModuleConfig).apply();
//
//        Assert.assertEquals(newPackage.module(newModuleId).documentIds().size(), 0);
//        Assert.assertEquals(newPackage.module(newModuleId).testDocumentIds().size(), 0);
//
//        Assert.assertEquals((oldPackage.moduleIds().size() + 1), newPackage.moduleIds().size());
//        Assert.assertFalse(oldPackage.moduleIds().contains(newModuleConfig.moduleId()));
//        Assert.assertTrue(newPackage.moduleIds().contains(newModuleConfig.moduleId()));
//
//        for (ModuleId moduleId : oldPackage.moduleIds()) {
//            Assert.assertTrue(newPackage.moduleIds().contains(moduleId));
//        }
//
//        // Test adding a document to empty module
//        DocumentId documentId = DocumentId.create(filePath.resolve("main.bal").toString(), newModuleId);
//        String mainContent = "import ballerina/io;\n";
//        DocumentConfig documentConfig = DocumentConfig.from(documentId, mainContent, filePath.getFileName().toString());
//        newPackage.module(newModuleId).modify().addDocument(documentConfig).apply();
//
//        Assert.assertEquals(buildProject.currentPackage().module(newModuleId).documentIds().size(), 1);
//        Assert.assertEquals(buildProject.currentPackage().module(newModuleId).testDocumentIds().size(), 0);
//
//        Assert.assertEquals(buildProject.currentPackage().module(newModuleId).document(
//                documentId).syntaxTree().textDocument().toString(), mainContent);
//    }
//
//    @Test
//    public void testAddModuleWithFiles() {
//        Path filePath =
//                RESOURCE_DIRECTORY.resolve("myproject").resolve(ProjectConstants.MODULES_ROOT).resolve("newModule")
//                        .toAbsolutePath();
//        Path projectRoot = ProjectUtils.findProjectRoot(filePath);
//        BuildProject buildProject = (BuildProject) ProjectLoader.loadProject(projectRoot);
//        Package oldPackage = buildProject.currentPackage();
//        PackageManifest pkgManifest = oldPackage.manifest();
//
//        ModuleId newModuleId = ModuleId.create(filePath.toString(), oldPackage.packageId());
//        ModuleName moduleName = ModuleName.from(oldPackage.packageName(), filePath.getFileName().toString());
//        ModuleDescriptor moduleDesc = ModuleDescriptor.from(moduleName, pkgManifest.descriptor());
//        DocumentId documentId = DocumentId.create(filePath.resolve("main.bal").toString(), newModuleId);
//        String mainContent = "import ballerina/io;\n";
//        DocumentConfig documentConfig = DocumentConfig.from(documentId, mainContent, filePath.getFileName().toString());
//
//        DocumentId testDocumentId = DocumentId.create(filePath.resolve("tests").resolve("main.bal").toString(),
//                newModuleId);
//        String testContent = "import ballerina/test;\n";
//        DocumentConfig testDocumentConfig = DocumentConfig.from(
//                testDocumentId, testContent, filePath.getFileName().toString());
//
//        ModuleConfig newModuleConfig = ModuleConfig.from(newModuleId, moduleDesc,
//                Collections.singletonList(documentConfig),
//                Collections.singletonList(testDocumentConfig), null, Collections.emptyList());
//        Package newPackage = oldPackage.modify().addModule(newModuleConfig).apply();
//
//        Assert.assertEquals(newPackage.module(newModuleId).documentIds().size(), 1);
//        Assert.assertEquals(newPackage.module(newModuleId).testDocumentIds().size(), 1);
//
//        Assert.assertEquals((oldPackage.moduleIds().size() + 1), newPackage.moduleIds().size());
//        Assert.assertFalse(oldPackage.moduleIds().contains(newModuleConfig.moduleId()));
//        Assert.assertTrue(newPackage.moduleIds().contains(newModuleConfig.moduleId()));
//
//        for (ModuleId moduleId : oldPackage.moduleIds()) {
//            Assert.assertTrue(newPackage.moduleIds().contains(moduleId));
//        }
//    }
//
//    @Test
//    public void testRemoveModule() {
//        Path filePath =
//                RESOURCE_DIRECTORY.resolve("myproject").resolve(ProjectConstants.MODULES_ROOT).resolve("storage")
//                        .toAbsolutePath();
//        BuildProject buildProject = (BuildProject) ProjectLoader.loadProject(filePath);
//        Package oldPackage = buildProject.currentPackage();
//        // get module to remove
//        Module module = buildProject.currentPackage().module(ModuleName.from(
//                buildProject.currentPackage().packageName(), filePath.getFileName().toString()));
//
//        ModuleId removeId = module.moduleId();
//        Package newPackage = oldPackage.modify().removeModule(removeId).apply();
//
//        Assert.assertEquals(newPackage.moduleIds().size(), (oldPackage.moduleIds().size() - 1));
//        Assert.assertEquals(newPackage.moduleIds().size(), 2);
//        Assert.assertTrue(oldPackage.moduleIds().contains(removeId));
//        Assert.assertFalse(newPackage.moduleIds().contains(removeId));
//
//        for (ModuleId moduleId : oldPackage.moduleIds()) {
//            if (moduleId == removeId) {
//                Assert.assertFalse(newPackage.moduleIds().contains(moduleId));
//            } else {
//                Assert.assertTrue(newPackage.moduleIds().contains(moduleId));
//            }
//        }
//    }
//
//    @Test
//    public void testAccessNonExistingDocument() {
//        Path projectPath = RESOURCE_DIRECTORY.resolve("myproject");
//        Path filePath = RESOURCE_DIRECTORY.resolve("myproject").resolve("db.bal").toAbsolutePath();
//
//        // Load the project from document filepath
//        Project buildProject = ProjectLoader.loadProject(projectPath);
//        try {
//            DocumentId oldDocumentId = buildProject.documentId(filePath); // get the document ID
//            Assert.fail();
//        } catch (ProjectException e) {
//            Assert.assertTrue(e.getMessage().contains("provided path does not belong to the project"));
//        }
//    }
//
//    @Test
//    public void testLoadFromNonExistentModule() {
//        Path filePath =
//                RESOURCE_DIRECTORY.resolve("myproject").resolve(ProjectConstants.MODULES_ROOT)
//                        .resolve("db");
//
//        try {
//            BuildProject buildProject = (BuildProject) ProjectLoader.loadProject(filePath);
//        } catch (ProjectException e) {
//            Assert.assertTrue(e.getMessage().contains("provided file path does not exist"));
//        }
//    }
//
//    @Test(description = "tests get semantic model in module compilation", enabled = false)
//    public void testGetSemanticModel() {
//        Path projectPath = RESOURCE_DIRECTORY.resolve("myproject");
//
//        // 1) Initialize the project instance
//        BuildProject project = null;
//        try {
//            project = BuildProject.load(projectPath);
//        } catch (Exception e) {
//            Assert.fail(e.getMessage());
//        }
//        // 2) Load the package
//        Package currentPackage = project.currentPackage();
//        // 3) Load the default module
//        Module defaultModule = currentPackage.getDefaultModule();
//        Assert.assertEquals(defaultModule.documentIds().size(), 2);
//
//        // 5) Compile the module
//        ModuleCompilation compilation = defaultModule.getCompilation();
//
//        // 6) Get semantic model
//        SemanticModel semanticModel = compilation.getSemanticModel();
//
//        // 7) Get the document
//        Document srcFile = null;
//        for (Document doc : defaultModule.documents()) {
//            if (doc.name().equals("main.bal")) {
//                srcFile = doc;
//                break;
//            }
//        }
//
//        if (srcFile == null) {
//            Assert.fail("Source file 'main.bal' not found");
//        }
//
//        // Test module level symbols
//        List<Symbol> symbols = semanticModel.moduleSymbols();
//        Assert.assertEquals(symbols.size(), 5);
//
//        // Test symbol
//        Optional<Symbol> symbol = semanticModel.symbol(srcFile, LinePosition.from(5, 10));
//        symbol.ifPresent(value -> assertEquals(value.name(), "runServices"));
//    }
//
//    @Test(description = "tests if other documents exists ie. Ballerina.toml, Package.md", enabled = true)
//    public void testOtherDocuments() {
//        Path projectPath = RESOURCE_DIRECTORY.resolve("myproject");
//
//        // 1) Initialize the project instance
//        BuildProject project = null;
//        try {
//            project = BuildProject.load(projectPath);
//        } catch (Exception e) {
//            Assert.fail(e.getMessage());
//        }
//        // 2) Check if files exists
//        Package currentPackage = project.currentPackage();
//        Assert.assertTrue(currentPackage.ballerinaToml().isPresent());
//        Assert.assertTrue(currentPackage.dependenciesToml().isPresent());
//        Assert.assertTrue(currentPackage.kubernetesToml().isPresent());
//        Assert.assertTrue(currentPackage.packageMd().isPresent());
//        // Check module.md files
//        Module defaultModule = currentPackage.getDefaultModule();
//        Assert.assertTrue(defaultModule.moduleMd().isPresent());
//        Module services = currentPackage
//                .module(ModuleName.from(currentPackage.packageName(), "services"));
//        Assert.assertTrue(services.moduleMd().isPresent());
//        Module storage = currentPackage
//                .module(ModuleName.from(currentPackage.packageName(), "storage"));
//        Assert.assertTrue(storage.moduleMd().isEmpty());
//
//        // Test the content
//        TomlTableNode ballerinaToml = currentPackage.ballerinaToml().get().tomlAstNode();
//        Assert.assertEquals(ballerinaToml.entries().size(), 1);
//
//        TomlTableNode dependenciesToml = currentPackage.dependenciesToml().get().tomlAstNode();
//        Assert.assertEquals(dependenciesToml.entries().size(), 1);
//
//        TomlTableNode kubernetesToml = currentPackage.kubernetesToml().get().tomlAstNode();
//        Assert.assertEquals(kubernetesToml.entries().size(), 1);
//    }
//
//    @Test(description = "tests if other documents can be edited ie. Ballerina.toml, Package.md", enabled = true)
//    public void testOtherDocumentEdit() {
//        Path projectPath = RESOURCE_DIRECTORY.resolve("myproject");
//
//        // 1) Initialize the project instance
//        BuildProject project = null;
//        try {
//            project = BuildProject.load(projectPath);
//        } catch (Exception e) {
//            Assert.fail(e.getMessage());
//        }
//        // 2) Check editing files
//        Package currentPackage = project.currentPackage();
//
//        BallerinaToml newBallerinaToml = currentPackage.ballerinaToml().get().modify().withContent("" +
//                "[package]\n" +
//                "org = \"sameera\"\n" +
//                "name = \"yourproject\"\n" +
//                "version = \"0.1.0\"\n" +
//                "[sample]\n" +
//                "test = \"attribute\"").apply();
//        TomlTableNode ballerinaToml = newBallerinaToml.tomlAstNode();
//        Assert.assertEquals(ballerinaToml.entries().size(), 2);
//        Package newPackage = newBallerinaToml.packageInstance();
//        Assert.assertEquals(newPackage.packageName().toString(), "yourproject");
//        PackageCompilation compilation = newPackage.getCompilation();
//
//        DependenciesToml newDependenciesToml = currentPackage.dependenciesToml().get().modify().withContent("" +
//                "[[dependency]]\n" +
//                "org = \"samjs\"\n" +
//                "name = \"package_k\"\n" +
//                "version = \"1.1.0-alpha\"\n" +
//                "[[dependency]]\n" +
//                "org = \"samjs\"\n" +
//                "name = \"package_p\"\n" +
//                "version = \"1.1.0-alpha\"").apply();
//        TomlTableNode dependenciesToml = newDependenciesToml.tomlAstNode();
//        Assert.assertEquals(((TomlTableArrayNode) dependenciesToml.entries().get("dependency")).children().size(), 2);
//
//        KubernetesToml newKubernetesToml = currentPackage.kubernetesToml().get().modify().withContent("" +
//                "[test]\n" +
//                "attribute = \"value\"\n" +
//                "[test2]\n" +
//                "attribute = \"value2\"").apply();
//        TomlTableNode kubernetesToml = newKubernetesToml.tomlAstNode();
//        Assert.assertEquals(kubernetesToml.entries().size(), 2);
//
//    }
//
//    @Test(description = "tests adding Dependencies.toml, Package.md", enabled = true)
//    public void testOtherDocumentAdd() {
//        Path projectPath = RESOURCE_DIRECTORY.resolve("project_without_k8s");
//
//        // 1) Initialize the project instance
//        BuildProject project = null;
//        try {
//            project = BuildProject.load(projectPath);
//        } catch (Exception e) {
//            Assert.fail(e.getMessage());
//        }
//        // 2) Check editing files
//        Package currentPackage = project.currentPackage();
//
//        Assert.assertTrue(currentPackage.dependenciesToml().isEmpty());
//        Assert.assertTrue(currentPackage.kubernetesToml().isEmpty());
//        // Assert.assertTrue(currentPackage.packageMd().isEmpty());
//
//        DocumentConfig dependenciesToml = DocumentConfig.from(
//                DocumentId.create(ProjectConstants.DEPENDENCIES_TOML, null),
//                        "[[dependency]]\n" +
//                        "org = \"samjs\"\n" +
//                        "name = \"package_k\"\n" +
//                        "version = \"1.1.0-alpha\"\n" +
//                        "[[dependency]]\n" +
//                        "org = \"samjs\"\n" +
//                        "name = \"package_p\"\n" +
//                        "version = \"1.1.0-alpha\"",
//                    ProjectConstants.DEPENDENCIES_TOML
//                );
//
//        currentPackage = currentPackage.modify().addDependenciesToml(dependenciesToml).apply();
//        TomlTableNode dependenciesTomlTable = currentPackage.dependenciesToml().get().tomlAstNode();
//        Assert.assertEquals(((TomlTableArrayNode) dependenciesTomlTable.entries()
//                .get("dependency")).children().size(), 2);
//
//        DocumentConfig kubernetesToml = DocumentConfig.from(
//                DocumentId.create(ProjectConstants.KUBERNETES_TOML, null),
//                "[test]\n" +
//                  "attribute = \"value\"\n" +
//                  "[test2]\n" +
//                  "attribute = \"value2\"",
//                ProjectConstants.KUBERNETES_TOML
//        );
//
//        currentPackage = currentPackage.modify().addKubernetesToml(kubernetesToml).apply();
//        TomlTableNode kubernetesTomlTable = currentPackage.kubernetesToml().get().tomlAstNode();
//        Assert.assertEquals(((TomlTableArrayNode) dependenciesTomlTable.entries()
//                .get("dependency")).children().size(), 2);
//
//    }
=======
    @Test (description = "tests loading a valid build project")
    public void testBuildProjectAPI() {
        Path projectPath = RESOURCE_DIRECTORY.resolve("myproject");

        // 1) Initialize the project instance
        BuildProject project = null;
        try {
            project = BuildProject.load(projectPath);
        } catch (Exception e) {
            Assert.fail(e.getMessage());
        }
        // 2) Load the package
        Package currentPackage = project.currentPackage();
        // 3) Load the default module
        Module defaultModule = currentPackage.getDefaultModule();
        Assert.assertEquals(defaultModule.documentIds().size(), 2);

        // 4) Get Ballerina.toml file
        Optional<BallerinaToml> ballerinaTomlOptional = currentPackage.ballerinaToml();
        Assert.assertTrue(ballerinaTomlOptional.isPresent());

        // TODO find an easy way to test the project structure. e.g. serialize the structure in a json file.
        int noOfSrcDocuments = 0;
        int noOfTestDocuments = 0;
        final Collection<ModuleId> moduleIds = currentPackage.moduleIds();
        Assert.assertEquals(moduleIds.size(), 3);
        for (ModuleId moduleId : moduleIds) {
            Module module = currentPackage.module(moduleId);
            for (DocumentId documentId : module.documentIds()) {
                noOfSrcDocuments++;
            }
            for (DocumentId testDocumentId : module.testDocumentIds()) {
                noOfTestDocuments++;
            }
            for (Document doc : module.documents()) {
                Assert.assertNotNull(doc.syntaxTree());
            }
        }

        Assert.assertEquals(noOfSrcDocuments, 4);
        Assert.assertEquals(noOfTestDocuments, 3);

    }

    @Test (description = "tests loading a build project with no read permission")
    public void testBuildProjectWithNoReadPermission() {
        // Skip test in windows due to file permission setting issue
        if (isWindows()) {
            throw new SkipException("Skipping tests on Windows");
        }

        Path projectPath = RESOURCE_DIRECTORY.resolve("project_no_permission");

        // 1) Remove read permission
        boolean readable = projectPath.toFile().setReadable(false, true);
        if (!readable) {
            Assert.fail("could not remove read permission");
        }

        // 2) Initialize the project instance
        BuildProject project = null;
        try {
            project = BuildProject.load(projectPath);
        } catch (Exception e) {
            Assert.assertTrue(e.getMessage().contains("does not have read permissions"));
        }

        resetPermissions(projectPath);
    }

    @Test (description = "tests compiling a build project with no write permission",
            expectedExceptions = RuntimeException.class)
    public void testBuildProjectWithNoWritePermission() {

        // Skip test in windows due to file permission setting issue
        if (isWindows()) {
            throw new SkipException("Skipping tests on Windows");
        }

        Path projectPath = RESOURCE_DIRECTORY.resolve("project_no_permission");

        // 1) Remove write permission
        boolean writable = projectPath.toFile().setWritable(false, true);
        if (!writable) {
            Assert.fail("could not remove write permission");
        }

        // 2) Initialize the project instance
        BuildProject project = null;
        try {
            project = BuildProject.load(projectPath);
        } catch (Exception e) {
            Assert.fail(e.getMessage());
        }
        // 3) Load the package
        Package currentPackage = project.currentPackage();
        Collection<ResolvedPackageDependency> resolvedPackageDependencies
                = currentPackage.getResolution().allDependencies();

        // 4) Compile the current package
        PackageCompilation compilation = currentPackage.getCompilation();
        JBallerinaBackend jBallerinaBackend = JBallerinaBackend.from(compilation, JvmTarget.JAVA_11);

        resetPermissions(projectPath);
    }

    @Test(description = "tests package compilation", enabled = false)
    public void testPackageCompilation() {
        Path projectPath = RESOURCE_DIRECTORY.resolve("test_proj_pkg_compilation");

        // 1) Initialize the project instance
        BuildProject project = null;
        try {
            project = BuildProject.load(projectPath);
        } catch (Exception e) {
            Assert.fail(e.getMessage());
        }
        // 2) Load the package
        Package currentPackage = project.currentPackage();

        // 3) Compile the current package
        PackageCompilation compilation = currentPackage.getCompilation();

        // The current package has 4 modules and each module has one semantic or syntactic error.
        // This shows that all 4 modules has been compiled, even though the `utils`
        //   module is not imported by any of the other modules.
        Assert.assertEquals(compilation.diagnosticResult().diagnosticCount(), 4);
    }

    @Test(description = "tests package diagnostics")
    public void testDiagnostics() {
        Path projectPath = RESOURCE_DIRECTORY.resolve("test_proj_pkg_compilation");

        // 1) Initialize the project instance
        BuildProject project = null;
        try {
            project = BuildProject.load(projectPath);
        } catch (Exception e) {
            Assert.fail(e.getMessage());
        }
        // 2) Load the package
        Package currentPackage = project.currentPackage();

        // 3) Compile the current package
        PackageCompilation compilation = currentPackage.getCompilation();

        // The current package has 4 modules and each module has one semantic or syntactic error.
        // This shows that all 4 modules has been compiled, even though the `utils`
        //   module is not imported by any of the other modules.
        Assert.assertEquals(compilation.diagnosticResult().diagnosticCount(), 12);
        JBallerinaBackend jBallerinaBackend = JBallerinaBackend.from(compilation, JvmTarget.JAVA_11);
        Assert.assertEquals(jBallerinaBackend.diagnosticResult().diagnosticCount(), 12);

        List<String> expectedPaths = Arrays.asList(
                Paths.get("modules").resolve("utils").resolve("utils.bal").toString(),
                Paths.get("modules").resolve("storage").resolve("db.bal").toString(),
                Paths.get("modules").resolve("services").resolve("svc.bal").toString(),
                Paths.get("modules").resolve("services").resolve("tests").resolve("svc_tests.bal").toString(),
                Paths.get("tests").resolve("main_tests.bal").toString(),
                "main.bal", "utils.bal");

        // Verify paths in packageCompilation diagnostics
        List<String> diagnosticFilePaths = compilation.diagnosticResult().diagnostics().stream().map(diagnostic ->
                diagnostic.location().lineRange().filePath()).distinct().collect(Collectors.toList());

        for (String path : expectedPaths) {
            Assert.assertTrue(diagnosticFilePaths.contains(path), diagnosticFilePaths.toString());
        }

        // Verify paths in jBallerina backend diagnostics
        diagnosticFilePaths = jBallerinaBackend.diagnosticResult().diagnostics().stream().map(diagnostic ->
                diagnostic.location().lineRange().filePath()).distinct().collect(Collectors.toList());

        for (String path : expectedPaths) {
            Assert.assertTrue(diagnosticFilePaths.contains(path), diagnosticFilePaths.toString());
        }
    }

    @Test(description = "tests codegen with native libraries", enabled = false)
    public void testJBallerinaBackend() {
        Path projectPath = RESOURCE_DIRECTORY.resolve("test_proj_pkg_compilation_simple");

        // 1) Initialize the project instance
        BuildProject project = null;
        try {
            project = BuildProject.load(projectPath);
        } catch (Exception e) {
            Assert.fail(e.getMessage());
        }
        // 2) Load the package
        Package currentPackage = project.currentPackage();

        // 3) Compile the current package
        PackageCompilation compilation = currentPackage.getCompilation();
        JBallerinaBackend jBallerinaBackend = JBallerinaBackend.from(compilation, JvmTarget.JAVA_11);
        DiagnosticResult diagnosticResult = jBallerinaBackend.diagnosticResult();

        Assert.assertEquals(diagnosticResult.diagnosticCount(), 1);

        Collection<PlatformLibrary> platformLibraries = jBallerinaBackend.platformLibraryDependencies(
                currentPackage.packageId(), PlatformLibraryScope.DEFAULT);
        Assert.assertEquals(platformLibraries.size(), 1);

        platformLibraries = jBallerinaBackend.platformLibraryDependencies(
                currentPackage.packageId(), PlatformLibraryScope.TEST_ONLY);
        Assert.assertEquals(platformLibraries.size(), 3);

        platformLibraries = jBallerinaBackend.platformLibraryDependencies(currentPackage.packageId());
        Assert.assertEquals(platformLibraries.size(), 4);
    }

    @Test(description = "tests package compilation with errors in test source files")
    public void testPackageCompilationWithTests() {
        Path projectPath = RESOURCE_DIRECTORY.resolve("project_with_tests");

        // 1) Initialize the project instance
        BuildProject project = null;
        try {
            project = BuildProject.load(projectPath);
        } catch (Exception e) {
            Assert.fail(e.getMessage());
        }
        // 2) Load the package
        Package currentPackage = project.currentPackage();

        // 3) Compile the current package
        PackageCompilation compilation = currentPackage.getCompilation();

        // The current package has e test modules and each module has one semantic or syntactic error.
        // This shows that all 3 modules has been compiled
        Assert.assertEquals(compilation.diagnosticResult().diagnosticCount(), 3);
    }

    @Test(description = "tests loading a valid build project using project compilation", enabled = false)
    public void testBuildProjectAPIWithPackageCompilation() {
        Path projectPath = RESOURCE_DIRECTORY.resolve("myproject");

        // 1) Initialize the project instance
        BuildProject project = null;
        try {
            project = BuildProject.load(projectPath);
        } catch (Exception e) {
            Assert.fail(e.getMessage());
        }
        // 2) Load the package
        Package currentPackage = project.currentPackage();

        // 3) Resolve the package dependencies
        PackageResolution resolution = currentPackage.getResolution();

        ResolvedPackageDependency currentNode = null;
        DependencyGraph<ResolvedPackageDependency> dependencyGraph = resolution.dependencyGraph();
        for (ResolvedPackageDependency graphNode : dependencyGraph.getNodes()) {
            if (graphNode.packageId() == currentPackage.packageId()) {
                currentNode = graphNode;
            }
        }

        if (currentNode == null) {
            throw new IllegalStateException("Current package is found in the dependency graph");
        }

        Assert.assertEquals(dependencyGraph.getDirectDependencies(currentNode).size(), 1);
    }

    @Test (description = "tests loading an invalid Ballerina project")
    public void testLoadBallerinaProjectNegative() {
        Path projectPath = RESOURCE_DIRECTORY.resolve("myproject").resolve("modules").resolve("services")
                .resolve("svc.bal");
        try {
            BuildProject.load(projectPath);
        } catch (ProjectException e) {
            Assert.assertTrue(e.getMessage().contains("Invalid Ballerina package directory: " + projectPath));
        }

        projectPath = RESOURCE_DIRECTORY.resolve("myproject").resolve("modules").resolve("services");
        try {
            BuildProject.load(projectPath);
        } catch (ProjectException e) {
            Assert.assertTrue(e.getMessage().contains("Invalid Ballerina package directory: " + projectPath));
        }

        projectPath = RESOURCE_DIRECTORY.resolve("single_file");
        try {
            BuildProject.load(projectPath);
            Assert.fail("expected an invalid project exception");
        } catch (ProjectException e) {
            Assert.assertTrue(e.getMessage().contains("Invalid Ballerina package directory: " + projectPath));
        }
    }

    @Test (description = "tests loading another invalid Ballerina project")
    public void testLoadBallerinaProjectInProject() {
        Path projectPath = RESOURCE_DIRECTORY.resolve("myproject").resolve("modules").resolve("services")
                .resolve("resources").resolve("invalidProject");
        try {
            BuildProject.load(projectPath);
            Assert.fail("expected an invalid project exception");
        } catch (ProjectException e) {
            Assert.assertTrue(e.getMessage().contains("Provided path is already within a Ballerina package: " +
                    projectPath));
        }
    }

    @Test(enabled = false, description = "tests loading a valid build project with build options from toml")
    public void testLoadingBuildOptionsFromToml() {
        Path projectPath = RESOURCE_DIRECTORY.resolve("projectWithBuildOptions");
        // 1) Initialize the project instance
        BuildProject project = null;
        try {
            project = BuildProject.load(projectPath);
        } catch (Exception e) {
            Assert.fail(e.getMessage());
        }

        // Verify expected default buildOptions
        Assert.assertTrue(project.buildOptions().skipTests());
        Assert.assertTrue(project.buildOptions().observabilityIncluded());
        Assert.assertFalse(project.buildOptions().codeCoverage());
        Assert.assertFalse(project.buildOptions().offlineBuild());
        Assert.assertTrue(project.buildOptions().experimental());
        Assert.assertFalse(project.buildOptions().testReport());
    }

    @Test(enabled = false, description = "tests loading a valid build project with build options from toml")
    public void testOverrideBuildOptions() {
        Path projectPath = RESOURCE_DIRECTORY.resolve("projectWithBuildOptions");
        // 1) Initialize the project instance
        BuildProject project = null;
        BuildOptions buildOptions = new BuildOptionsBuilder().skipTests(false).build();
        try {
            project = BuildProject.load(projectPath, buildOptions);
        } catch (Exception e) {
            Assert.fail(e.getMessage());
        }

        // Verify expected default buildOptions
        Assert.assertFalse(project.buildOptions().skipTests());
        Assert.assertTrue(project.buildOptions().observabilityIncluded());
        Assert.assertFalse(project.buildOptions().codeCoverage());
        Assert.assertFalse(project.buildOptions().offlineBuild());
        Assert.assertTrue(project.buildOptions().experimental());
        Assert.assertFalse(project.buildOptions().testReport());
    }

    @Test
    public void testUpdateDocument() {
        // Inputs from langserver
        Path filePath = RESOURCE_DIRECTORY.resolve("myproject").resolve("main.bal").toAbsolutePath();

        // Load the project from document filepath
        Project buildProject = ProjectLoader.loadProject(filePath);
        DocumentId oldDocumentId = buildProject.documentId(filePath); // get the document ID
        Module oldModule = buildProject.currentPackage().module(oldDocumentId.moduleId());
        Document oldDocument = oldModule.document(oldDocumentId);

        // Update the document
        Document updatedDoc = oldDocument.modify().withContent(dummyContent).apply();

        Assert.assertEquals(oldDocument.module().documentIds().size(), updatedDoc.module().documentIds().size());
        Assert.assertEquals(oldDocument.module().testDocumentIds().size(),
                updatedDoc.module().testDocumentIds().size());
        for (DocumentId documentId : oldDocument.module().documentIds()) {
            Assert.assertTrue(updatedDoc.module().documentIds().contains(documentId));
            Assert.assertFalse(updatedDoc.module().testDocumentIds().contains(documentId));
        }

        Assert.assertNotEquals(oldDocument, updatedDoc);
        Assert.assertNotEquals(oldDocument.syntaxTree().textDocument().toString(), dummyContent);
        Assert.assertEquals(updatedDoc.syntaxTree().textDocument().toString(), dummyContent);

        Package updatedPackage = buildProject.currentPackage();
        Assert.assertNotEquals(oldModule.packageInstance(), buildProject.currentPackage());
        Assert.assertEquals(updatedPackage.module(oldDocument.module().moduleId()).document(oldDocumentId),
                updatedDoc);
        Assert.assertEquals(updatedPackage, updatedDoc.module().packageInstance());
    }

    @Test
    public void testUpdateTestDocument() {
        // Inputs from langserver
        Path filePath = RESOURCE_DIRECTORY.resolve("myproject").resolve(ProjectConstants.TEST_DIR_NAME)
                .resolve("main_tests.bal").toAbsolutePath();

        // Load the project from document filepath
        Project buildProject = ProjectLoader.loadProject(filePath);
        DocumentId oldDocumentId = buildProject.documentId(filePath); // get the document ID
        Module oldModule = buildProject.currentPackage().module(oldDocumentId.moduleId());
        Document oldDocument = oldModule.document(oldDocumentId);

        // Update the document
        Document updatedDoc = oldDocument.modify().withContent(dummyContent).apply();

        Assert.assertEquals(oldDocument.module().documentIds().size(), updatedDoc.module().documentIds().size());
        Assert.assertEquals(oldDocument.module().testDocumentIds().size(),
                updatedDoc.module().testDocumentIds().size());
        for (DocumentId documentId : oldDocument.module().testDocumentIds()) {
            Assert.assertTrue(updatedDoc.module().testDocumentIds().contains(documentId));
            Assert.assertFalse(updatedDoc.module().documentIds().contains(documentId));
        }

        Assert.assertNotEquals(oldDocument, updatedDoc);
        Assert.assertNotEquals(oldDocument.syntaxTree().textDocument().toString(), dummyContent);
        Assert.assertEquals(updatedDoc.syntaxTree().textDocument().toString(), dummyContent);

        Package updatedPackage = buildProject.currentPackage();
        Assert.assertNotEquals(oldModule.packageInstance(), buildProject.currentPackage());
        Assert.assertEquals(updatedPackage.module(oldDocument.module().moduleId()).document(oldDocumentId),
                updatedDoc);
        Assert.assertEquals(updatedPackage, updatedDoc.module().packageInstance());
    }

    @Test
    public void testAddDocument() {
        Path projectPath = RESOURCE_DIRECTORY.resolve("myproject");
        Path filePath = RESOURCE_DIRECTORY.resolve("myproject").resolve("db.bal").toAbsolutePath();
        String newFileContent = "import ballerina/io;\n";

        BuildProject buildProject = (BuildProject) ProjectLoader.loadProject(projectPath);

        // get module to which the document should be added
        Module oldModule = buildProject.currentPackage().module(
                ModuleName.from(buildProject.currentPackage().packageName()));
        // create a new document ID
        DocumentId newDocumentId = DocumentId.create(filePath.toString(), oldModule.moduleId());

        DocumentConfig documentConfig = DocumentConfig.from(
                newDocumentId, newFileContent, filePath.getFileName().toString());
        Module newModule = oldModule.modify().addDocument(documentConfig).apply();

        Assert.assertEquals((oldModule.documentIds().size() + 1), newModule.documentIds().size());
        Assert.assertEquals(oldModule.testDocumentIds().size(), newModule.testDocumentIds().size());
        Assert.assertFalse(oldModule.documentIds().contains(newDocumentId));
        Assert.assertTrue(newModule.documentIds().contains(newDocumentId));
        for (DocumentId documentId : oldModule.documentIds()) {
            Assert.assertTrue(newModule.documentIds().contains(documentId));
            Assert.assertFalse(newModule.testDocumentIds().contains(documentId));
        }

        Document newDocument = newModule.document(newDocumentId);
        Assert.assertEquals(newDocument.syntaxTree().textDocument().toString(), newFileContent);

        Package updatedPackage = buildProject.currentPackage();
        Assert.assertNotEquals(oldModule.packageInstance(), buildProject.currentPackage());
        Assert.assertEquals(updatedPackage.module(newDocument.module().moduleId()).document(newDocumentId),
                newDocument);
        Assert.assertEquals(updatedPackage, newDocument.module().packageInstance());
    }

    @Test
    public void testAddTestDocument() {
        Path projectPath = RESOURCE_DIRECTORY.resolve("myproject");
        Path filePath =
                RESOURCE_DIRECTORY.resolve("myproject").resolve(ProjectConstants.TEST_DIR_NAME).resolve("db_test.bal")
                        .toAbsolutePath();
        String newFileContent = "import ballerina/io;\n";

        BuildProject buildProject = (BuildProject) ProjectLoader.loadProject(projectPath);

        // get module to which the document should be added
        Module oldModule = buildProject.currentPackage().module(ModuleName.from(
                buildProject.currentPackage().packageName()));
        // create a new document ID
        DocumentId newTestDocumentId = DocumentId.create(filePath.toString(), oldModule.moduleId());

        DocumentConfig documentConfig = DocumentConfig.from(
                newTestDocumentId, newFileContent, filePath.getFileName().toString());
        Module newModule = oldModule.modify().addTestDocument(documentConfig).apply();

        Assert.assertEquals((oldModule.testDocumentIds().size() + 1), newModule.testDocumentIds().size());
        Assert.assertEquals(oldModule.documentIds().size(), newModule.documentIds().size());
        Assert.assertFalse(oldModule.testDocumentIds().contains(newTestDocumentId));
        Assert.assertTrue(newModule.testDocumentIds().contains(newTestDocumentId));
        for (DocumentId documentId : oldModule.testDocumentIds()) {
            Assert.assertTrue(newModule.testDocumentIds().contains(documentId));
            Assert.assertFalse(newModule.documentIds().contains(documentId));
        }

        Document newDocument = newModule.document(newTestDocumentId);
        Assert.assertEquals(newDocument.syntaxTree().textDocument().toString(), newFileContent);

        Package updatedPackage = buildProject.currentPackage();
        Assert.assertNotEquals(oldModule.packageInstance(), buildProject.currentPackage());
        Assert.assertEquals(updatedPackage.module(newDocument.module().moduleId()).document(newTestDocumentId),
                newDocument);
        Assert.assertEquals(updatedPackage, newDocument.module().packageInstance());
    }

    @Test
    public void testRemoveDocument() {
        Path filePath = RESOURCE_DIRECTORY.resolve("myproject").resolve("utils.bal").toAbsolutePath();

        Project buildProject = ProjectLoader.loadProject(filePath);
        DocumentId removeDocumentId = buildProject.documentId(filePath);
        Module oldModule = buildProject.currentPackage().module(removeDocumentId.moduleId());

        Module newModule = oldModule.modify().removeDocument(removeDocumentId).apply();

        Assert.assertEquals((oldModule.documentIds().size() - 1), newModule.documentIds().size());
        Assert.assertEquals(oldModule.testDocumentIds().size(), newModule.testDocumentIds().size());
        Assert.assertTrue(oldModule.documentIds().contains(removeDocumentId));
        Assert.assertFalse(newModule.documentIds().contains(removeDocumentId));
        for (DocumentId documentId : oldModule.documentIds()) {
            if (documentId == removeDocumentId) {
                Assert.assertFalse(newModule.documentIds().contains(documentId));
            } else {
                Assert.assertTrue(newModule.documentIds().contains(documentId));
            }
            Assert.assertFalse(newModule.testDocumentIds().contains(documentId));
        }

        Assert.assertNotEquals(oldModule.packageInstance(), buildProject.currentPackage());
    }

    @Test
    public void testRemoveTestDocument() {
        Path filePath =
                RESOURCE_DIRECTORY.resolve("myproject").resolve(ProjectConstants.MODULES_ROOT).resolve("services")
                        .resolve(ProjectConstants.TEST_DIR_NAME).resolve("svc_tests.bal").toAbsolutePath();

        Project buildProject = ProjectLoader.loadProject(filePath);
        DocumentId removeDocumentId = buildProject.documentId(filePath);
        Module oldModule = buildProject.currentPackage().module(removeDocumentId.moduleId());

        Module newModule = oldModule.modify().removeDocument(removeDocumentId).apply();

        Assert.assertEquals((oldModule.testDocumentIds().size() - 1), newModule.testDocumentIds().size());
        Assert.assertEquals(oldModule.documentIds().size(), newModule.documentIds().size());
        Assert.assertTrue(oldModule.testDocumentIds().contains(removeDocumentId));
        Assert.assertFalse(newModule.testDocumentIds().contains(removeDocumentId));
        for (DocumentId documentId : oldModule.testDocumentIds()) {
            if (documentId == removeDocumentId) {
                Assert.assertFalse(newModule.testDocumentIds().contains(documentId));
            } else {
                Assert.assertTrue(newModule.testDocumentIds().contains(documentId));
            }
            Assert.assertFalse(newModule.testDocumentIds().contains(documentId));
        }

        Assert.assertNotEquals(oldModule.packageInstance(), buildProject.currentPackage());
    }

    @Test
    public void testAddEmptyModule() {
        Path filePath =
                RESOURCE_DIRECTORY.resolve("myproject").resolve(ProjectConstants.MODULES_ROOT).resolve("newModule")
                        .toAbsolutePath();
        Path projectRoot = ProjectUtils.findProjectRoot(filePath);
        BuildProject buildProject = (BuildProject) ProjectLoader.loadProject(projectRoot);
        Package oldPackage = buildProject.currentPackage();
        PackageManifest pkgManifest = oldPackage.manifest();

        ModuleId newModuleId = ModuleId.create(filePath.toString(), oldPackage.packageId());
        ModuleName moduleName = ModuleName.from(oldPackage.packageName(), filePath.getFileName().toString());
        ModuleDescriptor moduleDesc = ModuleDescriptor.from(moduleName, pkgManifest.descriptor());

        ModuleConfig newModuleConfig = ModuleConfig.from(newModuleId, moduleDesc, Collections.emptyList(),
                Collections.emptyList(), null,  Collections.emptyList());
        Package newPackage = oldPackage.modify().addModule(newModuleConfig).apply();

        Assert.assertEquals(newPackage.module(newModuleId).documentIds().size(), 0);
        Assert.assertEquals(newPackage.module(newModuleId).testDocumentIds().size(), 0);

        Assert.assertEquals((oldPackage.moduleIds().size() + 1), newPackage.moduleIds().size());
        Assert.assertFalse(oldPackage.moduleIds().contains(newModuleConfig.moduleId()));
        Assert.assertTrue(newPackage.moduleIds().contains(newModuleConfig.moduleId()));

        for (ModuleId moduleId : oldPackage.moduleIds()) {
            Assert.assertTrue(newPackage.moduleIds().contains(moduleId));
        }

        // Test adding a document to empty module
        DocumentId documentId = DocumentId.create(filePath.resolve("main.bal").toString(), newModuleId);
        String mainContent = "import ballerina/io;\n";
        DocumentConfig documentConfig = DocumentConfig.from(documentId, mainContent, filePath.getFileName().toString());
        newPackage.module(newModuleId).modify().addDocument(documentConfig).apply();

        Assert.assertEquals(buildProject.currentPackage().module(newModuleId).documentIds().size(), 1);
        Assert.assertEquals(buildProject.currentPackage().module(newModuleId).testDocumentIds().size(), 0);

        Assert.assertEquals(buildProject.currentPackage().module(newModuleId).document(
                documentId).syntaxTree().textDocument().toString(), mainContent);
    }

    @Test
    public void testAddModuleWithFiles() {
        Path filePath =
                RESOURCE_DIRECTORY.resolve("myproject").resolve(ProjectConstants.MODULES_ROOT).resolve("newModule")
                        .toAbsolutePath();
        Path projectRoot = ProjectUtils.findProjectRoot(filePath);
        BuildProject buildProject = (BuildProject) ProjectLoader.loadProject(projectRoot);
        Package oldPackage = buildProject.currentPackage();
        PackageManifest pkgManifest = oldPackage.manifest();

        ModuleId newModuleId = ModuleId.create(filePath.toString(), oldPackage.packageId());
        ModuleName moduleName = ModuleName.from(oldPackage.packageName(), filePath.getFileName().toString());
        ModuleDescriptor moduleDesc = ModuleDescriptor.from(moduleName, pkgManifest.descriptor());
        DocumentId documentId = DocumentId.create(filePath.resolve("main.bal").toString(), newModuleId);
        String mainContent = "import ballerina/io;\n";
        DocumentConfig documentConfig = DocumentConfig.from(documentId, mainContent, filePath.getFileName().toString());

        DocumentId testDocumentId = DocumentId.create(filePath.resolve("tests").resolve("main.bal").toString(),
                newModuleId);
        String testContent = "import ballerina/test;\n";
        DocumentConfig testDocumentConfig = DocumentConfig.from(
                testDocumentId, testContent, filePath.getFileName().toString());

        ModuleConfig newModuleConfig = ModuleConfig.from(newModuleId, moduleDesc,
                Collections.singletonList(documentConfig),
                Collections.singletonList(testDocumentConfig), null, Collections.emptyList());
        Package newPackage = oldPackage.modify().addModule(newModuleConfig).apply();

        Assert.assertEquals(newPackage.module(newModuleId).documentIds().size(), 1);
        Assert.assertEquals(newPackage.module(newModuleId).testDocumentIds().size(), 1);

        Assert.assertEquals((oldPackage.moduleIds().size() + 1), newPackage.moduleIds().size());
        Assert.assertFalse(oldPackage.moduleIds().contains(newModuleConfig.moduleId()));
        Assert.assertTrue(newPackage.moduleIds().contains(newModuleConfig.moduleId()));

        for (ModuleId moduleId : oldPackage.moduleIds()) {
            Assert.assertTrue(newPackage.moduleIds().contains(moduleId));
        }
    }

    @Test
    public void testRemoveModule() {
        Path filePath =
                RESOURCE_DIRECTORY.resolve("myproject").resolve(ProjectConstants.MODULES_ROOT).resolve("storage")
                        .toAbsolutePath();
        BuildProject buildProject = (BuildProject) ProjectLoader.loadProject(filePath);
        Package oldPackage = buildProject.currentPackage();
        // get module to remove
        Module module = buildProject.currentPackage().module(ModuleName.from(
                buildProject.currentPackage().packageName(), filePath.getFileName().toString()));

        ModuleId removeId = module.moduleId();
        Package newPackage = oldPackage.modify().removeModule(removeId).apply();

        Assert.assertEquals(newPackage.moduleIds().size(), (oldPackage.moduleIds().size() - 1));
        Assert.assertEquals(newPackage.moduleIds().size(), 2);
        Assert.assertTrue(oldPackage.moduleIds().contains(removeId));
        Assert.assertFalse(newPackage.moduleIds().contains(removeId));

        for (ModuleId moduleId : oldPackage.moduleIds()) {
            if (moduleId == removeId) {
                Assert.assertFalse(newPackage.moduleIds().contains(moduleId));
            } else {
                Assert.assertTrue(newPackage.moduleIds().contains(moduleId));
            }
        }
    }

    @Test
    public void testAccessNonExistingDocument() {
        Path projectPath = RESOURCE_DIRECTORY.resolve("myproject");
        Path filePath = RESOURCE_DIRECTORY.resolve("myproject").resolve("db.bal").toAbsolutePath();

        // Load the project from document filepath
        Project buildProject = ProjectLoader.loadProject(projectPath);
        try {
            DocumentId oldDocumentId = buildProject.documentId(filePath); // get the document ID
            Assert.fail();
        } catch (ProjectException e) {
            Assert.assertTrue(e.getMessage().contains("provided path does not belong to the project"));
        }
    }

    @Test
    public void testLoadFromNonExistentModule() {
        Path filePath =
                RESOURCE_DIRECTORY.resolve("myproject").resolve(ProjectConstants.MODULES_ROOT)
                        .resolve("db");

        try {
            BuildProject buildProject = (BuildProject) ProjectLoader.loadProject(filePath);
        } catch (ProjectException e) {
            Assert.assertTrue(e.getMessage().contains("provided file path does not exist"));
        }
    }

    @Test(description = "tests get semantic model in module compilation", enabled = false)
    public void testGetSemanticModel() {
        Path projectPath = RESOURCE_DIRECTORY.resolve("myproject");

        // 1) Initialize the project instance
        BuildProject project = null;
        try {
            project = BuildProject.load(projectPath);
        } catch (Exception e) {
            Assert.fail(e.getMessage());
        }
        // 2) Load the package
        Package currentPackage = project.currentPackage();
        // 3) Load the default module
        Module defaultModule = currentPackage.getDefaultModule();
        Assert.assertEquals(defaultModule.documentIds().size(), 2);

        // 5) Compile the module
        ModuleCompilation compilation = defaultModule.getCompilation();

        // 6) Get semantic model
        SemanticModel semanticModel = compilation.getSemanticModel();

        // 7) Get the document
        Document srcFile = null;
        for (Document doc : defaultModule.documents()) {
            if (doc.name().equals("main.bal")) {
                srcFile = doc;
                break;
            }
        }

        if (srcFile == null) {
            Assert.fail("Source file 'main.bal' not found");
        }

        // Test module level symbols
        List<Symbol> symbols = semanticModel.moduleSymbols();
        Assert.assertEquals(symbols.size(), 5);

        // Test symbol
        Optional<Symbol> symbol = semanticModel.symbol(srcFile, LinePosition.from(5, 10));
        symbol.ifPresent(value -> assertEquals(value.name(), "runServices"));
    }

    @Test(description = "tests if other documents exists ie. Ballerina.toml, Package.md", enabled = true)
    public void testOtherDocuments() {
        Path projectPath = RESOURCE_DIRECTORY.resolve("myproject");

        // 1) Initialize the project instance
        BuildProject project = null;
        try {
            project = BuildProject.load(projectPath);
        } catch (Exception e) {
            Assert.fail(e.getMessage());
        }
        // 2) Check if files exists
        Package currentPackage = project.currentPackage();
        Assert.assertTrue(currentPackage.ballerinaToml().isPresent());
        Assert.assertTrue(currentPackage.dependenciesToml().isPresent());
        Assert.assertTrue(currentPackage.kubernetesToml().isPresent());
        Assert.assertTrue(currentPackage.packageMd().isPresent());
        // Check module.md files
        Module defaultModule = currentPackage.getDefaultModule();
        Assert.assertTrue(defaultModule.moduleMd().isPresent());
        Module services = currentPackage
                .module(ModuleName.from(currentPackage.packageName(), "services"));
        Assert.assertTrue(services.moduleMd().isPresent());
        Module storage = currentPackage
                .module(ModuleName.from(currentPackage.packageName(), "storage"));
        Assert.assertTrue(storage.moduleMd().isEmpty());

        // Test the content
        TomlTableNode ballerinaToml = currentPackage.ballerinaToml().get().tomlAstNode();
        Assert.assertEquals(ballerinaToml.entries().size(), 1);

        TomlTableNode dependenciesToml = currentPackage.dependenciesToml().get().tomlAstNode();
        Assert.assertEquals(dependenciesToml.entries().size(), 1);

        TomlTableNode kubernetesToml = currentPackage.kubernetesToml().get().tomlAstNode();
        Assert.assertEquals(kubernetesToml.entries().size(), 1);
    }

    @Test(description = "tests if other documents can be edited ie. Ballerina.toml, Package.md")
    public void testOtherDocumentModify() {
        Path projectPath = RESOURCE_DIRECTORY.resolve("myproject");

        // 1) Initialize the project instance
        BuildProject project = null;
        try {
            project = BuildProject.load(projectPath);
        } catch (Exception e) {
            Assert.fail(e.getMessage());
        }
        // 2) Check editing files
        BallerinaToml newBallerinaToml = project.currentPackage().ballerinaToml().get().modify().withContent("" +
                "[package]\n" +
                "org = \"sameera\"\n" +
                "name = \"yourproject\"\n" +
                "version = \"0.1.0\"\n" +
                "[sample]\n" +
                "test = \"attribute\"").apply();
        TomlTableNode ballerinaToml = newBallerinaToml.tomlAstNode();
        Assert.assertEquals(ballerinaToml.entries().size(), 2);
        Package newPackage = newBallerinaToml.packageInstance();
        Assert.assertEquals(newPackage.packageName().toString(), "yourproject");
        PackageCompilation compilation = newPackage.getCompilation();

        DependenciesToml newDependenciesToml = project.currentPackage().dependenciesToml()
                .get().modify().withContent("" +
                "[[dependency]]\n" +
                "org = \"samjs\"\n" +
                "name = \"package_k\"\n" +
                "version = \"1.1.0-alpha\"\n" +
                "[[dependency]]\n" +
                "org = \"samjs\"\n" +
                "name = \"package_p\"\n" +
                "version = \"1.1.0-alpha\"").apply();
        TomlTableNode dependenciesToml = newDependenciesToml.tomlAstNode();
        Assert.assertEquals(((TomlTableArrayNode) dependenciesToml.entries().get("dependency")).children().size(), 2);

        KubernetesToml newKubernetesToml = project.currentPackage().kubernetesToml().get().modify().withContent("" +
                "[test]\n" +
                "attribute = \"value\"\n" +
                "[test2]\n" +
                "attribute = \"value2\"").apply();
        TomlTableNode kubernetesToml = newKubernetesToml.tomlAstNode();
        Assert.assertEquals(kubernetesToml.entries().size(), 2);

        // Check if PackageMd is editable
        project.currentPackage().packageMd().get().modify().withContent("#Modified").apply();
        String packageMdContent = project.currentPackage().packageMd().get().content();
        Assert.assertEquals(packageMdContent, "#Modified");

        // Check if ModuleMd is editable
        project.currentPackage().getDefaultModule().moduleMd().get().modify().withContent("#Modified").apply();
        String moduleMdContent = project.currentPackage().getDefaultModule().moduleMd().get().content();
        Assert.assertEquals(packageMdContent, "#Modified");

        // Check if ModuleMd is editable other than default module
        // todo enable following after resolving package name edit bug
        // ModuleName services = ModuleName.from(project.currentPackage().packageName(), "services");
        // project.currentPackage().module(services).moduleMd().get().modify().withContent("#Modified").apply();
        // moduleMdContent = project.currentPackage().module(services).moduleMd().get().content();
        // Assert.assertEquals(packageMdContent, "#Modified");

        // Test remove capability
        project.currentPackage().modify().removePackageMd().apply();
        project.currentPackage().modify().removeDependenciesToml().apply();
        project.currentPackage().modify().removeKubernetesToml().apply();
        project.currentPackage().getDefaultModule().modify().removeModuleMd().apply();

        Assert.assertTrue(project.currentPackage().packageMd().isEmpty());
        Assert.assertTrue(project.currentPackage().kubernetesToml().isEmpty());
        Assert.assertTrue(project.currentPackage().dependenciesToml().isEmpty());
        Assert.assertTrue(project.currentPackage().getDefaultModule().moduleMd().isEmpty());
    }

    @Test(description = "tests adding Dependencies.toml, Package.md", enabled = true)
    public void testOtherDocumentAdd() {
        Path projectPath = RESOURCE_DIRECTORY.resolve("project_without_k8s");

        // 1) Initialize the project instance
        BuildProject project = null;
        try {
            project = BuildProject.load(projectPath);
        } catch (Exception e) {
            Assert.fail(e.getMessage());
        }
        // 2) Check editing files
        Package currentPackage = project.currentPackage();

        Assert.assertTrue(currentPackage.dependenciesToml().isEmpty());
        Assert.assertTrue(currentPackage.kubernetesToml().isEmpty());
        // Assert.assertTrue(currentPackage.packageMd().isEmpty());

        DocumentConfig dependenciesToml = DocumentConfig.from(
                DocumentId.create(ProjectConstants.DEPENDENCIES_TOML, null),
                        "[[dependency]]\n" +
                        "org = \"samjs\"\n" +
                        "name = \"package_k\"\n" +
                        "version = \"1.1.0-alpha\"\n" +
                        "[[dependency]]\n" +
                        "org = \"samjs\"\n" +
                        "name = \"package_p\"\n" +
                        "version = \"1.1.0-alpha\"",
                    ProjectConstants.DEPENDENCIES_TOML
                );

        currentPackage = currentPackage.modify().addDependenciesToml(dependenciesToml).apply();
        TomlTableNode dependenciesTomlTable = currentPackage.dependenciesToml().get().tomlAstNode();
        Assert.assertEquals(((TomlTableArrayNode) dependenciesTomlTable.entries()
                .get("dependency")).children().size(), 2);

        DocumentConfig kubernetesToml = DocumentConfig.from(
                DocumentId.create(ProjectConstants.KUBERNETES_TOML, null),
                "[test]\n" +
                  "attribute = \"value\"\n" +
                  "[test2]\n" +
                  "attribute = \"value2\"",
                ProjectConstants.KUBERNETES_TOML
        );

        currentPackage = currentPackage.modify().addKubernetesToml(kubernetesToml).apply();
        TomlTableNode kubernetesTomlTable = currentPackage.kubernetesToml().get().tomlAstNode();
        Assert.assertEquals(((TomlTableArrayNode) dependenciesTomlTable.entries()
                .get("dependency")).children().size(), 2);

    }
>>>>>>> acd880e7

    @Test(description = "tests if other documents can be edited ie. Ballerina.toml, Package.md", enabled = true)
    public void testOtherMinimalistProjectEdit() {
        Path projectPath = RESOURCE_DIRECTORY.resolve("myproject_minimalist");

        // 1) Initialize the project instance
        BuildProject project = null;
        try {
            project = BuildProject.load(projectPath);
        } catch (Exception e) {
            Assert.fail(e.getMessage());
        }
        // 2) Check editing files
        Package currentPackage = project.currentPackage();

        List<String> data = new ArrayList<>();
        data.add("[package]");
        data.add("[package]" +
                "name");
        data.add("[package]" +
                "name=");
        data.add("[package]" +
                "name=\"te");
        data.add("[package]" +
                "name=\"test");
        data.add("[package]" +
                 "name=\"test" +
                 "or");
        data.add("[package]" +
                 "name=\"test" +
                 "org");
        data.add("[package]" +
                 "name=\"test" +
                 "org=");
        data.add("[package]" +
                 "name=\"test" +
                 "org=win");
        data.add("[package]" +
                 "name=\"test" +
                 "org=winery");
        data.add("[package]" +
                 "name=\"test" +
                 "org=winery" +
                 "ver");
        data.add("[package]" +
                 "name=\"test" +
                 "org=winery" +
                 "version");
        data.add("[package]" +
                 "name=\"test" +
                 "org=winery" +
                 "version=");
        data.add("[package]" +
                 "name=\"test" +
                 "org=winery" +
                 "version=1.");
        data.add("[package]" +
                 "name=\"test" +
                 "org=winery" +
                 "version=1.0.0");

        for (String dataItem: data) {
            BallerinaToml newBallerinaToml = currentPackage.ballerinaToml().get().modify().withContent("" +
                    dataItem).apply();
            TomlTableNode ballerinaToml = newBallerinaToml.tomlAstNode();
            Package newPackage = newBallerinaToml.packageInstance();
        }

    }

    @AfterClass (alwaysRun = true)
    public void reset() {
        Path projectPath = RESOURCE_DIRECTORY.resolve("project_no_permission");
        TestUtils.resetPermissions(projectPath);
    }
}<|MERGE_RESOLUTION|>--- conflicted
+++ resolved
@@ -81,871 +81,6 @@
     private static final Path RESOURCE_DIRECTORY = Paths.get("src/test/resources/");
     private final String dummyContent = "function foo() {\n}";
 
-<<<<<<< HEAD
-//    @Test (description = "tests loading a valid build project")
-//    public void testBuildProjectAPI() {
-//        Path projectPath = RESOURCE_DIRECTORY.resolve("myproject");
-//
-//        // 1) Initialize the project instance
-//        BuildProject project = null;
-//        try {
-//            project = BuildProject.load(projectPath);
-//        } catch (Exception e) {
-//            Assert.fail(e.getMessage());
-//        }
-//        // 2) Load the package
-//        Package currentPackage = project.currentPackage();
-//        // 3) Load the default module
-//        Module defaultModule = currentPackage.getDefaultModule();
-//        Assert.assertEquals(defaultModule.documentIds().size(), 2);
-//
-//        // 4) Get Ballerina.toml file
-//        Optional<BallerinaToml> ballerinaTomlOptional = currentPackage.ballerinaToml();
-//        Assert.assertTrue(ballerinaTomlOptional.isPresent());
-//
-//        // TODO find an easy way to test the project structure. e.g. serialize the structure in a json file.
-//        int noOfSrcDocuments = 0;
-//        int noOfTestDocuments = 0;
-//        final Collection<ModuleId> moduleIds = currentPackage.moduleIds();
-//        Assert.assertEquals(moduleIds.size(), 3);
-//        for (ModuleId moduleId : moduleIds) {
-//            Module module = currentPackage.module(moduleId);
-//            for (DocumentId documentId : module.documentIds()) {
-//                noOfSrcDocuments++;
-//            }
-//            for (DocumentId testDocumentId : module.testDocumentIds()) {
-//                noOfTestDocuments++;
-//            }
-//            for (Document doc : module.documents()) {
-//                Assert.assertNotNull(doc.syntaxTree());
-//            }
-//        }
-//
-//        Assert.assertEquals(noOfSrcDocuments, 4);
-//        Assert.assertEquals(noOfTestDocuments, 3);
-//
-//    }
-//
-//    @Test (description = "tests loading a build project with no read permission")
-//    public void testBuildProjectWithNoReadPermission() {
-//        // Skip test in windows due to file permission setting issue
-//        if (isWindows()) {
-//            throw new SkipException("Skipping tests on Windows");
-//        }
-//
-//        Path projectPath = RESOURCE_DIRECTORY.resolve("project_no_permission");
-//
-//        // 1) Remove read permission
-//        boolean readable = projectPath.toFile().setReadable(false, true);
-//        if (!readable) {
-//            Assert.fail("could not remove read permission");
-//        }
-//
-//        // 2) Initialize the project instance
-//        BuildProject project = null;
-//        try {
-//            project = BuildProject.load(projectPath);
-//        } catch (Exception e) {
-//            Assert.assertTrue(e.getMessage().contains("does not have read permissions"));
-//        }
-//
-//        resetPermissions(projectPath);
-//    }
-//
-//    @Test (description = "tests compiling a build project with no write permission",
-//            expectedExceptions = RuntimeException.class)
-//    public void testBuildProjectWithNoWritePermission() {
-//
-//        // Skip test in windows due to file permission setting issue
-//        if (isWindows()) {
-//            throw new SkipException("Skipping tests on Windows");
-//        }
-//
-//        Path projectPath = RESOURCE_DIRECTORY.resolve("project_no_permission");
-//
-//        // 1) Remove write permission
-//        boolean writable = projectPath.toFile().setWritable(false, true);
-//        if (!writable) {
-//            Assert.fail("could not remove write permission");
-//        }
-//
-//        // 2) Initialize the project instance
-//        BuildProject project = null;
-//        try {
-//            project = BuildProject.load(projectPath);
-//        } catch (Exception e) {
-//            Assert.fail(e.getMessage());
-//        }
-//        // 3) Load the package
-//        Package currentPackage = project.currentPackage();
-//        Collection<ResolvedPackageDependency> resolvedPackageDependencies
-//                = currentPackage.getResolution().allDependencies();
-//
-//        // 4) Compile the current package
-//        PackageCompilation compilation = currentPackage.getCompilation();
-//        JBallerinaBackend jBallerinaBackend = JBallerinaBackend.from(compilation, JvmTarget.JAVA_11);
-//
-//        resetPermissions(projectPath);
-//    }
-//
-//    @Test(description = "tests package compilation", enabled = false)
-//    public void testPackageCompilation() {
-//        Path projectPath = RESOURCE_DIRECTORY.resolve("test_proj_pkg_compilation");
-//
-//        // 1) Initialize the project instance
-//        BuildProject project = null;
-//        try {
-//            project = BuildProject.load(projectPath);
-//        } catch (Exception e) {
-//            Assert.fail(e.getMessage());
-//        }
-//        // 2) Load the package
-//        Package currentPackage = project.currentPackage();
-//
-//        // 3) Compile the current package
-//        PackageCompilation compilation = currentPackage.getCompilation();
-//
-//        // The current package has 4 modules and each module has one semantic or syntactic error.
-//        // This shows that all 4 modules has been compiled, even though the `utils`
-//        //   module is not imported by any of the other modules.
-//        Assert.assertEquals(compilation.diagnosticResult().diagnosticCount(), 4);
-//    }
-//
-//    @Test(description = "tests package diagnostics")
-//    public void testDiagnostics() {
-//        Path projectPath = RESOURCE_DIRECTORY.resolve("test_proj_pkg_compilation");
-//
-//        // 1) Initialize the project instance
-//        BuildProject project = null;
-//        try {
-//            project = BuildProject.load(projectPath);
-//        } catch (Exception e) {
-//            Assert.fail(e.getMessage());
-//        }
-//        // 2) Load the package
-//        Package currentPackage = project.currentPackage();
-//
-//        // 3) Compile the current package
-//        PackageCompilation compilation = currentPackage.getCompilation();
-//
-//        // The current package has 4 modules and each module has one semantic or syntactic error.
-//        // This shows that all 4 modules has been compiled, even though the `utils`
-//        //   module is not imported by any of the other modules.
-//        Assert.assertEquals(compilation.diagnosticResult().diagnosticCount(), 12);
-//        JBallerinaBackend jBallerinaBackend = JBallerinaBackend.from(compilation, JvmTarget.JAVA_11);
-//        Assert.assertEquals(jBallerinaBackend.diagnosticResult().diagnosticCount(), 12);
-//
-//        List<String> expectedPaths = Arrays.asList(
-//                Paths.get("modules").resolve("utils").resolve("utils.bal").toString(),
-//                Paths.get("modules").resolve("storage").resolve("db.bal").toString(),
-//                Paths.get("modules").resolve("services").resolve("svc.bal").toString(),
-//                Paths.get("modules").resolve("services").resolve("tests").resolve("svc_tests.bal").toString(),
-//                Paths.get("tests").resolve("main_tests.bal").toString(),
-//                "main.bal", "utils.bal");
-//
-//        // Verify paths in packageCompilation diagnostics
-//        List<String> diagnosticFilePaths = compilation.diagnosticResult().diagnostics().stream().map(diagnostic ->
-//                diagnostic.location().lineRange().filePath()).distinct().collect(Collectors.toList());
-//
-//        for (String path : expectedPaths) {
-//            Assert.assertTrue(diagnosticFilePaths.contains(path), diagnosticFilePaths.toString());
-//        }
-//
-//        // Verify paths in jBallerina backend diagnostics
-//        diagnosticFilePaths = jBallerinaBackend.diagnosticResult().diagnostics().stream().map(diagnostic ->
-//                diagnostic.location().lineRange().filePath()).distinct().collect(Collectors.toList());
-//
-//        for (String path : expectedPaths) {
-//            Assert.assertTrue(diagnosticFilePaths.contains(path), diagnosticFilePaths.toString());
-//        }
-//    }
-//
-//    @Test(description = "tests codegen with native libraries", enabled = false)
-//    public void testJBallerinaBackend() {
-//        Path projectPath = RESOURCE_DIRECTORY.resolve("test_proj_pkg_compilation_simple");
-//
-//        // 1) Initialize the project instance
-//        BuildProject project = null;
-//        try {
-//            project = BuildProject.load(projectPath);
-//        } catch (Exception e) {
-//            Assert.fail(e.getMessage());
-//        }
-//        // 2) Load the package
-//        Package currentPackage = project.currentPackage();
-//
-//        // 3) Compile the current package
-//        PackageCompilation compilation = currentPackage.getCompilation();
-//        JBallerinaBackend jBallerinaBackend = JBallerinaBackend.from(compilation, JvmTarget.JAVA_11);
-//        DiagnosticResult diagnosticResult = jBallerinaBackend.diagnosticResult();
-//
-//        Assert.assertEquals(diagnosticResult.diagnosticCount(), 1);
-//
-//        Collection<PlatformLibrary> platformLibraries = jBallerinaBackend.platformLibraryDependencies(
-//                currentPackage.packageId(), PlatformLibraryScope.DEFAULT);
-//        Assert.assertEquals(platformLibraries.size(), 1);
-//
-//        platformLibraries = jBallerinaBackend.platformLibraryDependencies(
-//                currentPackage.packageId(), PlatformLibraryScope.TEST_ONLY);
-//        Assert.assertEquals(platformLibraries.size(), 3);
-//
-//        platformLibraries = jBallerinaBackend.platformLibraryDependencies(currentPackage.packageId());
-//        Assert.assertEquals(platformLibraries.size(), 4);
-//    }
-//
-//    @Test(description = "tests package compilation with errors in test source files")
-//    public void testPackageCompilationWithTests() {
-//        Path projectPath = RESOURCE_DIRECTORY.resolve("project_with_tests");
-//
-//        // 1) Initialize the project instance
-//        BuildProject project = null;
-//        try {
-//            project = BuildProject.load(projectPath);
-//        } catch (Exception e) {
-//            Assert.fail(e.getMessage());
-//        }
-//        // 2) Load the package
-//        Package currentPackage = project.currentPackage();
-//
-//        // 3) Compile the current package
-//        PackageCompilation compilation = currentPackage.getCompilation();
-//
-//        // The current package has e test modules and each module has one semantic or syntactic error.
-//        // This shows that all 3 modules has been compiled
-//        Assert.assertEquals(compilation.diagnosticResult().diagnosticCount(), 3);
-//    }
-//
-//    @Test(description = "tests loading a valid build project using project compilation", enabled = false)
-//    public void testBuildProjectAPIWithPackageCompilation() {
-//        Path projectPath = RESOURCE_DIRECTORY.resolve("myproject");
-//
-//        // 1) Initialize the project instance
-//        BuildProject project = null;
-//        try {
-//            project = BuildProject.load(projectPath);
-//        } catch (Exception e) {
-//            Assert.fail(e.getMessage());
-//        }
-//        // 2) Load the package
-//        Package currentPackage = project.currentPackage();
-//
-//        // 3) Resolve the package dependencies
-//        PackageResolution resolution = currentPackage.getResolution();
-//
-//        ResolvedPackageDependency currentNode = null;
-//        DependencyGraph<ResolvedPackageDependency> dependencyGraph = resolution.dependencyGraph();
-//        for (ResolvedPackageDependency graphNode : dependencyGraph.getNodes()) {
-//            if (graphNode.packageId() == currentPackage.packageId()) {
-//                currentNode = graphNode;
-//            }
-//        }
-//
-//        if (currentNode == null) {
-//            throw new IllegalStateException("Current package is found in the dependency graph");
-//        }
-//
-//        Assert.assertEquals(dependencyGraph.getDirectDependencies(currentNode).size(), 1);
-//    }
-//
-//    @Test (description = "tests loading an invalid Ballerina project")
-//    public void testLoadBallerinaProjectNegative() {
-//        Path projectPath = RESOURCE_DIRECTORY.resolve("myproject").resolve("modules").resolve("services")
-//                .resolve("svc.bal");
-//        try {
-//            BuildProject.load(projectPath);
-//        } catch (ProjectException e) {
-//            Assert.assertTrue(e.getMessage().contains("Invalid Ballerina package directory: " + projectPath));
-//        }
-//
-//        projectPath = RESOURCE_DIRECTORY.resolve("myproject").resolve("modules").resolve("services");
-//        try {
-//            BuildProject.load(projectPath);
-//        } catch (ProjectException e) {
-//            Assert.assertTrue(e.getMessage().contains("Invalid Ballerina package directory: " + projectPath));
-//        }
-//
-//        projectPath = RESOURCE_DIRECTORY.resolve("single_file");
-//        try {
-//            BuildProject.load(projectPath);
-//            Assert.fail("expected an invalid project exception");
-//        } catch (ProjectException e) {
-//            Assert.assertTrue(e.getMessage().contains("Invalid Ballerina package directory: " + projectPath));
-//        }
-//    }
-//
-//    @Test (description = "tests loading another invalid Ballerina project")
-//    public void testLoadBallerinaProjectInProject() {
-//        Path projectPath = RESOURCE_DIRECTORY.resolve("myproject").resolve("modules").resolve("services")
-//                .resolve("resources").resolve("invalidProject");
-//        try {
-//            BuildProject.load(projectPath);
-//            Assert.fail("expected an invalid project exception");
-//        } catch (ProjectException e) {
-//            Assert.assertTrue(e.getMessage().contains("Provided path is already within a Ballerina package: " +
-//                    projectPath));
-//        }
-//    }
-//
-//    @Test(enabled = false, description = "tests loading a valid build project with build options from toml")
-//    public void testLoadingBuildOptionsFromToml() {
-//        Path projectPath = RESOURCE_DIRECTORY.resolve("projectWithBuildOptions");
-//        // 1) Initialize the project instance
-//        BuildProject project = null;
-//        try {
-//            project = BuildProject.load(projectPath);
-//        } catch (Exception e) {
-//            Assert.fail(e.getMessage());
-//        }
-//
-//        // Verify expected default buildOptions
-//        Assert.assertTrue(project.buildOptions().skipTests());
-//        Assert.assertTrue(project.buildOptions().observabilityIncluded());
-//        Assert.assertFalse(project.buildOptions().codeCoverage());
-//        Assert.assertFalse(project.buildOptions().offlineBuild());
-//        Assert.assertTrue(project.buildOptions().experimental());
-//        Assert.assertFalse(project.buildOptions().testReport());
-//    }
-//
-//    @Test(enabled = false, description = "tests loading a valid build project with build options from toml")
-//    public void testOverrideBuildOptions() {
-//        Path projectPath = RESOURCE_DIRECTORY.resolve("projectWithBuildOptions");
-//        // 1) Initialize the project instance
-//        BuildProject project = null;
-//        BuildOptions buildOptions = new BuildOptionsBuilder().skipTests(false).build();
-//        try {
-//            project = BuildProject.load(projectPath, buildOptions);
-//        } catch (Exception e) {
-//            Assert.fail(e.getMessage());
-//        }
-//
-//        // Verify expected default buildOptions
-//        Assert.assertFalse(project.buildOptions().skipTests());
-//        Assert.assertTrue(project.buildOptions().observabilityIncluded());
-//        Assert.assertFalse(project.buildOptions().codeCoverage());
-//        Assert.assertFalse(project.buildOptions().offlineBuild());
-//        Assert.assertTrue(project.buildOptions().experimental());
-//        Assert.assertFalse(project.buildOptions().testReport());
-//    }
-//
-//    @Test
-//    public void testUpdateDocument() {
-//        // Inputs from langserver
-//        Path filePath = RESOURCE_DIRECTORY.resolve("myproject").resolve("main.bal").toAbsolutePath();
-//
-//        // Load the project from document filepath
-//        Project buildProject = ProjectLoader.loadProject(filePath);
-//        DocumentId oldDocumentId = buildProject.documentId(filePath); // get the document ID
-//        Module oldModule = buildProject.currentPackage().module(oldDocumentId.moduleId());
-//        Document oldDocument = oldModule.document(oldDocumentId);
-//
-//        // Update the document
-//        Document updatedDoc = oldDocument.modify().withContent(dummyContent).apply();
-//
-//        Assert.assertEquals(oldDocument.module().documentIds().size(), updatedDoc.module().documentIds().size());
-//        Assert.assertEquals(oldDocument.module().testDocumentIds().size(),
-//                updatedDoc.module().testDocumentIds().size());
-//        for (DocumentId documentId : oldDocument.module().documentIds()) {
-//            Assert.assertTrue(updatedDoc.module().documentIds().contains(documentId));
-//            Assert.assertFalse(updatedDoc.module().testDocumentIds().contains(documentId));
-//        }
-//
-//        Assert.assertNotEquals(oldDocument, updatedDoc);
-//        Assert.assertNotEquals(oldDocument.syntaxTree().textDocument().toString(), dummyContent);
-//        Assert.assertEquals(updatedDoc.syntaxTree().textDocument().toString(), dummyContent);
-//
-//        Package updatedPackage = buildProject.currentPackage();
-//        Assert.assertNotEquals(oldModule.packageInstance(), buildProject.currentPackage());
-//        Assert.assertEquals(updatedPackage.module(oldDocument.module().moduleId()).document(oldDocumentId),
-//                updatedDoc);
-//        Assert.assertEquals(updatedPackage, updatedDoc.module().packageInstance());
-//    }
-//
-//    @Test
-//    public void testUpdateTestDocument() {
-//        // Inputs from langserver
-//        Path filePath = RESOURCE_DIRECTORY.resolve("myproject").resolve(ProjectConstants.TEST_DIR_NAME)
-//                .resolve("main_tests.bal").toAbsolutePath();
-//
-//        // Load the project from document filepath
-//        Project buildProject = ProjectLoader.loadProject(filePath);
-//        DocumentId oldDocumentId = buildProject.documentId(filePath); // get the document ID
-//        Module oldModule = buildProject.currentPackage().module(oldDocumentId.moduleId());
-//        Document oldDocument = oldModule.document(oldDocumentId);
-//
-//        // Update the document
-//        Document updatedDoc = oldDocument.modify().withContent(dummyContent).apply();
-//
-//        Assert.assertEquals(oldDocument.module().documentIds().size(), updatedDoc.module().documentIds().size());
-//        Assert.assertEquals(oldDocument.module().testDocumentIds().size(),
-//                updatedDoc.module().testDocumentIds().size());
-//        for (DocumentId documentId : oldDocument.module().testDocumentIds()) {
-//            Assert.assertTrue(updatedDoc.module().testDocumentIds().contains(documentId));
-//            Assert.assertFalse(updatedDoc.module().documentIds().contains(documentId));
-//        }
-//
-//        Assert.assertNotEquals(oldDocument, updatedDoc);
-//        Assert.assertNotEquals(oldDocument.syntaxTree().textDocument().toString(), dummyContent);
-//        Assert.assertEquals(updatedDoc.syntaxTree().textDocument().toString(), dummyContent);
-//
-//        Package updatedPackage = buildProject.currentPackage();
-//        Assert.assertNotEquals(oldModule.packageInstance(), buildProject.currentPackage());
-//        Assert.assertEquals(updatedPackage.module(oldDocument.module().moduleId()).document(oldDocumentId),
-//                updatedDoc);
-//        Assert.assertEquals(updatedPackage, updatedDoc.module().packageInstance());
-//    }
-//
-//    @Test
-//    public void testAddDocument() {
-//        Path projectPath = RESOURCE_DIRECTORY.resolve("myproject");
-//        Path filePath = RESOURCE_DIRECTORY.resolve("myproject").resolve("db.bal").toAbsolutePath();
-//        String newFileContent = "import ballerina/io;\n";
-//
-//        BuildProject buildProject = (BuildProject) ProjectLoader.loadProject(projectPath);
-//
-//        // get module to which the document should be added
-//        Module oldModule = buildProject.currentPackage().module(
-//                ModuleName.from(buildProject.currentPackage().packageName()));
-//        // create a new document ID
-//        DocumentId newDocumentId = DocumentId.create(filePath.toString(), oldModule.moduleId());
-//
-//        DocumentConfig documentConfig = DocumentConfig.from(
-//                newDocumentId, newFileContent, filePath.getFileName().toString());
-//        Module newModule = oldModule.modify().addDocument(documentConfig).apply();
-//
-//        Assert.assertEquals((oldModule.documentIds().size() + 1), newModule.documentIds().size());
-//        Assert.assertEquals(oldModule.testDocumentIds().size(), newModule.testDocumentIds().size());
-//        Assert.assertFalse(oldModule.documentIds().contains(newDocumentId));
-//        Assert.assertTrue(newModule.documentIds().contains(newDocumentId));
-//        for (DocumentId documentId : oldModule.documentIds()) {
-//            Assert.assertTrue(newModule.documentIds().contains(documentId));
-//            Assert.assertFalse(newModule.testDocumentIds().contains(documentId));
-//        }
-//
-//        Document newDocument = newModule.document(newDocumentId);
-//        Assert.assertEquals(newDocument.syntaxTree().textDocument().toString(), newFileContent);
-//
-//        Package updatedPackage = buildProject.currentPackage();
-//        Assert.assertNotEquals(oldModule.packageInstance(), buildProject.currentPackage());
-//        Assert.assertEquals(updatedPackage.module(newDocument.module().moduleId()).document(newDocumentId),
-//                newDocument);
-//        Assert.assertEquals(updatedPackage, newDocument.module().packageInstance());
-//    }
-//
-//    @Test
-//    public void testAddTestDocument() {
-//        Path projectPath = RESOURCE_DIRECTORY.resolve("myproject");
-//        Path filePath =
-//                RESOURCE_DIRECTORY.resolve("myproject").resolve(ProjectConstants.TEST_DIR_NAME).resolve("db_test.bal")
-//                        .toAbsolutePath();
-//        String newFileContent = "import ballerina/io;\n";
-//
-//        BuildProject buildProject = (BuildProject) ProjectLoader.loadProject(projectPath);
-//
-//        // get module to which the document should be added
-//        Module oldModule = buildProject.currentPackage().module(ModuleName.from(
-//                buildProject.currentPackage().packageName()));
-//        // create a new document ID
-//        DocumentId newTestDocumentId = DocumentId.create(filePath.toString(), oldModule.moduleId());
-//
-//        DocumentConfig documentConfig = DocumentConfig.from(
-//                newTestDocumentId, newFileContent, filePath.getFileName().toString());
-//        Module newModule = oldModule.modify().addTestDocument(documentConfig).apply();
-//
-//        Assert.assertEquals((oldModule.testDocumentIds().size() + 1), newModule.testDocumentIds().size());
-//        Assert.assertEquals(oldModule.documentIds().size(), newModule.documentIds().size());
-//        Assert.assertFalse(oldModule.testDocumentIds().contains(newTestDocumentId));
-//        Assert.assertTrue(newModule.testDocumentIds().contains(newTestDocumentId));
-//        for (DocumentId documentId : oldModule.testDocumentIds()) {
-//            Assert.assertTrue(newModule.testDocumentIds().contains(documentId));
-//            Assert.assertFalse(newModule.documentIds().contains(documentId));
-//        }
-//
-//        Document newDocument = newModule.document(newTestDocumentId);
-//        Assert.assertEquals(newDocument.syntaxTree().textDocument().toString(), newFileContent);
-//
-//        Package updatedPackage = buildProject.currentPackage();
-//        Assert.assertNotEquals(oldModule.packageInstance(), buildProject.currentPackage());
-//        Assert.assertEquals(updatedPackage.module(newDocument.module().moduleId()).document(newTestDocumentId),
-//                newDocument);
-//        Assert.assertEquals(updatedPackage, newDocument.module().packageInstance());
-//    }
-//
-//    @Test
-//    public void testRemoveDocument() {
-//        Path filePath = RESOURCE_DIRECTORY.resolve("myproject").resolve("utils.bal").toAbsolutePath();
-//
-//        Project buildProject = ProjectLoader.loadProject(filePath);
-//        DocumentId removeDocumentId = buildProject.documentId(filePath);
-//        Module oldModule = buildProject.currentPackage().module(removeDocumentId.moduleId());
-//
-//        Module newModule = oldModule.modify().removeDocument(removeDocumentId).apply();
-//
-//        Assert.assertEquals((oldModule.documentIds().size() - 1), newModule.documentIds().size());
-//        Assert.assertEquals(oldModule.testDocumentIds().size(), newModule.testDocumentIds().size());
-//        Assert.assertTrue(oldModule.documentIds().contains(removeDocumentId));
-//        Assert.assertFalse(newModule.documentIds().contains(removeDocumentId));
-//        for (DocumentId documentId : oldModule.documentIds()) {
-//            if (documentId == removeDocumentId) {
-//                Assert.assertFalse(newModule.documentIds().contains(documentId));
-//            } else {
-//                Assert.assertTrue(newModule.documentIds().contains(documentId));
-//            }
-//            Assert.assertFalse(newModule.testDocumentIds().contains(documentId));
-//        }
-//
-//        Assert.assertNotEquals(oldModule.packageInstance(), buildProject.currentPackage());
-//    }
-//
-//    @Test
-//    public void testRemoveTestDocument() {
-//        Path filePath =
-//                RESOURCE_DIRECTORY.resolve("myproject").resolve(ProjectConstants.MODULES_ROOT).resolve("services")
-//                        .resolve(ProjectConstants.TEST_DIR_NAME).resolve("svc_tests.bal").toAbsolutePath();
-//
-//        Project buildProject = ProjectLoader.loadProject(filePath);
-//        DocumentId removeDocumentId = buildProject.documentId(filePath);
-//        Module oldModule = buildProject.currentPackage().module(removeDocumentId.moduleId());
-//
-//        Module newModule = oldModule.modify().removeDocument(removeDocumentId).apply();
-//
-//        Assert.assertEquals((oldModule.testDocumentIds().size() - 1), newModule.testDocumentIds().size());
-//        Assert.assertEquals(oldModule.documentIds().size(), newModule.documentIds().size());
-//        Assert.assertTrue(oldModule.testDocumentIds().contains(removeDocumentId));
-//        Assert.assertFalse(newModule.testDocumentIds().contains(removeDocumentId));
-//        for (DocumentId documentId : oldModule.testDocumentIds()) {
-//            if (documentId == removeDocumentId) {
-//                Assert.assertFalse(newModule.testDocumentIds().contains(documentId));
-//            } else {
-//                Assert.assertTrue(newModule.testDocumentIds().contains(documentId));
-//            }
-//            Assert.assertFalse(newModule.testDocumentIds().contains(documentId));
-//        }
-//
-//        Assert.assertNotEquals(oldModule.packageInstance(), buildProject.currentPackage());
-//    }
-//
-//    @Test
-//    public void testAddEmptyModule() {
-//        Path filePath =
-//                RESOURCE_DIRECTORY.resolve("myproject").resolve(ProjectConstants.MODULES_ROOT).resolve("newModule")
-//                        .toAbsolutePath();
-//        Path projectRoot = ProjectUtils.findProjectRoot(filePath);
-//        BuildProject buildProject = (BuildProject) ProjectLoader.loadProject(projectRoot);
-//        Package oldPackage = buildProject.currentPackage();
-//        PackageManifest pkgManifest = oldPackage.manifest();
-//
-//        ModuleId newModuleId = ModuleId.create(filePath.toString(), oldPackage.packageId());
-//        ModuleName moduleName = ModuleName.from(oldPackage.packageName(), filePath.getFileName().toString());
-//        ModuleDescriptor moduleDesc = ModuleDescriptor.from(moduleName, pkgManifest.descriptor());
-//
-//        ModuleConfig newModuleConfig = ModuleConfig.from(newModuleId, moduleDesc, Collections.emptyList(),
-//                Collections.emptyList(), null,  Collections.emptyList());
-//        Package newPackage = oldPackage.modify().addModule(newModuleConfig).apply();
-//
-//        Assert.assertEquals(newPackage.module(newModuleId).documentIds().size(), 0);
-//        Assert.assertEquals(newPackage.module(newModuleId).testDocumentIds().size(), 0);
-//
-//        Assert.assertEquals((oldPackage.moduleIds().size() + 1), newPackage.moduleIds().size());
-//        Assert.assertFalse(oldPackage.moduleIds().contains(newModuleConfig.moduleId()));
-//        Assert.assertTrue(newPackage.moduleIds().contains(newModuleConfig.moduleId()));
-//
-//        for (ModuleId moduleId : oldPackage.moduleIds()) {
-//            Assert.assertTrue(newPackage.moduleIds().contains(moduleId));
-//        }
-//
-//        // Test adding a document to empty module
-//        DocumentId documentId = DocumentId.create(filePath.resolve("main.bal").toString(), newModuleId);
-//        String mainContent = "import ballerina/io;\n";
-//        DocumentConfig documentConfig = DocumentConfig.from(documentId, mainContent, filePath.getFileName().toString());
-//        newPackage.module(newModuleId).modify().addDocument(documentConfig).apply();
-//
-//        Assert.assertEquals(buildProject.currentPackage().module(newModuleId).documentIds().size(), 1);
-//        Assert.assertEquals(buildProject.currentPackage().module(newModuleId).testDocumentIds().size(), 0);
-//
-//        Assert.assertEquals(buildProject.currentPackage().module(newModuleId).document(
-//                documentId).syntaxTree().textDocument().toString(), mainContent);
-//    }
-//
-//    @Test
-//    public void testAddModuleWithFiles() {
-//        Path filePath =
-//                RESOURCE_DIRECTORY.resolve("myproject").resolve(ProjectConstants.MODULES_ROOT).resolve("newModule")
-//                        .toAbsolutePath();
-//        Path projectRoot = ProjectUtils.findProjectRoot(filePath);
-//        BuildProject buildProject = (BuildProject) ProjectLoader.loadProject(projectRoot);
-//        Package oldPackage = buildProject.currentPackage();
-//        PackageManifest pkgManifest = oldPackage.manifest();
-//
-//        ModuleId newModuleId = ModuleId.create(filePath.toString(), oldPackage.packageId());
-//        ModuleName moduleName = ModuleName.from(oldPackage.packageName(), filePath.getFileName().toString());
-//        ModuleDescriptor moduleDesc = ModuleDescriptor.from(moduleName, pkgManifest.descriptor());
-//        DocumentId documentId = DocumentId.create(filePath.resolve("main.bal").toString(), newModuleId);
-//        String mainContent = "import ballerina/io;\n";
-//        DocumentConfig documentConfig = DocumentConfig.from(documentId, mainContent, filePath.getFileName().toString());
-//
-//        DocumentId testDocumentId = DocumentId.create(filePath.resolve("tests").resolve("main.bal").toString(),
-//                newModuleId);
-//        String testContent = "import ballerina/test;\n";
-//        DocumentConfig testDocumentConfig = DocumentConfig.from(
-//                testDocumentId, testContent, filePath.getFileName().toString());
-//
-//        ModuleConfig newModuleConfig = ModuleConfig.from(newModuleId, moduleDesc,
-//                Collections.singletonList(documentConfig),
-//                Collections.singletonList(testDocumentConfig), null, Collections.emptyList());
-//        Package newPackage = oldPackage.modify().addModule(newModuleConfig).apply();
-//
-//        Assert.assertEquals(newPackage.module(newModuleId).documentIds().size(), 1);
-//        Assert.assertEquals(newPackage.module(newModuleId).testDocumentIds().size(), 1);
-//
-//        Assert.assertEquals((oldPackage.moduleIds().size() + 1), newPackage.moduleIds().size());
-//        Assert.assertFalse(oldPackage.moduleIds().contains(newModuleConfig.moduleId()));
-//        Assert.assertTrue(newPackage.moduleIds().contains(newModuleConfig.moduleId()));
-//
-//        for (ModuleId moduleId : oldPackage.moduleIds()) {
-//            Assert.assertTrue(newPackage.moduleIds().contains(moduleId));
-//        }
-//    }
-//
-//    @Test
-//    public void testRemoveModule() {
-//        Path filePath =
-//                RESOURCE_DIRECTORY.resolve("myproject").resolve(ProjectConstants.MODULES_ROOT).resolve("storage")
-//                        .toAbsolutePath();
-//        BuildProject buildProject = (BuildProject) ProjectLoader.loadProject(filePath);
-//        Package oldPackage = buildProject.currentPackage();
-//        // get module to remove
-//        Module module = buildProject.currentPackage().module(ModuleName.from(
-//                buildProject.currentPackage().packageName(), filePath.getFileName().toString()));
-//
-//        ModuleId removeId = module.moduleId();
-//        Package newPackage = oldPackage.modify().removeModule(removeId).apply();
-//
-//        Assert.assertEquals(newPackage.moduleIds().size(), (oldPackage.moduleIds().size() - 1));
-//        Assert.assertEquals(newPackage.moduleIds().size(), 2);
-//        Assert.assertTrue(oldPackage.moduleIds().contains(removeId));
-//        Assert.assertFalse(newPackage.moduleIds().contains(removeId));
-//
-//        for (ModuleId moduleId : oldPackage.moduleIds()) {
-//            if (moduleId == removeId) {
-//                Assert.assertFalse(newPackage.moduleIds().contains(moduleId));
-//            } else {
-//                Assert.assertTrue(newPackage.moduleIds().contains(moduleId));
-//            }
-//        }
-//    }
-//
-//    @Test
-//    public void testAccessNonExistingDocument() {
-//        Path projectPath = RESOURCE_DIRECTORY.resolve("myproject");
-//        Path filePath = RESOURCE_DIRECTORY.resolve("myproject").resolve("db.bal").toAbsolutePath();
-//
-//        // Load the project from document filepath
-//        Project buildProject = ProjectLoader.loadProject(projectPath);
-//        try {
-//            DocumentId oldDocumentId = buildProject.documentId(filePath); // get the document ID
-//            Assert.fail();
-//        } catch (ProjectException e) {
-//            Assert.assertTrue(e.getMessage().contains("provided path does not belong to the project"));
-//        }
-//    }
-//
-//    @Test
-//    public void testLoadFromNonExistentModule() {
-//        Path filePath =
-//                RESOURCE_DIRECTORY.resolve("myproject").resolve(ProjectConstants.MODULES_ROOT)
-//                        .resolve("db");
-//
-//        try {
-//            BuildProject buildProject = (BuildProject) ProjectLoader.loadProject(filePath);
-//        } catch (ProjectException e) {
-//            Assert.assertTrue(e.getMessage().contains("provided file path does not exist"));
-//        }
-//    }
-//
-//    @Test(description = "tests get semantic model in module compilation", enabled = false)
-//    public void testGetSemanticModel() {
-//        Path projectPath = RESOURCE_DIRECTORY.resolve("myproject");
-//
-//        // 1) Initialize the project instance
-//        BuildProject project = null;
-//        try {
-//            project = BuildProject.load(projectPath);
-//        } catch (Exception e) {
-//            Assert.fail(e.getMessage());
-//        }
-//        // 2) Load the package
-//        Package currentPackage = project.currentPackage();
-//        // 3) Load the default module
-//        Module defaultModule = currentPackage.getDefaultModule();
-//        Assert.assertEquals(defaultModule.documentIds().size(), 2);
-//
-//        // 5) Compile the module
-//        ModuleCompilation compilation = defaultModule.getCompilation();
-//
-//        // 6) Get semantic model
-//        SemanticModel semanticModel = compilation.getSemanticModel();
-//
-//        // 7) Get the document
-//        Document srcFile = null;
-//        for (Document doc : defaultModule.documents()) {
-//            if (doc.name().equals("main.bal")) {
-//                srcFile = doc;
-//                break;
-//            }
-//        }
-//
-//        if (srcFile == null) {
-//            Assert.fail("Source file 'main.bal' not found");
-//        }
-//
-//        // Test module level symbols
-//        List<Symbol> symbols = semanticModel.moduleSymbols();
-//        Assert.assertEquals(symbols.size(), 5);
-//
-//        // Test symbol
-//        Optional<Symbol> symbol = semanticModel.symbol(srcFile, LinePosition.from(5, 10));
-//        symbol.ifPresent(value -> assertEquals(value.name(), "runServices"));
-//    }
-//
-//    @Test(description = "tests if other documents exists ie. Ballerina.toml, Package.md", enabled = true)
-//    public void testOtherDocuments() {
-//        Path projectPath = RESOURCE_DIRECTORY.resolve("myproject");
-//
-//        // 1) Initialize the project instance
-//        BuildProject project = null;
-//        try {
-//            project = BuildProject.load(projectPath);
-//        } catch (Exception e) {
-//            Assert.fail(e.getMessage());
-//        }
-//        // 2) Check if files exists
-//        Package currentPackage = project.currentPackage();
-//        Assert.assertTrue(currentPackage.ballerinaToml().isPresent());
-//        Assert.assertTrue(currentPackage.dependenciesToml().isPresent());
-//        Assert.assertTrue(currentPackage.kubernetesToml().isPresent());
-//        Assert.assertTrue(currentPackage.packageMd().isPresent());
-//        // Check module.md files
-//        Module defaultModule = currentPackage.getDefaultModule();
-//        Assert.assertTrue(defaultModule.moduleMd().isPresent());
-//        Module services = currentPackage
-//                .module(ModuleName.from(currentPackage.packageName(), "services"));
-//        Assert.assertTrue(services.moduleMd().isPresent());
-//        Module storage = currentPackage
-//                .module(ModuleName.from(currentPackage.packageName(), "storage"));
-//        Assert.assertTrue(storage.moduleMd().isEmpty());
-//
-//        // Test the content
-//        TomlTableNode ballerinaToml = currentPackage.ballerinaToml().get().tomlAstNode();
-//        Assert.assertEquals(ballerinaToml.entries().size(), 1);
-//
-//        TomlTableNode dependenciesToml = currentPackage.dependenciesToml().get().tomlAstNode();
-//        Assert.assertEquals(dependenciesToml.entries().size(), 1);
-//
-//        TomlTableNode kubernetesToml = currentPackage.kubernetesToml().get().tomlAstNode();
-//        Assert.assertEquals(kubernetesToml.entries().size(), 1);
-//    }
-//
-//    @Test(description = "tests if other documents can be edited ie. Ballerina.toml, Package.md", enabled = true)
-//    public void testOtherDocumentEdit() {
-//        Path projectPath = RESOURCE_DIRECTORY.resolve("myproject");
-//
-//        // 1) Initialize the project instance
-//        BuildProject project = null;
-//        try {
-//            project = BuildProject.load(projectPath);
-//        } catch (Exception e) {
-//            Assert.fail(e.getMessage());
-//        }
-//        // 2) Check editing files
-//        Package currentPackage = project.currentPackage();
-//
-//        BallerinaToml newBallerinaToml = currentPackage.ballerinaToml().get().modify().withContent("" +
-//                "[package]\n" +
-//                "org = \"sameera\"\n" +
-//                "name = \"yourproject\"\n" +
-//                "version = \"0.1.0\"\n" +
-//                "[sample]\n" +
-//                "test = \"attribute\"").apply();
-//        TomlTableNode ballerinaToml = newBallerinaToml.tomlAstNode();
-//        Assert.assertEquals(ballerinaToml.entries().size(), 2);
-//        Package newPackage = newBallerinaToml.packageInstance();
-//        Assert.assertEquals(newPackage.packageName().toString(), "yourproject");
-//        PackageCompilation compilation = newPackage.getCompilation();
-//
-//        DependenciesToml newDependenciesToml = currentPackage.dependenciesToml().get().modify().withContent("" +
-//                "[[dependency]]\n" +
-//                "org = \"samjs\"\n" +
-//                "name = \"package_k\"\n" +
-//                "version = \"1.1.0-alpha\"\n" +
-//                "[[dependency]]\n" +
-//                "org = \"samjs\"\n" +
-//                "name = \"package_p\"\n" +
-//                "version = \"1.1.0-alpha\"").apply();
-//        TomlTableNode dependenciesToml = newDependenciesToml.tomlAstNode();
-//        Assert.assertEquals(((TomlTableArrayNode) dependenciesToml.entries().get("dependency")).children().size(), 2);
-//
-//        KubernetesToml newKubernetesToml = currentPackage.kubernetesToml().get().modify().withContent("" +
-//                "[test]\n" +
-//                "attribute = \"value\"\n" +
-//                "[test2]\n" +
-//                "attribute = \"value2\"").apply();
-//        TomlTableNode kubernetesToml = newKubernetesToml.tomlAstNode();
-//        Assert.assertEquals(kubernetesToml.entries().size(), 2);
-//
-//    }
-//
-//    @Test(description = "tests adding Dependencies.toml, Package.md", enabled = true)
-//    public void testOtherDocumentAdd() {
-//        Path projectPath = RESOURCE_DIRECTORY.resolve("project_without_k8s");
-//
-//        // 1) Initialize the project instance
-//        BuildProject project = null;
-//        try {
-//            project = BuildProject.load(projectPath);
-//        } catch (Exception e) {
-//            Assert.fail(e.getMessage());
-//        }
-//        // 2) Check editing files
-//        Package currentPackage = project.currentPackage();
-//
-//        Assert.assertTrue(currentPackage.dependenciesToml().isEmpty());
-//        Assert.assertTrue(currentPackage.kubernetesToml().isEmpty());
-//        // Assert.assertTrue(currentPackage.packageMd().isEmpty());
-//
-//        DocumentConfig dependenciesToml = DocumentConfig.from(
-//                DocumentId.create(ProjectConstants.DEPENDENCIES_TOML, null),
-//                        "[[dependency]]\n" +
-//                        "org = \"samjs\"\n" +
-//                        "name = \"package_k\"\n" +
-//                        "version = \"1.1.0-alpha\"\n" +
-//                        "[[dependency]]\n" +
-//                        "org = \"samjs\"\n" +
-//                        "name = \"package_p\"\n" +
-//                        "version = \"1.1.0-alpha\"",
-//                    ProjectConstants.DEPENDENCIES_TOML
-//                );
-//
-//        currentPackage = currentPackage.modify().addDependenciesToml(dependenciesToml).apply();
-//        TomlTableNode dependenciesTomlTable = currentPackage.dependenciesToml().get().tomlAstNode();
-//        Assert.assertEquals(((TomlTableArrayNode) dependenciesTomlTable.entries()
-//                .get("dependency")).children().size(), 2);
-//
-//        DocumentConfig kubernetesToml = DocumentConfig.from(
-//                DocumentId.create(ProjectConstants.KUBERNETES_TOML, null),
-//                "[test]\n" +
-//                  "attribute = \"value\"\n" +
-//                  "[test2]\n" +
-//                  "attribute = \"value2\"",
-//                ProjectConstants.KUBERNETES_TOML
-//        );
-//
-//        currentPackage = currentPackage.modify().addKubernetesToml(kubernetesToml).apply();
-//        TomlTableNode kubernetesTomlTable = currentPackage.kubernetesToml().get().tomlAstNode();
-//        Assert.assertEquals(((TomlTableArrayNode) dependenciesTomlTable.entries()
-//                .get("dependency")).children().size(), 2);
-//
-//    }
-=======
     @Test (description = "tests loading a valid build project")
     public void testBuildProjectAPI() {
         Path projectPath = RESOURCE_DIRECTORY.resolve("myproject");
@@ -1835,7 +970,6 @@
                 .get("dependency")).children().size(), 2);
 
     }
->>>>>>> acd880e7
 
     @Test(description = "tests if other documents can be edited ie. Ballerina.toml, Package.md", enabled = true)
     public void testOtherMinimalistProjectEdit() {
