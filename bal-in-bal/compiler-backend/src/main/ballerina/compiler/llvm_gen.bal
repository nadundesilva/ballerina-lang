import ballerina/llvm;
import ballerina/io;

map localVarRefs;
map<llvm:LLVMBasicBlockRef> bbs;

function genPackage(BIRPackage pkg, string path) {
    var c = pkg.org.value + pkg.name.value + pkg.versionValue.value;
    var mod = llvm:LLVMModuleCreateWithName(c);
    var builder = llvm:LLVMCreateBuilder();
    foreach func in pkg.functions {
        genFunction(func, builder, mod);
    }

    optimize(mod);

    llvm:LLVMDumpModule(mod);
    var out = llvm:LLVMWriteBitcodeToFile(mod, path);
    llvm:LLVMDisposeBuilder(builder);
}


function optimize(llvm:LLVMModuleRef mod) {
    llvm:LLVMPassManagerRef pass = llvm:LLVMCreatePassManager();
    llvm:LLVMAddConstantPropagationPass(pass);
    llvm:LLVMAddInstructionCombiningPass(pass);
    llvm:LLVMAddPromoteMemoryToRegisterPass(pass);
    llvm:LLVMAddGVNPass(pass);
    llvm:LLVMAddCFGSimplificationPass(pass);
    llvm:LLVMAddLoopUnrollPass(pass);
    var optResult = llvm:LLVMRunPassManager(pass, mod);
    llvm:LLVMDisposePassManager(pass);

<<<<<<< HEAD
    llvm:LLVMDumpModule(mod);
    //var out = llvm:LLVMWriteBitcodeToFile(mod, path);

    // Initialize all the targets for emitting object code
    llvm:LLVMInitializeAllTargetInfos();
    llvm:LLVMInitializeAllTargetMCs();
    llvm:LLVMInitializeAllTargets();
    llvm:LLVMInitializeAllAsmParsers();
    llvm:LLVMInitializeAllAsmPrinters();

    llvm:BytePointer targetTripleBP = llvm:LLVMGetDefaultTargetTriple();
    llvm:LLVMTargetRef targetRef = llvm:LLVMGetFirstTarget();
    llvm:BytePointer cpu;
    llvm:BytePointer features;
    var targetMachine = llvm:LLVMCreateTargetMachine(targetRef, targetTripleBP, cpu, features, 0, 0, 0);

    byte[] filenameBytes = path.toByteArray("UTF-8");
    byte[] errorMsg;
    int i = llvm:LLVMTargetMachineEmitToFile(targetMachine, mod, filenameBytes, 1, errorMsg);
    // TODO error reporting

    llvm:LLVMDisposeBuilder(builder);
    llvm:LLVMDisposeTargetMachine(targetMachine);
=======
>>>>>>> 843645d6
}

function genFunction(BIRFunction func, llvm:LLVMBuilderRef builder, llvm:LLVMModuleRef mod) {
    var name = func.name.value;
    var main_arg_type = llvm:LLVMVoidType();
    var main_return_type = llvm:LLVMInt32Type();
    var functionTy = llvm:LLVMFunctionType0(main_return_type, main_arg_type, 0, 0);
    var main_func = llvm:LLVMAddFunction(mod, name, functionTy);

    var varAllocBB = llvm:LLVMAppendBasicBlock(main_func, "var_allloc");
    llvm:LLVMPositionBuilderAtEnd(builder, varAllocBB);
    foreach localVar in func.localVars{
        llvm:LLVMValueRef llvmValueRef = llvm:LLVMBuildAlloca(builder, llvm:LLVMInt32Type(), localVarName(localVar));
        localVarRefs[localVar.name.value] = llvmValueRef;
    }

    foreach bb in func.basicBlocks {
        genBasicBlockBody(bb, main_func, builder);
    }

    foreach bb in func.basicBlocks {
        genBasicBlockTerminator(bb, builder);
    }

    llvm:LLVMPositionBuilderAtEnd(builder, varAllocBB);

    var brInsRef = llvm:LLVMBuildBr(builder, getBBById("bb0"));
}

function genBasicBlockTerminator(BIRBasicBlock bb, llvm:LLVMBuilderRef builder) {
    var bbRef = getBBById(bb.id.value);
    llvm:LLVMPositionBuilderAtEnd(builder, bbRef);

    match bb.terminator {
        GOTO gotoIns => {
            var brInsRef = llvm:LLVMBuildBr(builder, getBBById(gotoIns.targetBB.id.value));
        }
        Branch brIns => {
            var ifTrue = getBBById(brIns.trueBB.id.value);
            var ifFalse = getBBById(brIns.falseBB.id.value);
            var vrInsRef = llvm:LLVMBuildCondBr(builder, loadOprand(brIns.op, builder), ifTrue, ifFalse);
        }
        Return => {
            var retValueRef = llvm:LLVMBuildLoad(builder, getLocalVarById("%0"), "retrun_temp");
            var ret = llvm:LLVMBuildRet(builder, retValueRef);
        }
    }
}

function genBasicBlockBody(BIRBasicBlock bb, llvm:LLVMValueRef func, llvm:LLVMBuilderRef builder) {
    var bbRef = llvm:LLVMAppendBasicBlock(func, bb.id.value);
    bbs[bb.id.value] = bbRef;
    llvm:LLVMPositionBuilderAtEnd(builder, bbRef);
    foreach i in bb.instructions {
        match i {
            Move moveIns => {
                llvm:LLVMValueRef lhsRef = getLocalVarById(moveIns.lhsOp.variableDcl.name.value);
                var rhsVarOp = moveIns.rhsOp;
                llvm:LLVMValueRef rhsVarOpRef = loadOprand(rhsVarOp, builder);
                var loaded = llvm:LLVMBuildStore(builder, rhsVarOpRef, lhsRef);
            }
            BinaryOp binaryIns => {
                var lhsTmpName = localVarName(binaryIns.lhsOp.variableDcl) + "_temp";
                var lhsRef = getLocalVarById(binaryIns.lhsOp.variableDcl.name.value);
                var rhsOp1 = loadOprand(binaryIns.rhsOp1, builder);
                var rhsOp2 = loadOprand(binaryIns.rhsOp2, builder);
                var kind = binaryIns.kind;
                if (kind == "LESS_THAN"){
                    // LLVMIntSLT = 40
                    var ifReturn = llvm:LLVMBuildICmp(builder, 40, rhsOp1, rhsOp2, lhsTmpName);
                    var loaded = llvm:LLVMBuildStore(builder, ifReturn, lhsRef);
                } else if (kind == "ADD"){
                    var addReturn = llvm:LLVMBuildAdd(builder, rhsOp1, rhsOp2, lhsTmpName);
                    var loaded = llvm:LLVMBuildStore(builder, addReturn, lhsRef);

                }
            }
            ConstantLoad constOp => {
                llvm:LLVMValueRef lhsRef = getLocalVarById(constOp.lhsOp.variableDcl.name.value);
                var constRef = llvm:LLVMConstInt(llvm:LLVMInt32Type(), constOp.value, 0);
                var loaded = llvm:LLVMBuildStore(builder, constRef, lhsRef);
            }

        }
    }
}

function getBBById(string id) returns llvm:LLVMBasicBlockRef {
    match bbs[id] {
        llvm:LLVMBasicBlockRef bb => return bb;
        () => {
            error err = { message: "bb '" + id + "' dosn't exist" };
            throw err;
        }
    }
}


function loadOprand(BIROperand oprand, llvm:LLVMBuilderRef builder) returns llvm:LLVMValueRef {
    match oprand {
        BIRVarRef refOprand => {
            string tempName = localVarName(refOprand.variableDcl) + "_temp";
            return llvm:LLVMBuildLoad(builder, getLocalVarById(refOprand.variableDcl.name.value), tempName);
        }
    }
}

function getLocalVarById(string id) returns llvm:LLVMValueRef {
    return check <llvm:LLVMValueRef>localVarRefs[id];
}

function localVarName(BIRVariableDcl localVar) returns string {
    return localVarNameFromId(localVar.name.value);
}

function localVarNameFromId(string localVarStr) returns string {
    return "local" + localVarStr.substring(1, localVarStr.length());
}<|MERGE_RESOLUTION|>--- conflicted
+++ resolved
@@ -14,25 +14,7 @@
 
     optimize(mod);
 
-    llvm:LLVMDumpModule(mod);
-    var out = llvm:LLVMWriteBitcodeToFile(mod, path);
-    llvm:LLVMDisposeBuilder(builder);
-}
-
-
-function optimize(llvm:LLVMModuleRef mod) {
-    llvm:LLVMPassManagerRef pass = llvm:LLVMCreatePassManager();
-    llvm:LLVMAddConstantPropagationPass(pass);
-    llvm:LLVMAddInstructionCombiningPass(pass);
-    llvm:LLVMAddPromoteMemoryToRegisterPass(pass);
-    llvm:LLVMAddGVNPass(pass);
-    llvm:LLVMAddCFGSimplificationPass(pass);
-    llvm:LLVMAddLoopUnrollPass(pass);
-    var optResult = llvm:LLVMRunPassManager(pass, mod);
-    llvm:LLVMDisposePassManager(pass);
-
-<<<<<<< HEAD
-    llvm:LLVMDumpModule(mod);
+    //llvm:LLVMDumpModule(mod);
     //var out = llvm:LLVMWriteBitcodeToFile(mod, path);
 
     // Initialize all the targets for emitting object code
@@ -55,8 +37,20 @@
 
     llvm:LLVMDisposeBuilder(builder);
     llvm:LLVMDisposeTargetMachine(targetMachine);
-=======
->>>>>>> 843645d6
+}
+
+
+function optimize(llvm:LLVMModuleRef mod) {
+    llvm:LLVMPassManagerRef pass = llvm:LLVMCreatePassManager();
+    llvm:LLVMAddConstantPropagationPass(pass);
+    llvm:LLVMAddInstructionCombiningPass(pass);
+    llvm:LLVMAddPromoteMemoryToRegisterPass(pass);
+    llvm:LLVMAddGVNPass(pass);
+    llvm:LLVMAddCFGSimplificationPass(pass);
+    llvm:LLVMAddLoopUnrollPass(pass);
+    var optResult = llvm:LLVMRunPassManager(pass, mod);
+    // TODO error reporting
+    llvm:LLVMDisposePassManager(pass);
 }
 
 function genFunction(BIRFunction func, llvm:LLVMBuilderRef builder, llvm:LLVMModuleRef mod) {
