--- conflicted
+++ resolved
@@ -324,7 +324,12 @@
                 <version>${hyperSQL.version}</version>
                 <scope>test</scope>
             </dependency>
-<<<<<<< HEAD
+            <dependency>
+                <groupId>org.apache.activemq</groupId>
+                <artifactId>activemq-broker</artifactId>
+                <version>${activemq.broker.vesion}</version>
+                <scope>test</scope>
+            </dependency>
 
             <!--file server connector dependencies-->
             <dependency>
@@ -341,12 +346,6 @@
                 <groupId>org.apache.ftpserver</groupId>
                 <artifactId>ftpserver-core</artifactId>
                 <version>${ftp-server-core.version}</version>
-=======
-            <dependency>
-                <groupId>org.apache.activemq</groupId>
-                <artifactId>activemq-broker</artifactId>
-                <version>${activemq.broker.vesion}</version>
->>>>>>> f953f7fd
                 <scope>test</scope>
             </dependency>
         </dependencies>
