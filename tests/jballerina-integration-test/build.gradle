/*
 * Copyright (c) 2019, WSO2 Inc. (http://www.wso2.org) All Rights Reserved.
 *
 * Licensed under the Apache License, Version 2.0 (the "License");
 * you may not use this file except in compliance with the License.
 * You may obtain a copy of the License at
 *
 * http://www.apache.org/licenses/LICENSE-2.0
 *
 * Unless required by applicable law or agreed to in writing, software
 * distributed under the License is distributed on an "AS IS" BASIS,
 * WITHOUT WARRANTIES OR CONDITIONS OF ANY KIND, either express or implied.
 * See the License for the specific language governing permissions and
 * limitations under the License.
 *
 */

apply from: "$rootDir/gradle/javaProjectWithExtBalo.gradle"
apply from: "$rootDir/gradle/birTestableProject.gradle"
apply from: "$rootDir/gradle/baseNativeStdLibProject.gradle"

if (project.name != "ballerina-jvm" && project.name != "ballerina-backend-jvm" && project.name != "ballerina-bir") {

    dependencies {
        testRuntime project(':ballerina-jvm')
        testRuntime project(':ballerina-bir')
        testRuntime project(':ballerina-backend-jvm')

        testRuntime project(path: ':ballerina-backend-jvm', configuration: 'birJar')
        testRuntime project(path: ':ballerina-jvm', configuration: 'birJar')
        testRuntime project(path: ':ballerina-bir', configuration: 'birJar')
    }
}

configurations {
    balRuntime
    jballerinaTools
    ballerina {
        transitive false
    }
    testUtils {
        transitive false
    }
    observeTestUtils {
        transitive false
    }
}

dependencies {
    implementation 'org.ballerinalang:ballerina-lang:0.992.0-m2-SNAPSHOT'
    implementation project(':ballerina-core')
    implementation project(':ballerina-lang')
    implementation project(':ballerina-lang:annotations')
    implementation project(':ballerina-system')
    implementation project(':ballerina-io')
    implementation project(':ballerina-runtime')
    implementation project(':ballerina-runtime-api')
    implementation project(':ballerina-tool')
    implementation project(':ballerina-http')
    implementation project(':ballerina-grpc')
    implementation project(':protobuf-ballerina')
    implementation project(':ballerina-jdbc')
    implementation project(':ballerina-transactions')
    implementation project(':protobuf-ballerina')
    implementation project(':ballerina-transactions')
    implementation project(':ballerina-websub')
    implementation project(':ballerina-socket')
    implementation project(':ballerina-crypto')
    implementation project(':ballerina-time')
    implementation project(':ballerina-filepath')
    implementation project(':ballerina-observability')
    implementation project(':ballerina-jwt')
    implementation project(':ballerina-ldap')
    implementation project(':ballerina-oauth2')
    implementation project(':ballerina-task')
    implementation project(':ballerina-backend-jvm')
    implementation project(':ballerina-jvm')
<<<<<<< HEAD
    implementation project(':ballerina-jsonutils')
    implementation project(':ballerina-xmlutils')
=======
    implementation project(':ballerina-stringutils')
    implementation project(':ballerina-java')
>>>>>>> 486e2567
    implementation project(':observability-test-utils')
    implementation project(path: ':ballerina-test-utils', configuration: 'shadow')


    implementation 'io.netty:netty-tcnative-boringssl-static'
    implementation 'org.slf4j:slf4j-api'
    implementation 'com.google.protobuf:protobuf-java'
    implementation 'commons-beanutils:commons-beanutils'

    balRuntime project(':ballerina-runtime')

    baloTestImplementation project(path: ':ballerina-http', configuration: 'baloImplementation')
    baloTestImplementation project(path: ':ballerina-jdbc', configuration: 'baloImplementation')
    baloTestImplementation project(path: ':ballerina-transactions', configuration: 'baloImplementation')
    baloTestImplementation project(path: ':ballerina-utils', configuration: 'baloImplementation')
    baloTestImplementation project(path: ':ballerina-websub', configuration: 'baloImplementation')
    baloTestImplementation project(path: ':ballerina-grpc', configuration: 'baloImplementation')
    baloTestImplementation project(path: ':ballerina-socket', configuration: 'baloImplementation')
    baloTestImplementation project(path: ':ballerina-observability', configuration: 'baloImplementation')
    baloTestImplementation project(path: ':ballerina-encoding', configuration: 'baloImplementation')
    baloTestImplementation project(path: ':ballerina-lang:annotations', configuration: 'baloImplementation')
    baloTestImplementation project(path: ':ballerina-io', configuration: 'baloImplementation')
    baloTestImplementation project(path: ':ballerina-runtime-api', configuration: 'baloImplementation')
    baloTestImplementation project(path: ':ballerina-system', configuration: 'baloImplementation')
    baloTestImplementation project(path: ':ballerina-config-api', configuration: 'baloImplementation')
    baloTestImplementation project(path: ':observability-test-utils', configuration: 'baloImplementation')
    baloTestImplementation project(path: ':ballerina-crypto', configuration: 'baloImplementation')
    baloTestImplementation project(path: ':ballerina-time', configuration: 'baloImplementation')
    baloTestImplementation project(path: ':ballerina-log-api', configuration: 'baloImplementation')
    baloTestImplementation project(path: ':ballerina-task', configuration: 'baloImplementation')
    baloTestImplementation project(path: ':ballerina-math', configuration: 'baloImplementation')
    baloTestImplementation project(path: ':ballerina-mime', configuration: 'baloImplementation')
    baloTestImplementation project(path: ':ballerina-cache', configuration: 'baloImplementation')
    baloTestImplementation project(path: ':ballerina-reflect', configuration: 'baloImplementation')
    baloTestImplementation project(path: ':ballerina-auth', configuration: 'baloImplementation')
    baloTestImplementation project(path: ':ballerina-encoding', configuration: 'baloImplementation')
    baloTestImplementation project(path: ':ballerina-filepath', configuration: 'baloImplementation')
    baloTestImplementation project(path: ':ballerina-jwt', configuration: 'baloImplementation')
    baloTestImplementation project(path: ':ballerina-ldap', configuration: 'baloImplementation')
    baloTestImplementation project(path: ':ballerina-oauth2', configuration: 'baloImplementation')
    baloTestImplementation project(path: ':ballerina-task', configuration: 'baloImplementation')
    baloTestImplementation project(path: ':ballerina-xmlutils', configuration: 'baloImplementation')
    baloTestImplementation project(path: ':ballerina-jsonutils', configuration: 'baloImplementation')
    baloTestImplementation project(path: ':ballerina-backend-jvm', configuration: 'baloImplementation')
    baloTestImplementation project(path: ':ballerina-stringutils', configuration: 'baloImplementation')
    baloTestImplementation project(path: ':ballerina-java', configuration: 'baloImplementation')

    testCompile project(':ballerina-mime')
    testCompile project(':ballerina-runtime')
    testCompile 'org.slf4j:slf4j-jdk14'
    testCompile 'io.netty:netty-transport'
    testCompile 'io.netty:netty-codec-http'
    testCompile 'io.netty:netty-codec-http2'
    testCompile 'io.netty:netty-handler'
    testCompile 'org.wso2.orbit.org.yaml:snakeyaml'
    testCompile 'org.awaitility:awaitility'
    testCompile 'org.hsqldb:hsqldb'
    testCompile 'com.h2database:h2'
    testCompile 'io.ballerina.messaging:broker-amqp'
    testCompile 'org.apache.directory.server:apacheds-all'
    testCompile 'org.apache.commons:commons-text'
    testCompile 'org.testng:testng'

    testUtils project(path: ':ballerina-test-utils', configuration: 'shadow')
    jballerinaTools project(path: ':jballerina-tools', configuration: 'zip')
    observeTestUtils project(path: ':observability-test-utils', configuration: 'shadow')
}

task createBre(type: org.gradle.api.tasks.Copy) {
    from configurations.balRuntime
    into '$buildDir/bre/lib'
}

test {
    // make sure ballerina zip is built before test run
    dependsOn ':jballerina-tools:build'
    systemProperty 'enableJBallerinaTests', 'true'

    maxParallelForks = 1
    systemProperty 'basedir', "$buildDir"
    systemProperty 'libdir', "$buildDir"
    systemProperty 'observability.test.utils', "$buildDir/../../observability-test-utils/"
    systemProperty 'server.zip', configurations.jballerinaTools.asPath
    systemProperty 'jballerina.server.zip', configurations.jballerinaTools.asPath
    systemProperty 'java.util.logging.config.file', "$buildDir/resources/test/logging.properties"
    systemProperty 'java.util.logging.manager', 'org.ballerinalang.logging.BLogManager'
    systemProperty 'ballerina.agent.path', configurations.testUtils.asPath
    systemProperty 'observability-test-natives.jar', configurations.observeTestUtils.asPath
    useTestNG() {
        suites 'src/test/resources/testng.xml'
    }
}

clean.doFirst {
    delete 'data'
}

description = 'Ballerina - Integration Test'

configurations.all {
    resolutionStrategy.preferProjectModules()
}<|MERGE_RESOLUTION|>--- conflicted
+++ resolved
@@ -75,13 +75,10 @@
     implementation project(':ballerina-task')
     implementation project(':ballerina-backend-jvm')
     implementation project(':ballerina-jvm')
-<<<<<<< HEAD
+    implementation project(':ballerina-stringutils')
+    implementation project(':ballerina-java')
     implementation project(':ballerina-jsonutils')
     implementation project(':ballerina-xmlutils')
-=======
-    implementation project(':ballerina-stringutils')
-    implementation project(':ballerina-java')
->>>>>>> 486e2567
     implementation project(':observability-test-utils')
     implementation project(path: ':ballerina-test-utils', configuration: 'shadow')
 
