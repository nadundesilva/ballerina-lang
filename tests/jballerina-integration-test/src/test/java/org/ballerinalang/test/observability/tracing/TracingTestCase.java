/*
 * Copyright (c) 2018, WSO2 Inc. (http://www.wso2.org) All Rights Reserved.
 *
 * WSO2 Inc. licenses this file to you under the Apache License,
 * Version 2.0 (the "License"); you may not use this file except
 * in compliance with the License.
 * You may obtain a copy of the License at
 *
 *     http://www.apache.org/licenses/LICENSE-2.0
 *
 * Unless required by applicable law or agreed to in writing,
 * software distributed under the License is distributed on an
 * "AS IS" BASIS, WITHOUT WARRANTIES OR CONDITIONS OF ANY
 * KIND, either express or implied. See the License for the
 * specific language governing permissions and limitations
 * under the License.
 */

package org.ballerinalang.test.observability.tracing;

import com.google.common.reflect.TypeToken;
import com.google.gson.Gson;
import org.apache.commons.io.FileUtils;
import org.ballerinalang.test.BaseTest;
import org.ballerinalang.test.context.BServerInstance;
import org.ballerinalang.test.util.HttpClientRequest;
import org.testng.Assert;
import org.testng.annotations.AfterGroups;
import org.testng.annotations.BeforeGroups;
import org.testng.annotations.Test;

import java.io.File;
import java.io.IOException;
import java.lang.reflect.Type;
import java.nio.file.Files;
import java.nio.file.Path;
import java.nio.file.Paths;
import java.util.List;
import java.util.Optional;

import static java.nio.file.StandardCopyOption.REPLACE_EXISTING;

/**
 * Test cases for observability tracing.
 */
@Test(groups = "tracing-test")
public class TracingTestCase extends BaseTest {
    private static BServerInstance serverInstance;

    private static final String OBESERVABILITY_TEST_BIR = System.getProperty("observability.test.utils");
    private static final String RESOURCE_LOCATION = "src" + File.separator + "test" + File.separator +
            "resources" + File.separator + "observability" + File.separator + "tracing" + File.separator;
    private static final String TEST_NATIVES_JAR = "observability-test-natives.jar";
    private static final String TEST_OBSERVE_JAR = "ballerina.testobserve.jar";

    private static final String DEST_FUNCTIONS_JAR = File.separator + "bre" + File.separator + "lib"
            + File.separator + TEST_NATIVES_JAR;

    @BeforeGroups(value = "tracing-test", alwaysRun = true)
    private void setup() throws Exception {
        // Don't use 9898 port here. It is used in metrics test cases.
        int[] requiredPorts = new int[]{9090, 9091, 9092, 9093, 9095};
        serverInstance = new BServerInstance(balServer);

        copyFile(new File(System.getProperty(TEST_NATIVES_JAR)),  Paths.get(Paths.get(System.getProperty
                (TEST_NATIVES_JAR)).getParent() +  File.separator + TEST_NATIVES_JAR).toFile());

        copyFile(new File(System.getProperty(TEST_NATIVES_JAR)), new File(serverInstance.getServerHome()
                + DEST_FUNCTIONS_JAR));
        

        // copy to bre/libs
        Path observeTestBaloPath =
                Paths.get(OBESERVABILITY_TEST_BIR, "build", "generated-balo", "repo", "ballerina", "testobserve");
        FileUtils.copyDirectoryToDirectory(observeTestBaloPath.toFile(),
                Paths.get(serverInstance.getServerHome(), "lib", "repo", "ballerina").toFile());

        // copy to bir-cache
        FileUtils.copyDirectoryToDirectory(observeTestBaloPath.toFile(),
                Paths.get(serverInstance.getServerHome(), "bir-cache", "ballerina").toFile());
        FileUtils.copyDirectoryToDirectory(
                Paths.get(OBESERVABILITY_TEST_BIR, "build", "generated-bir", "ballerina", "testobserve").toFile(),
                Paths.get(serverInstance.getServerHome(), "bir-cache", "ballerina").toFile());

        // copy code-gen-ed generated-jar
        copyFile(Paths.get(OBESERVABILITY_TEST_BIR, "build", "generated-bir-jar", TEST_OBSERVE_JAR).toFile(),
                Paths.get(serverInstance.getServerHome(), "bre", "lib", TEST_OBSERVE_JAR).toFile());

        String basePath = new File("src" + File.separator + "test" + File.separator + "resources" + File.separator +
                "observability" + File.separator + "tracing").getAbsolutePath();

        String configFile = new File(RESOURCE_LOCATION + "ballerina.conf").getAbsolutePath();
        String[] args = new String[] { "--b7a.config.file=" + configFile };
        serverInstance.startServer(basePath, "tracingservices", null, args, requiredPorts);
    }

    @AfterGroups(value = "tracing-test", alwaysRun = true)
    private void cleanup() throws Exception {
        serverInstance.removeAllLeechers();
        serverInstance.shutdownServer();
    }

    @Test
    public void testOOTBTracing() throws Exception {
        final String service = "http://localhost:9090/echoService/";
        HttpClientRequest.doGet(service + "resourceOne");
        Thread.sleep(1000);
        Type type = new TypeToken<List<BMockSpan>>() {
        }.getType();
        String data = HttpClientRequest.doGet(service + "getMockTracers").getData();
        List<BMockSpan> mockSpans = new Gson().fromJson(data, type);

        // 1. echoService0__service_0 -> resourceOne (Root Span)
        // 2. echoService0__service_0 -> ballerina/http/Client:get
        // 3. echoService0__service_0 -> ballerina/http/HttpClient:get
        // 4. echoService0__service_0 -> resourceTwo
        // 5. echoService0__service_0 -> ballerina/http/Caller:respond
        // 6. echoService0__service_0 -> ballerina/http/Caller:respond
        Assert.assertEquals(mockSpans.size(), 6, "Mismatch in number of spans reported.");
        Assert.assertEquals(mockSpans.stream()
                .filter(bMockSpan -> bMockSpan.getParentId() == 0).count(), 1, "Mismatch in number of root spans.");
    }

    @Test(dependsOnMethods = "testOOTBTracing")
    public void testObservePackageUserTraceFalse() throws Exception {
        final String service = "http://localhost:9091/echoService/";
        HttpClientRequest.doGet(service + "resourceOne");
        Thread.sleep(1000);
        Type type = new TypeToken<List<BMockSpan>>() {
        }.getType();
        String data = HttpClientRequest.doGet(service + "getMockTracers").getData();
        List<BMockSpan> mockSpans = new Gson().fromJson(data, type);

        // 7. echoService0__service_0 -> getMockTracers (Root Span)
        // 8. echoService0__service_0 -> ballerina/http/Caller:respond

        // 9. echoService1__service_0 -> resourceOne (Root Span)
        // 10. echoService1__service_0 -> uSpanOne
        // 11. echoService1__service_0 -> uSpanTwo
        // 12. echoService1__service_0 -> ballerina/http/Client:get
        // 13. echoService1__service_0 -> ballerina/http/HttpClient:get
        // 14. echoService1__service_0 -> resourceTwo
        // 15. echoService1__service_0 -> ballerina/http/Caller:respond
        // 16. echoService1__service_0 -> ballerina/http/Caller:respond
        Assert.assertEquals(mockSpans.size(), 16, "Mismatch in number of spans reported.");
        Assert.assertEquals(mockSpans
                .stream()
                .filter(bMockSpan -> bMockSpan.getParentId() == 0)
                .count(), 3, "Mismatch in number of root spans.");
    }

    @Test(dependsOnMethods = "testObservePackageUserTraceFalse")
    public void testObservePackageUserTraceTrue() throws Exception {
        final String service = "http://localhost:9092/echoService/";
        HttpClientRequest.doGet(service + "resourceOne");
        Thread.sleep(1000);
        Type type = new TypeToken<List<BMockSpan>>() {
        }.getType();
        String data = HttpClientRequest.doGet(service + "getMockTracers").getData();
        List<BMockSpan> mockSpans = new Gson().fromJson(data, type);

        // 17. echoService1__service_0 -> getMockTracers (Root Span)
        // 18. echoService1__service_0 -> ballerina/http/Caller:respond

        // 19. echoService2__service_0 -> resourceOne (Root Span)
        // 20. echoService2__service_0 -> ballerina/http/Client:get
        // 21. echoService2__service_0 -> ballerina/http/HttpClient:get
        // 22. echoService2__service_0 -> resourceTwo
        // 23. echoService2__service_0 -> ballerina/http/Caller:respond
        // 24. echoService2__service_0 -> ballerina/http/Caller:respond

        // 25. echoService2__service_0 -> uSpanThree (Root Span)
        // 26. echoService2__service_0 -> uSpanFour
        Assert.assertEquals(mockSpans.size(), 26, "Mismatch in number of spans reported.");

        Assert.assertEquals(mockSpans.stream()
                .filter(bMockSpan -> bMockSpan.getParentId() == 0).count(), 6, "Mismatch in number of root spans.");

        Optional<BMockSpan> uSpanTwo = mockSpans.stream()
                .filter(bMockSpan -> bMockSpan.getOperationName().equals("uSpanFour")).findFirst();

        Assert.assertTrue(uSpanTwo.isPresent());
        uSpanTwo.ifPresent(bMockSpan -> {
            Assert.assertEquals(bMockSpan.getTags().get("Allowed"), "Successful", "Tag not found");
            Assert.assertNull(bMockSpan.getTags().get("Disallowed"), "Unexpected tag found");
        });
    }

    @Test(dependsOnMethods = "testObservePackageUserTraceTrue", enabled = false)
    public void testOOTBTracingWithWorkers() throws Exception {
        final String service = "http://localhost:9093/echoService/";
        HttpClientRequest.doGet(service + "resourceOne");
        Thread.sleep(1000);
        Type type = new TypeToken<List<BMockSpan>>() {
        }.getType();
        String data = HttpClientRequest.doGet(service + "getMockTracers").getData();
        List<BMockSpan> mockSpans = new Gson().fromJson(data, type);

        // 27. echoService2__service_0 -> getMockTracers (Root Span)
        // 28. echoService2__service_0 -> ballerina/http/Caller:respond

        // 29. echoService3__service_0 -> resourceOne
        // 30. echoService3__service_0 -> w2:$lambda$1
        // 31. echoService3__service_0 -> w1:$lambda$0
        // 32. echoService3__service_0 -> ballerina/http/Client:get
        // 33. echoService3__service_0 -> ballerina/http/HttpClient:get
        // 34. echoService3__service_0 -> resourceTwo
        // 35. echoService3__service_0 -> ballerina/http/Caller:respond
        // 36. echoService3__service_0 -> w2:$lambda$1
        // 37. echoService3__service_0 -> w1:$lambda$0
        // 38. echoService3__service_0 -> ballerina/http/Caller:respond
        Assert.assertEquals(mockSpans.size(), 38, "Mismatch in number of spans reported.");

        Assert.assertEquals(mockSpans.stream()
                .filter(bMockSpan -> bMockSpan.getParentId() == 0).count(), 8, "Mismatch in number of root spans.");
    }

<<<<<<< HEAD
    @Test(dependsOnMethods = "testOOTBTracingWithWorkers")
    public void testOOTBTracingForUserDefinedFunctions() throws Exception {
        final String service = "http://localhost:9095/echoService/";
        HttpClientRequest.doGet(service + "resourceOne");
        Thread.sleep(1000);
        Type type = new TypeToken<List<BMockSpan>>() {
        }.getType();
        String data = HttpClientRequest.doGet(service + "getMockTracers").getData();
        List<BMockSpan> mockSpans = new Gson().fromJson(data, type);

        // 39. echoService3__service_0 -> getMockTracers (Root Span)
        // 40. echoService3__service_0 -> ballerina/http/Caller:respond

        // 41. echoService5__service_0 -> resourceOne (Root Span)
        // 42. echoService5__service_0 -> ballerina/http/Client:get
        // 43. echoService5__service_0 -> ballerina/http/HttpClient:get
        // 44. echoService5__service_0 -> resourceTwo
        // 45. echoService5__service_0 -> default:sayHelloWorld2
        // 46. echoService5__service_0 -> ballerina/http/Caller:respond
        // 47. echoService5__service_0 -> default:sayHelloWorld
        // 48. echoService5__service_0 -> ballerina/http/Caller:respond
        Assert.assertEquals(mockSpans.size(), 48, "Mismatch in number of spans reported.");
        Assert.assertEquals(mockSpans.stream()
                .filter(bMockSpan -> bMockSpan.getParentId() == 0).count(), 10, "Mismatch in number of root spans.");
    }

    @Test(dependsOnMethods = "testOOTBTracingForUserDefinedFunctions")
=======
    @Test(dependsOnMethods = "testOOTBTracingWithWorkers", enabled = false)
>>>>>>> 907c4c8e
    public void testOOTBTracingWithErrors() throws Exception {
        final String service = "http://localhost:9094/echoService/";
        HttpClientRequest.doGet(service + "resourceOne/3");
        Thread.sleep(1000);
        Type type = new TypeToken<List<BMockSpan>>() {
        }.getType();
        String data = HttpClientRequest.doGet(service + "getMockTracers").getData();
        List<BMockSpan> mockSpans = new Gson().fromJson(data, type);

        Assert.assertEquals(mockSpans.size(), 56, "Mismatch in number of spans reported.");

        HttpClientRequest.doGet(service + "resourceOne/2");
        Thread.sleep(1000);
        type = new TypeToken<List<BMockSpan>>() {
        }.getType();
        data = HttpClientRequest.doGet(service + "getMockTracers").getData();
        mockSpans = new Gson().fromJson(data, type);

        Assert.assertEquals(mockSpans.size(), 64, "Mismatch in number of spans reported.");

        HttpClientRequest.doGet(service + "resourceOne/1");
        Thread.sleep(1000);
        type = new TypeToken<List<BMockSpan>>() {
        }.getType();
        data = HttpClientRequest.doGet(service + "getMockTracers").getData();
        mockSpans = new Gson().fromJson(data, type);

        Assert.assertEquals(mockSpans.size(), 71, "Mismatch in number of spans reported.");

        HttpClientRequest.doGet(service + "resourceOne/0");
        Thread.sleep(1000);
        type = new TypeToken<List<BMockSpan>>() {
        }.getType();
        data = HttpClientRequest.doGet(service + "getMockTracers").getData();
        mockSpans = new Gson().fromJson(data, type);

        Assert.assertEquals(mockSpans.size(), 74, "Mismatch in number of spans reported.");
    }

    private static void copyFile(File source, File dest) throws IOException {
        Files.copy(source.toPath(), dest.toPath(), REPLACE_EXISTING);
    }
}<|MERGE_RESOLUTION|>--- conflicted
+++ resolved
@@ -67,7 +67,7 @@
 
         copyFile(new File(System.getProperty(TEST_NATIVES_JAR)), new File(serverInstance.getServerHome()
                 + DEST_FUNCTIONS_JAR));
-        
+
 
         // copy to bre/libs
         Path observeTestBaloPath =
@@ -215,37 +215,7 @@
                 .filter(bMockSpan -> bMockSpan.getParentId() == 0).count(), 8, "Mismatch in number of root spans.");
     }
 
-<<<<<<< HEAD
-    @Test(dependsOnMethods = "testOOTBTracingWithWorkers")
-    public void testOOTBTracingForUserDefinedFunctions() throws Exception {
-        final String service = "http://localhost:9095/echoService/";
-        HttpClientRequest.doGet(service + "resourceOne");
-        Thread.sleep(1000);
-        Type type = new TypeToken<List<BMockSpan>>() {
-        }.getType();
-        String data = HttpClientRequest.doGet(service + "getMockTracers").getData();
-        List<BMockSpan> mockSpans = new Gson().fromJson(data, type);
-
-        // 39. echoService3__service_0 -> getMockTracers (Root Span)
-        // 40. echoService3__service_0 -> ballerina/http/Caller:respond
-
-        // 41. echoService5__service_0 -> resourceOne (Root Span)
-        // 42. echoService5__service_0 -> ballerina/http/Client:get
-        // 43. echoService5__service_0 -> ballerina/http/HttpClient:get
-        // 44. echoService5__service_0 -> resourceTwo
-        // 45. echoService5__service_0 -> default:sayHelloWorld2
-        // 46. echoService5__service_0 -> ballerina/http/Caller:respond
-        // 47. echoService5__service_0 -> default:sayHelloWorld
-        // 48. echoService5__service_0 -> ballerina/http/Caller:respond
-        Assert.assertEquals(mockSpans.size(), 48, "Mismatch in number of spans reported.");
-        Assert.assertEquals(mockSpans.stream()
-                .filter(bMockSpan -> bMockSpan.getParentId() == 0).count(), 10, "Mismatch in number of root spans.");
-    }
-
-    @Test(dependsOnMethods = "testOOTBTracingForUserDefinedFunctions")
-=======
     @Test(dependsOnMethods = "testOOTBTracingWithWorkers", enabled = false)
->>>>>>> 907c4c8e
     public void testOOTBTracingWithErrors() throws Exception {
         final String service = "http://localhost:9094/echoService/";
         HttpClientRequest.doGet(service + "resourceOne/3");
