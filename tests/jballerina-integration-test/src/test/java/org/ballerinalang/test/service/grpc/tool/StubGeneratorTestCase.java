/*
 *  Copyright (c) 2018, WSO2 Inc. (http://www.wso2.org) All Rights Reserved.
 *
 *  WSO2 Inc. licenses this file to you under the Apache License,
 *  Version 2.0 (the "License"); you may not use this file except
 *  in compliance with the License.
 *  You may obtain a copy of the License at
 *
 *  http://www.apache.org/licenses/LICENSE-2.0
 *
 *  Unless required by applicable law or agreed to in writing,
 *  software distributed under the License is distributed on an
 *  "AS IS" BASIS, WITHOUT WARRANTIES OR CONDITIONS OF ANY
 *  KIND, either express or implied.  See the License for the
 *  specific language governing permissions and limitations
 *  under the License.
 */
package org.ballerinalang.test.service.grpc.tool;

import org.ballerinalang.compiler.BLangCompilerException;
import org.ballerinalang.model.elements.Flag;
import org.ballerinalang.protobuf.cmd.GrpcCmd;
import org.ballerinalang.protobuf.cmd.OSDetector;
import org.ballerinalang.protobuf.utils.BalFileGenerationUtils;
import org.ballerinalang.test.util.BCompileUtil;
import org.ballerinalang.test.util.CompileResult;
import org.ballerinalang.test.util.TestUtils;
import org.testng.annotations.AfterClass;
import org.testng.annotations.BeforeClass;
import org.testng.annotations.Test;
import org.wso2.ballerinalang.compiler.tree.BLangFunction;
import org.wso2.ballerinalang.compiler.tree.BLangPackage;
import org.wso2.ballerinalang.compiler.tree.BLangTypeDefinition;
import org.wso2.ballerinalang.compiler.tree.expressions.BLangConstant;
import org.wso2.ballerinalang.compiler.tree.expressions.BLangTypeConversionExpr;
import org.wso2.ballerinalang.compiler.tree.types.BLangFiniteTypeNode;

import java.io.File;
import java.nio.file.Files;
import java.nio.file.Path;
import java.nio.file.Paths;

import static org.ballerinalang.net.grpc.proto.ServiceProtoConstants.TMP_DIRECTORY_PATH;
import static org.testng.Assert.assertEquals;
import static org.testng.Assert.assertTrue;
import static org.testng.Assert.fail;

/**
 * Protobuf to bal generation function testcase.
 */
public class StubGeneratorTestCase {

    private static final String PACKAGE_NAME = ".";
    private static String protoExeName = "protoc-" + OSDetector.getDetectedClassifier() + ".exe";
    private Path resourceDir;
    private Path outputDirPath;

    @BeforeClass
    private void setup() throws Exception {
        TestUtils.prepareBalo(this);
        resourceDir = Paths.get("src", "test", "resources", "grpc", "src", "tool").toAbsolutePath();
        outputDirPath = Paths.get(TMP_DIRECTORY_PATH, "grpc");
    }

    @Test
    public void testUnaryHelloWorld() throws IllegalAccessException, ClassNotFoundException, InstantiationException {
        CompileResult compileResult = getStubCompileResult("helloWorld.proto", "helloWorld_pb.bal");
        assertEquals(compileResult.getDiagnostics().length, 0);
        assertEquals(((BLangPackage) compileResult.getAST()).typeDefinitions.size(), 7,
                "Expected type definitions not found in compile results.");
        assertEquals(((BLangPackage) compileResult.getAST()).functions.size(), 11,
                "Expected functions not found in compile results.");
        validatePublicAttachedFunctions(compileResult);
        assertEquals(((BLangPackage) compileResult.getAST()).globalVars.size(), 1,
                "Expected global variables not found in compile results.");
        assertEquals(((BLangPackage) compileResult.getAST()).constants.size(), 1,
                "Expected constants not found in compile results.");
        assertEquals(((BLangPackage) compileResult.getAST()).imports.size(), 1,
                "Expected imports not found in compile results.");
    }

    @Test(description = "Test service stub generation for service definition with dependency")
    public void testUnaryHelloWorldWithDependency() throws IllegalAccessException, ClassNotFoundException,
            InstantiationException {
        CompileResult compileResult = getStubCompileResult("helloWorldWithDependency.proto",
                "helloWorldWithDependency_pb.bal");
        assertEquals(compileResult.getDiagnostics().length, 12);
        assertEquals(compileResult.getDiagnostics()[0].toString(),
                "ERROR: .::helloWorldWithDependency_pb.bal:22:34:: unknown type 'HelloRequest'");
        assertEquals(compileResult.getDiagnostics()[1].toString(),
                "ERROR: .::helloWorldWithDependency_pb.bal:22:90:: unknown type 'HelloResponse'");
        assertEquals(compileResult.getDiagnostics()[5].toString(),
                "ERROR: .::helloWorldWithDependency_pb.bal:36:32:: unknown type 'ByeRequest'");
        assertEquals(compileResult.getDiagnostics()[6].toString(),
                "ERROR: .::helloWorldWithDependency_pb.bal:36:86:: unknown type 'ByeResponse'");
<<<<<<< HEAD
=======
    }

    @Test(description = "Test service stub generation for service definition with enum messages")
    public void testUnaryHelloWorldWithEnum() throws IllegalAccessException, ClassNotFoundException,
            InstantiationException {
        CompileResult compileResult = getStubCompileResult("helloWorldWithEnum.proto", "helloWorldWithEnum_pb.bal");
        assertEquals(compileResult.getDiagnostics().length, 0);
        assertEquals(((BLangPackage) compileResult.getAST()).typeDefinitions.size(), 11,
                "Expected type definitions not found in compile results.");
        validateEnumNode(compileResult);
        assertEquals(((BLangPackage) compileResult.getAST()).constants.size(), 4,
                "Expected constants not found in compile results.");
        validateConstantNode(compileResult, "SENTIMENT_HAPPY");
        validateConstantNode(compileResult, "SENTIMENT_SAD");
        validateConstantNode(compileResult, "SENTIMENT_NEUTRAL");
    }

    @Test(description = "Test service stub generation for service definition with nested enum messages")
    public void testUnaryHelloWorldWithNestedEnum() throws IllegalAccessException, ClassNotFoundException,
            InstantiationException {
        CompileResult compileResult = getStubCompileResult("helloWorldWithNestedEnum.proto",
                "helloWorldWithNestedEnum_pb.bal");
        assertEquals(compileResult.getDiagnostics().length, 0);
        assertEquals(((BLangPackage) compileResult.getAST()).typeDefinitions.size(), 11,
                "Expected type definitions not found in compile results.");
        validateEnumNode(compileResult);
        assertEquals(((BLangPackage) compileResult.getAST()).constants.size(), 4,
                "Expected constants not found in compile results.");
        validateConstantNode(compileResult, "SENTIMENT_HAPPY");
        validateConstantNode(compileResult, "SENTIMENT_SAD");
        validateConstantNode(compileResult, "SENTIMENT_NEUTRAL");
    }

    @Test(description = "Test service stub generation for service definition with nested messages")
    public void testUnaryHelloWorldWithNestedMessage() throws IllegalAccessException, ClassNotFoundException,
            InstantiationException {
        CompileResult compileResult = getStubCompileResult("helloWorldWithNestedMessage.proto",
                "helloWorldWithNestedMessage_pb.bal");
        assertEquals(compileResult.getDiagnostics().length, 0);
        assertEquals(((BLangPackage) compileResult.getAST()).typeDefinitions.size(), 9,
                "Expected type definitions not found in compile results.");
    }

    @Test(description = "Test service stub generation for service definition with reserved names")
    public void testUnaryHelloWorldWithReservedNames() throws IllegalAccessException, ClassNotFoundException,
            InstantiationException {
        CompileResult compileResult = getStubCompileResult("helloWorldWithReservedNames.proto",
                "helloWorldWithReservedNames_pb.bal");
        assertEquals(compileResult.getDiagnostics().length, 0);
        assertEquals(((BLangPackage) compileResult.getAST()).typeDefinitions.size(), 7,
                "Expected type definitions not found in compile results.");
>>>>>>> 0fc38bea
    }

    @Test(description = "Test service stub generation for service definition with invalid dependency",
            expectedExceptions = BLangCompilerException.class,
            expectedExceptionsMessageRegExp = "cannot find file 'helloWorldWithInvalidDependency_pb.bal'")
    public void testUnaryHelloWorldWithInvalidDependency() throws IllegalAccessException, ClassNotFoundException,
            InstantiationException {
        CompileResult compileResult = getStubCompileResult("helloWorldWithInvalidDependency.proto",
                "helloWorldWithInvalidDependency_pb.bal");
        assertEquals(compileResult.getDiagnostics().length, 1);
    }

    @Test(description = "Test service stub generation tool for package service")
    public void testUnaryHelloWorldWithPackage() throws IllegalAccessException,
            ClassNotFoundException, InstantiationException {
        CompileResult compileResult = getStubCompileResult("helloWorldWithPackage.proto",
                "helloWorldWithPackage_pb.bal");
        assertEquals(compileResult.getDiagnostics().length, 0);
        assertEquals(((BLangPackage) compileResult.getAST()).typeDefinitions.size(), 7,
                "Expected type definitions not found in compile results.");
        assertEquals(((BLangPackage) compileResult.getAST()).functions.size(), 11,
                "Expected functions not found in compile results.");
        validatePublicAttachedFunctions(compileResult);
        assertEquals(((BLangPackage) compileResult.getAST()).globalVars.size(), 1,
                "Expected global variables not found in compile results.");
        assertEquals(((BLangPackage) compileResult.getAST()).constants.size(), 1,
                "Expected constants not found in compile results.");
        assertEquals(((BLangPackage) compileResult.getAST()).imports.size(), 1,
                "Expected imports not found in compile results.");
    }

    @Test(description = "Test service stub generation tool command without specifying output directory path")
    public void testUnaryHelloWorldWithoutOutputPath() throws IllegalAccessException, ClassNotFoundException,
            InstantiationException {
        Class<?> grpcCmd = Class.forName("org.ballerinalang.protobuf.cmd.GrpcCmd");
        GrpcCmd grpcCmd1 = (GrpcCmd) grpcCmd.newInstance();
        Path protoFilePath = resourceDir.resolve("helloWorld.proto");
        grpcCmd1.setProtoPath(protoFilePath.toAbsolutePath().toString());
        try {
            grpcCmd1.execute();
            Path sourceFileRoot = Paths.get("temp", "helloWorld_pb.bal");
            CompileResult compileResult = BCompileUtil.compile(sourceFileRoot.toAbsolutePath().toString());
            assertEquals(compileResult.getDiagnostics().length, 0);
            assertEquals(((BLangPackage) compileResult.getAST()).typeDefinitions.size(), 7,
                    "Expected type definitions not found in compile results.");
            assertEquals(((BLangPackage) compileResult.getAST()).functions.size(), 11,
                    "Expected functions not found in compile results.");
            validatePublicAttachedFunctions(compileResult);
            assertEquals(((BLangPackage) compileResult.getAST()).globalVars.size(), 1,
                    "Expected global variables not found in compile results.");
            assertEquals(((BLangPackage) compileResult.getAST()).constants.size(), 1,
                    "Expected constants not found in compile results.");
            assertEquals(((BLangPackage) compileResult.getAST()).imports.size(), 1,
                    "Expected imports not found in compile results.");
        } finally {
            if (Paths.get("temp", "helloWorld_pb.bal").toFile().exists()) {
                BalFileGenerationUtils.delete(Paths.get("temp").toFile());
            }
        }
    }

    @Test
    public void testClientStreamingHelloWorld() throws IllegalAccessException, ClassNotFoundException,
            InstantiationException {
        CompileResult compileResult = getStubCompileResult("helloWorldClientStreaming.proto",
                "helloWorldClientStreaming_pb.bal");
        assertEquals(compileResult.getDiagnostics().length, 0);
        assertEquals(((BLangPackage) compileResult.getAST()).typeDefinitions.size(), 4,
                "Expected type definitions not found in compile results.");
        assertEquals(((BLangPackage) compileResult.getAST()).functions.size(), 5,
                "Expected functions not found in compile results.");
        assertEquals(((BLangPackage) compileResult.getAST()).globalVars.size(), 1,
                "Expected global variables not found in compile results.");
        assertEquals(((BLangPackage) compileResult.getAST()).constants.size(), 1,
                "Expected constants not found in compile results.");
        assertEquals(((BLangPackage) compileResult.getAST()).imports.size(), 1,
                "Expected imports not found in compile results.");
    }

    @Test
    public void testServerStreamingHelloWorld() throws IllegalAccessException,
            ClassNotFoundException, InstantiationException {
        CompileResult compileResult = getStubCompileResult("helloWorldServerStreaming.proto",
                "helloWorldServerStreaming_pb.bal");
        assertEquals(compileResult.getDiagnostics().length, 0);
        assertEquals(((BLangPackage) compileResult.getAST()).typeDefinitions.size(), 4,
                "Expected type definitions not found in compile results.");
        assertEquals(((BLangPackage) compileResult.getAST()).functions.size(), 5,
                "Expected functions not found in compile results.");
        assertEquals(((BLangPackage) compileResult.getAST()).globalVars.size(), 1,
                "Expected global variables not found in compile results.");
        assertEquals(((BLangPackage) compileResult.getAST()).constants.size(), 1,
                "Expected constants not found in compile results.");
        assertEquals(((BLangPackage) compileResult.getAST()).imports.size(), 1,
                "Expected imports not found in compile results.");
    }

    @Test
    public void testStandardDataTypes() throws IllegalAccessException, ClassNotFoundException, InstantiationException {
        CompileResult compileResult = getStubCompileResult("helloWorldString.proto",
                "helloWorldString_pb.bal");
        assertEquals(compileResult.getDiagnostics().length, 0);
        assertEquals(((BLangPackage) compileResult.getAST()).typeDefinitions.size(), 3,
                "Expected type definitions not found in compile results.");
        assertEquals(((BLangPackage) compileResult.getAST()).functions.size(), 5,
                "Expected functions not found in compile results.");
        assertEquals(((BLangPackage) compileResult.getAST()).globalVars.size(), 1,
                "Expected global variables not found in compile results.");
        assertEquals(((BLangPackage) compileResult.getAST()).constants.size(), 1,
                "Expected constants not found in compile results.");
        assertEquals(((BLangPackage) compileResult.getAST()).imports.size(), 1,
                "Expected imports not found in compile results.");
    }

    @Test
    public void testDifferentOutputPath() throws IllegalAccessException, ClassNotFoundException,
            InstantiationException {
        Class<?> grpcCmd = Class.forName("org.ballerinalang.protobuf.cmd.GrpcCmd");
        GrpcCmd grpcCmd1 = (GrpcCmd) grpcCmd.newInstance();
        Path tempDirPath = outputDirPath.resolve("client");
        Path protoPath = Paths.get("helloWorld.proto");
        Path protoRoot = resourceDir.resolve(protoPath);
        grpcCmd1.setBalOutPath(tempDirPath.toAbsolutePath().toString());
        grpcCmd1.setProtoPath(protoRoot.toAbsolutePath().toString());
        grpcCmd1.execute();
        Path sourceFileRoot = Paths.get(TMP_DIRECTORY_PATH, "grpc", "client", "helloWorld_pb.bal");
        CompileResult compileResult = BCompileUtil.compile(sourceFileRoot.toString());
        assertEquals(compileResult.getDiagnostics().length, 0);
        assertEquals(((BLangPackage) compileResult.getAST()).typeDefinitions.size(), 7,
                "Expected type definitions not found in compile results.");
        assertEquals(((BLangPackage) compileResult.getAST()).functions.size(), 11,
                "Expected functions not found in compile results.");
        validatePublicAttachedFunctions(compileResult);
        assertEquals(((BLangPackage) compileResult.getAST()).globalVars.size(), 1,
                "Expected global variables not found in compile results.");
        assertEquals(((BLangPackage) compileResult.getAST()).constants.size(), 1,
                "Expected constants not found in compile results.");
        assertEquals(((BLangPackage) compileResult.getAST()).imports.size(), 1,
                "Expected imports not found in compile results.");
    }

    @Test
    public void testServiceWithDescriptorMap() throws IllegalAccessException, ClassNotFoundException,
            InstantiationException {
        Class<?> grpcCmd = Class.forName("org.ballerinalang.protobuf.cmd.GrpcCmd");
        GrpcCmd grpcCommand = (GrpcCmd) grpcCmd.newInstance();
        Path tempDirPath = outputDirPath.resolve("service");
        Path protoPath = Paths.get("helloWorld.proto");
        Path protoRoot = resourceDir.resolve(protoPath);
        grpcCommand.setBalOutPath(tempDirPath.toAbsolutePath().toString());
        grpcCommand.setProtoPath(protoRoot.toAbsolutePath().toString());
        grpcCommand.setMode("service");
        grpcCommand.execute();
        Path sampleServiceFile = Paths.get(TMP_DIRECTORY_PATH, "grpc", "service", "helloWorld_sample_service.bal");
        assertTrue(Files.exists(sampleServiceFile));
    }

    @Test
    public void testAutoGeneratedGrpcClient() throws IllegalAccessException, ClassNotFoundException,
            InstantiationException {
        Class<?> grpcCmd = Class.forName("org.ballerinalang.protobuf.cmd.GrpcCmd");
        GrpcCmd grpcCommand = (GrpcCmd) grpcCmd.newInstance();
        Path tempDirPath = outputDirPath.resolve("client");
        Path protoPath = Paths.get("helloWorld.proto");
        Path protoRoot = resourceDir.resolve(protoPath);
        grpcCommand.setBalOutPath(tempDirPath.toAbsolutePath().toString());
        grpcCommand.setProtoPath(protoRoot.toAbsolutePath().toString());
        grpcCommand.setMode("client");
        grpcCommand.execute();
        Path sampleServiceFile = Paths.get(TMP_DIRECTORY_PATH, "grpc", "client", "helloWorld_sample_client.bal");
        assertTrue(Files.exists(sampleServiceFile));
    }

    @Test(description = "Test case for oneof field record generation")
    public void testOneofFieldRecordGeneration() throws IllegalAccessException, ClassNotFoundException,
            InstantiationException {
        CompileResult compileResult = getStubCompileResult("oneof_field_service.proto",
                "oneof_field_service_pb.bal");
        assertEquals(compileResult.getDiagnostics().length, 0);
        assertEquals(((BLangPackage) compileResult.getAST()).typeDefinitions.size(), 30,
                "Expected type definitions not found in compile results.");
        assertEquals(((BLangPackage) compileResult.getAST()).functions.size(), 30,
                "Expected functions not found in compile results.");
        validatePublicAttachedFunctions(compileResult);
        assertEquals(((BLangPackage) compileResult.getAST()).globalVars.size(), 1,
                "Expected global variables not found in compile results.");
        assertEquals(((BLangPackage) compileResult.getAST()).constants.size(), 1,
                "Expected constants not found in compile results.");
        assertEquals(((BLangPackage) compileResult.getAST()).imports.size(), 1,
                "Expected imports not found in compile results.");
    }

    private void validatePublicAttachedFunctions(CompileResult compileResult) {
        for (BLangFunction function : ((BLangPackage) compileResult.getAST()).functions) {
            if (function.attachedFunction) {
                assertTrue(function.getFlags().contains(Flag.PUBLIC), "Attached function " + function.getName() + "is" +
                        " not public");
            }
        }
    }

    private void validateEnumNode(CompileResult compileResult) {
        for (BLangTypeDefinition typeDefinition : ((BLangPackage) compileResult.getAST()).typeDefinitions) {
            if ("sentiment".equals(typeDefinition.getName().value)) {
                assertEquals(((BLangFiniteTypeNode) typeDefinition.getTypeNode()).getValueSet().size(), 3,
                        "Type definition doesn't contain required value set");
                return;
            }
        }
        fail("Type definition for " + "sentiment" + " doesn't exist in compiled results");
    }

    private void validateConstantNode(CompileResult compileResult, String constantName) {
        for (BLangConstant constant : ((BLangPackage) compileResult.getAST()).constants) {
            if (constantName.equals(constant.getName().getValue())) {
                assertEquals(((BLangTypeConversionExpr) constant.expr).targetType.tsymbol.name.value, "sentiment",
                        "Symbol value of the constant is not correct");
                return;
            }
        }
        fail("constant for " + constantName + " doesn't exist in compiled results");
    }

    private CompileResult getStubCompileResult(String protoFilename, String outputFilename)
            throws ClassNotFoundException, InstantiationException, IllegalAccessException {
        Class<?> grpcCmd = Class.forName("org.ballerinalang.protobuf.cmd.GrpcCmd");
        GrpcCmd grpcCmd1 = (GrpcCmd) grpcCmd.newInstance();
        Path protoFilePath = resourceDir.resolve(protoFilename);
        grpcCmd1.setBalOutPath(outputDirPath.toAbsolutePath().toString());
        grpcCmd1.setProtoPath(protoFilePath.toAbsolutePath().toString());
        grpcCmd1.execute();
        Path outputFilePath = outputDirPath.resolve(outputFilename);
        return BCompileUtil.compile(outputFilePath.toString());
    }

    @AfterClass
    public void clean() {
        BalFileGenerationUtils.delete(new File(TMP_DIRECTORY_PATH, protoExeName));
        BalFileGenerationUtils.delete(outputDirPath.toFile());
    }

}<|MERGE_RESOLUTION|>--- conflicted
+++ resolved
@@ -93,8 +93,6 @@
                 "ERROR: .::helloWorldWithDependency_pb.bal:36:32:: unknown type 'ByeRequest'");
         assertEquals(compileResult.getDiagnostics()[6].toString(),
                 "ERROR: .::helloWorldWithDependency_pb.bal:36:86:: unknown type 'ByeResponse'");
-<<<<<<< HEAD
-=======
     }
 
     @Test(description = "Test service stub generation for service definition with enum messages")
@@ -146,7 +144,6 @@
         assertEquals(compileResult.getDiagnostics().length, 0);
         assertEquals(((BLangPackage) compileResult.getAST()).typeDefinitions.size(), 7,
                 "Expected type definitions not found in compile results.");
->>>>>>> 0fc38bea
     }
 
     @Test(description = "Test service stub generation for service definition with invalid dependency",
