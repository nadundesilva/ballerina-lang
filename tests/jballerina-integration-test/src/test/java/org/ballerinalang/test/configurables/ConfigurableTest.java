/*
 *  Copyright (c) 2020, WSO2 Inc. (http://www.wso2.org) All Rights Reserved.
 *
 *  WSO2 Inc. licenses this file to you under the Apache License,
 *  Version 2.0 (the "License"); you may not use this file except
 *  in compliance with the License.
 *  You may obtain a copy of the License at
 *
 *    http://www.apache.org/licenses/LICENSE-2.0
 *
 *  Unless required by applicable law or agreed to in writing,
 *  software distributed under the License is distributed on an
 *  "AS IS" BASIS, WITHOUT WARRANTIES OR CONDITIONS OF ANY
 *  KIND, either express or implied.  See the License for the
 *  specific language governing permissions and limitations
 *  under the License.
 */

package org.ballerinalang.test.configurables;

import io.ballerina.runtime.internal.configurable.ConfigurableConstants;
import org.ballerinalang.test.BaseTest;
import org.ballerinalang.test.context.BMainInstance;
import org.ballerinalang.test.context.BallerinaTestException;
import org.ballerinalang.test.context.LogLeecher;
import org.ballerinalang.test.packaging.PackerinaTestUtils;
import org.testng.annotations.BeforeClass;
import org.testng.annotations.Test;

import java.nio.file.Path;
import java.nio.file.Paths;
import java.util.Map;

import static org.ballerinalang.test.context.LogLeecher.LeecherType.ERROR;

/**
 * Test cases for checking configurable variables in Ballerina.
 */
public class ConfigurableTest extends BaseTest {

    private static final String testFileLocation = Paths.get("src", "test", "resources", "configurables")
            .toAbsolutePath().toString();
    private static final String negativeTestFileLocation =
            Paths.get(testFileLocation, "negative_tests").toAbsolutePath().toString();
    private BMainInstance bMainInstance;
    private final String errorMsg = "error: Invalid `Config.toml` file : ";

    @BeforeClass
    public void setup() throws BallerinaTestException {
        bMainInstance = new BMainInstance(balServer);
    }

    @Test
    public void testAccessConfigurableVariables() throws BallerinaTestException {
        Path projectPath = Paths.get(testFileLocation, "configurableProject").toAbsolutePath();
        LogLeecher runLeecher = new LogLeecher("Tests passed");
        bMainInstance.runMain("run", new String[]{"main"}, null, new String[]{},
                new LogLeecher[]{runLeecher}, projectPath.toString());
        runLeecher.waitForText(5000);
    }

    @Test
    public void testAccessForImportedModules() throws BallerinaTestException {
        Path projectPath = Paths.get(testFileLocation, "multiModuleProject").toAbsolutePath();
        LogLeecher runLeecher = new LogLeecher("Tests passed");
        bMainInstance.runMain("run", new String[]{"configPkg"}, null, new String[]{},
                new LogLeecher[]{runLeecher}, projectPath.toString());
        runLeecher.waitForText(5000);
    }

    @Test
    public void testBallerinaTestAPIWithConfigurableVariables() throws BallerinaTestException {
        Path projectPath = Paths.get(testFileLocation, "testProject").toAbsolutePath();
        LogLeecher runLeecher = new LogLeecher("4 passing");
        bMainInstance.runMain("test", new String[]{"configPkg"}, null, new String[]{},
                new LogLeecher[]{runLeecher}, projectPath.toString());
        runLeecher.waitForText(5000);
    }

    @Test
    public void testAPIConfigFilePathOverRiding() throws BallerinaTestException {
        Path projectPath = Paths.get(testFileLocation, "testPathProject").toAbsolutePath();
        LogLeecher runLeecher = new LogLeecher("4 passing");
        bMainInstance.runMain("test", new String[]{"configPkg"}, null, new String[]{},
                new LogLeecher[]{runLeecher}, projectPath.toString());
        runLeecher.waitForText(5000);
    }

    @Test
    public void testEnvironmentVariableBasedConfigFile() throws BallerinaTestException {
        String configFilePath = Paths.get(testFileLocation, "config_files", "Config.toml").toString();
        Path projectPath = Paths.get(testFileLocation).toAbsolutePath();
        LogLeecher runLeecher = new LogLeecher("Tests passed");
        bMainInstance.runMain("run", new String[]{"envVarPkg"}, addEnvVariables(configFilePath),
                new String[]{}, new LogLeecher[]{runLeecher}, projectPath.toString());
        runLeecher.waitForText(5000);
    }

    @Test
    public void testSingleBalFileWithConfigurables() throws BallerinaTestException {
        Path filePath = Paths.get(testFileLocation, "configTest.bal").toAbsolutePath();
        LogLeecher runLeecher = new LogLeecher("Tests passed");
        bMainInstance.runMain("run", new String[]{filePath.toString()}, null, new String[]{},
                new LogLeecher[]{runLeecher}, testFileLocation);
        runLeecher.waitForText(5000);
    }

    @Test
    public void testRecordValueWithModuleClash() throws BallerinaTestException {
        Path projectPath = Paths.get(testFileLocation, "recordModuleProject").toAbsolutePath();
        LogLeecher runLeecher = new LogLeecher("Tests passed");
        bMainInstance.runMain("run", new String[]{"main"}, null, new String[]{},
                new LogLeecher[]{runLeecher}, projectPath.toString());
        runLeecher.waitForText(5000);
    }

    /** Negative test cases. */
    @Test
    public void testNoConfigFile() throws BallerinaTestException {
        Path filePath = Paths.get(negativeTestFileLocation, "no_config.bal").toAbsolutePath();
        LogLeecher errorLeecher = new LogLeecher("error: Value not provided for required configurable variable 'name'",
                ERROR);
        bMainInstance.runMain("run", new String[]{filePath.toString()}, null, new String[]{},
                new LogLeecher[]{errorLeecher}, testFileLocation + "/negative_tests");
        errorLeecher.waitForText(5000);
    }

    @Test
    public void testInvalidTomlFile() throws BallerinaTestException {
        Path projectPath = Paths.get(negativeTestFileLocation, "invalidTomlFile").toAbsolutePath();
        String tomlError1 = "missing identifier [Config.toml:(0:9,0:9)]";
        String tomlError2 = "missing identifier [Config.toml:(0:20,0:20)]";
        String tomlError3 = "missing identifier [Config.toml:(0:21,0:21)]";
        LogLeecher errorLeecher1 = new LogLeecher(errorMsg, ERROR);
        LogLeecher errorLeecher2 = new LogLeecher(tomlError1, ERROR);
        LogLeecher errorLeecher3 = new LogLeecher(tomlError2, ERROR);
        LogLeecher errorLeecher4 = new LogLeecher(tomlError3, ERROR);

        bMainInstance.runMain("run", new String[]{"main"}, null, new String[]{},
                new LogLeecher[]{errorLeecher1, errorLeecher2, errorLeecher3, errorLeecher4}, projectPath.toString());
        errorLeecher1.waitForText(5000);
        errorLeecher2.waitForText(5000);
        errorLeecher3.waitForText(5000);
        errorLeecher4.waitForText(5000);
    }

    @Test
    public void testInvalidOrganizationName() throws BallerinaTestException {
        Path projectPath = Paths.get(negativeTestFileLocation, "invalidOrgName").toAbsolutePath();
        LogLeecher errorLeecher =
                new LogLeecher("Value not provided for required configurable variable 'booleanVar'", ERROR);
        bMainInstance.runMain("run", new String[]{"main"}, null, new String[]{},
                new LogLeecher[]{errorLeecher}, projectPath.toString());
        errorLeecher.waitForText(5000);
    }

    @Test
    public void testInvalidType() throws BallerinaTestException {
        Path projectPath = Paths.get(negativeTestFileLocation, "invalidType").toAbsolutePath();
        String typeError = "invalid type found for variable 'intVar', expected type is 'int', found 'DOUBLE'";
        LogLeecher errorLeecher = new LogLeecher(errorMsg + typeError, ERROR);
        bMainInstance.runMain("run", new String[]{"main"}, null, new String[]{},
                new LogLeecher[]{errorLeecher}, projectPath.toString());
        errorLeecher.waitForText(5000);
    }

    @Test
    public void testRequiredVariableNotFound() throws BallerinaTestException {
        Path projectPath = Paths.get(negativeTestFileLocation, "requiredNegative").toAbsolutePath();
        LogLeecher errorLeecher =
                new LogLeecher("Value not provided for required configurable variable 'stringVar'", ERROR);
        bMainInstance.runMain("run", new String[]{"main"}, null, new String[]{},
                new LogLeecher[]{errorLeecher}, projectPath.toString());
        errorLeecher.waitForText(5000);
    }

    //Need to provide proper error messages after fixing #28018
    @Test
    public void testNoModuleInTOML() throws BallerinaTestException {
        Path projectPath = Paths.get(negativeTestFileLocation, "noModuleConfig").toAbsolutePath();
        LogLeecher errorLeecher =
                new LogLeecher("Value not provided for required configurable variable 'intVar'", ERROR);
        bMainInstance.runMain("run", new String[]{"main"}, null, new String[]{},
                              new LogLeecher[]{errorLeecher}, projectPath.toString());
        errorLeecher.waitForText(5000);
    }

<<<<<<< HEAD
    // Encrypted Config related tests
    @Test
    public void testSingleBalFileWithEncryptedConfigs() throws BallerinaTestException {
        String secretFilePath = Paths.get(testFileLocation, "Secrets", "correctSecret.txt").toString();
        Path singleBalFilePath = Paths.get(testFileLocation, "encryptedSingleBalFile").toAbsolutePath();
        LogLeecher runLeecher = new LogLeecher("Tests passed");
        bMainInstance.runMain("run", new String[]{"encryptedConfig.bal"}, addSecretEnvVariable(secretFilePath),
                              new String[]{}, new LogLeecher[]{runLeecher}, singleBalFilePath.toString());
        runLeecher.waitForText(5000);
    }

    @Test
    public void testEncryptedConfigs() throws BallerinaTestException {
        Path projectPath = Paths.get(testFileLocation, "encryptedConfigProject").toAbsolutePath();
        String secretFilePath = Paths.get(testFileLocation, "Secrets", "correctSecret.txt").toString();
        LogLeecher runLeecher = new LogLeecher("Tests passed");
        bMainInstance.runMain("run", new String[]{"main"}, addSecretEnvVariable(secretFilePath), new String[]{},
                              new LogLeecher[]{runLeecher}, projectPath.toString());
        runLeecher.waitForText(5000);
    }

    @Test
    public void testEncryptedConfigsWithIncorrectSecret() throws BallerinaTestException {
        Path projectPath = Paths.get(testFileLocation, "encryptedConfigProject").toAbsolutePath();
        String secretFilePath = Paths.get(testFileLocation, "Secrets", "incorrectSecret.txt").toString();
        LogLeecher runLeecher = new LogLeecher("error: failed to retrieve the encrypted value for variable: " +
                                                       "'password' : Given final block not properly padded. Such " +
                                                       "issues can arise if a bad key is used during decryption.",
                                               LogLeecher.LeecherType.ERROR);
        bMainInstance.runMain("run", new String[]{"main"}, addSecretEnvVariable(secretFilePath), new String[]{},
                              new LogLeecher[]{runLeecher}, projectPath.toString());
        runLeecher.waitForText(5000);
    }

    @Test
    public void testEncryptedConfigsWithEmptySecret() throws BallerinaTestException {
        Path projectPath = Paths.get(testFileLocation, "encryptedConfigProject").toAbsolutePath();
        String secretFilePath = Paths.get(testFileLocation, "Secrets", "emptySecret.txt").toString();
        LogLeecher runLeecher = new LogLeecher("error: failed to initialize the cipher tool due to empty secret text",
                                               LogLeecher.LeecherType.ERROR);
        bMainInstance.runMain("run", new String[]{"main"}, addSecretEnvVariable(secretFilePath), new String[]{},
                              new LogLeecher[]{runLeecher}, projectPath.toString());
        runLeecher.waitForText(5000);
    }

    @Test
    public void testInvalidAccessEncryptedConfigs() throws BallerinaTestException {
        Path projectPath = Paths.get(testFileLocation, "encryptedConfigProject").toAbsolutePath();
        String configFilePath = Paths.get(testFileLocation, "ConfigFiles", "InvalidEncryptedConfig.toml").toString();
        String secretFilePath = Paths.get(testFileLocation, "Secrets", "correctSecret.txt").toString();
        LogLeecher runLeecher = new LogLeecher("error: failed to retrieve the encrypted value for variable: " +
                                                       "'password' : Input byte array has wrong 4-byte ending unit",
                                               LogLeecher.LeecherType.ERROR);
        bMainInstance.runMain("run", new String[]{"main"}, addEnvVariables(configFilePath, secretFilePath),
                              new String[]{},
                              new LogLeecher[]{runLeecher}, projectPath.toString());
        runLeecher.waitForText(5000);
=======
    @Test
    public void testUnsupportedRecordField() throws BallerinaTestException {
        Path projectPath = Paths.get(negativeTestFileLocation, "invalidRecordField").toAbsolutePath();
        LogLeecher errorLeecher =
                new LogLeecher("Configurable feature is yet to be supported for field type " +
                        "'string[][]' in variable 'testUser' of record 'main:AuthInfo'", ERROR);
        bMainInstance.runMain("run", new String[]{"main"}, null, new String[]{},
                new LogLeecher[]{errorLeecher}, projectPath.toString());
        errorLeecher.waitForText(5000);
    }

    @Test
    public void testInvalidAdditionalRecordField() throws BallerinaTestException {
        Path projectPath = Paths.get(negativeTestFileLocation, "additionalField").toAbsolutePath();
        LogLeecher errorLeecher =
                new LogLeecher("Additional field 'scopes' provided for configurable variable 'testUser' of record " +
                        "'main:AuthInfo' is not supported", ERROR);
        bMainInstance.runMain("run", new String[]{"main"}, null, new String[]{},
                new LogLeecher[]{errorLeecher}, projectPath.toString());
        errorLeecher.waitForText(5000);
    }

    @Test
    public void testRequiredFieldNotFound() throws BallerinaTestException {
        Path projectPath = Paths.get(negativeTestFileLocation, "missingRequiredField").toAbsolutePath();
        LogLeecher errorLeecher =
                new LogLeecher("Value not provided for non-defaultable required field 'username' of " +
                        "record 'main:AuthInfo' in configurable variable 'testUser'", ERROR);
        bMainInstance.runMain("run", new String[]{"main"}, null, new String[]{},
                new LogLeecher[]{errorLeecher}, projectPath.toString());
        errorLeecher.waitForText(5000);
    }

    @Test
    public void testTableKeyNotFound() throws BallerinaTestException {
        Path projectPath = Paths.get(negativeTestFileLocation, "missingTableKey").toAbsolutePath();
        LogLeecher errorLeecher =
                new LogLeecher("Value required for key 'username' of type " +
                        "'table<(main:AuthInfo & readonly)> key(username) & readonly'" +
                        " in configurable variable 'users'", ERROR);
        bMainInstance.runMain("run", new String[]{"main"}, null, new String[]{},
                new LogLeecher[]{errorLeecher}, projectPath.toString());
        errorLeecher.waitForText(5000);
    }

    @Test
    public void testUnsupportedMap() throws BallerinaTestException {
        Path projectPath = Paths.get(negativeTestFileLocation, "invalidMapType").toAbsolutePath();
        LogLeecher errorLeecher =
                new LogLeecher("Configurable feature is yet to be supported for type 'map<int> & readonly'", ERROR);
        bMainInstance.runMain("run", new String[]{"main"}, null, new String[]{},
                new LogLeecher[]{errorLeecher}, projectPath.toString());
        errorLeecher.waitForText(5000);
>>>>>>> 4e8f05e2
    }

    /**
     * Get environment variables and add config file path as an env variable.
     *
     * @return env directory variable array
     */
    private Map<String, String> addEnvVariables(String configFilePath) {
        Map<String, String> envVariables = PackerinaTestUtils.getEnvVariables();
        envVariables.put(ConfigurableConstants.CONFIG_ENV_VARIABLE, configFilePath);
        return envVariables;
    }

    private Map<String, String> addSecretEnvVariable(String secretFilePath) {
        Map<String, String> envVariables = PackerinaTestUtils.getEnvVariables();
        envVariables.put(ConfigurableConstants.CONFIG_SECRET_ENV_VARIABLE, secretFilePath);
        return envVariables;
    }

    private Map<String, String> addEnvVariables(String configFilePath, String secretFilePath) {
        Map<String, String> envVariables = PackerinaTestUtils.getEnvVariables();
        envVariables.put(ConfigurableConstants.CONFIG_ENV_VARIABLE, configFilePath);
        envVariables.put(ConfigurableConstants.CONFIG_SECRET_ENV_VARIABLE, secretFilePath);
        return envVariables;
    }


}<|MERGE_RESOLUTION|>--- conflicted
+++ resolved
@@ -185,7 +185,61 @@
         errorLeecher.waitForText(5000);
     }
 
-<<<<<<< HEAD
+    @Test
+    public void testUnsupportedRecordField() throws BallerinaTestException {
+        Path projectPath = Paths.get(negativeTestFileLocation, "invalidRecordField").toAbsolutePath();
+        LogLeecher errorLeecher =
+                new LogLeecher("Configurable feature is yet to be supported for field type " +
+                                       "'string[][]' in variable 'testUser' of record 'main:AuthInfo'", ERROR);
+        bMainInstance.runMain("run", new String[]{"main"}, null, new String[]{},
+                              new LogLeecher[]{errorLeecher}, projectPath.toString());
+        errorLeecher.waitForText(5000);
+    }
+
+    @Test
+    public void testInvalidAdditionalRecordField() throws BallerinaTestException {
+        Path projectPath = Paths.get(negativeTestFileLocation, "additionalField").toAbsolutePath();
+        LogLeecher errorLeecher =
+                new LogLeecher("Additional field 'scopes' provided for configurable variable 'testUser' of record " +
+                                       "'main:AuthInfo' is not supported", ERROR);
+        bMainInstance.runMain("run", new String[]{"main"}, null, new String[]{},
+                              new LogLeecher[]{errorLeecher}, projectPath.toString());
+        errorLeecher.waitForText(5000);
+    }
+
+    @Test
+    public void testRequiredFieldNotFound() throws BallerinaTestException {
+        Path projectPath = Paths.get(negativeTestFileLocation, "missingRequiredField").toAbsolutePath();
+        LogLeecher errorLeecher =
+                new LogLeecher("Value not provided for non-defaultable required field 'username' of " +
+                                       "record 'main:AuthInfo' in configurable variable 'testUser'", ERROR);
+        bMainInstance.runMain("run", new String[]{"main"}, null, new String[]{},
+                              new LogLeecher[]{errorLeecher}, projectPath.toString());
+        errorLeecher.waitForText(5000);
+    }
+
+    @Test
+    public void testTableKeyNotFound() throws BallerinaTestException {
+        Path projectPath = Paths.get(negativeTestFileLocation, "missingTableKey").toAbsolutePath();
+        LogLeecher errorLeecher =
+                new LogLeecher("Value required for key 'username' of type " +
+                                       "'table<(main:AuthInfo & readonly)> key(username) & readonly'" +
+                                       " in configurable variable 'users'", ERROR);
+        bMainInstance.runMain("run", new String[]{"main"}, null, new String[]{},
+                              new LogLeecher[]{errorLeecher}, projectPath.toString());
+        errorLeecher.waitForText(5000);
+    }
+
+    @Test
+    public void testUnsupportedMap() throws BallerinaTestException {
+        Path projectPath = Paths.get(negativeTestFileLocation, "invalidMapType").toAbsolutePath();
+        LogLeecher errorLeecher =
+                new LogLeecher("Configurable feature is yet to be supported for type 'map<int> & readonly'", ERROR);
+        bMainInstance.runMain("run", new String[]{"main"}, null, new String[]{},
+                              new LogLeecher[]{errorLeecher}, projectPath.toString());
+        errorLeecher.waitForText(5000);
+    }
+
     // Encrypted Config related tests
     @Test
     public void testSingleBalFileWithEncryptedConfigs() throws BallerinaTestException {
@@ -243,61 +297,6 @@
                               new String[]{},
                               new LogLeecher[]{runLeecher}, projectPath.toString());
         runLeecher.waitForText(5000);
-=======
-    @Test
-    public void testUnsupportedRecordField() throws BallerinaTestException {
-        Path projectPath = Paths.get(negativeTestFileLocation, "invalidRecordField").toAbsolutePath();
-        LogLeecher errorLeecher =
-                new LogLeecher("Configurable feature is yet to be supported for field type " +
-                        "'string[][]' in variable 'testUser' of record 'main:AuthInfo'", ERROR);
-        bMainInstance.runMain("run", new String[]{"main"}, null, new String[]{},
-                new LogLeecher[]{errorLeecher}, projectPath.toString());
-        errorLeecher.waitForText(5000);
-    }
-
-    @Test
-    public void testInvalidAdditionalRecordField() throws BallerinaTestException {
-        Path projectPath = Paths.get(negativeTestFileLocation, "additionalField").toAbsolutePath();
-        LogLeecher errorLeecher =
-                new LogLeecher("Additional field 'scopes' provided for configurable variable 'testUser' of record " +
-                        "'main:AuthInfo' is not supported", ERROR);
-        bMainInstance.runMain("run", new String[]{"main"}, null, new String[]{},
-                new LogLeecher[]{errorLeecher}, projectPath.toString());
-        errorLeecher.waitForText(5000);
-    }
-
-    @Test
-    public void testRequiredFieldNotFound() throws BallerinaTestException {
-        Path projectPath = Paths.get(negativeTestFileLocation, "missingRequiredField").toAbsolutePath();
-        LogLeecher errorLeecher =
-                new LogLeecher("Value not provided for non-defaultable required field 'username' of " +
-                        "record 'main:AuthInfo' in configurable variable 'testUser'", ERROR);
-        bMainInstance.runMain("run", new String[]{"main"}, null, new String[]{},
-                new LogLeecher[]{errorLeecher}, projectPath.toString());
-        errorLeecher.waitForText(5000);
-    }
-
-    @Test
-    public void testTableKeyNotFound() throws BallerinaTestException {
-        Path projectPath = Paths.get(negativeTestFileLocation, "missingTableKey").toAbsolutePath();
-        LogLeecher errorLeecher =
-                new LogLeecher("Value required for key 'username' of type " +
-                        "'table<(main:AuthInfo & readonly)> key(username) & readonly'" +
-                        " in configurable variable 'users'", ERROR);
-        bMainInstance.runMain("run", new String[]{"main"}, null, new String[]{},
-                new LogLeecher[]{errorLeecher}, projectPath.toString());
-        errorLeecher.waitForText(5000);
-    }
-
-    @Test
-    public void testUnsupportedMap() throws BallerinaTestException {
-        Path projectPath = Paths.get(negativeTestFileLocation, "invalidMapType").toAbsolutePath();
-        LogLeecher errorLeecher =
-                new LogLeecher("Configurable feature is yet to be supported for type 'map<int> & readonly'", ERROR);
-        bMainInstance.runMain("run", new String[]{"main"}, null, new String[]{},
-                new LogLeecher[]{errorLeecher}, projectPath.toString());
-        errorLeecher.waitForText(5000);
->>>>>>> 4e8f05e2
     }
 
     /**
