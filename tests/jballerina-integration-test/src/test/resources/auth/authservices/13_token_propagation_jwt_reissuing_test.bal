--- conflicted
+++ resolved
@@ -5,107 +5,6 @@
 // in compliance with the License.
 // You may obtain a copy of the License at
 //
-<<<<<<< HEAD
-//jwt:JWTAuthProvider jwtAuthProvider13_1 = new({
-//    issuer: "example1",
-//    audience: "ballerina",
-//    certificateAlias: "ballerina",
-//    trustStore: {
-//        path: "${ballerina.home}/bre/security/ballerinaTruststore.p12",
-//        password: "ballerina"
-//    }
-//});
-//
-//http:BearerAuthHeaderAuthnHandler jwtAuthnHandler13_1 = new(jwtAuthProvider13_1);
-//
-//listener http:Listener listener13_1 = new(9107, config = {
-//    auth: {
-//        authnHandlers: [jwtAuthnHandler13_1]
-//    },
-//    secureSocket: {
-//        keyStore: {
-//            path: "${ballerina.home}/bre/security/ballerinaKeystore.p12",
-//            password: "ballerina"
-//        }
-//    }
-//});
-//
-//http:Client nyseEP13 = new("https://localhost:9108", config = {
-//    auth: {
-//        scheme: http:JWT_AUTH,
-//        config: {
-//            inferredJwtIssuerConfig: {
-//                issuer: "example2",
-//                audience: "ballerina",
-//                keyAlias: "ballerina",
-//                keyPassword: "ballerina",
-//                keyStore: {
-//                    path: "${ballerina.home}/bre/security/ballerinaKeystore.p12",
-//                    password: "ballerina"
-//                }
-//            }
-//        }
-//    }
-//});
-//
-//@http:ServiceConfig { basePath: "/passthrough" }
-//service passthroughService13 on listener13_1 {
-//
-//    @http:ResourceConfig {
-//        methods: ["GET"],
-//        path: "/"
-//    }
-//    resource function passthrough(http:Caller caller, http:Request clientRequest) {
-//        var response = nyseEP13->get("/nyseStock/stocks", message = untaint clientRequest);
-//        if (response is http:Response) {
-//            checkpanic caller->respond(response);
-//        } else {
-//            http:Response resp = new;
-//            json errMsg = { "error": "error occurred while invoking the service: " + response.reason() };
-//            resp.statusCode = 500;
-//            resp.setPayload(errMsg);
-//            checkpanic caller->respond(resp);
-//        }
-//    }
-//}
-//
-//jwt:JWTAuthProvider jwtAuthProvider13_2 = new({
-//    issuer: "example2",
-//    audience: "ballerina",
-//    certificateAlias: "ballerina",
-//    trustStore: {
-//        path: "${ballerina.home}/bre/security/ballerinaTruststore.p12",
-//        password: "ballerina"
-//    }
-//});
-//
-//http:BearerAuthHeaderAuthnHandler jwtAuthnHandler13_2 = new(jwtAuthProvider13_2);
-//
-//listener http:Listener listener13_2 = new(9108, config = {
-//    auth: {
-//        authnHandlers: [jwtAuthnHandler13_2]
-//    },
-//    secureSocket: {
-//        keyStore: {
-//            path: "${ballerina.home}/bre/security/ballerinaKeystore.p12",
-//            password: "ballerina"
-//        }
-//    }
-//});
-//
-//@http:ServiceConfig { basePath: "/nyseStock" }
-//service nyseStockQuote13 on listener13_2 {
-//
-//    @http:ResourceConfig {
-//        methods: ["GET"],
-//        path: "/stocks"
-//    }
-//    resource function stocks(http:Caller caller, http:Request clientRequest) {
-//        json payload = { "exchange": "nyse", "name": "IBM", "value": "127.50" };
-//        checkpanic caller->respond(payload);
-//    }
-//}
-=======
 // http://www.apache.org/licenses/LICENSE-2.0
 //
 // Unless required by applicable law or agreed to in writing,
@@ -216,5 +115,4 @@
         json payload = { "exchange": "nyse", "name": "IBM", "value": "127.50" };
         checkpanic caller->respond(payload);
     }
-}
->>>>>>> 9537fa63
+}