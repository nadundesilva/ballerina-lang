--- conflicted
+++ resolved
@@ -16,11 +16,7 @@
 import ballerina/grpc;
 import ballerina/log;
 
-<<<<<<< HEAD
 listener grpc:Listener ep9 = new (9099, config = {
-=======
-listener grpc:Listener ep9 = new (8085, {
->>>>>>> ea6afec1
     host:"localhost",
     secureSocket:{
         keyStore:{
