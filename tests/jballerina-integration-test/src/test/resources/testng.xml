<?xml version="1.0" encoding="UTF-8"?>
<!--
 ~ Copyright (c) 2016, WSO2 Inc. (http://www.wso2.org) All Rights Reserved.
 ~
 ~ Licensed under the Apache License, Version 2.0 (the "License");
 ~ you may not use this file except in compliance with the License.
 ~ You may obtain a copy of the License at
 ~
 ~      http://www.apache.org/licenses/LICENSE-2.0
 ~
 ~ Unless required by applicable law or agreed to in writing, software
 ~ distributed under the License is distributed on an "AS IS" BASIS,
 ~ WITHOUT WARRANTIES OR CONDITIONS OF ANY KIND, either express or implied.
 ~ See the License for the specific language governing permissions and
 ~ limitations under the License.
-->

<!DOCTYPE suite SYSTEM "http://testng.org/testng-1.0.dtd" >

<suite name="jBallerina-Test-Suite">
    <listeners>
        <listener class-name="org.ballerinalang.test.listener.TestExecutionListener"/>
        <listener class-name="org.ballerinalang.test.listener.TestNGListener"/>
        <listener class-name="org.ballerinalang.test.listener.JBallerinaTestInitializer"/>
    </listeners>

    <!-- Below tests should run sequentially since it will use same port in each test -->
     <test name="ballerina-http-tests" parallel="false">
         <parameter name="enableJBallerinaTests" value="true"/>
        <groups>
            <run>
                <exclude name="broken"/>
            </run>
        </groups>

        <classes>
            <class name="org.ballerinalang.test.service.http.HttpBaseTest"/>
            <class name="org.ballerinalang.test.service.http.configuration.AcceptEncodingHeaderTestCase"/>
            <class name="org.ballerinalang.test.service.http.configuration.RequestLimitsConfigurationTest"/>
            <class name="org.ballerinalang.test.service.http.sample.HttpHeaderTestCases"/>
            <class name="org.ballerinalang.test.service.http.sample.RedirectTestCase"/>
            <class name="org.ballerinalang.test.service.http.sample.RoutingServiceSampleTestCase"/>
            <class name="org.ballerinalang.test.service.http.sample.MutualSSLTestCase"/>
            <class name="org.ballerinalang.test.service.http.sample.MutualSSLWithCertsTestCase"/>
            <class name="org.ballerinalang.test.service.http.sample.DisableSslTestCase"/>
            <class name="org.ballerinalang.test.service.http.sample.HTTPVerbsPassthruTestCases"/>
            <class name="org.ballerinalang.test.service.http.sample.HTTPClientActionsTestCase"/>
            <class name="org.ballerinalang.test.service.http.sample.EchoServiceSampleTestCase"/>
            <class name="org.ballerinalang.test.service.http.sample.ExpectContinueTestCase"/>
            <class name="org.ballerinalang.test.service.http.sample.HttpPayloadTestCase"/>
            <class name="org.ballerinalang.test.service.http.sample.ProxyServerTest"/>
            <class name="org.ballerinalang.test.service.http.sample.EcommerceSampleTestCase"/>
            <class name="org.ballerinalang.test.service.http.sample.PassthroughServiceSampleTestCase"/>
            <class name="org.ballerinalang.test.service.http.sample.HttpOptionsTestCase"/>
            <class name="org.ballerinalang.test.service.http.sample.RetrySampleTestCase"/>
            <class name="org.ballerinalang.test.service.http.sample.HelloWorldSampleTestCase"/>
            <class name="org.ballerinalang.test.service.http.sample.ServiceChainingSampleTestCase"/>
            <class name="org.ballerinalang.test.service.http.sample.TestReusabilityOfRequest"/>
            <class name="org.ballerinalang.test.service.http.sample.CompressionTestCase"/>
            <class name="org.ballerinalang.test.service.http.sample.IdleTimeoutResponseTestCase"/>
            <class name="org.ballerinalang.test.service.http.sample.HttpPipeliningTestCase"/>
            <class name="org.ballerinalang.test.service.http.sample.HttpStatusCodeTestCase"/>
            <class name="org.ballerinalang.test.service.http.sample.CipherStrengthSSLTestCase"/>
            <class name="org.ballerinalang.test.service.http.sample.ResourceFunctionReturnTestCase"/>
            <class name="org.ballerinalang.test.service.http.sample.HTTPCallerActionsTestCase"/>
            <class name="org.ballerinalang.test.service.http.sample.MultipleHTTPClientsTestCase"/>
            <class name="org.ballerinalang.test.service.http.sample.HTTPHeaderServerTestCase"/>
            <class name="org.ballerinalang.test.service.http.sample.KeepAliveTestCase"/>
            <class name="org.ballerinalang.test.service.http.sample.HTTPCachingTestCase"/>
            <class name="org.ballerinalang.test.service.http.sample.HTTPClientContinueTestCase"/>
            <class name="org.ballerinalang.test.service.http.sample.SslProtocolTest"/>
            <class name="org.ballerinalang.test.service.http.sample.SerializeComplexXmlTestCase"/>
            <class name="org.ballerinalang.test.service.http.sample.HTTPListenerMethodTestCase"/>
            <class name="org.ballerinalang.test.service.http.sample.HTTPCookiesTestCase"/>
            <class name="org.ballerinalang.test.service.http.sample.HttpUrlTestCase"/>
            <class name="org.ballerinalang.test.service.http.sample.TrailingHeadersTestCase"/>
        </classes>
    </test>

    <test name="ballerina-resiliency-tests" parallel="methods" thread-count="17">
        <parameter name="enableJBallerinaTests" value="true"/>
        <classes>
            <class name="org.ballerinalang.test.service.resiliency.HttpResiliencyTest"/>
        </classes>
    </test>

<!--    <test name="ballerina-future-tests" parallel="false">-->
<!--        <classes>-->
<!--            <class name="org.ballerinalang.test.future.CancelledFuturesWithTrxTest"/>-->
<!--        </classes>-->
<!--    </test>-->

    <test name="ballerina-http2-tests" parallel="false">
        <parameter name="enableJBallerinaTests" value="true"/>
        <classes>
            <class name="org.ballerinalang.test.service.http2.Http2BaseTest"/>
            <class name="org.ballerinalang.test.service.http2.Http2PriorKnowledgeTestCase"/>
            <class name="org.ballerinalang.test.service.http2.Http2ServerPushTestCase"/>
            <class name="org.ballerinalang.test.service.http2.Http2ToHttp1FallbackTestCase"/>
            <class name="org.ballerinalang.test.service.http2.RedirectTestCase"/>
            <class name="org.ballerinalang.test.service.http2.Http2GenericScenarioTestCase"/>
            <class name="org.ballerinalang.test.service.http2.MultipartTestCase"/>
            <class name="org.ballerinalang.test.service.http2.ClientUpgradeWithLargePayload"/>
            <class name="org.ballerinalang.test.service.http2.HTTP2ClientActionsTestCase"/>
            <class name="org.ballerinalang.test.service.http2.Http2MutualSslTestCase"/>
            <class name="org.ballerinalang.test.service.http2.Http2MutualSslWithCerts"/>
            <class name="org.ballerinalang.test.service.http2.Http2ForwardHeaderTest"/>
            <class name="org.ballerinalang.test.service.http2.Http2100ContinueTestCase"/>
            <class name="org.ballerinalang.test.service.http2.Http2TrailingHeadersTestCase"/>
        </classes>
    </test>

    <test name="ballerina-auth-tests" parallel="false">
        <parameter name="enableJBallerinaTests" value="true"/>
        <groups>
            <run>
                <exclude name="broken"/>
            </run>
        </groups>
        <classes>
            <class name="org.ballerinalang.test.auth.AuthBaseTest"/>
            <class name="org.ballerinalang.test.auth.basic.AuthnConfigInheritanceTest"/>
            <class name="org.ballerinalang.test.auth.basic.AuthzConfigInheritanceTest"/>
            <class name="org.ballerinalang.test.auth.basic.ResourceLevelAuthTest"/>
            <class name="org.ballerinalang.test.auth.basic.ServiceLevelAuthnTest"/>
            <class name="org.ballerinalang.test.auth.basic.AuthnWithoutHttpAnnotationsTest"/>
            <class name="org.ballerinalang.test.auth.basic.AuthnConfigPatternTest"/>
            <class name="org.ballerinalang.test.auth.basic.AuthzConfigPatternTest"/>
            <class name="org.ballerinalang.test.auth.basic.AuthWithCustomProvidersHandlersTest"/>
            <class name="org.ballerinalang.test.auth.basic.AuthzCacheTest"/>
            <class name="org.ballerinalang.test.auth.oauth2.OAuth2ServiceTest"/>
            <class name="org.ballerinalang.test.auth.oauth2.OAuth2ClientTest"/>
            <class name="org.ballerinalang.test.auth.ldap.LdapAuthStoreTest"/>
        </classes>
    </test>

    <test name="ballerina-filter-tests" parallel="false">
        <classes>
            <class name="org.ballerinalang.test.filter.FilterTestCommons"/>
            <class name="org.ballerinalang.test.filter.MultpleFiltersTestCase"/>
            <class name="org.ballerinalang.test.filter.InvocationContextTestCase"/>
            <class name="org.ballerinalang.test.filter.SingleFilterTestCase"/>
        </classes>
    </test>

    <!-- TODO Transaction - disabled due to new syntax -->
    <test name="ballerina-transaction-tests" parallel="false" enabled="false">
        <groups>
            <run>
                <exclude name="brokenOnTableRemove"/>
            </run>
        </groups>
        <classes>
            <class name="org.ballerinalang.test.transaction.MicroTransactionTestCase"/>
            <class name="org.ballerinalang.test.transaction.RemoteParticipantTransactionTest"/>
            <class name="org.ballerinalang.test.transaction.MultiModuleTransactionTestCase"/>
        </classes>
    </test>

    <test name="ballerina-websocket-tests" parallel="false">
        <parameter name="enableJBallerinaTests" value="true"/>
        <groups>
            <run>
                <exclude name="broken"/>
            </run>
        </groups>
        <classes>
            <class name="org.ballerinalang.test.service.websocket.WebSocketTestCommons"/>
            <class name="org.ballerinalang.test.service.websocket.CancelWebSocketUpgradeTest"/>
            <class name="org.ballerinalang.test.service.websocket.ClientInitializationFailureTest"/>
            <class name="org.ballerinalang.test.service.websocket.ClientServiceTest"/>
            <class name="org.ballerinalang.test.service.websocket.CustomHeaderClientSupportTest"/>
            <class name="org.ballerinalang.test.service.websocket.CustomHeaderServerSupportTest"/>
            <class name="org.ballerinalang.test.service.websocket.OnErrorWebSocketTest"/>
            <class name="org.ballerinalang.test.service.websocket.PingPongSupportTestCase"/>
            <class name="org.ballerinalang.test.service.websocket.ResourceFailureTest"/>
            <class name="org.ballerinalang.test.service.websocket.UpgradeResourceFailureTest"/>
            <class name="org.ballerinalang.test.service.websocket.AutoPingPongTest"/>
            <class name="org.ballerinalang.test.service.websocket.ContinuationAndAggregationTest"/>
            <class name="org.ballerinalang.test.service.websocket.PushAndOnTextResourceTest"/>
            <class name="org.ballerinalang.test.service.websocket.QueryAndPathParamSupportTestCase"/>
            <class name="org.ballerinalang.test.service.websocket.ServiceNotFoundTest"/>
            <class name="org.ballerinalang.test.service.websocket.SimpleProxyTest"/>
            <class name="org.ballerinalang.test.service.websocket.SslProxyTest"/>
            <class name="org.ballerinalang.test.service.websocket.OnBinaryContinuationTest"/>
            <class name="org.ballerinalang.test.service.websocket.MissingResourcesTest"/>
            <class name="org.ballerinalang.test.service.websocket.ClientCloseTest"/>
            <class name="org.ballerinalang.test.service.websocket.PushTextFailureTest"/>
            <class name="org.ballerinalang.test.service.websocket.IsOpenTest"/>
            <class name="org.ballerinalang.test.service.websocket.SslEchoTest"/>
            <class name="org.ballerinalang.test.service.websocket.ClientErrorsTest"/>
            <class name="org.ballerinalang.test.service.websocket.ServerErrorsTest"/>
<<<<<<< HEAD
=======
            <class name="org.ballerinalang.test.service.websocket.CookieTest"/>
>>>>>>> 6bac2f37
            <class name="org.ballerinalang.test.service.websocket.AttachDetachTest"/>
            <class name="org.ballerinalang.test.service.websocket.RetryClientTest"/>
            <class name="org.ballerinalang.test.service.websocket.FailoverClientTest"/>
        </classes>
    </test>

    <test name="ballerina-grpc-tests" parallel="false">
        <parameter name="enableJBallerinaTests" value="true"/>
        <groups>
            <run>
                <exclude name="broken"/>
            </run>
        </groups>
        <classes>
            <class name="org.ballerinalang.test.service.grpc.sample.GrpcBaseTest"/>
            <class name="org.ballerinalang.test.service.grpc.sample.ClientStreamingTestCase"/>
            <class name="org.ballerinalang.test.service.grpc.sample.UnaryBlockingBasicTestCase"/>
            <class name="org.ballerinalang.test.service.grpc.sample.UnaryBlockingArrayValueTestCase"/>
            <class name="org.ballerinalang.test.service.grpc.sample.UnaryBlockingHeaderTestCase"/>
            <class name="org.ballerinalang.test.service.grpc.sample.GrpcMutualSslWithCertsTest"/>
            <class name="org.ballerinalang.test.service.grpc.sample.UnarySecuredBlockingBasicTestCase"/>
            <class name="org.ballerinalang.test.service.grpc.sample.UnaryBlockingNestedStructTestCase"/>
            <class name="org.ballerinalang.test.service.grpc.sample.InvalidServiceMethodTestCase"/>
            <class name="org.ballerinalang.test.service.grpc.sample.UnaryBlockingEmptyValueTestCase"/>
            <class name="org.ballerinalang.test.service.grpc.sample.ServiceUnavailableTestCase"/>
            <class name="org.ballerinalang.test.service.grpc.sample.ProtoBuilderTestCase"/>
            <class name="org.ballerinalang.test.service.grpc.sample.ServerStreamingTestCase"/>
            <class name="org.ballerinalang.test.service.grpc.sample.ByteArrayTestCase"/>
            <class name="org.ballerinalang.test.service.grpc.sample.UnaryBlockingEnumTestCase"/>
            <class name="org.ballerinalang.test.service.grpc.sample.ErrorServiceTestCase"/>
            <class name="org.ballerinalang.test.service.grpc.sample.BidiStreamingTestCase"/>
            <class name="org.ballerinalang.test.service.grpc.sample.ErrorReturnServiceTestCase"/>
            <class name="org.ballerinalang.test.service.grpc.sample.UnaryBlockingOneofFieldTestCase"/>
            <class name="org.ballerinalang.test.service.grpc.sample.Http2GatewayTestCase"/>
            <class name="org.ballerinalang.test.service.grpc.sample.UnaryAnonymousServiceTestCase"/>
            <class name="org.ballerinalang.test.service.grpc.sample.UnaryGZipEncodingTestCase"/>
            <class name="org.ballerinalang.test.service.grpc.sample.UnaryBlockingRetryTestCase" />
            <class name="org.ballerinalang.test.service.grpc.tool.InvalidServiceContractTestCase"/>
            <class name="org.ballerinalang.test.service.grpc.tool.StubGeneratorTestCase"/>
            <class name="org.ballerinalang.test.service.grpc.tool.ProtoMessageTestCase"/>
        </classes>
    </test>

<!--    <test name="ballerina-streaming-tests" parallel="false" enabled="false">-->
<!--        <classes>-->
<!--            <class name="org.ballerinalang.test.streaming.StreamsWithinServicesTestCase"/>-->
<!--        </classes>-->
<!--    </test>-->

<!--    <test name="ballerina-security-tests" parallel="false">-->
<!--        <classes>-->
<!--            <class name="org.ballerinalang.test.security.HTTPResponseXMLSecurityTestCase"/>-->
<!--        </classes>-->
<!--    </test>-->

    <test name="ballerina-data-streaming-tests" parallel="false">
        <groups>
            <run>
                <exclude name="brokenOnXMLChange"/>
                <exclude name="brokenOnTableRemove"/>
            </run>
        </groups>
        <classes>
            <class name="org.ballerinalang.test.data.streaming.TableDataStreamingTestCase"/>
        </classes>
    </test>

    <test name="ballerina-observability-tests" parallel="false">
        <parameter name="enableJBallerinaTests" value="true"/>
        <groups>
            <run>
                <exclude name="brokenOnTableRemove"/>
            </run>
        </groups>
        <classes>
            <class name="org.ballerinalang.test.observability.tracing.TracingTestCase"/>
            <class name="org.ballerinalang.test.observability.metrics.MetricsTestCase"/>
            <class name="org.ballerinalang.test.observability.metrics.WebSocketMetricsTestCase"/>
            <class name="org.ballerinalang.test.observability.metrics.KafkaMetricsTestCase"/>
        </classes>
    </test>

    <test name="ballerina-packerina-tests" parallel="false">
        <parameter name="enableJBallerinaTests" value="true"/>
        <groups>
            <run>
                <exclude name="brokenOnJBallerina"/>
            </run>
        </groups>
        <classes>
            <class name="org.ballerinalang.test.packaging.ModulePushTestCase"/>
            <class name="org.ballerinalang.test.packaging.PackagingNegativeTestCase"/>
            <class name="org.ballerinalang.test.packaging.PackagingTestCase"/>
            <class name="org.ballerinalang.test.packaging.LockFileTestCase"/>
            <class name="org.ballerinalang.test.packaging.NativePackagingTestCase"/>
            <class name="org.ballerinalang.test.packaging.PathDependencyTestCase"/>
            <class name="org.ballerinalang.test.packaging.DirectoryTestCase"/>
            <class name="org.ballerinalang.test.packaging.SpiServicesTestCase"/>
            <class name="org.ballerinalang.test.packaging.SingleBalFileTestCase"/>
            <class name="org.ballerinalang.test.packaging.MultipleVersionsModuleTestCase"/>
            <class name="org.ballerinalang.test.packaging.DependencyScopeTestCase"/>
            <class name="org.ballerinalang.test.packaging.MavenTestCase"/>
        </classes>
    </test>

    <test name="ballerina-task-tests" parallel="false">
        <parameter name="enableJBallerinaTests" value="true"/>
        <classes>
            <class name="org.ballerinalang.test.task.TaskBaseTest"/>
            <class name="org.ballerinalang.test.task.TimerWithHttpClientTestCase"/>
            <class name="org.ballerinalang.test.task.AppointmentTest"/>
            <class name="org.ballerinalang.test.task.MultipleAttachmentTest"/>
            <class name="org.ballerinalang.test.task.TimerTest"/>
            <class name="org.ballerinalang.test.task.TimerPauseResumeTestCase"/>
            <class name="org.ballerinalang.test.task.TimerStopTestCase"/>
        </classes>
    </test>

    <test name="ballerina-run-tests" preserve-order="true" parallel="false">
        <parameter name="enableJBallerinaTests" value="true"/>
        <packages>
            <package name="org.ballerinalang.test.run.*"/>
        </packages>
    </test>

    <test name="ballerina-logging-tests" preserve-order="true" parallel="false">
        <parameter name="enableJBallerinaTests" value="true" />
        <classes>
            <class name="org.ballerinalang.test.logging.LogAPITestCase" />
        </classes>
    </test>

    <test name="ballerina-launch-listener-tests" parallel="false">
        <parameter name="enableJBallerinaTests" value="true" />
        <classes>
            <class name="org.ballerinalang.test.listener.LaunchListenerTestCase"/>
        </classes>
    </test>

<!--    <test name="ballerina-kafka-tests" parallel="false">-->
<!--        <parameter name="enableJBallerinaTests" value="true" />-->
<!--        <classes>-->
<!--            <class name="org.ballerinalang.test.kafka.KafkaSerializerDeserializerTest" />-->
<!--        </classes>-->
<!--    </test>-->

    <test name="ballerina-testerina-tests" parallel="false">
        <parameter name="enableJBallerinaTests" value="true" />
        <groups>
            <run>
                <exclude name="brokenOnJBallerina"/>
            </run>
        </groups>
        <classes>
            <class name="org.ballerinalang.test.testarina.TestarinaTestCase" />
        </classes>
    </test>

    <test name="ballerina-docerina-tests" parallel="false">
        <parameter name="enableJBallerinaTests" value="true" />
        <classes>
            <class name="org.ballerinalang.test.docerina.BallerinaApiDocsTestCase" />
        </classes>
    </test>

    <test name="ballerina-bindgen-tests" parallel="false">
        <parameter name="enableJBallerinaTests" value="true" />
        <classes>
            <class name="org.ballerinalang.test.bindgen.BindgenTestCase" />
        </classes>
    </test>
</suite><|MERGE_RESOLUTION|>--- conflicted
+++ resolved
@@ -190,10 +190,7 @@
             <class name="org.ballerinalang.test.service.websocket.SslEchoTest"/>
             <class name="org.ballerinalang.test.service.websocket.ClientErrorsTest"/>
             <class name="org.ballerinalang.test.service.websocket.ServerErrorsTest"/>
-<<<<<<< HEAD
-=======
             <class name="org.ballerinalang.test.service.websocket.CookieTest"/>
->>>>>>> 6bac2f37
             <class name="org.ballerinalang.test.service.websocket.AttachDetachTest"/>
             <class name="org.ballerinalang.test.service.websocket.RetryClientTest"/>
             <class name="org.ballerinalang.test.service.websocket.FailoverClientTest"/>
