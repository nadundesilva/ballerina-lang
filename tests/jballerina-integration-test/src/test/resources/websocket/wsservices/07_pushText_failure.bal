--- conflicted
+++ resolved
@@ -19,15 +19,11 @@
 
 service pushTextFailure on new http:WebSocketListener(9089) {
     resource function onOpen(http:WebSocketCaller caller) {
-        error? err1 = caller->close(timeoutInSecs = 0);
+        WebSocketError? err1 = caller->close(timeoutInSecs = 0);
         var err = caller->pushText("hey");
-        if (err is error) {
-<<<<<<< HEAD
+        if (err is WebSocketError) {
             error e = err;
-            io:println(e.detail().message);
-=======
             io:println(err.detail()["message"]);
->>>>>>> 4a1498c1
         }
     }
 }