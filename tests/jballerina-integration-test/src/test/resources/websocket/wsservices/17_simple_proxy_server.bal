// Copyright (c) 2018 WSO2 Inc. (http://www.wso2.org) All Rights Reserved.
//
// WSO2 Inc. licenses this file to you under the Apache License,
// Version 2.0 (the "License"); you may not use this file except
// in compliance with the License.
// You may obtain a copy of the License at
//
// http://www.apache.org/licenses/LICENSE-2.0
//
// Unless required by applicable law or agreed to in writing,
// software distributed under the License is distributed on an
// "AS IS" BASIS, WITHOUT WARRANTIES OR CONDITIONS OF ANY
// KIND, either express or implied.  See the License for the
// specific language governing permissions and limitations
// under the License.

import ballerina/http;
import ballerina/log;

final string ASSOCIATED_CONNECTION = "ASSOCIATED_CONNECTION";

@http:WebSocketServiceConfig {
}
service on new http:WebSocketListener(9099) {

    resource function onOpen(http:WebSocketCaller wsEp) {
        http:WebSocketClient wsClientEp = new("ws://localhost:15300/websocket", { callbackService:
            clientCallbackService9, readyOnConnect: false });
        wsEp.attributes[ASSOCIATED_CONNECTION] = wsClientEp;
        wsClientEp.attributes[ASSOCIATED_CONNECTION] = wsEp;
        var returnVal = wsClientEp->ready();
        if (returnVal is http:WebSocketError) {
            panic <error> returnVal;
        }
    }

    resource function onText(http:WebSocketCaller wsEp, string text) {
        http:WebSocketClient clientEp = getAssociatedClientEndpoint(wsEp);
        var returnVal = clientEp->pushText(text);
        if (returnVal is http:WebSocketError) {
            panic <error> returnVal;
        }
    }

    resource function onBinary(http:WebSocketCaller wsEp, byte[] data) {
        http:WebSocketClient clientEp = getAssociatedClientEndpoint(wsEp);
        var returnVal = clientEp->pushBinary(data);
        if (returnVal is http:WebSocketError) {
            panic <error> returnVal;
        }
    }

    resource function onClose(http:WebSocketCaller wsEp, int statusCode, string reason) {
        http:WebSocketClient clientEp = getAssociatedClientEndpoint(wsEp);
<<<<<<< HEAD
        var returnVal = clientEp->close(statusCode = statusCode, reason = reason);
        if (returnVal is http:WebSocketError) {
            panic <error> returnVal;
=======
        var returnVal = clientEp->close(statusCode, reason);
        if (returnVal is error) {
             panic returnVal;
>>>>>>> 4a1498c1
        }
    }

}

service clientCallbackService9 = @http:WebSocketServiceConfig {} service {
    resource function onText(http:WebSocketClient wsEp, string text) {
        http:WebSocketCaller serviceEp = getAssociatedListener(wsEp);
        var returnVal = serviceEp->pushText(text);
        if (returnVal is http:WebSocketError) {
            panic <error> returnVal;
        }
    }

    resource function onBinary(http:WebSocketClient wsEp, byte[] data) {
        http:WebSocketCaller serviceEp = getAssociatedListener(wsEp);
        var returnVal = serviceEp->pushBinary(data);
        if (returnVal is http:WebSocketError) {
            panic <error> returnVal;
        }
    }

    resource function onClose(http:WebSocketClient wsEp, int statusCode, string reason) {
        http:WebSocketCaller serviceEp = getAssociatedListener(wsEp);
<<<<<<< HEAD
        var returnVal = serviceEp->close(statusCode = statusCode, reason = reason);
        if (returnVal is http:WebSocketError) {
            error returnValError = returnVal;
            panic returnValError;
=======
        var returnVal = serviceEp->close(statusCode, reason);
        if (returnVal is error) {
             panic returnVal;
>>>>>>> 4a1498c1
        }
    }
};

public function getAssociatedClientEndpoint(http:WebSocketCaller wsServiceEp) returns (http:WebSocketClient) {
    var returnVal = <http:WebSocketClient>wsServiceEp.attributes[ASSOCIATED_CONNECTION];
    return returnVal;
}

public function getAssociatedListener(http:WebSocketClient wsClientEp) returns (http:WebSocketCaller) {
    var returnVal = <http:WebSocketCaller>wsClientEp.attributes[ASSOCIATED_CONNECTION];
    return returnVal;
}<|MERGE_RESOLUTION|>--- conflicted
+++ resolved
@@ -30,7 +30,8 @@
         wsClientEp.attributes[ASSOCIATED_CONNECTION] = wsEp;
         var returnVal = wsClientEp->ready();
         if (returnVal is http:WebSocketError) {
-            panic <error> returnVal;
+             error returnValError = returnVal;
+             panic returnValError;
         }
     }
 
@@ -38,7 +39,8 @@
         http:WebSocketClient clientEp = getAssociatedClientEndpoint(wsEp);
         var returnVal = clientEp->pushText(text);
         if (returnVal is http:WebSocketError) {
-            panic <error> returnVal;
+             error returnValError = returnVal;
+             panic returnValError;
         }
     }
 
@@ -46,21 +48,17 @@
         http:WebSocketClient clientEp = getAssociatedClientEndpoint(wsEp);
         var returnVal = clientEp->pushBinary(data);
         if (returnVal is http:WebSocketError) {
-            panic <error> returnVal;
+             error returnValError = returnVal;
+             panic returnValError;
         }
     }
 
     resource function onClose(http:WebSocketCaller wsEp, int statusCode, string reason) {
         http:WebSocketClient clientEp = getAssociatedClientEndpoint(wsEp);
-<<<<<<< HEAD
         var returnVal = clientEp->close(statusCode = statusCode, reason = reason);
         if (returnVal is http:WebSocketError) {
-            panic <error> returnVal;
-=======
-        var returnVal = clientEp->close(statusCode, reason);
-        if (returnVal is error) {
-             panic returnVal;
->>>>>>> 4a1498c1
+             error returnValError = returnVal;
+             panic returnValError;
         }
     }
 
@@ -71,7 +69,8 @@
         http:WebSocketCaller serviceEp = getAssociatedListener(wsEp);
         var returnVal = serviceEp->pushText(text);
         if (returnVal is http:WebSocketError) {
-            panic <error> returnVal;
+             error returnValError = returnVal;
+             panic returnValError;
         }
     }
 
@@ -79,22 +78,17 @@
         http:WebSocketCaller serviceEp = getAssociatedListener(wsEp);
         var returnVal = serviceEp->pushBinary(data);
         if (returnVal is http:WebSocketError) {
-            panic <error> returnVal;
+             error returnValError = returnVal;
+             panic returnValError;
         }
     }
 
     resource function onClose(http:WebSocketClient wsEp, int statusCode, string reason) {
         http:WebSocketCaller serviceEp = getAssociatedListener(wsEp);
-<<<<<<< HEAD
         var returnVal = serviceEp->close(statusCode = statusCode, reason = reason);
         if (returnVal is http:WebSocketError) {
-            error returnValError = returnVal;
-            panic returnValError;
-=======
-        var returnVal = serviceEp->close(statusCode, reason);
-        if (returnVal is error) {
-             panic returnVal;
->>>>>>> 4a1498c1
+             error returnValError = returnVal;
+             panic returnValError;
         }
     }
 };
