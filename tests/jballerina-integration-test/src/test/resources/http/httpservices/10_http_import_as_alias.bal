// Copyright (c) 2018 WSO2 Inc. (http://www.wso2.org) All Rights Reserved.
//
// WSO2 Inc. licenses this file to you under the Apache License,
// Version 2.0 (the "License"); you may not use this file except
// in compliance with the License.
// You may obtain a copy of the License at
//
// http://www.apache.org/licenses/LICENSE-2.0
//
// Unless required by applicable law or agreed to in writing,
// software distributed under the License is distributed on an
// "AS IS" BASIS, WITHOUT WARRANTIES OR CONDITIONS OF ANY
// KIND, either express or implied.  See the License for the
// specific language governing permissions and limitations
// under the License.

import ballerina/http as network;
import ballerina/io;
import ballerina/log;

listener network:Listener echoEP5 = new(9101);

@network:ServiceConfig {
    basePath:"/echo"
}
service echo4 on echoEP5 {

    @network:ResourceConfig {
        methods:["POST"],
        path:"/"
    }
    resource function echo4(network:Caller caller, network:Request req) {
        var payload = req.getTextPayload();
        network:Response resp = new;
        if (payload is string) {
            checkpanic caller->respond(<@untainted> payload);
        } else {
            error err = payload;
            resp.statusCode = 500;
<<<<<<< HEAD
            resp.setPayload(<@untainted> err.reason());
            log:printError("Failed to retrieve payload from request: " + err.reason());
            var responseError = caller->respond(resp);
            if (responseError is error) {
                log:printError("Error sending response", err = <error> responseError);
=======
            resp.setPayload(<@untainted> payload.reason());
            log:printError("Failed to retrieve payload from request: " + <string>payload.reason());
            var responseError = caller->respond(resp);
            if (responseError is error) {
                log:printError("Error sending response", responseError);
>>>>>>> b5df24cc
            }
        }
    }
}<|MERGE_RESOLUTION|>--- conflicted
+++ resolved
@@ -37,19 +37,11 @@
         } else {
             error err = payload;
             resp.statusCode = 500;
-<<<<<<< HEAD
             resp.setPayload(<@untainted> err.reason());
-            log:printError("Failed to retrieve payload from request: " + err.reason());
-            var responseError = caller->respond(resp);
-            if (responseError is error) {
-                log:printError("Error sending response", err = <error> responseError);
-=======
-            resp.setPayload(<@untainted> payload.reason());
-            log:printError("Failed to retrieve payload from request: " + <string>payload.reason());
+            log:printError("Failed to retrieve payload from request: " + <string>err.reason());
             var responseError = caller->respond(resp);
             if (responseError is error) {
                 log:printError("Error sending response", responseError);
->>>>>>> b5df24cc
             }
         }
     }
