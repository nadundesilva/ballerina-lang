/*
 *  Copyright (c) 2018, WSO2 Inc. (http://www.wso2.org) All Rights Reserved.
 *
 *  WSO2 Inc. licenses this file to you under the Apache License,
 *  Version 2.0 (the "License"); you may not use this file except
 *  in compliance with the License.
 *  You may obtain a copy of the License at
 *
 *  http://www.apache.org/licenses/LICENSE-2.0
 *
 *  Unless required by applicable law or agreed to in writing,
 *  software distributed under the License is distributed on an
 *  "AS IS" BASIS, WITHOUT WARRANTIES OR CONDITIONS OF ANY
 *  KIND, either express or implied.  See the License for the
 *  specific language governing permissions and limitations
 *  under the License.
 */
package org.ballerinalang.test.agent;

import javassist.ClassPool;
import javassist.CtClass;
import javassist.CtField;
import javassist.CtMethod;
import org.ballerinalang.test.agent.server.WebServer;

import java.io.PrintStream;
import java.lang.instrument.Instrumentation;
import java.util.Collections;
import java.util.HashMap;
import java.util.Map;

/**
 * This class hold the server information and manage the a server instance.
 *
 * @since 0.982.0
 */
public class BallerinaServerAgent {
    private static PrintStream outStream = System.err;

    /**
     * Argument name for exist status.
     */
    private static final String EXIT_STATUS = "exitStatus";

    private static final int DEFAULT_EXIT_STATUS = 0;

    /**
     * Argument name for waiting period if graceful shutdown fails.
     */
    private static final String EXIT_TIMEOUT = "timeout";

    /**
     * Default exit timeout in milliseconds, -1 or 0 means wait forever.
     */
    private static final long DEFAULT_EXIT_TIMEOUT = -1;

    /**
     * Argument name for kill status.
     */
    private static final String KILL_STATUS = "killStatus";

    private static final int DEFAULT_KILL_STATUS = 1;

    private static final String AGENT_HOST = "host";

    private static final String DEFAULT_AGENT_HOST = "localhost";

    private static final String AGENT_PORT = "port";

    private static final int DEFAULT_AGENT_PORT = -1;

<<<<<<< HEAD
    private static final int SCHEDULER_LINE_NUM = 302;
=======
    private static final int SCHEDULER_LINE_NUM = 295;
>>>>>>> 762f9913

    private static long timeout = DEFAULT_EXIT_TIMEOUT;
    private static int exitStatus = DEFAULT_EXIT_STATUS;
    private static int killStatus = DEFAULT_KILL_STATUS;
    private static String agentHost = DEFAULT_AGENT_HOST;
    private static int agentPort = DEFAULT_AGENT_PORT;

    /**
     * This method will be called before invoking ballerina Main method.
     *
     * @param args              to be passed with required details
     * @param instrumentation   instance for any instrumentation purposes
     */
    public static void premain(String args, Instrumentation instrumentation) {
        outStream.println("*******************************************************");
        outStream.println("Initializing Ballerina server agent with arguments - " + args);
        outStream.println("*******************************************************");

        Map<String, String> inputArgs = decodeAgentArgs(args);

        timeout = getValue(EXIT_TIMEOUT, DEFAULT_EXIT_TIMEOUT, inputArgs);
        exitStatus = (int) getValue(EXIT_STATUS, DEFAULT_EXIT_STATUS, inputArgs);
        killStatus = (int) getValue(KILL_STATUS, DEFAULT_KILL_STATUS, inputArgs);
        agentHost = getValue(AGENT_HOST, DEFAULT_AGENT_HOST, inputArgs);
        agentPort = (int) getValue(AGENT_PORT, DEFAULT_AGENT_PORT, inputArgs);

        outStream.println("timeout - " + timeout + " exitStatus - " + exitStatus
                + " killStatus - " + killStatus + " host - " + agentHost + " port - " + agentPort);

        if (agentPort == -1) {
            throw new RuntimeException("Invalid agent port - " + agentPort);
        }

        //TODO find a way to fail the process if this instrumentation is not successful
        instrumentation.addTransformer((classLoader, s, aClass, protectionDomain, bytes) -> {

            if ("org/ballerinalang/jvm/scheduling/Scheduler".equals(s)) {
                try {
                    ClassPool cp = ClassPool.getDefault();
                    CtClass cc = cp.get("org.ballerinalang.jvm.scheduling.Scheduler");
                    cc.addField(CtField.make("boolean agentStarted;", cc));

                    CtMethod m = cc.getDeclaredMethod("run");
                    m.insertAt(SCHEDULER_LINE_NUM, "if (!agentStarted && immortal) {" +
                            "org.ballerinalang.test.agent.BallerinaServerAgent.startAgentServer();" +
                            "agentStarted = true;" +
                            " }");
                    byte[] byteCode = cc.toBytecode();
                    cc.detach();
                    return byteCode;
                } catch (Throwable ex) {
                    outStream.println("Error injecting the start agent code to the server, error - "
                            + ex.getMessage());
                }
            }
            return new byte[]{};
        });
    }

    /**
     * Start the agent server for managing the server.
     */
    public static void startAgentServer() {
        outStream.println("Starting Ballerina agent on host - " + agentHost + ", port - " + agentPort);
        new Thread(() -> {
            try {
                WebServer ws = new WebServer(agentHost, agentPort);

                // Post endpoint to check the status TODO we may be able to remove this
                ws.post("/status", () -> outStream.println("status check"));

                // Post endpoint to shutdown the server
                ws.post("/shutdown", BallerinaServerAgent::shutdownServer);

                // Post endpoint to kill the server
                ws.post("/kill", BallerinaServerAgent::killServer);

                // Start the server
                ws.start();
            } catch (Throwable e) {
                outStream.println("Error initializing agent server, error - " + e.getMessage());
            }
        }).start();
        outStream.println("Ballerina agent started on host - " + agentHost + ", port - " + agentPort);
    }

    private static void shutdownServer() {
        outStream.println("Shutting down Ballerina server with agent port - " + agentPort);
        new Thread(() -> Runtime.getRuntime().exit(exitStatus)).start();

        if (timeout <= 0) {
            return;
        }
        Thread killThread = new Thread(() -> {
            long startTime = System.currentTimeMillis();
            long endTime = startTime;
            while (endTime - startTime < timeout) {
                try {
                    Thread.sleep(timeout);
                } catch (InterruptedException e) {
                    //ignore
                }
                endTime = System.currentTimeMillis();
                if (endTime - startTime >= timeout) {
                    Runtime.getRuntime().halt(killStatus);
                }
            }
        });
        killThread.setDaemon(true);
        killThread.start();
    }

    private static void killServer() {
        outStream.println("Killing Ballerina server with agent port - " + agentPort);
        Thread killThread = new Thread(() -> Runtime.getRuntime().halt(killStatus));
        killThread.setDaemon(true);
        killThread.start();
    }

    private static Map<String, String> decodeAgentArgs(final String agentArgs) {
        if (agentArgs == null) {
            return Collections.emptyMap();
        }

        String[] splitted = agentArgs.split(",");
        Map<String, String> result = new HashMap<>();

        for (String argString : splitted) {
            String[] argParts = argString.split("=");
            String key = argParts[0];
            if (argParts.length == 1) {
                result.put(key, null);
                continue;
            }
            result.put(key, argParts[1]);
        }

        return result;
    }

    private static long getValue(String argName, long defaultValue, Map<String, String> args) {
        String value = args.get(argName);
        if (value == null || value.isEmpty()) {
            return defaultValue;
        }
        return Long.parseLong(value);
    }

    private static String getValue(String argName, String defaultValue, Map<String, String> args) {
        String value = args.get(argName);
        if (value == null || value.isEmpty()) {
            return defaultValue;
        }
        return value;
    }

}<|MERGE_RESOLUTION|>--- conflicted
+++ resolved
@@ -69,11 +69,7 @@
 
     private static final int DEFAULT_AGENT_PORT = -1;
 
-<<<<<<< HEAD
-    private static final int SCHEDULER_LINE_NUM = 302;
-=======
-    private static final int SCHEDULER_LINE_NUM = 295;
->>>>>>> 762f9913
+    private static final int SCHEDULER_LINE_NUM = 315;
 
     private static long timeout = DEFAULT_EXIT_TIMEOUT;
     private static int exitStatus = DEFAULT_EXIT_STATUS;
