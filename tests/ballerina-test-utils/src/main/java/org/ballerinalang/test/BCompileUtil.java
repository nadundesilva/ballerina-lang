--- conflicted
+++ resolved
@@ -62,16 +62,10 @@
             return new CompileResult(currentPackage, jBallerinaBackend.diagnostics());
         }
 
-<<<<<<< HEAD
-        Path jarFilePath = jarEmitPath(currentPackage);
-        jBallerinaBackend.emit(JBallerinaBackend.OutputType.JAR, jarFilePath);
-=======
-        JBallerinaBackend jBallerinaBackend = JBallerinaBackend.from(packageCompilation, JdkVersion.JAVA_11);
         Path jarTargetPath = jarTargetPath(currentPackage);
         jBallerinaBackend.emit(JBallerinaBackend.OutputType.JAR, jarTargetPath);
->>>>>>> d500a2a7
 
-        CompileResult compileResult = new CompileResult(currentPackage, jarTargetPath);
+        CompileResult compileResult = new CompileResult(currentPackage, jBallerinaBackend.diagnostics(), jarTargetPath);
         invokeModuleInit(compileResult);
         return compileResult;
     }
@@ -88,17 +82,13 @@
             throw new RuntimeException("single file project is given for compilation at " + project.sourceRoot());
         }
 
-<<<<<<< HEAD
-        CompileResult compileResult = new CompileResult(currentPackage, jBallerinaBackend.diagnostics(), jarFilePath);
-=======
         Package currentPackage = project.currentPackage();
         PackageCompilation packageCompilation = currentPackage.getCompilation();
-
-        if (packageCompilation.diagnostics().size() > 0) {
-            return new CompileResult(currentPackage);
+        JBallerinaBackend jBallerinaBackend = JBallerinaBackend.from(packageCompilation, JdkVersion.JAVA_11);
+        if (jBallerinaBackend.hasDiagnostics()) {
+            return new CompileResult(currentPackage, jBallerinaBackend.diagnostics());
         }
 
-        JBallerinaBackend jBallerinaBackend = JBallerinaBackend.from(packageCompilation, JdkVersion.JAVA_11);
         Path jarCachePath = jarCachePath(currentPackage);
         jBallerinaBackend.emit(JBallerinaBackend.OutputType.JAR, jarCachePath);
 
@@ -108,8 +98,7 @@
         Path baloCachePath = baloCachePath(currentPackage);
         jBallerinaBackend.emit(JBallerinaBackend.OutputType.BALO, baloCachePath);
 
-        CompileResult compileResult = new CompileResult(currentPackage, jarCachePath);
->>>>>>> d500a2a7
+        CompileResult compileResult = new CompileResult(currentPackage, jBallerinaBackend.diagnostics(), jarCachePath);
         invokeModuleInit(compileResult);
         return compileResult;
     }
