--- conflicted
+++ resolved
@@ -163,15 +163,9 @@
                                                                bLangPackage.packageID.name.value,
                                                                TestConstant.MODULE_INIT_CLASS_NAME);
         Class<?> initClazz = classLoader.loadClass(initClassName);
-<<<<<<< HEAD
-        final Scheduler scheduler = new Scheduler(4, false);
+        final Scheduler scheduler = new Scheduler(false);
         runOnSchedule(initClazz, ASTBuilderUtil.createIdentifier(null, "$moduleInit"), scheduler);
         runOnSchedule(initClazz, ASTBuilderUtil.createIdentifier(null, "$moduleStart"), scheduler);
-=======
-        final Scheduler scheduler = new Scheduler(false);
-        runOnSchedule(initClazz, bLangPackage.initFunction.name, scheduler);
-        runOnSchedule(initClazz, bLangPackage.startFunction.name, scheduler);
->>>>>>> 823e8e9d
         if (temp) {
             scheduler.immortal = true;
             new Thread(scheduler::start).start();
