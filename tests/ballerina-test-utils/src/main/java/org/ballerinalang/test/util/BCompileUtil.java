--- conflicted
+++ resolved
@@ -270,8 +270,6 @@
         Path rootPath = Paths.get(filePath);
         Path packagePath = Paths.get(packageName);
         return getCompileResult(packageName, rootPath, packagePath, init, withTests);
-<<<<<<< HEAD
-=======
     }
 
     /**
@@ -286,7 +284,6 @@
     public static CompileResult compile(Path sourceRoot, String packageName, boolean init, boolean withTests) {
         Path packagePath = Paths.get(packageName);
         return getCompileResult(packageName, sourceRoot, packagePath, init, withTests);
->>>>>>> 596a4651
     }
 
     /**
@@ -582,7 +579,6 @@
     public static CompileResult compileOnJBallerina(CompilerContext context, String sourceRoot, String packageName,
                                                     boolean temp, boolean init) {
         return compileOnJBallerina(context, sourceRoot, packageName, temp, init, false, false);
-<<<<<<< HEAD
     }
 
     private static CompileResult compileOnJBallerina(CompilerContext context, String sourceRoot, String packageName,
@@ -591,16 +587,6 @@
     }
 
     private static CompileResult compileOnJBallerina(CompilerContext context, String sourceRoot, String packageName,
-=======
-    }
-
-    private static CompileResult compileOnJBallerina(CompilerContext context, String sourceRoot, String packageName,
-                                                    boolean temp, boolean init, boolean withTests) {
-        return compileOnJBallerina(context, sourceRoot, packageName, temp, init, false, withTests);
-    }
-
-    private static CompileResult compileOnJBallerina(CompilerContext context, String sourceRoot, String packageName,
->>>>>>> 596a4651
                                                      boolean temp, boolean init, boolean inProc, boolean withTests) {
         CompilerOptions options = CompilerOptions.getInstance(context);
         options.put(PROJECT_DIR, sourceRoot);
