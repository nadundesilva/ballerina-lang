--- conflicted
+++ resolved
@@ -81,12 +81,8 @@
 import org.ballerinalang.util.debugger.Debugger;
 import org.wso2.ballerinalang.compiler.bir.model.BIRNode;
 import org.wso2.ballerinalang.compiler.tree.BLangPackage;
-<<<<<<< HEAD
 import org.wso2.ballerinalang.compiler.tree.expressions.BLangExpression;
 import org.wso2.ballerinalang.compiler.tree.expressions.BLangLiteral;
-=======
-import org.wso2.ballerinalang.compiler.util.Name;
->>>>>>> 29ee4fd1
 
 import java.lang.reflect.InvocationTargetException;
 import java.lang.reflect.Method;
@@ -343,14 +339,12 @@
                 case TypeTags.JSON_TAG:
                     typeClazz = Object.class;
                     break;
-<<<<<<< HEAD
                 case TypeTags.RECORD_TYPE_TAG:
                 case TypeTags.MAP_TAG:
                     typeClazz = MapValue.class;
-=======
+                    break;
                 case TypeTags.OBJECT_TYPE_TAG:
                     typeClazz = ObjectValue.class;
->>>>>>> 29ee4fd1
                     break;
                 default:
                     throw new RuntimeException("Function signature type '" + type + "' is not supported");
@@ -470,7 +464,6 @@
             case TypeTags.ANY_TAG:
             case TypeTags.ANYDATA_TAG:
                 return getJVMValue(value.getType(), value);
-<<<<<<< HEAD
             case TypeTags.RECORD_TYPE_TAG:
             case TypeTags.MAP_TAG:
                 BMap<String, BValue> record = (BMap) value;
@@ -481,7 +474,6 @@
                     jvmRecord.put(entry.getKey(), jvmVal);
                 }
                 return jvmRecord;
-=======
             case TypeTags.OBJECT_TYPE_TAG:
                 String ObjPackagePath = type.tsymbol.pkgID.toString();
                 String ObjName = type.tsymbol.getName().getValue();
@@ -495,7 +487,6 @@
                     jvmObject.addNativeData(key, nativeData.get(key));
                 }
                 return jvmObject;
->>>>>>> 29ee4fd1
             default:
                 throw new RuntimeException("Function signature type '" + type + "' is not supported");
         }
