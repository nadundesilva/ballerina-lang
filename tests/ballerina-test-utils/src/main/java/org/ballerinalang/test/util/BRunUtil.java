/*
 * Copyright (c) 2017, WSO2 Inc. (http://www.wso2.org) All Rights Reserved.
 *
 * WSO2 Inc. licenses this file to you under the Apache License,
 * Version 2.0 (the "License"); you may not use this file except
 * in compliance with the License.
 * You may obtain a copy of the License at
 *
 *    http://www.apache.org/licenses/LICENSE-2.0
 *
 * Unless required by applicable law or agreed to in writing,
 * software distributed under the License is distributed on an
 * "AS IS" BASIS, WITHOUT WARRANTIES OR CONDITIONS OF ANY
 * KIND, either express or implied.  See the License for the
 * specific language governing permissions and limitations
 * under the License.
 */
package org.ballerinalang.test.util;

import io.ballerina.runtime.DecimalValueKind;
import io.ballerina.runtime.TypeChecker;
import io.ballerina.runtime.XMLFactory;
import io.ballerina.runtime.XMLNodeType;
import io.ballerina.runtime.api.Module;
import io.ballerina.runtime.api.PredefinedTypes;
import io.ballerina.runtime.api.StringUtils;
import io.ballerina.runtime.api.TypeCreator;
import io.ballerina.runtime.api.TypeFlags;
import io.ballerina.runtime.api.ValueCreator;
import io.ballerina.runtime.api.async.StrandMetadata;
import io.ballerina.runtime.api.types.ArrayType;
import io.ballerina.runtime.api.types.IntersectionType;
import io.ballerina.runtime.api.types.Type;
import io.ballerina.runtime.api.types.TypedescType;
import io.ballerina.runtime.api.values.BObject;
import io.ballerina.runtime.api.values.BXML;
import io.ballerina.runtime.scheduling.Scheduler;
import io.ballerina.runtime.scheduling.Strand;
import io.ballerina.runtime.util.exceptions.BLangRuntimeException;
import io.ballerina.runtime.values.AbstractObjectValue;
import io.ballerina.runtime.values.ArrayValue;
import io.ballerina.runtime.values.ArrayValueImpl;
import io.ballerina.runtime.values.BmpStringValue;
import io.ballerina.runtime.values.DecimalValue;
import io.ballerina.runtime.values.ErrorValue;
import io.ballerina.runtime.values.FPValue;
import io.ballerina.runtime.values.FutureValue;
import io.ballerina.runtime.values.HandleValue;
import io.ballerina.runtime.values.MapValue;
import io.ballerina.runtime.values.MapValueImpl;
import io.ballerina.runtime.values.NonBmpStringValue;
import io.ballerina.runtime.values.ObjectValue;
import io.ballerina.runtime.values.StreamValue;
import io.ballerina.runtime.values.TypedescValue;
import io.ballerina.runtime.values.XMLSequence;
import io.ballerina.runtime.values.XMLValue;
import org.apache.axiom.om.OMNode;
import org.ballerinalang.core.model.types.BArrayType;
import org.ballerinalang.core.model.types.BErrorType;
import org.ballerinalang.core.model.types.BField;
import org.ballerinalang.core.model.types.BFiniteType;
import org.ballerinalang.core.model.types.BFunctionType;
import org.ballerinalang.core.model.types.BMapType;
import org.ballerinalang.core.model.types.BObjectType;
import org.ballerinalang.core.model.types.BRecordType;
import org.ballerinalang.core.model.types.BServiceType;
import org.ballerinalang.core.model.types.BStreamType;
import org.ballerinalang.core.model.types.BTupleType;
import org.ballerinalang.core.model.types.BType;
import org.ballerinalang.core.model.types.BTypeDesc;
import org.ballerinalang.core.model.types.BTypes;
import org.ballerinalang.core.model.types.BUnionType;
import org.ballerinalang.core.model.types.TypeTags;
import org.ballerinalang.core.model.values.BBoolean;
import org.ballerinalang.core.model.values.BByte;
import org.ballerinalang.core.model.values.BDecimal;
import org.ballerinalang.core.model.values.BError;
import org.ballerinalang.core.model.values.BFloat;
import org.ballerinalang.core.model.values.BFunctionPointer;
import org.ballerinalang.core.model.values.BHandleValue;
import org.ballerinalang.core.model.values.BInteger;
import org.ballerinalang.core.model.values.BMap;
import org.ballerinalang.core.model.values.BRefType;
import org.ballerinalang.core.model.values.BStream;
import org.ballerinalang.core.model.values.BString;
import org.ballerinalang.core.model.values.BTypeDescValue;
import org.ballerinalang.core.model.values.BValue;
import org.ballerinalang.core.model.values.BValueArray;
import org.ballerinalang.core.model.values.BValueType;
import org.ballerinalang.core.model.values.BXMLItem;
import org.ballerinalang.core.model.values.BXMLSequence;
import org.ballerinalang.model.elements.PackageID;
import org.wso2.ballerinalang.compiler.bir.model.BIRNode;
import org.wso2.ballerinalang.compiler.semantics.analyzer.IsAnydataUniqueVisitor;
import org.wso2.ballerinalang.compiler.semantics.analyzer.IsPureTypeUniqueVisitor;
import org.wso2.ballerinalang.compiler.tree.BLangPackage;
import org.wso2.ballerinalang.compiler.tree.expressions.BLangExpression;
import org.wso2.ballerinalang.compiler.tree.expressions.BLangLiteral;
import org.wso2.ballerinalang.compiler.util.BArrayState;

import java.lang.reflect.InvocationTargetException;
import java.lang.reflect.Method;
import java.util.ArrayList;
import java.util.Arrays;
import java.util.HashMap;
import java.util.HashSet;
import java.util.LinkedHashMap;
import java.util.List;
import java.util.Map;
import java.util.Set;
import java.util.Stack;
import java.util.function.Function;
import java.util.stream.Collectors;

import static io.ballerina.runtime.util.BLangConstants.ANON_ORG;
import static io.ballerina.runtime.util.BLangConstants.DOT;
import static org.wso2.ballerinalang.compiler.util.Names.DEFAULT_VERSION;

/**
 * Utility methods for run Ballerina functions.
 *
 * @since 0.94
 */
public class BRunUtil {

    private static IsAnydataUniqueVisitor isAnydataUniqueVisitor = new IsAnydataUniqueVisitor();
    private static IsPureTypeUniqueVisitor isPureTypeUniqueVisitor = new IsPureTypeUniqueVisitor();

    /**
     * Invoke a ballerina function.
     *
     * @param compileResult CompileResult instance
     * @param functionName  Name of the function to invoke
     * @param args          Input parameters for the function
     * @return return values of the function
     */
    public static BValue[] invoke(CompileResult compileResult, String functionName, Object[] args) {
        return invokeOnJBallerina(compileResult, functionName, args, getJvmParamTypes(args));
    }

    private static Class<?>[] getJvmParamTypes(Object[] args) {
        Class<?>[] paramTypes = new Class<?>[args.length];
        for (int i = 0; i < args.length; i++) {
            Object arg = args[i];

            if (arg instanceof ObjectValue) {
                paramTypes[i] = ObjectValue.class;
            } else if (arg instanceof XMLValue) {
                paramTypes[i] = XMLValue.class;
            } else if (arg instanceof BmpStringValue) {
                paramTypes[i] = BmpStringValue.class;
            } else if (arg instanceof NonBmpStringValue) {
                paramTypes[i] = NonBmpStringValue.class;
            } else if (arg instanceof ArrayValue) {
                paramTypes[i] = ArrayValue.class;
            } else if (arg instanceof Integer) {
                paramTypes[i] = Long.class;
            } else if (arg instanceof Float) {
                paramTypes[i] = Double.class;
            } else if (arg instanceof Double) {
                paramTypes[i] = Double.class;
            } else if (arg instanceof Long) {
                paramTypes[i] = Long.class;
            } else if (arg instanceof Boolean) {
                paramTypes[i] = Boolean.class;
            } else if (arg instanceof MapValue) {
                paramTypes[i] = MapValue.class;
            } else if (arg instanceof ErrorValue) {
                paramTypes[i] = ErrorValue.class;
            } else {
                // This is done temporarily, until blocks are added here for all possible cases.
                throw new RuntimeException("unknown param type: " + arg.getClass());
            }
        }
        return paramTypes;
    }

    public static BValue[] invoke(CompileResult compileResult, String functionName, BValue[] args) {
        BValue[] response = invokeFunction(compileResult, functionName, args);
        return spreadToBValueArray(response);
    }

    /**
     * This method takes care of invocation on JBallerina and the mapping of input and output values. It will use the
     * given BVM based argument and function details to invoke on JBallerina and return results as BValues to maintain
     * backward compatibility with existing invoke methods in BRunUtil.
     *
     * @param compileResult CompileResult instance
     * @param functionName  Name of the function to invoke
     * @param args          Input parameters for the function
     * @param paramTypes    Types of the parameters of the function
     * @return return values of the function
     */
    private static BValue[] invokeOnJBallerina(CompileResult compileResult, String functionName, Object[] args,
                                               Class<?>[] paramTypes) {
        BIRNode.BIRFunction function = getInvokedFunction(compileResult, functionName);
        args = addDefaultableBoolean(args);
        paramTypes = addDefaultableBooleanType(paramTypes);
        Object jvmResult = invoke(compileResult, function, functionName, args, paramTypes);
        BValue result = getBVMValue(jvmResult);
        return new BValue[] { result };
    }

    private static Object[] addDefaultableBoolean(Object[] args) {
        Object[] result = new Object[args.length * 2];
        for (int j = 0, i = 0; i < args.length; i++) {
            result[j] = args[i];
            result[j + 1] = true;
            j += 2;
        }
        return result;
    }

    private static Class<?>[] addDefaultableBooleanType(Class<?>[] paramTypes) {
        Class<?>[] result = new Class<?>[paramTypes.length * 2];
        for (int j = 0, i = 0; i < paramTypes.length; i++) {
            result[j] = paramTypes[i];
            result[j + 1] = boolean.class;
            j += 2;
        }
        return result;
    }

    private static BValue[] addDefaultableBoolean(BValue[] args) {
        BValue[] result = new BValue[args.length * 2];
        for (int j = 0, i = 0; i < args.length; i++) {
            result[j] = args[i];
            result[j + 1] = new BBoolean(true);
            j += 2;
        }
        return result;
    }

    /**
     * This method handles the input arguments.
     *
     * @param compileResult CompileResult instance
     * @param function function model instance from BIR model
     * @param functionName name of the function to be invoked
     * @param args input arguments to be used with function invocation
     * @param paramTypes types of the parameters of the function
     * @return return the result from function invocation
     */
    private static Object invoke(CompileResult compileResult, BIRNode.BIRFunction function, String functionName,
                                   Object[] args, Class<?>[] paramTypes) {
        assert args.length == paramTypes.length;
        Class<?>[] jvmParamTypes = new Class[paramTypes.length + 1];
        jvmParamTypes[0] = Strand.class;
        Object[] jvmArgs = new Object[args.length + 1];

        for (int i = 0; i < args.length; i++) {
            jvmArgs[i + 1] = args[i];
            jvmParamTypes[i + 1] = paramTypes[i];
        }

        Object jvmResult;
        BIRNode.BIRPackage birPackage = ((BLangPackage) compileResult.getAST()).symbol.bir;
        String funcClassName = BFileUtil.getQualifiedClassName(birPackage.org.value, birPackage.name.value,
                birPackage.version.value, getClassName(function.pos.src.cUnitName));
        try {
            Class<?> funcClass = compileResult.getClassLoader().loadClass(funcClassName);
            Method method = getMethod(functionName, funcClass);
            Function<Object[], Object> func = a -> {
                try {
                    return method.invoke(null, a);
                } catch (IllegalAccessException e) {
                    throw new RuntimeException("Error while invoking function '" + functionName + "'", e);
                } catch (InvocationTargetException e) {
                    Throwable t = e.getTargetException();
                    if (t instanceof BLangRuntimeException) {
                        throw new org.ballerinalang.core.util.exceptions.BLangRuntimeException(t.getMessage());
                    }
                    if (t instanceof io.ballerina.runtime.api.values.BError) {
                        throw new io.ballerina.runtime.util.exceptions
                                .BLangRuntimeException("error: " +
                                                               ((io.ballerina.runtime.api.values.BError) t)
                                                                       .getPrintableStackTrace());
                    }
                    if (t instanceof StackOverflowError) {
                        throw new org.ballerinalang.core.util.exceptions.BLangRuntimeException("error: " +
                                "{ballerina}StackOverflow {\"message\":\"stack overflow\"}");
                    }
                    throw new RuntimeException("Error while invoking function '" + functionName + "'", e);
                }
            };

            Scheduler scheduler = new Scheduler(false);
            FutureValue futureValue = scheduler.schedule(jvmArgs, func, null, null, new HashMap<>(),
                                                         PredefinedTypes.TYPE_ANY, "test",
                                                         new StrandMetadata(ANON_ORG, DOT, DEFAULT_VERSION.value,
                                                                            functionName));
            scheduler.start();
            if (futureValue.panic instanceof RuntimeException) {
                throw new org.ballerinalang.core.util.exceptions.BLangRuntimeException(futureValue.panic.getMessage(),
                        futureValue.panic);
            }
            jvmResult = futureValue.result;
        } catch (ClassNotFoundException | NoSuchMethodException e) {
            throw new RuntimeException("Error while invoking function '" + functionName + "'", e);
        }

        return jvmResult;
    }

    private static Method getMethod(String functionName, Class<?> funcClass) throws NoSuchMethodException {
        Method declaredMethod = Arrays.stream(funcClass.getDeclaredMethods())
                .filter(method -> functionName.equals(method.getName()))
                .findAny()
                .orElse(null);

        if (declaredMethod != null) {
            return declaredMethod;
        } else {
            throw new NoSuchMethodException(functionName + " is not found");
        }
    }

    /**
     * This method handles the input arguments and output result mapping between BVM types, values to JVM types,
     * values.
     *
     * @param compileResult CompileResult instance
     * @param function      function model instance from BIR model
     * @param functionName  name of the function to be invoked
     * @param bvmArgs       input arguments to be used with function invocation
     * @return return the result from function invocation
     */
    private static BValue[] invoke(CompileResult compileResult, BIRNode.BIRFunction function, String functionName,
                                   BValue[] bvmArgs) {
        List<org.wso2.ballerinalang.compiler.semantics.model.types.BType> bvmParamTypes = function.type.paramTypes;
        Class<?>[] jvmParamTypes = new Class[bvmParamTypes.size() + 1];
        Object[] jvmArgs = new Object[bvmArgs.length + 1];
        jvmParamTypes[0] = Strand.class;

        for (int i = 0; i < bvmParamTypes.size(); i++) {
            org.wso2.ballerinalang.compiler.semantics.model.types.BType type = bvmParamTypes.get(i);
            Class<?> typeClazz;
            Object argument = getJVMValue(type, bvmArgs[i]);
            switch (type.tag) {
                case TypeTags.INT_TAG:
                    typeClazz = long.class;
                    break;
                case TypeTags.BYTE_TAG:
                    typeClazz = int.class;
                    break;
                case TypeTags.BOOLEAN_TAG:
                    typeClazz = boolean.class;
                    break;
                case TypeTags.STRING_TAG:
                    typeClazz = io.ballerina.runtime.api.values.BString.class;
                    break;
                case TypeTags.DECIMAL_TAG:
                    typeClazz = DecimalValue.class;
                    break;
                case TypeTags.FLOAT_TAG:
                    typeClazz = double.class;
                    break;
                case TypeTags.ARRAY_TAG:
                    typeClazz = ArrayValue.class;
                    break;
                case TypeTags.UNION_TAG:
                case TypeTags.ANY_TAG:
                case TypeTags.FINITE_TYPE_TAG:
                case TypeTags.JSON_TAG:
                    typeClazz = Object.class;
                    break;
                case TypeTags.RECORD_TYPE_TAG:
                case TypeTags.MAP_TAG:
                    typeClazz = MapValue.class;
                    break;
                case TypeTags.XML_TAG:
                    typeClazz = XMLValue.class;
                    break;
                case TypeTags.OBJECT_TYPE_TAG:
                    typeClazz = ObjectValue.class;
                    break;
                case TypeTags.NULL_TAG:
                    typeClazz = Object.class;
                    break;
                case TypeTags.HANDLE_TAG:
                    typeClazz = HandleValue.class;
                    break;
                default:
                    throw new RuntimeException("Function signature type '" + type + "' is not supported");
            }

            jvmParamTypes[i + 1] = typeClazz;
            jvmArgs[i + 1] = argument;
        }

        Object jvmResult;
        BIRNode.BIRPackage birPackage = ((BLangPackage) compileResult.getAST()).symbol.bir;
        String funcClassName = BFileUtil.getQualifiedClassName(birPackage.org.value, birPackage.name.value,
                                                               birPackage.version.value,
                                                               getClassName(function.pos.src.cUnitName));
        try {
            Class<?> funcClass = compileResult.getClassLoader().loadClass(funcClassName);
            Method method = funcClass.getDeclaredMethod(functionName, jvmParamTypes);
            Function<Object[], Object> func = a -> {
                try {
                    return method.invoke(null, a);
                } catch (IllegalAccessException e) {
                    throw new RuntimeException("Error while invoking function '" + functionName + "'", e);
                } catch (InvocationTargetException e) {
                    Throwable t = e.getTargetException();
                    if (t instanceof BLangRuntimeException) {
                        throw new org.ballerinalang.core.util.exceptions.BLangRuntimeException(t.getMessage());
                    }
                    if (t instanceof io.ballerina.runtime.api.values.BError) {
                        throw new io.ballerina.runtime.util.exceptions
                                .BLangRuntimeException("error: " + ((ErrorValue) t).getPrintableStackTrace());
                    }
                    if (t instanceof StackOverflowError) {
                        throw new org.ballerinalang.core.util.exceptions.BLangRuntimeException("error: " +
                                "{ballerina}StackOverflow {\"message\":\"stack overflow\"}");
                    }
                    throw new RuntimeException("Error while invoking function '" + functionName + "'", e);
                }
            };

            Scheduler scheduler = new Scheduler(false);
            FutureValue futureValue = scheduler.schedule(jvmArgs, func, null, null, new HashMap<>(),
                                                         PredefinedTypes.TYPE_ANY, "test",
                                                         new StrandMetadata(ANON_ORG, DOT, DEFAULT_VERSION.value,
                                                                            functionName));
            scheduler.start();
            if (futureValue.panic instanceof RuntimeException) {
                throw new org.ballerinalang.core.util.exceptions.BLangRuntimeException(futureValue.panic.getMessage(),
                        futureValue.panic);
            }
            jvmResult = futureValue.result;
        } catch (ClassNotFoundException | NoSuchMethodException e) {
            throw new RuntimeException("Error while invoking function '" + functionName + "'", e);
        }

        BValue result = getBVMValue(jvmResult);
        return new BValue[]{result};
    }

    private static String getClassName(String balFileName) {
        if (!balFileName.endsWith(".bal")) {
            return balFileName;
        }

        return balFileName.substring(0, balFileName.length() - 4);
    }

    /**
     * This method converts the compile time BType and the value to to JVM runtime value.
     *
     * @param type compile time BType
     * @param value BVM value
     * @return JVM value
     */
    private static Object getJVMValue(org.wso2.ballerinalang.compiler.semantics.model.types.BType type,
                                      BValue value) {

        if (value == null) {
            return null;
        }

        switch (type.tag) {
            case TypeTags.NULL_TAG:
                return null;
            case TypeTags.BYTE_TAG:
                return (int) ((BValueType) value).byteValue();
            case TypeTags.INT_TAG:
                return ((BValueType) value).intValue();
            case TypeTags.BOOLEAN_TAG:
                return ((BBoolean) value).booleanValue();
            case TypeTags.STRING_TAG:
                return StringUtils.fromString(value.stringValue());
            case TypeTags.FLOAT_TAG:
                return ((BFloat) value).floatValue();
            case TypeTags.DECIMAL_TAG:
                BDecimal decimal = (BDecimal) value;
                return new DecimalValue(decimal.stringValue(), DecimalValueKind.valueOf(decimal.valueKind.name()));
            case TypeTags.ARRAY_TAG:
                org.wso2.ballerinalang.compiler.semantics.model.types.BArrayType arrayType =
                        (org.wso2.ballerinalang.compiler.semantics.model.types.BArrayType) type;
                BValueArray array = (BValueArray) value;
                Type jvmType = getJVMType(array.getType());
                io.ballerina.runtime.api.types.ArrayType jvmArrayType;
                if (jvmType.getTag() == io.ballerina.runtime.api.TypeTags.ARRAY_TAG) {
                    jvmArrayType = (io.ballerina.runtime.api.types.ArrayType) jvmType;
                } else {
                    jvmArrayType = TypeCreator.createArrayType(jvmType);
                }
                ArrayValue jvmArray = new ArrayValueImpl(jvmArrayType, array.size());
                for (int i = 0; i < array.size(); i++) {
                    switch (arrayType.eType.tag) {
                        case TypeTags.INT_TAG:
                            jvmArray.add(i, array.getInt(i));
                            break;
                        case TypeTags.BYTE_TAG:
                            jvmArray.add(i, array.getByte(i));
                            break;
                        case TypeTags.BOOLEAN_TAG:
                            jvmArray.add(i, array.getBoolean(i) == 1);
                            break;
                        case TypeTags.STRING_TAG:
                            jvmArray.add(i, array.getString(i));
                            break;
                        case TypeTags.FLOAT_TAG:
                            jvmArray.add(i, array.getFloat(i));
                            break;
                        default:
                            BRefType<?> refValue = array.getRefValue(i);
                            jvmArray.add(i, getJVMValue(refValue.getType(), refValue));
                            break;
                    }
                }
                return jvmArray;
            case TypeTags.UNION_TAG:
            case TypeTags.ANY_TAG:
            case TypeTags.ANYDATA_TAG:
            case TypeTags.FINITE_TYPE_TAG:
                return getJVMValue(value.getType(), value);
            case TypeTags.JSON_TAG:
                return getJVMValue(value.getType(), value);
            case TypeTags.RECORD_TYPE_TAG:
            case TypeTags.MAP_TAG:
                BMap<String, BValue> record = (BMap) value;
                MapValueImpl<io.ballerina.runtime.api.values.BString, Object> jvmRecord = new MapValueImpl<>(
                        getJVMType(type));
                for (Map.Entry<String, BValue> entry : record.getMap().entrySet()) {
                    BValue entryVal = entry.getValue();
                    Object jvmVal = entryVal == null ? null : getJVMValue(entryVal.getType(), entryVal);
                    jvmRecord.put(StringUtils.fromString(entry.getKey()), jvmVal);
                }
                return jvmRecord;
            case TypeTags.OBJECT_TYPE_TAG:
                PackageID packageID = type.tsymbol.pkgID;
                Module objPackage = new Module(packageID.orgName.getValue(), packageID.name.getValue(),
                                               packageID.version.getValue());
                String objName = type.tsymbol.getName().getValue();

                BObject jvmObject = ValueCreator.createObjectValue(objPackage, objName);
                BMap<String, BValue> objVal = (BMap) value;
                for (Map.Entry<String, BValue> entry : objVal.getMap().entrySet()) {
                    BValue entryVal = entry.getValue();
                    Object jvmVal = entryVal == null ? null : getJVMValue(entryVal.getType(), entryVal);
                    jvmObject.set(StringUtils.fromString(entry.getKey()), jvmVal);
                }
                HashMap<String, Object> nativeData = ((BMap) value).getNativeData();
                if (nativeData == null) {
                    return jvmObject;
                }
                for (String key : nativeData.keySet()) {
                    jvmObject.addNativeData(key, nativeData.get(key));
                }
                return jvmObject;
            case TypeTags.XML_TAG:
                org.ballerinalang.core.model.values.BXML xml = (org.ballerinalang.core.model.values.BXML) value;
                if (xml.getNodeType() == org.ballerinalang.core.model.util.XMLNodeType.TEXT) {
                    return XMLFactory.createXMLText(xml.stringValue());
                }
                if (xml.getNodeType() != org.ballerinalang.core.model.util.XMLNodeType.SEQUENCE) {
                    return XMLFactory.parse(xml.stringValue());
                } else {
                    BValueArray elements = ((BXMLSequence) xml).value();
                    ArrayValue arrayValue = (ArrayValue) getJVMValue(elements.getType(), elements);

                    List<BXML> list = new ArrayList<>();
                    for (int i = 0; i < arrayValue.size(); i++) {
                        list.add((BXML) arrayValue.getRefValue(i));
                    }
                    return new XMLSequence(list);
                }
            case TypeTags.HANDLE_TAG:
                BHandleValue handleValue = (BHandleValue) value;
                return new HandleValue(handleValue.getValue());
            default:
                throw new RuntimeException("Function signature type '" + type + "' is not supported");
        }
    }

    /**
     * This method converts the runtime time BType and the value to JVM runtime value.
     *
     * @param type  runtime BType
     * @param value BVM value
     * @return JVM value
     */
    private static Object getJVMValue(BType type, BValue value) {

        if (value == null) {
            return null;
        }

        switch (type.getTag()) {
            case TypeTags.NULL_TAG:
                return null;
            case TypeTags.BYTE_TAG:
                return (int) ((BByte) value).byteValue();
            case TypeTags.INT_TAG:
                return ((BInteger) value).intValue();
            case TypeTags.BOOLEAN_TAG:
                return ((BBoolean) value).booleanValue();
            case TypeTags.STRING_TAG:
                return StringUtils.fromString(value.stringValue());
            case TypeTags.FLOAT_TAG:
                return ((BFloat) value).floatValue();
            case TypeTags.DECIMAL_TAG:
                return new DecimalValue(((BDecimal) value).value());
            case TypeTags.ARRAY_TAG:
                BArrayType arrayType = (BArrayType) type;
                BValueArray array = (BValueArray) value;
                ArrayValue jvmArray =
                        new ArrayValueImpl((io.ballerina.runtime.api.types.ArrayType) getJVMType(arrayType));
                for (int i = 0; i < array.size(); i++) {
                    switch (arrayType.getElementType().getTag()) {
                        case TypeTags.INT_TAG:
                            jvmArray.add(i, array.getInt(i));
                            break;
                        case TypeTags.BYTE_TAG:
                            jvmArray.add(i, array.getByte(i));
                            break;
                        case TypeTags.BOOLEAN_TAG:
                            jvmArray.add(i, array.getBoolean(i) == 1);
                            break;
                        case TypeTags.STRING_TAG:
                            jvmArray.add(i, array.getString(i));
                            break;
                        case TypeTags.FLOAT_TAG:
                            jvmArray.add(i, array.getFloat(i));
                            break;
                        case TypeTags.JSON_TAG:
                        case TypeTags.XML_TAG:
                            BRefType refValue = array.getRefValue(i);
                            jvmArray.add(i, getJVMValue(refValue.getType(), refValue));
                            break;
                        default:
                            throw new RuntimeException("Function signature type '" + type + "' is not supported");
                    }
                }
                return jvmArray;
            case TypeTags.MAP_TAG:
                BMapType mapType = (BMapType) type;
                BMap bMap = (BMap) value;
                MapValueImpl<Object, Object> jvmMap = new MapValueImpl<>(getJVMType(mapType));
                bMap.getMap().forEach((k, v) -> {
                    BValue bValue = bMap.get(k);
                    jvmMap.put(k, getJVMValue(bValue.getType(), bValue));
                });
                return jvmMap;
            case TypeTags.UNION_TAG:
            case TypeTags.ANY_TAG:
            case TypeTags.ANYDATA_TAG:
                return getJVMValue(value.getType(), value);
            case TypeTags.JSON_TAG:
                bMap = (BMap) value;
                jvmMap = new MapValueImpl<>(TypeCreator.createMapType(getJVMType(type)));
                bMap.getMap().forEach((k, v) -> {
                    BValue bValue = bMap.get(k);
                    jvmMap.put(StringUtils.fromString(k.toString()),
                               bValue != null ? getJVMValue(bValue.getType(), bValue) : null);
                });
                return jvmMap;
            case TypeTags.OBJECT_TYPE_TAG:
                String objPackagePath = type.getPackagePath();
                Module objPkgPath = new Module(objPackagePath, "");
                String objName = type.getName();

                BObject jvmObject = ValueCreator.createObjectValue(objPkgPath, objName);
                HashMap<String, Object> nativeData = ((BMap) value).getNativeData();
                if (nativeData == null) {
                    return jvmObject;
                }
                for (String key : nativeData.keySet()) {
                    jvmObject.addNativeData(key, nativeData.get(key));
                }
                return jvmObject;
            case TypeTags.XML_TAG:
                org.ballerinalang.core.model.values.BXML xml = (org.ballerinalang.core.model.values.BXML) value;
                if (xml.getNodeType() != org.ballerinalang.core.model.util.XMLNodeType.SEQUENCE) {
                    return XMLFactory.parse(xml.stringValue());
                }
                BValueArray elements = ((BXMLSequence) xml).value();
                ArrayValue jvmValue = (ArrayValue) getJVMValue(elements.getType(), elements);
                List<BXML> list = new ArrayList<>();
                for (Object v : jvmValue.getValues()) {
                    list.add((BXML) v);
                }

                return new XMLSequence(list);
            case TypeTags.HANDLE_TAG:
                BHandleValue bHandleValue = (BHandleValue) value;
                return new HandleValue(bHandleValue.getValue());
            default:
                throw new RuntimeException("Function signature type '" + type + "' is not supported");
        }
    }

    /**
     * This methods returns the JVM type for the given compile time BType.
     *
     * @param type compile time BType
     * @return JVM type
     */
    private static Type getJVMType(org.wso2.ballerinalang.compiler.semantics.model.types.BType type) {
        switch (type.tag) {
            case TypeTags.INT_TAG:
                return PredefinedTypes.TYPE_INT;
            case TypeTags.BYTE_TAG:
                return PredefinedTypes.TYPE_BYTE;
            case TypeTags.BOOLEAN_TAG:
                return PredefinedTypes.TYPE_BOOLEAN;
            case TypeTags.STRING_TAG:
                return PredefinedTypes.TYPE_STRING;
            case TypeTags.FLOAT_TAG:
                return PredefinedTypes.TYPE_FLOAT;
            case TypeTags.ARRAY_TAG:
                org.wso2.ballerinalang.compiler.semantics.model.types.BArrayType arrayType =
                        (org.wso2.ballerinalang.compiler.semantics.model.types.BArrayType) type;
                Type elementType = getJVMType(arrayType.getElementType());
                return TypeCreator.createArrayType(elementType, arrayType.size);
            case TypeTags.MAP_TAG:
                org.wso2.ballerinalang.compiler.semantics.model.types.BMapType mapType =
                        (org.wso2.ballerinalang.compiler.semantics.model.types.BMapType) type;
                Type constrainType = getJVMType(mapType.getConstraint());
                return TypeCreator.createMapType(constrainType);
            case TypeTags.UNION_TAG:
                ArrayList<Type> members = new ArrayList<>();
                org.wso2.ballerinalang.compiler.semantics.model.types.BUnionType unionType =
                        (org.wso2.ballerinalang.compiler.semantics.model.types.BUnionType) type;
                for (org.wso2.ballerinalang.compiler.semantics.model.types.BType memberType :
                        unionType.getMemberTypes()) {
                    members.add(getJVMType(memberType));
                }
                return TypeCreator.createUnionType(members);
            case TypeTags.ANY_TAG:
                return PredefinedTypes.TYPE_ANY;
            case TypeTags.ANYDATA_TAG:
                return PredefinedTypes.TYPE_ANYDATA;
            case TypeTags.JSON_TAG:
                return PredefinedTypes.TYPE_JSON;
            case TypeTags.RECORD_TYPE_TAG:
                org.wso2.ballerinalang.compiler.semantics.model.types.BRecordType recordType =
                        (org.wso2.ballerinalang.compiler.semantics.model.types.BRecordType) type;
                Map<String, io.ballerina.runtime.api.types.Field> fields = new HashMap<>();
                for (org.wso2.ballerinalang.compiler.semantics.model.types.BField bvmField
                        : recordType.fields.values()) {
                    io.ballerina.runtime.api.types.Field jvmField =
                            TypeCreator.createField(getJVMType(bvmField.type), bvmField.name.value, 0);
                    fields.put(bvmField.name.value, jvmField);
                }
                PackageID pkgID = recordType.tsymbol.pkgID;
                Module pkg = new Module(pkgID.orgName.value, pkgID.name.value, pkgID.version.value);
                Type restFieldType =
                        recordType.sealed ? null : getJVMType(recordType.restFieldType);
<<<<<<< HEAD
                isAnydataUniqueVisitor.reset();
                isPureTypeUniqueVisitor.reset();
                int typeFlags = getMask(recordType.isNullable(), isAnydataUniqueVisitor.visit(recordType),
                        isPureTypeUniqueVisitor.visit(recordType));
                org.ballerinalang.jvm.types.BRecordType jvmRecordType = new org.ballerinalang.jvm.types.BRecordType(
=======
                int typeFlags = getMask(recordType.isNullable(), recordType.isAnydata(), recordType.isPureType());
                io.ballerina.runtime.api.types.RecordType jvmRecordType = TypeCreator.createRecordType(
>>>>>>> 911a0136
                        recordType.tsymbol.name.value, pkg, 0, fields, restFieldType, false, typeFlags);
                return jvmRecordType;
            case TypeTags.FINITE_TYPE_TAG:
                org.wso2.ballerinalang.compiler.semantics.model.types.BFiniteType finiteType =
                        (org.wso2.ballerinalang.compiler.semantics.model.types.BFiniteType) type;
                Set<Object> valueSpace = new HashSet<>();
                for (BLangExpression expr : finiteType.getValueSpace()) {
                    if (!(expr instanceof BLangLiteral)) {
                        continue;
                    }
                    Object value = ((BLangLiteral) expr).value;
                    valueSpace.add(value);
                }
<<<<<<< HEAD
                isAnydataUniqueVisitor.reset();
                isPureTypeUniqueVisitor.reset();
                return new org.ballerinalang.jvm.types.BFiniteType(null, valueSpace,
                        getMask(finiteType.isNullable(), isAnydataUniqueVisitor.visit(finiteType),
                                isPureTypeUniqueVisitor.visit(finiteType)));
=======
                return TypeCreator.createFiniteType(null, valueSpace, getMask(finiteType.isNullable(),
                                                                              finiteType.isAnydata(),
                                                                              finiteType.isPureType()));
>>>>>>> 911a0136
            default:
                throw new RuntimeException("Function argument for type '" + type + "' is not supported");
        }
    }

    private static int getMask(boolean nilable, boolean isAnydata, boolean isPureType) {
        int mask = nilable ? TypeFlags.NILABLE : 0;
        if (isAnydata) {
            mask = TypeFlags.addToMask(mask, TypeFlags.ANYDATA);
        }
        if (isPureType) {
            mask = TypeFlags.addToMask(mask, TypeFlags.PURETYPE);
        }
        return mask;
    }

    /**
     * This methods returns the JVM type for the given runtime time BType.
     *
     * @param type run time BType
     * @return JVM type
     */
    private static Type getJVMType(BType type) {
        switch (type.getTag()) {
            case TypeTags.INT_TAG:
                return PredefinedTypes.TYPE_INT;
            case TypeTags.BYTE_TAG:
                return PredefinedTypes.TYPE_BYTE;
            case TypeTags.BOOLEAN_TAG:
                return PredefinedTypes.TYPE_BOOLEAN;
            case TypeTags.STRING_TAG:
                return PredefinedTypes.TYPE_STRING;
            case TypeTags.FLOAT_TAG:
                return PredefinedTypes.TYPE_FLOAT;
            case TypeTags.DECIMAL_TAG:
                return PredefinedTypes.TYPE_DECIMAL;
            case TypeTags.ARRAY_TAG:
                BArrayType arrayType = (BArrayType) type;
                Type elementType = getJVMType(arrayType.getElementType());
                if (arrayType.getState() == BArrayState.OPEN) {
                    return TypeCreator.createArrayType(elementType);
                }
                return TypeCreator.createArrayType(elementType, arrayType.getSize());
            case TypeTags.MAP_TAG:
                BMapType mapType = (BMapType) type;
                Type constrainType = getJVMType(mapType.getConstrainedType());
                return TypeCreator.createMapType(constrainType);
            case TypeTags.UNION_TAG:
                ArrayList<Type> members = new ArrayList<>();
                BUnionType unionType = (BUnionType) type;
                for (BType memberType : unionType.getMemberTypes()) {
                    members.add(getJVMType(memberType));
                }
                return TypeCreator.createUnionType(members);
            case TypeTags.ANY_TAG:
                return PredefinedTypes.TYPE_ANY;
            case TypeTags.ANYDATA_TAG:
                return PredefinedTypes.TYPE_ANYDATA;
            case TypeTags.JSON_TAG:
                return PredefinedTypes.TYPE_JSON;
            case TypeTags.HANDLE_TAG:
                return PredefinedTypes.TYPE_HANDLE;
            case TypeTags.XML_TAG:
                return PredefinedTypes.TYPE_XML;
            default:
                throw new RuntimeException("Function argument for type '" + type + "' is not supported");
        }
    }

    private static BRefType<?> getBVMValue(Object value) {
        return getBVMValue(value, new HashMap<>());
    }

    @SuppressWarnings("rawtypes")
    private static BRefType<?> getBVMValue(Object value, Map<String, BRefType> bvmValueMap) {
        String hashCode = String.valueOf(System.identityHashCode(value));
        if (value == null) {
            return null;
        }
        BRefType bvmValue = bvmValueMap.get(hashCode);
        if (bvmValue != null) {
            return bvmValue;
        }
        Type type = TypeChecker.getType(value);
        switch (type.getTag()) {
            case io.ballerina.runtime.api.TypeTags.INT_TAG:
                bvmValue = new BInteger((long) value);
                break;
            case io.ballerina.runtime.api.TypeTags.BYTE_TAG:
                bvmValue = new BByte(((Number) value).longValue());
                break;
            case io.ballerina.runtime.api.TypeTags.FLOAT_TAG:
                bvmValue = new BFloat((double) value);
                break;
            case io.ballerina.runtime.api.TypeTags.BOOLEAN_TAG:
                bvmValue = new BBoolean((boolean) value);
                break;
            case io.ballerina.runtime.api.TypeTags.STRING_TAG:
                if (value instanceof io.ballerina.runtime.api.values.BString) {
                    bvmValue = new BString(((io.ballerina.runtime.api.values.BString) value).getValue());
                } else {
                    bvmValue = new BString((String) value);
                }
                break;
            case io.ballerina.runtime.api.TypeTags.DECIMAL_TAG:
                DecimalValue decimalValue = (DecimalValue) value;
                bvmValue = new BDecimal(decimalValue.value().toString(),
                                        org.ballerinalang.core.model.util.DecimalValueKind
                                                .valueOf(decimalValue.valueKind.name()));
                break;
            case io.ballerina.runtime.api.TypeTags.TUPLE_TAG:
                ArrayValue jvmTuple = ((ArrayValue) value);
                BRefType<?>[] tupleValues = new BRefType<?>[jvmTuple.size()];
                for (int i = 0; i < jvmTuple.size(); i++) {
                    tupleValues[i] = getBVMValue(jvmTuple.getRefValue(i), bvmValueMap);
                }
                bvmValue = new BValueArray(tupleValues, getBVMType(jvmTuple.getType(), new Stack<>()));
                break;
            case io.ballerina.runtime.api.TypeTags.ARRAY_TAG:
                io.ballerina.runtime.api.types.ArrayType arrayType = (io.ballerina.runtime.api.types.ArrayType) type;
                ArrayValue array = (ArrayValue) value;
                BValueArray bvmArray;
                if (arrayType.getElementType().getTag() == io.ballerina.runtime.api.TypeTags.ARRAY_TAG) {
                    bvmArray = new BValueArray(getBVMType(arrayType, new Stack<>()));
                } else if (arrayType.getState() == ArrayType.ArrayState.OPEN) {
                    bvmArray = new BValueArray(getBVMType(arrayType.getElementType(), new Stack<>()), -1);
                } else {
                    bvmArray = new BValueArray(getBVMType(arrayType.getElementType(), new Stack<>()), array.size());
                }

                for (int i = 0; i < array.size(); i++) {
                    switch (arrayType.getElementType().getTag()) {
                        case TypeTags.INT_TAG:
                            bvmArray.add(i, array.getInt(i));
                            break;
                        case TypeTags.BYTE_TAG:
                            bvmArray.add(i, array.getByte(i));
                            break;
                        case TypeTags.BOOLEAN_TAG:
                            bvmArray.add(i, array.getBoolean(i) ? 1 : 0);
                            break;
                        case TypeTags.STRING_TAG:
                            bvmArray.add(i, array.getString(i));
                            break;
                        case TypeTags.FLOAT_TAG:
                            bvmArray.add(i, array.getFloat(i));
                            break;
                        default:
                            bvmArray.add(i, getBVMValue(array.getRefValue(i), bvmValueMap));
                            break;
                    }
                }
                bvmValue = bvmArray;
                break;
            case io.ballerina.runtime.api.TypeTags.RECORD_TYPE_TAG:
            case io.ballerina.runtime.api.TypeTags.JSON_TAG:
            case io.ballerina.runtime.api.TypeTags.MAP_TAG:
                MapValueImpl<?, ?> jvmMap = (MapValueImpl) value;
                BMap<Object, BRefType> bmap = new BMap<>(getBVMType(jvmMap.getType(), new Stack<>()));
                bvmValueMap.put(String.valueOf(value.hashCode()), bmap);
                for (Map.Entry entry : jvmMap.entrySet()) {
                    Object key = entry.getKey().toString();
                    bmap.put(key, getBVMValue(entry.getValue(), bvmValueMap));
                }
                bmap.getNativeData().putAll(jvmMap.getNativeDataMap());
                return bmap;
            case io.ballerina.runtime.api.TypeTags.ERROR_TAG:
                ErrorValue errorValue = (ErrorValue) value;
                BError cause = (BError) getBVMValue(errorValue.getCause(), bvmValueMap);
                BRefType<?> details = getBVMValue(errorValue.getDetails(), bvmValueMap);
                bvmValue = new BError(getBVMType(errorValue.getType(), new Stack<>()),
                                      errorValue.getErrorMessage().getValue(), cause, details);
                return bvmValue;
            case io.ballerina.runtime.api.TypeTags.NULL_TAG:
                bvmValue = null;
                break;
            case io.ballerina.runtime.api.TypeTags.OBJECT_TYPE_TAG:
                BObject jvmObject = (BObject) value;
                io.ballerina.runtime.api.types.ObjectType jvmObjectType = jvmObject.getType();
                BMap<String, BRefType<?>> bvmObject = new BMap<>(getBVMType(jvmObjectType, new Stack<>()));
                bvmValueMap.put(String.valueOf(value.hashCode()), bvmObject);
                for (String key : jvmObjectType.getFields().keySet()) {
                    Object val;
                    try {
                        val = jvmObject.get(StringUtils.fromString(key));
                    } catch (AbstractMethodError error) {
                        val = jvmObject.get(StringUtils.fromString(key));
                    }
                    bvmObject.put(key, getBVMValue(val, bvmValueMap));
                }

                HashMap<String, Object> nativeData = jvmObject.getNativeData();
                if (nativeData == null) {
                    return bvmObject;
                }
                for (String key : nativeData.keySet()) {
                    bvmObject.addNativeData(key, nativeData.get(key));
                }
                return bvmObject;
            case io.ballerina.runtime.api.TypeTags.XML_TAG:
            case io.ballerina.runtime.api.TypeTags.XML_ELEMENT_TAG:
            case io.ballerina.runtime.api.TypeTags.XML_COMMENT_TAG:
            case io.ballerina.runtime.api.TypeTags.XML_PI_TAG:
            case io.ballerina.runtime.api.TypeTags.XML_TEXT_TAG:
                if (value instanceof XMLValue) {
                    if (((XMLValue) value).getNodeType() != XMLNodeType.SEQUENCE) {
                        BXMLItem bxmlItem = new BXMLItem((OMNode) ((XMLValue) value).value());
                        bvmValue = bxmlItem;
                        break;
                    } else {
                        io.ballerina.runtime.api.types.ArrayType bArrayType =
                                TypeCreator.createArrayType(PredefinedTypes.TYPE_XML);
                        ArrayValue arrayValue = new ArrayValueImpl(((XMLSequence) value).getChildrenList().toArray(),
                                bArrayType);

                        bvmValue = new BXMLSequence((BValueArray) getBVMValue(arrayValue));
                        break;
                    }
                }

                BValueArray ar = new BValueArray(BTypes.typeXML);
                int i = 0;
                for (Object obj : ((ArrayValue) value).getValues()) {
                    ar.add(i++, getBVMValue(obj, bvmValueMap));
                }
                bvmValue = new BXMLSequence(ar);
                break;
            case io.ballerina.runtime.api.TypeTags.TYPEDESC_TAG:
                TypedescValue typedescValue = (TypedescValue) value;
                bvmValue = new BTypeDescValue(getBVMType(typedescValue.getDescribingType(), new Stack<>()));
                break;
            case io.ballerina.runtime.api.TypeTags.STREAM_TAG:
                StreamValue streamValue = (StreamValue) value;
                bvmValue = new BStream(getBVMType(streamValue.getType(), new Stack<>()), streamValue.getStreamId());
                break;
            case io.ballerina.runtime.api.TypeTags.FUNCTION_POINTER_TAG:
                FPValue functionValue = (FPValue) value;
                bvmValue = new BFunctionPointer(getBVMType(functionValue.getType(), new Stack<>()));
                break;
            case io.ballerina.runtime.api.TypeTags.HANDLE_TAG:
                bvmValue = new BHandleValue(((HandleValue) value).getValue());
                break;
            case io.ballerina.runtime.api.TypeTags.SERVICE_TAG:
                io.ballerina.runtime.api.types.ObjectType bObjectType = ((AbstractObjectValue) value).getType();
                bvmValue = new BMap(getBVMType(bObjectType, new Stack<>()));
                break;
            default:
                throw new RuntimeException("Function invocation result for type '" + type + "' is not supported");
        }

        bvmValueMap.put(hashCode, bvmValue);
        return bvmValue;
    }

    private static BType getBVMType(Type jvmType,
                                    Stack<io.ballerina.runtime.api.types.Field> selfTypeStack) {
        switch (jvmType.getTag()) {
            case io.ballerina.runtime.api.TypeTags.INT_TAG:
                return BTypes.typeInt;
            case io.ballerina.runtime.api.TypeTags.FLOAT_TAG:
                return BTypes.typeFloat;
            case io.ballerina.runtime.api.TypeTags.STRING_TAG:
                return BTypes.typeString;
            case io.ballerina.runtime.api.TypeTags.BOOLEAN_TAG:
                return BTypes.typeBoolean;
            case io.ballerina.runtime.api.TypeTags.BYTE_TAG:
                return BTypes.typeByte;
            case io.ballerina.runtime.api.TypeTags.DECIMAL_TAG:
                return BTypes.typeDecimal;
            case io.ballerina.runtime.api.TypeTags.TUPLE_TAG:
                io.ballerina.runtime.api.types.TupleType tupleType = (io.ballerina.runtime.api.types.TupleType) jvmType;
                List<BType> memberTypes = new ArrayList<>();
                for (Type type : tupleType.getTupleTypes()) {
                    memberTypes.add(getBVMType(type, selfTypeStack));
                }
                return new BTupleType(memberTypes);
            case io.ballerina.runtime.api.TypeTags.ARRAY_TAG:
                io.ballerina.runtime.api.types.ArrayType arrayType = (io.ballerina.runtime.api.types.ArrayType) jvmType;
                return new BArrayType(getBVMType(arrayType.getElementType(), selfTypeStack));
            case io.ballerina.runtime.api.TypeTags.ANY_TAG:
                return BTypes.typeAny;
            case io.ballerina.runtime.api.TypeTags.ANYDATA_TAG:
                return BTypes.typeAnydata;
            case io.ballerina.runtime.api.TypeTags.ERROR_TAG:
                io.ballerina.runtime.api.types.ErrorType errorType = (io.ballerina.runtime.api.types.ErrorType) jvmType;
                if (errorType == PredefinedTypes.TYPE_ERROR) {
                    return BTypes.typeError;
                }

                BType detailType = getBVMType(errorType.getDetailType(), selfTypeStack);
                BErrorType bvmErrorType =
                        // todo: using reason type as string is just a hack to get the code compile
                        //  after removing error reason type.
                        new BErrorType(errorType.getName(), BTypes.typeString, detailType,
                                       errorType.getPackage().getName());
                return bvmErrorType;
            case io.ballerina.runtime.api.TypeTags.RECORD_TYPE_TAG:
                io.ballerina.runtime.api.types.RecordType recordType =
                        (io.ballerina.runtime.api.types.RecordType) jvmType;
                BRecordType bvmRecordType = new BRecordType(recordType.getName(),
                                                            recordType.getPackage().getName(), recordType.getFlags());
                Map<String, BField> recordFields =
                        recordType.getFields().entrySet().stream()
                                .filter(entry -> !selfTypeStack.contains(entry.getValue()))
                                .peek(entry -> selfTypeStack.push(entry.getValue()))
                                .collect(Collectors.toMap(Map.Entry::getKey, entry -> new BField(
                                                                  getBVMType(entry.getValue().getFieldType(),
                                                                             selfTypeStack),
                                                                  entry.getValue().getFieldName(),
                                                                  entry.getValue().getFlags()),
                                                          (a, b) -> b, LinkedHashMap::new));
                bvmRecordType.setFields(recordFields);
                return bvmRecordType;
            case io.ballerina.runtime.api.TypeTags.JSON_TAG:
                return BTypes.typeJSON;
            case io.ballerina.runtime.api.TypeTags.MAP_TAG:
                io.ballerina.runtime.api.types.MapType mapType = (io.ballerina.runtime.api.types.MapType) jvmType;
                return new BMapType(getBVMType(mapType.getConstrainedType(), selfTypeStack));
            case io.ballerina.runtime.api.TypeTags.STREAM_TAG:
                io.ballerina.runtime.api.types.StreamType streamType =
                        (io.ballerina.runtime.api.types.StreamType) jvmType;
                return new BStreamType(getBVMType(streamType.getConstrainedType(), selfTypeStack));
            case io.ballerina.runtime.api.TypeTags.UNION_TAG:
                io.ballerina.runtime.api.types.UnionType unionType = (io.ballerina.runtime.api.types.UnionType) jvmType;
                memberTypes = new ArrayList<>();
                for (Type type : unionType.getMemberTypes()) {
                    memberTypes.add(getBVMType(type, selfTypeStack));
                }
                return new BUnionType(memberTypes);
            case io.ballerina.runtime.api.TypeTags.INTERSECTION_TAG:
                return getBVMType(((IntersectionType) jvmType).getEffectiveType(), selfTypeStack);
            case io.ballerina.runtime.api.TypeTags.OBJECT_TYPE_TAG:
                io.ballerina.runtime.api.types.ObjectType objectType =
                        (io.ballerina.runtime.api.types.ObjectType) jvmType;
                BObjectType bvmObjectType =
                        new BObjectType(objectType.getName(), objectType.getPackage().getName(),
                                        objectType.getFlags());
                Map<String, BField> objectFields = new LinkedHashMap<>();
                for (io.ballerina.runtime.api.types.Field field : objectType.getFields().values()) {
                    if (selfTypeStack.contains(field)) {
                        continue;
                    }
                    selfTypeStack.push(field);
                    objectFields.put(field.getFieldName(), new BField(getBVMType(field.getFieldType(), selfTypeStack),
                                                            field.getFieldName(), field.getFlags()));
                }
                bvmObjectType.setFields(objectFields);
                return bvmObjectType;
            case io.ballerina.runtime.api.TypeTags.XML_TAG:
                return BTypes.typeXML;
            case io.ballerina.runtime.api.TypeTags.TYPEDESC_TAG:
                TypedescType typedescType = (TypedescType) jvmType;
                return new BTypeDesc(typedescType.getName(),
                                     typedescType.getPackage() == null ? null : typedescType.getPackage().getName());
            case io.ballerina.runtime.api.TypeTags.NULL_TAG:
                return BTypes.typeNull;
            case io.ballerina.runtime.api.TypeTags.FINITE_TYPE_TAG:
                io.ballerina.runtime.api.types.FiniteType jvmBFiniteType =
                        (io.ballerina.runtime.api.types.FiniteType) jvmType;
                BFiniteType bFiniteType = new BFiniteType(jvmBFiniteType.getName(),
                                                          jvmBFiniteType.getPackage() == null ? null :
                                                                  jvmType.getPackage().getName());
                jvmBFiniteType.getValueSpace().forEach(jvmVal -> bFiniteType.valueSpace.add(getBVMValue(jvmVal)));
                return bFiniteType;

            case io.ballerina.runtime.api.TypeTags.FUNCTION_POINTER_TAG:
                io.ballerina.runtime.api.types.FunctionType jvmBFunctionType =
                        (io.ballerina.runtime.api.types.FunctionType) jvmType;
                BType[] bParamTypes = new BType[jvmBFunctionType.getParameterTypes().length];
                for (int i = 0; i < jvmBFunctionType.getParameterTypes().length; i++) {
                    bParamTypes[i] = getBVMType(jvmBFunctionType.getParameterTypes()[i], selfTypeStack);
                }
                BType bRetType = getBVMType(jvmBFunctionType.getReturnType(), selfTypeStack);
                BType bRestType = null;
                if (jvmBFunctionType.getRestType() != null) {
                    bRestType = getBVMType(jvmBFunctionType.getRestType(), selfTypeStack);
                }
                return new BFunctionType(bParamTypes, bRestType, new BType[]{bRetType});
            case io.ballerina.runtime.api.TypeTags.HANDLE_TAG:
                return BTypes.typeHandle;
            case io.ballerina.runtime.api.TypeTags.SERVICE_TAG:
                return new BServiceType(jvmType.getName(), null, 0);
            case io.ballerina.runtime.api.TypeTags.READONLY_TAG:
                return BTypes.typeReadonly;
            default:
                throw new RuntimeException("Unsupported jvm type: '" + jvmType + "' ");
        }
    }

    private static BIRNode.BIRFunction getInvokedFunction(CompileResult compileResult, String functionName) {

        if (compileResult.getErrorCount() > 0) {
            throw new IllegalStateException(compileResult.toString());
        }

        BIRNode.BIRPackage birPackage = ((BLangPackage) compileResult.getAST()).symbol.bir;
        return birPackage.functions.stream()
                .filter(function -> functionName.equals(function.name.value))
                .findFirst()
                .orElseThrow(() -> new RuntimeException("Function '" + functionName + "' is not defined"));
    }

    /**
     * Invoke a ballerina function to get BReference Value Objects.
     *
     * @param compileResult CompileResult instance
     * @param functionName  Name of the function to invoke
     * @param args          Input parameters for the function
     * @return return values of the function
     */
    public static BValue[] invokeFunction(CompileResult compileResult, String functionName, BValue[] args) {
        BIRNode.BIRFunction function = getInvokedFunction(compileResult, functionName);
        args = addDefaultableBoolean(args);
        return invoke(compileResult, function, functionName, args);
    }

    /**
     * Invoke a ballerina function to get BReference Value Objects.
     *
     * @param compileResult CompileResult instance
     * @param functionName  Name of the function to invoke
     * @return return values of the function
     */
    public static BValue[] invokeFunction(CompileResult compileResult, String functionName) {
        return invokeFunction(compileResult, functionName, new BValue[]{});
    }

    private static BValue[] spreadToBValueArray(BValue[] response) {
        if (!(response != null && response.length > 0 && response[0] instanceof BValueArray)) {
            return response;
        }

        BValueArray refValueArray = (BValueArray) response[0];
        BType elementType = refValueArray.elementType;
        if (elementType == BTypes.typeString || elementType == BTypes.typeInt || elementType == BTypes.typeFloat
                || elementType == BTypes.typeBoolean || elementType == BTypes.typeByte) {
            return response;
        }

        int length = (int) refValueArray.size();
        BValue[] arr = new BValue[length];
        for (int i = 0; i < length; i++) {
            arr[i] = refValueArray.getRefValue(i);
        }
        return arr;
    }

    /**
     * Invoke a ballerina function.
     *
     * @param compileResult CompileResult instance
     * @param functionName  Name of the function to invoke
     * @return return values of the function
     */
    public static BValue[] invoke(CompileResult compileResult, String functionName) {
        BValue[] args = {};
        return invoke(compileResult, functionName, args);
    }

    public static Object invokeAndGetJVMResult(CompileResult compileResult, String functionName) {
        BIRNode.BIRFunction function = getInvokedFunction(compileResult, functionName);
        return invoke(compileResult, function, functionName, new BValue[0], new Class<?>[0]);
    }
}<|MERGE_RESOLUTION|>--- conflicted
+++ resolved
@@ -749,16 +749,11 @@
                 Module pkg = new Module(pkgID.orgName.value, pkgID.name.value, pkgID.version.value);
                 Type restFieldType =
                         recordType.sealed ? null : getJVMType(recordType.restFieldType);
-<<<<<<< HEAD
                 isAnydataUniqueVisitor.reset();
                 isPureTypeUniqueVisitor.reset();
                 int typeFlags = getMask(recordType.isNullable(), isAnydataUniqueVisitor.visit(recordType),
                         isPureTypeUniqueVisitor.visit(recordType));
-                org.ballerinalang.jvm.types.BRecordType jvmRecordType = new org.ballerinalang.jvm.types.BRecordType(
-=======
-                int typeFlags = getMask(recordType.isNullable(), recordType.isAnydata(), recordType.isPureType());
                 io.ballerina.runtime.api.types.RecordType jvmRecordType = TypeCreator.createRecordType(
->>>>>>> 911a0136
                         recordType.tsymbol.name.value, pkg, 0, fields, restFieldType, false, typeFlags);
                 return jvmRecordType;
             case TypeTags.FINITE_TYPE_TAG:
@@ -772,17 +767,11 @@
                     Object value = ((BLangLiteral) expr).value;
                     valueSpace.add(value);
                 }
-<<<<<<< HEAD
                 isAnydataUniqueVisitor.reset();
                 isPureTypeUniqueVisitor.reset();
-                return new org.ballerinalang.jvm.types.BFiniteType(null, valueSpace,
-                        getMask(finiteType.isNullable(), isAnydataUniqueVisitor.visit(finiteType),
-                                isPureTypeUniqueVisitor.visit(finiteType)));
-=======
                 return TypeCreator.createFiniteType(null, valueSpace, getMask(finiteType.isNullable(),
-                                                                              finiteType.isAnydata(),
-                                                                              finiteType.isPureType()));
->>>>>>> 911a0136
+                                                        isAnydataUniqueVisitor.visit(finiteType),
+                                                        isPureTypeUniqueVisitor.visit(finiteType)));
             default:
                 throw new RuntimeException("Function argument for type '" + type + "' is not supported");
         }
