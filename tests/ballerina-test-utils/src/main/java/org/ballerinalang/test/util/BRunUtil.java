/*
 * Copyright (c) 2017, WSO2 Inc. (http://www.wso2.org) All Rights Reserved.
 *
 * WSO2 Inc. licenses this file to you under the Apache License,
 * Version 2.0 (the "License"); you may not use this file except
 * in compliance with the License.
 * You may obtain a copy of the License at
 *
 *    http://www.apache.org/licenses/LICENSE-2.0
 *
 * Unless required by applicable law or agreed to in writing,
 * software distributed under the License is distributed on an
 * "AS IS" BASIS, WITHOUT WARRANTIES OR CONDITIONS OF ANY
 * KIND, either express or implied.  See the License for the
 * specific language governing permissions and limitations
 * under the License.
 */
package org.ballerinalang.test.util;

<<<<<<< HEAD
import io.ballerina.runtime.DecimalValueKind;
import io.ballerina.runtime.TypeChecker;
import io.ballerina.runtime.XMLFactory;
import io.ballerina.runtime.XMLNodeType;
import io.ballerina.runtime.api.Module;
import io.ballerina.runtime.api.PredefinedTypes;
import io.ballerina.runtime.api.StringUtils;
import io.ballerina.runtime.api.TypeCreator;
import io.ballerina.runtime.api.TypeFlags;
import io.ballerina.runtime.api.ValueCreator;
import io.ballerina.runtime.api.async.StrandMetadata;
=======
import io.ballerina.runtime.api.Module;
import io.ballerina.runtime.api.PredefinedTypes;
import io.ballerina.runtime.api.async.StrandMetadata;
import io.ballerina.runtime.api.creators.TypeCreator;
import io.ballerina.runtime.api.creators.ValueCreator;
import io.ballerina.runtime.api.flags.TypeFlags;
>>>>>>> dfa1fba9
import io.ballerina.runtime.api.types.ArrayType;
import io.ballerina.runtime.api.types.IntersectionType;
import io.ballerina.runtime.api.types.Type;
import io.ballerina.runtime.api.types.TypedescType;
<<<<<<< HEAD
import io.ballerina.runtime.api.values.BObject;
import io.ballerina.runtime.api.values.BXML;
import io.ballerina.runtime.scheduling.Scheduler;
import io.ballerina.runtime.scheduling.Strand;
import io.ballerina.runtime.util.exceptions.BLangRuntimeException;
import io.ballerina.runtime.values.AbstractObjectValue;
import io.ballerina.runtime.values.ArrayValue;
import io.ballerina.runtime.values.ArrayValueImpl;
import io.ballerina.runtime.values.BmpStringValue;
import io.ballerina.runtime.values.DecimalValue;
import io.ballerina.runtime.values.ErrorValue;
import io.ballerina.runtime.values.FPValue;
import io.ballerina.runtime.values.FutureValue;
import io.ballerina.runtime.values.HandleValue;
import io.ballerina.runtime.values.MapValue;
import io.ballerina.runtime.values.MapValueImpl;
import io.ballerina.runtime.values.NonBmpStringValue;
import io.ballerina.runtime.values.ObjectValue;
import io.ballerina.runtime.values.StreamValue;
import io.ballerina.runtime.values.TypedescValue;
import io.ballerina.runtime.values.XMLSequence;
import io.ballerina.runtime.values.XMLValue;
=======
import io.ballerina.runtime.api.types.XmlNodeType;
import io.ballerina.runtime.api.utils.StringUtils;
import io.ballerina.runtime.api.values.BObject;
import io.ballerina.runtime.api.values.BXml;
import io.ballerina.runtime.internal.DecimalValueKind;
import io.ballerina.runtime.internal.TypeChecker;
import io.ballerina.runtime.internal.XmlFactory;
import io.ballerina.runtime.internal.scheduling.Scheduler;
import io.ballerina.runtime.internal.scheduling.Strand;
import io.ballerina.runtime.internal.util.exceptions.BLangRuntimeException;
import io.ballerina.runtime.internal.values.AbstractObjectValue;
import io.ballerina.runtime.internal.values.ArrayValue;
import io.ballerina.runtime.internal.values.ArrayValueImpl;
import io.ballerina.runtime.internal.values.BmpStringValue;
import io.ballerina.runtime.internal.values.DecimalValue;
import io.ballerina.runtime.internal.values.ErrorValue;
import io.ballerina.runtime.internal.values.FPValue;
import io.ballerina.runtime.internal.values.FutureValue;
import io.ballerina.runtime.internal.values.HandleValue;
import io.ballerina.runtime.internal.values.MapValue;
import io.ballerina.runtime.internal.values.MapValueImpl;
import io.ballerina.runtime.internal.values.NonBmpStringValue;
import io.ballerina.runtime.internal.values.ObjectValue;
import io.ballerina.runtime.internal.values.StreamValue;
import io.ballerina.runtime.internal.values.TypedescValue;
import io.ballerina.runtime.internal.values.XmlSequence;
import io.ballerina.runtime.internal.values.XmlValue;
>>>>>>> dfa1fba9
import org.apache.axiom.om.OMNode;
import org.ballerinalang.core.model.types.BArrayType;
import org.ballerinalang.core.model.types.BErrorType;
import org.ballerinalang.core.model.types.BField;
import org.ballerinalang.core.model.types.BFiniteType;
import org.ballerinalang.core.model.types.BFunctionType;
import org.ballerinalang.core.model.types.BMapType;
import org.ballerinalang.core.model.types.BObjectType;
import org.ballerinalang.core.model.types.BRecordType;
import org.ballerinalang.core.model.types.BServiceType;
import org.ballerinalang.core.model.types.BStreamType;
import org.ballerinalang.core.model.types.BTupleType;
import org.ballerinalang.core.model.types.BType;
import org.ballerinalang.core.model.types.BTypeDesc;
import org.ballerinalang.core.model.types.BTypes;
import org.ballerinalang.core.model.types.BUnionType;
import org.ballerinalang.core.model.types.TypeTags;
import org.ballerinalang.core.model.values.BBoolean;
import org.ballerinalang.core.model.values.BByte;
import org.ballerinalang.core.model.values.BDecimal;
import org.ballerinalang.core.model.values.BError;
import org.ballerinalang.core.model.values.BFloat;
import org.ballerinalang.core.model.values.BFunctionPointer;
import org.ballerinalang.core.model.values.BHandleValue;
import org.ballerinalang.core.model.values.BInteger;
import org.ballerinalang.core.model.values.BMap;
import org.ballerinalang.core.model.values.BRefType;
import org.ballerinalang.core.model.values.BStream;
import org.ballerinalang.core.model.values.BString;
import org.ballerinalang.core.model.values.BTypeDescValue;
import org.ballerinalang.core.model.values.BValue;
import org.ballerinalang.core.model.values.BValueArray;
import org.ballerinalang.core.model.values.BValueType;
import org.ballerinalang.core.model.values.BXMLItem;
import org.ballerinalang.core.model.values.BXMLSequence;
import org.ballerinalang.model.elements.PackageID;
import org.wso2.ballerinalang.compiler.bir.model.BIRNode;
import org.wso2.ballerinalang.compiler.tree.BLangPackage;
import org.wso2.ballerinalang.compiler.tree.expressions.BLangExpression;
import org.wso2.ballerinalang.compiler.tree.expressions.BLangLiteral;
import org.wso2.ballerinalang.compiler.util.BArrayState;

import java.lang.reflect.InvocationTargetException;
import java.lang.reflect.Method;
import java.util.ArrayList;
import java.util.Arrays;
import java.util.HashMap;
import java.util.HashSet;
import java.util.LinkedHashMap;
import java.util.List;
import java.util.Map;
import java.util.Set;
import java.util.Stack;
import java.util.function.Function;
import java.util.stream.Collectors;

<<<<<<< HEAD
import static io.ballerina.runtime.util.BLangConstants.ANON_ORG;
import static io.ballerina.runtime.util.BLangConstants.DOT;
=======
import static io.ballerina.runtime.api.constants.RuntimeConstants.ANON_ORG;
import static io.ballerina.runtime.api.constants.RuntimeConstants.DOT;
>>>>>>> dfa1fba9
import static org.wso2.ballerinalang.compiler.util.Names.DEFAULT_VERSION;

/**
 * Utility methods for run Ballerina functions.
 *
 * @since 0.94
 * @deprecated use {@link org.ballerinalang.test.BRunUtil} instead.
 */
@Deprecated
public class BRunUtil {

    /**
     * Invoke a ballerina function.
     *
     * @param compileResult CompileResult instance
     * @param functionName  Name of the function to invoke
     * @param args          Input parameters for the function
     * @return return values of the function
     */
    public static BValue[] invoke(CompileResult compileResult, String functionName, Object[] args) {
        return invokeOnJBallerina(compileResult, functionName, args, getJvmParamTypes(args));
    }

    private static Class<?>[] getJvmParamTypes(Object[] args) {
        Class<?>[] paramTypes = new Class<?>[args.length];
        for (int i = 0; i < args.length; i++) {
            Object arg = args[i];

            if (arg instanceof ObjectValue) {
                paramTypes[i] = ObjectValue.class;
            } else if (arg instanceof XmlValue) {
                paramTypes[i] = XmlValue.class;
            } else if (arg instanceof BmpStringValue) {
                paramTypes[i] = BmpStringValue.class;
            } else if (arg instanceof NonBmpStringValue) {
                paramTypes[i] = NonBmpStringValue.class;
            } else if (arg instanceof ArrayValue) {
                paramTypes[i] = ArrayValue.class;
            } else if (arg instanceof Integer) {
                paramTypes[i] = Long.class;
            } else if (arg instanceof Float) {
                paramTypes[i] = Double.class;
            } else if (arg instanceof Double) {
                paramTypes[i] = Double.class;
            } else if (arg instanceof Long) {
                paramTypes[i] = Long.class;
            } else if (arg instanceof Boolean) {
                paramTypes[i] = Boolean.class;
            } else if (arg instanceof MapValue) {
                paramTypes[i] = MapValue.class;
            } else if (arg instanceof ErrorValue) {
                paramTypes[i] = ErrorValue.class;
            } else {
                // This is done temporarily, until blocks are added here for all possible cases.
                throw new RuntimeException("unknown param type: " + arg.getClass());
            }
        }
        return paramTypes;
    }

    public static BValue[] invoke(CompileResult compileResult, String functionName, BValue[] args) {
        BValue[] response = invokeFunction(compileResult, functionName, args);
        return spreadToBValueArray(response);
    }

    /**
     * This method takes care of invocation on JBallerina and the mapping of input and output values. It will use the
     * given BVM based argument and function details to invoke on JBallerina and return results as BValues to maintain
     * backward compatibility with existing invoke methods in BRunUtil.
     *
     * @param compileResult CompileResult instance
     * @param functionName  Name of the function to invoke
     * @param args          Input parameters for the function
     * @param paramTypes    Types of the parameters of the function
     * @return return values of the function
     */
    private static BValue[] invokeOnJBallerina(CompileResult compileResult, String functionName, Object[] args,
                                               Class<?>[] paramTypes) {
        BIRNode.BIRFunction function = getInvokedFunction(compileResult, functionName);
        args = addDefaultableBoolean(args);
        paramTypes = addDefaultableBooleanType(paramTypes);
        Object jvmResult = invoke(compileResult, function, functionName, args, paramTypes);
        BValue result = getBVMValue(jvmResult);
        return new BValue[] { result };
    }

    private static Object[] addDefaultableBoolean(Object[] args) {
        Object[] result = new Object[args.length * 2];
        for (int j = 0, i = 0; i < args.length; i++) {
            result[j] = args[i];
            result[j + 1] = true;
            j += 2;
        }
        return result;
    }

    private static Class<?>[] addDefaultableBooleanType(Class<?>[] paramTypes) {
        Class<?>[] result = new Class<?>[paramTypes.length * 2];
        for (int j = 0, i = 0; i < paramTypes.length; i++) {
            result[j] = paramTypes[i];
            result[j + 1] = boolean.class;
            j += 2;
        }
        return result;
    }

    private static BValue[] addDefaultableBoolean(BValue[] args) {
        BValue[] result = new BValue[args.length * 2];
        for (int j = 0, i = 0; i < args.length; i++) {
            result[j] = args[i];
            result[j + 1] = new BBoolean(true);
            j += 2;
        }
        return result;
    }

    /**
     * This method handles the input arguments.
     *
     * @param compileResult CompileResult instance
     * @param function function model instance from BIR model
     * @param functionName name of the function to be invoked
     * @param args input arguments to be used with function invocation
     * @param paramTypes types of the parameters of the function
     * @return return the result from function invocation
     */
    private static Object invoke(CompileResult compileResult, BIRNode.BIRFunction function, String functionName,
                                   Object[] args, Class<?>[] paramTypes) {
        assert args.length == paramTypes.length;
        Class<?>[] jvmParamTypes = new Class[paramTypes.length + 1];
        jvmParamTypes[0] = Strand.class;
        Object[] jvmArgs = new Object[args.length + 1];

        for (int i = 0; i < args.length; i++) {
            jvmArgs[i + 1] = args[i];
            jvmParamTypes[i + 1] = paramTypes[i];
        }

        Object jvmResult;
        BIRNode.BIRPackage birPackage = ((BLangPackage) compileResult.getAST()).symbol.bir;
        String funcClassName = BFileUtil.getQualifiedClassName(birPackage.org.value, birPackage.name.value,
                birPackage.version.value, getClassName(function.pos.lineRange().filePath()));
        try {
            Class<?> funcClass = compileResult.getClassLoader().loadClass(funcClassName);
            Method method = getMethod(functionName, funcClass);
            Function<Object[], Object> func = a -> {
                try {
                    return method.invoke(null, a);
                } catch (IllegalAccessException e) {
                    throw new RuntimeException("Error while invoking function '" + functionName + "'", e);
                } catch (InvocationTargetException e) {
                    Throwable t = e.getTargetException();
                    if (t instanceof BLangRuntimeException) {
                        throw new org.ballerinalang.core.util.exceptions.BLangRuntimeException(t.getMessage());
                    }
                    if (t instanceof io.ballerina.runtime.api.values.BError) {
<<<<<<< HEAD
                        throw new io.ballerina.runtime.util.exceptions
=======
                        throw new io.ballerina.runtime.internal.util.exceptions
>>>>>>> dfa1fba9
                                .BLangRuntimeException("error: " +
                                                               ((io.ballerina.runtime.api.values.BError) t)
                                                                       .getPrintableStackTrace());
                    }
                    if (t instanceof StackOverflowError) {
                        throw new org.ballerinalang.core.util.exceptions.BLangRuntimeException("error: " +
                                "{ballerina}StackOverflow {\"message\":\"stack overflow\"}");
                    }
                    throw new RuntimeException("Error while invoking function '" + functionName + "'", e);
                }
            };

            Scheduler scheduler = new Scheduler(false);
            FutureValue futureValue = scheduler.schedule(jvmArgs, func, null, null, new HashMap<>(),
                                                         PredefinedTypes.TYPE_ANY, "test",
                                                         new StrandMetadata(ANON_ORG, DOT, DEFAULT_VERSION.value,
                                                                            functionName));
            scheduler.start();
            if (futureValue.panic instanceof RuntimeException) {
                throw new org.ballerinalang.core.util.exceptions.BLangRuntimeException(futureValue.panic.getMessage(),
                        futureValue.panic);
            }
            jvmResult = futureValue.result;
        } catch (ClassNotFoundException | NoSuchMethodException e) {
            throw new RuntimeException("Error while invoking function '" + functionName + "'", e);
        }

        return jvmResult;
    }

    private static Method getMethod(String functionName, Class<?> funcClass) throws NoSuchMethodException {
        Method declaredMethod = Arrays.stream(funcClass.getDeclaredMethods())
                .filter(method -> functionName.equals(method.getName()))
                .findAny()
                .orElse(null);

        if (declaredMethod != null) {
            return declaredMethod;
        } else {
            throw new NoSuchMethodException(functionName + " is not found");
        }
    }

    /**
     * This method handles the input arguments and output result mapping between BVM types, values to JVM types,
     * values.
     *
     * @param compileResult CompileResult instance
     * @param function      function model instance from BIR model
     * @param functionName  name of the function to be invoked
     * @param bvmArgs       input arguments to be used with function invocation
     * @return return the result from function invocation
     */
    private static BValue[] invoke(CompileResult compileResult, BIRNode.BIRFunction function, String functionName,
                                   BValue[] bvmArgs) {
        List<org.wso2.ballerinalang.compiler.semantics.model.types.BType> bvmParamTypes = function.type.paramTypes;
        Class<?>[] jvmParamTypes = new Class[bvmParamTypes.size() + 1];
        Object[] jvmArgs = new Object[bvmArgs.length + 1];
        jvmParamTypes[0] = Strand.class;

        for (int i = 0; i < bvmParamTypes.size(); i++) {
            org.wso2.ballerinalang.compiler.semantics.model.types.BType type = bvmParamTypes.get(i);
            Class<?> typeClazz;
            Object argument = getJVMValue(type, bvmArgs[i]);
            switch (type.tag) {
                case TypeTags.INT_TAG:
                    typeClazz = long.class;
                    break;
                case TypeTags.BYTE_TAG:
                    typeClazz = int.class;
                    break;
                case TypeTags.BOOLEAN_TAG:
                    typeClazz = boolean.class;
                    break;
                case TypeTags.STRING_TAG:
                    typeClazz = io.ballerina.runtime.api.values.BString.class;
                    break;
                case TypeTags.DECIMAL_TAG:
                    typeClazz = DecimalValue.class;
                    break;
                case TypeTags.FLOAT_TAG:
                    typeClazz = double.class;
                    break;
                case TypeTags.ARRAY_TAG:
                    typeClazz = ArrayValue.class;
                    break;
                case TypeTags.UNION_TAG:
                case TypeTags.ANY_TAG:
                case TypeTags.FINITE_TYPE_TAG:
                case TypeTags.JSON_TAG:
                    typeClazz = Object.class;
                    break;
                case TypeTags.RECORD_TYPE_TAG:
                case TypeTags.MAP_TAG:
                    typeClazz = MapValue.class;
                    break;
                case TypeTags.XML_TAG:
                    typeClazz = XmlValue.class;
                    break;
                case TypeTags.OBJECT_TYPE_TAG:
                    typeClazz = ObjectValue.class;
                    break;
                case TypeTags.NULL_TAG:
                    typeClazz = Object.class;
                    break;
                case TypeTags.HANDLE_TAG:
                    typeClazz = HandleValue.class;
                    break;
                default:
                    throw new RuntimeException("Function signature type '" + type + "' is not supported");
            }

            jvmParamTypes[i + 1] = typeClazz;
            jvmArgs[i + 1] = argument;
        }

        Object jvmResult;
        BIRNode.BIRPackage birPackage = ((BLangPackage) compileResult.getAST()).symbol.bir;
        String funcClassName = BFileUtil.getQualifiedClassName(birPackage.org.value, birPackage.name.value,
                                                               birPackage.version.value,
                                                               getClassName(function.pos.lineRange().filePath()));
        try {
            Class<?> funcClass = compileResult.getClassLoader().loadClass(funcClassName);
            Method method = funcClass.getDeclaredMethod(functionName, jvmParamTypes);
            Function<Object[], Object> func = a -> {
                try {
                    return method.invoke(null, a);
                } catch (IllegalAccessException e) {
                    throw new RuntimeException("Error while invoking function '" + functionName + "'", e);
                } catch (InvocationTargetException e) {
                    Throwable t = e.getTargetException();
                    if (t instanceof BLangRuntimeException) {
                        throw new org.ballerinalang.core.util.exceptions.BLangRuntimeException(t.getMessage());
                    }
                    if (t instanceof io.ballerina.runtime.api.values.BError) {
<<<<<<< HEAD
                        throw new io.ballerina.runtime.util.exceptions
=======
                        throw new io.ballerina.runtime.internal.util.exceptions
>>>>>>> dfa1fba9
                                .BLangRuntimeException("error: " + ((ErrorValue) t).getPrintableStackTrace());
                    }
                    if (t instanceof StackOverflowError) {
                        throw new org.ballerinalang.core.util.exceptions.BLangRuntimeException("error: " +
                                "{ballerina}StackOverflow {\"message\":\"stack overflow\"}");
                    }
                    throw new RuntimeException("Error while invoking function '" + functionName + "'", e);
                }
            };

            Scheduler scheduler = new Scheduler(false);
            FutureValue futureValue = scheduler.schedule(jvmArgs, func, null, null, new HashMap<>(),
                                                         PredefinedTypes.TYPE_ANY, "test",
                                                         new StrandMetadata(ANON_ORG, DOT, DEFAULT_VERSION.value,
                                                                            functionName));
            scheduler.start();
            if (futureValue.panic instanceof RuntimeException) {
                throw new org.ballerinalang.core.util.exceptions.BLangRuntimeException(futureValue.panic.getMessage(),
                        futureValue.panic);
            }
            jvmResult = futureValue.result;
        } catch (ClassNotFoundException | NoSuchMethodException e) {
            throw new RuntimeException("Error while invoking function '" + functionName + "'", e);
        }

        BValue result = getBVMValue(jvmResult);
        return new BValue[]{result};
    }

    private static String getClassName(String balFileName) {
        if (!balFileName.endsWith(".bal")) {
            return balFileName;
        }

        return balFileName.substring(0, balFileName.length() - 4);
    }

    /**
     * This method converts the compile time BType and the value to to JVM runtime value.
     *
     * @param type compile time BType
     * @param value BVM value
     * @return JVM value
     */
    private static Object getJVMValue(org.wso2.ballerinalang.compiler.semantics.model.types.BType type,
                                      BValue value) {

        if (value == null) {
            return null;
        }

        switch (type.tag) {
            case TypeTags.NULL_TAG:
                return null;
            case TypeTags.BYTE_TAG:
                return (int) ((BValueType) value).byteValue();
            case TypeTags.INT_TAG:
                return ((BValueType) value).intValue();
            case TypeTags.BOOLEAN_TAG:
                return ((BBoolean) value).booleanValue();
            case TypeTags.STRING_TAG:
                return StringUtils.fromString(value.stringValue());
            case TypeTags.FLOAT_TAG:
                return ((BFloat) value).floatValue();
            case TypeTags.DECIMAL_TAG:
                BDecimal decimal = (BDecimal) value;
                return new DecimalValue(decimal.stringValue(), DecimalValueKind.valueOf(decimal.valueKind.name()));
            case TypeTags.ARRAY_TAG:
                org.wso2.ballerinalang.compiler.semantics.model.types.BArrayType arrayType =
                        (org.wso2.ballerinalang.compiler.semantics.model.types.BArrayType) type;
                BValueArray array = (BValueArray) value;
                Type jvmType = getJVMType(array.getType());
                io.ballerina.runtime.api.types.ArrayType jvmArrayType;
                if (jvmType.getTag() == io.ballerina.runtime.api.TypeTags.ARRAY_TAG) {
                    jvmArrayType = (io.ballerina.runtime.api.types.ArrayType) jvmType;
                } else {
                    jvmArrayType = TypeCreator.createArrayType(jvmType);
                }
                ArrayValue jvmArray = new ArrayValueImpl(jvmArrayType, array.size());
                for (int i = 0; i < array.size(); i++) {
                    switch (arrayType.eType.tag) {
                        case TypeTags.INT_TAG:
                            jvmArray.add(i, array.getInt(i));
                            break;
                        case TypeTags.BYTE_TAG:
                            jvmArray.add(i, array.getByte(i));
                            break;
                        case TypeTags.BOOLEAN_TAG:
                            jvmArray.add(i, array.getBoolean(i) == 1);
                            break;
                        case TypeTags.STRING_TAG:
                            jvmArray.add(i, array.getString(i));
                            break;
                        case TypeTags.FLOAT_TAG:
                            jvmArray.add(i, array.getFloat(i));
                            break;
                        default:
                            BRefType<?> refValue = array.getRefValue(i);
                            jvmArray.add(i, getJVMValue(refValue.getType(), refValue));
                            break;
                    }
                }
                return jvmArray;
            case TypeTags.UNION_TAG:
            case TypeTags.ANY_TAG:
            case TypeTags.ANYDATA_TAG:
            case TypeTags.FINITE_TYPE_TAG:
                return getJVMValue(value.getType(), value);
            case TypeTags.JSON_TAG:
                return getJVMValue(value.getType(), value);
            case TypeTags.RECORD_TYPE_TAG:
            case TypeTags.MAP_TAG:
                BMap<String, BValue> record = (BMap) value;
                MapValueImpl<io.ballerina.runtime.api.values.BString, Object> jvmRecord = new MapValueImpl<>(
                        getJVMType(type));
                for (Map.Entry<String, BValue> entry : record.getMap().entrySet()) {
                    BValue entryVal = entry.getValue();
                    Object jvmVal = entryVal == null ? null : getJVMValue(entryVal.getType(), entryVal);
                    jvmRecord.put(StringUtils.fromString(entry.getKey()), jvmVal);
                }
                return jvmRecord;
            case TypeTags.OBJECT_TYPE_TAG:
                PackageID packageID = type.tsymbol.pkgID;
                Module objPackage = new Module(packageID.orgName.getValue(), packageID.name.getValue(),
                                               packageID.version.getValue());
                String objName = type.tsymbol.getName().getValue();

                BObject jvmObject = ValueCreator.createObjectValue(objPackage, objName);
                BMap<String, BValue> objVal = (BMap) value;
                for (Map.Entry<String, BValue> entry : objVal.getMap().entrySet()) {
                    BValue entryVal = entry.getValue();
                    Object jvmVal = entryVal == null ? null : getJVMValue(entryVal.getType(), entryVal);
                    jvmObject.set(StringUtils.fromString(entry.getKey()), jvmVal);
                }
                HashMap<String, Object> nativeData = ((BMap) value).getNativeData();
                if (nativeData == null) {
                    return jvmObject;
                }
                for (String key : nativeData.keySet()) {
                    jvmObject.addNativeData(key, nativeData.get(key));
                }
                return jvmObject;
            case TypeTags.XML_TAG:
                org.ballerinalang.core.model.values.BXML xml = (org.ballerinalang.core.model.values.BXML) value;
                if (xml.getNodeType() == org.ballerinalang.core.model.util.XMLNodeType.TEXT) {
<<<<<<< HEAD
                    return XMLFactory.createXMLText(xml.stringValue());
                }
                if (xml.getNodeType() != org.ballerinalang.core.model.util.XMLNodeType.SEQUENCE) {
                    return XMLFactory.parse(xml.stringValue());
=======
                    return XmlFactory.createXMLText(xml.stringValue());
                }
                if (xml.getNodeType() != org.ballerinalang.core.model.util.XMLNodeType.SEQUENCE) {
                    return XmlFactory.parse(xml.stringValue());
>>>>>>> dfa1fba9
                } else {
                    BValueArray elements = ((BXMLSequence) xml).value();
                    ArrayValue arrayValue = (ArrayValue) getJVMValue(elements.getType(), elements);

                    List<BXml> list = new ArrayList<>();
                    for (int i = 0; i < arrayValue.size(); i++) {
                        list.add((BXml) arrayValue.getRefValue(i));
                    }
                    return new XmlSequence(list);
                }
            case TypeTags.HANDLE_TAG:
                BHandleValue handleValue = (BHandleValue) value;
                return new HandleValue(handleValue.getValue());
            default:
                throw new RuntimeException("Function signature type '" + type + "' is not supported");
        }
    }

    /**
     * This method converts the runtime time BType and the value to JVM runtime value.
     *
     * @param type  runtime BType
     * @param value BVM value
     * @return JVM value
     */
    private static Object getJVMValue(BType type, BValue value) {

        if (value == null) {
            return null;
        }

        switch (type.getTag()) {
            case TypeTags.NULL_TAG:
                return null;
            case TypeTags.BYTE_TAG:
                return (int) ((BByte) value).byteValue();
            case TypeTags.INT_TAG:
                return ((BInteger) value).intValue();
            case TypeTags.BOOLEAN_TAG:
                return ((BBoolean) value).booleanValue();
            case TypeTags.STRING_TAG:
                return StringUtils.fromString(value.stringValue());
            case TypeTags.FLOAT_TAG:
                return ((BFloat) value).floatValue();
            case TypeTags.DECIMAL_TAG:
                return new DecimalValue(((BDecimal) value).value());
            case TypeTags.ARRAY_TAG:
                BArrayType arrayType = (BArrayType) type;
                BValueArray array = (BValueArray) value;
                ArrayValue jvmArray =
                        new ArrayValueImpl((io.ballerina.runtime.api.types.ArrayType) getJVMType(arrayType));
                for (int i = 0; i < array.size(); i++) {
                    switch (arrayType.getElementType().getTag()) {
                        case TypeTags.INT_TAG:
                            jvmArray.add(i, array.getInt(i));
                            break;
                        case TypeTags.BYTE_TAG:
                            jvmArray.add(i, array.getByte(i));
                            break;
                        case TypeTags.BOOLEAN_TAG:
                            jvmArray.add(i, array.getBoolean(i) == 1);
                            break;
                        case TypeTags.STRING_TAG:
                            jvmArray.add(i, array.getString(i));
                            break;
                        case TypeTags.FLOAT_TAG:
                            jvmArray.add(i, array.getFloat(i));
                            break;
                        case TypeTags.JSON_TAG:
                        case TypeTags.XML_TAG:
                            BRefType refValue = array.getRefValue(i);
                            jvmArray.add(i, getJVMValue(refValue.getType(), refValue));
                            break;
                        default:
                            throw new RuntimeException("Function signature type '" + type + "' is not supported");
                    }
                }
                return jvmArray;
            case TypeTags.MAP_TAG:
                BMapType mapType = (BMapType) type;
                BMap bMap = (BMap) value;
                MapValueImpl<Object, Object> jvmMap = new MapValueImpl<>(getJVMType(mapType));
                bMap.getMap().forEach((k, v) -> {
                    BValue bValue = bMap.get(k);
                    jvmMap.put(k, getJVMValue(bValue.getType(), bValue));
                });
                return jvmMap;
            case TypeTags.UNION_TAG:
            case TypeTags.ANY_TAG:
            case TypeTags.ANYDATA_TAG:
                return getJVMValue(value.getType(), value);
            case TypeTags.JSON_TAG:
                bMap = (BMap) value;
                jvmMap = new MapValueImpl<>(TypeCreator.createMapType(getJVMType(type)));
                bMap.getMap().forEach((k, v) -> {
                    BValue bValue = bMap.get(k);
                    jvmMap.put(StringUtils.fromString(k.toString()),
                               bValue != null ? getJVMValue(bValue.getType(), bValue) : null);
                });
                return jvmMap;
            case TypeTags.OBJECT_TYPE_TAG:
                String objPackagePath = type.getPackagePath();
                Module objPkgPath = new Module(objPackagePath, "");
                String objName = type.getName();

                BObject jvmObject = ValueCreator.createObjectValue(objPkgPath, objName);
                HashMap<String, Object> nativeData = ((BMap) value).getNativeData();
                if (nativeData == null) {
                    return jvmObject;
                }
                for (String key : nativeData.keySet()) {
                    jvmObject.addNativeData(key, nativeData.get(key));
                }
                return jvmObject;
            case TypeTags.XML_TAG:
                org.ballerinalang.core.model.values.BXML xml = (org.ballerinalang.core.model.values.BXML) value;
                if (xml.getNodeType() != org.ballerinalang.core.model.util.XMLNodeType.SEQUENCE) {
<<<<<<< HEAD
                    return XMLFactory.parse(xml.stringValue());
=======
                    return XmlFactory.parse(xml.stringValue());
>>>>>>> dfa1fba9
                }
                BValueArray elements = ((BXMLSequence) xml).value();
                ArrayValue jvmValue = (ArrayValue) getJVMValue(elements.getType(), elements);
                List<BXml> list = new ArrayList<>();
                for (Object v : jvmValue.getValues()) {
                    list.add((BXml) v);
                }

                return new XmlSequence(list);
            case TypeTags.HANDLE_TAG:
                BHandleValue bHandleValue = (BHandleValue) value;
                return new HandleValue(bHandleValue.getValue());
            default:
                throw new RuntimeException("Function signature type '" + type + "' is not supported");
        }
    }

    /**
     * This methods returns the JVM type for the given compile time BType.
     *
     * @param type compile time BType
     * @return JVM type
     */
    private static Type getJVMType(org.wso2.ballerinalang.compiler.semantics.model.types.BType type) {
        switch (type.tag) {
            case TypeTags.INT_TAG:
                return PredefinedTypes.TYPE_INT;
            case TypeTags.BYTE_TAG:
                return PredefinedTypes.TYPE_BYTE;
            case TypeTags.BOOLEAN_TAG:
                return PredefinedTypes.TYPE_BOOLEAN;
            case TypeTags.STRING_TAG:
                return PredefinedTypes.TYPE_STRING;
            case TypeTags.FLOAT_TAG:
                return PredefinedTypes.TYPE_FLOAT;
            case TypeTags.ARRAY_TAG:
                org.wso2.ballerinalang.compiler.semantics.model.types.BArrayType arrayType =
                        (org.wso2.ballerinalang.compiler.semantics.model.types.BArrayType) type;
                Type elementType = getJVMType(arrayType.getElementType());
                return TypeCreator.createArrayType(elementType, arrayType.size);
            case TypeTags.MAP_TAG:
                org.wso2.ballerinalang.compiler.semantics.model.types.BMapType mapType =
                        (org.wso2.ballerinalang.compiler.semantics.model.types.BMapType) type;
                Type constrainType = getJVMType(mapType.getConstraint());
                return TypeCreator.createMapType(constrainType);
            case TypeTags.UNION_TAG:
                ArrayList<Type> members = new ArrayList<>();
                org.wso2.ballerinalang.compiler.semantics.model.types.BUnionType unionType =
                        (org.wso2.ballerinalang.compiler.semantics.model.types.BUnionType) type;
                for (org.wso2.ballerinalang.compiler.semantics.model.types.BType memberType :
                        unionType.getMemberTypes()) {
                    members.add(getJVMType(memberType));
                }
                return TypeCreator.createUnionType(members);
            case TypeTags.ANY_TAG:
                return PredefinedTypes.TYPE_ANY;
            case TypeTags.ANYDATA_TAG:
                return PredefinedTypes.TYPE_ANYDATA;
            case TypeTags.JSON_TAG:
                return PredefinedTypes.TYPE_JSON;
            case TypeTags.RECORD_TYPE_TAG:
                org.wso2.ballerinalang.compiler.semantics.model.types.BRecordType recordType =
                        (org.wso2.ballerinalang.compiler.semantics.model.types.BRecordType) type;
                Map<String, io.ballerina.runtime.api.types.Field> fields = new HashMap<>();
                for (org.wso2.ballerinalang.compiler.semantics.model.types.BField bvmField
                        : recordType.fields.values()) {
                    io.ballerina.runtime.api.types.Field jvmField =
                            TypeCreator.createField(getJVMType(bvmField.type), bvmField.name.value, 0);
                    fields.put(bvmField.name.value, jvmField);
                }
                PackageID pkgID = recordType.tsymbol.pkgID;
                Module pkg = new Module(pkgID.orgName.value, pkgID.name.value, pkgID.version.value);
                Type restFieldType =
                        recordType.sealed ? null : getJVMType(recordType.restFieldType);
                int typeFlags = getMask(recordType.isNullable(), recordType.isAnydata(), recordType.isPureType());
                io.ballerina.runtime.api.types.RecordType jvmRecordType = TypeCreator.createRecordType(
                        recordType.tsymbol.name.value, pkg, 0, fields, restFieldType, false, typeFlags);
                return jvmRecordType;
            case TypeTags.FINITE_TYPE_TAG:
                org.wso2.ballerinalang.compiler.semantics.model.types.BFiniteType finiteType =
                        (org.wso2.ballerinalang.compiler.semantics.model.types.BFiniteType) type;
                Set<Object> valueSpace = new HashSet<>();
                for (BLangExpression expr : finiteType.getValueSpace()) {
                    if (!(expr instanceof BLangLiteral)) {
                        continue;
                    }
                    Object value = ((BLangLiteral) expr).value;
                    valueSpace.add(value);
                }
                return TypeCreator.createFiniteType(null, valueSpace, getMask(finiteType.isNullable(),
                                                                              finiteType.isAnydata(),
                                                                              finiteType.isPureType()));
            default:
                throw new RuntimeException("Function argument for type '" + type + "' is not supported");
        }
    }

    private static int getMask(boolean nilable, boolean isAnydata, boolean isPureType) {
        int mask = nilable ? TypeFlags.NILABLE : 0;
        if (isAnydata) {
            mask = TypeFlags.addToMask(mask, TypeFlags.ANYDATA);
        }
        if (isPureType) {
            mask = TypeFlags.addToMask(mask, TypeFlags.PURETYPE);
        }
        return mask;
    }

    /**
     * This methods returns the JVM type for the given runtime time BType.
     *
     * @param type run time BType
     * @return JVM type
     */
    private static Type getJVMType(BType type) {
        switch (type.getTag()) {
            case TypeTags.INT_TAG:
                return PredefinedTypes.TYPE_INT;
            case TypeTags.BYTE_TAG:
                return PredefinedTypes.TYPE_BYTE;
            case TypeTags.BOOLEAN_TAG:
                return PredefinedTypes.TYPE_BOOLEAN;
            case TypeTags.STRING_TAG:
                return PredefinedTypes.TYPE_STRING;
            case TypeTags.FLOAT_TAG:
                return PredefinedTypes.TYPE_FLOAT;
            case TypeTags.DECIMAL_TAG:
                return PredefinedTypes.TYPE_DECIMAL;
            case TypeTags.ARRAY_TAG:
                BArrayType arrayType = (BArrayType) type;
                Type elementType = getJVMType(arrayType.getElementType());
                if (arrayType.getState() == BArrayState.OPEN) {
                    return TypeCreator.createArrayType(elementType);
                }
                return TypeCreator.createArrayType(elementType, arrayType.getSize());
            case TypeTags.MAP_TAG:
                BMapType mapType = (BMapType) type;
                Type constrainType = getJVMType(mapType.getConstrainedType());
                return TypeCreator.createMapType(constrainType);
            case TypeTags.UNION_TAG:
                ArrayList<Type> members = new ArrayList<>();
                BUnionType unionType = (BUnionType) type;
                for (BType memberType : unionType.getMemberTypes()) {
                    members.add(getJVMType(memberType));
                }
                return TypeCreator.createUnionType(members);
            case TypeTags.ANY_TAG:
                return PredefinedTypes.TYPE_ANY;
            case TypeTags.ANYDATA_TAG:
                return PredefinedTypes.TYPE_ANYDATA;
            case TypeTags.JSON_TAG:
                return PredefinedTypes.TYPE_JSON;
            case TypeTags.HANDLE_TAG:
                return PredefinedTypes.TYPE_HANDLE;
            case TypeTags.XML_TAG:
                return PredefinedTypes.TYPE_XML;
            default:
                throw new RuntimeException("Function argument for type '" + type + "' is not supported");
        }
    }

    private static BRefType<?> getBVMValue(Object value) {
        return getBVMValue(value, new HashMap<>());
    }

    @SuppressWarnings("rawtypes")
    private static BRefType<?> getBVMValue(Object value, Map<String, BRefType> bvmValueMap) {
        String hashCode = String.valueOf(System.identityHashCode(value));
        if (value == null) {
            return null;
        }
        BRefType bvmValue = bvmValueMap.get(hashCode);
        if (bvmValue != null) {
            return bvmValue;
        }
        Type type = TypeChecker.getType(value);
        switch (type.getTag()) {
            case io.ballerina.runtime.api.TypeTags.INT_TAG:
                bvmValue = new BInteger((long) value);
                break;
            case io.ballerina.runtime.api.TypeTags.BYTE_TAG:
                bvmValue = new BByte(((Number) value).longValue());
                break;
            case io.ballerina.runtime.api.TypeTags.FLOAT_TAG:
                bvmValue = new BFloat((double) value);
                break;
            case io.ballerina.runtime.api.TypeTags.BOOLEAN_TAG:
                bvmValue = new BBoolean((boolean) value);
                break;
            case io.ballerina.runtime.api.TypeTags.STRING_TAG:
                if (value instanceof io.ballerina.runtime.api.values.BString) {
                    bvmValue = new BString(((io.ballerina.runtime.api.values.BString) value).getValue());
                } else {
                    bvmValue = new BString((String) value);
                }
                break;
            case io.ballerina.runtime.api.TypeTags.DECIMAL_TAG:
                DecimalValue decimalValue = (DecimalValue) value;
                bvmValue = new BDecimal(decimalValue.value().toString(),
                                        org.ballerinalang.core.model.util.DecimalValueKind
                                                .valueOf(decimalValue.valueKind.name()));
                break;
            case io.ballerina.runtime.api.TypeTags.TUPLE_TAG:
                ArrayValue jvmTuple = ((ArrayValue) value);
                BRefType<?>[] tupleValues = new BRefType<?>[jvmTuple.size()];
                for (int i = 0; i < jvmTuple.size(); i++) {
                    tupleValues[i] = getBVMValue(jvmTuple.getRefValue(i), bvmValueMap);
                }
                bvmValue = new BValueArray(tupleValues, getBVMType(jvmTuple.getType(), new Stack<>()));
                break;
            case io.ballerina.runtime.api.TypeTags.ARRAY_TAG:
                io.ballerina.runtime.api.types.ArrayType arrayType = (io.ballerina.runtime.api.types.ArrayType) type;
                ArrayValue array = (ArrayValue) value;
                BValueArray bvmArray;
                if (arrayType.getElementType().getTag() == io.ballerina.runtime.api.TypeTags.ARRAY_TAG) {
                    bvmArray = new BValueArray(getBVMType(arrayType, new Stack<>()));
                } else if (arrayType.getState() == ArrayType.ArrayState.OPEN) {
                    bvmArray = new BValueArray(getBVMType(arrayType.getElementType(), new Stack<>()), -1);
                } else {
                    bvmArray = new BValueArray(getBVMType(arrayType.getElementType(), new Stack<>()), array.size());
                }

                for (int i = 0; i < array.size(); i++) {
                    switch (arrayType.getElementType().getTag()) {
                        case TypeTags.INT_TAG:
                            bvmArray.add(i, array.getInt(i));
                            break;
                        case TypeTags.BYTE_TAG:
                            bvmArray.add(i, array.getByte(i));
                            break;
                        case TypeTags.BOOLEAN_TAG:
                            bvmArray.add(i, array.getBoolean(i) ? 1 : 0);
                            break;
                        case TypeTags.STRING_TAG:
                            bvmArray.add(i, array.getString(i));
                            break;
                        case TypeTags.FLOAT_TAG:
                            bvmArray.add(i, array.getFloat(i));
                            break;
                        default:
                            bvmArray.add(i, getBVMValue(array.getRefValue(i), bvmValueMap));
                            break;
                    }
                }
                bvmValue = bvmArray;
                break;
            case io.ballerina.runtime.api.TypeTags.RECORD_TYPE_TAG:
            case io.ballerina.runtime.api.TypeTags.JSON_TAG:
            case io.ballerina.runtime.api.TypeTags.MAP_TAG:
                MapValueImpl<?, ?> jvmMap = (MapValueImpl) value;
                BMap<Object, BRefType> bmap = new BMap<>(getBVMType(jvmMap.getType(), new Stack<>()));
                bvmValueMap.put(String.valueOf(value.hashCode()), bmap);
                for (Map.Entry entry : jvmMap.entrySet()) {
                    Object key = entry.getKey().toString();
                    bmap.put(key, getBVMValue(entry.getValue(), bvmValueMap));
                }
                bmap.getNativeData().putAll(jvmMap.getNativeDataMap());
                return bmap;
            case io.ballerina.runtime.api.TypeTags.ERROR_TAG:
                ErrorValue errorValue = (ErrorValue) value;
                BError cause = (BError) getBVMValue(errorValue.getCause(), bvmValueMap);
                BRefType<?> details = getBVMValue(errorValue.getDetails(), bvmValueMap);
                bvmValue = new BError(getBVMType(errorValue.getType(), new Stack<>()),
                                      errorValue.getErrorMessage().getValue(), cause, details);
                return bvmValue;
            case io.ballerina.runtime.api.TypeTags.NULL_TAG:
                bvmValue = null;
                break;
            case io.ballerina.runtime.api.TypeTags.OBJECT_TYPE_TAG:
                BObject jvmObject = (BObject) value;
                io.ballerina.runtime.api.types.ObjectType jvmObjectType = jvmObject.getType();
                BMap<String, BRefType<?>> bvmObject = new BMap<>(getBVMType(jvmObjectType, new Stack<>()));
                bvmValueMap.put(String.valueOf(value.hashCode()), bvmObject);
                for (String key : jvmObjectType.getFields().keySet()) {
                    Object val;
                    try {
                        val = jvmObject.get(StringUtils.fromString(key));
                    } catch (AbstractMethodError error) {
                        val = jvmObject.get(StringUtils.fromString(key));
                    }
                    bvmObject.put(key, getBVMValue(val, bvmValueMap));
                }

                HashMap<String, Object> nativeData = jvmObject.getNativeData();
                if (nativeData == null) {
                    return bvmObject;
                }
                for (String key : nativeData.keySet()) {
                    bvmObject.addNativeData(key, nativeData.get(key));
                }
                return bvmObject;
            case io.ballerina.runtime.api.TypeTags.XML_TAG:
            case io.ballerina.runtime.api.TypeTags.XML_ELEMENT_TAG:
            case io.ballerina.runtime.api.TypeTags.XML_COMMENT_TAG:
            case io.ballerina.runtime.api.TypeTags.XML_PI_TAG:
            case io.ballerina.runtime.api.TypeTags.XML_TEXT_TAG:
<<<<<<< HEAD
                if (value instanceof XMLValue) {
                    if (((XMLValue) value).getNodeType() != XMLNodeType.SEQUENCE) {
                        BXMLItem bxmlItem = new BXMLItem((OMNode) ((XMLValue) value).value());
=======
                if (value instanceof XmlValue) {
                    if (((XmlValue) value).getNodeType() != XmlNodeType.SEQUENCE) {
                        BXMLItem bxmlItem = new BXMLItem((OMNode) ((XmlValue) value).value());
>>>>>>> dfa1fba9
                        bvmValue = bxmlItem;
                        break;
                    } else {
                        io.ballerina.runtime.api.types.ArrayType bArrayType =
                                TypeCreator.createArrayType(PredefinedTypes.TYPE_XML);
<<<<<<< HEAD
                        ArrayValue arrayValue = new ArrayValueImpl(((XMLSequence) value).getChildrenList().toArray(),
=======
                        ArrayValue arrayValue = new ArrayValueImpl(((XmlSequence) value).getChildrenList().toArray(),
>>>>>>> dfa1fba9
                                bArrayType);

                        bvmValue = new BXMLSequence((BValueArray) getBVMValue(arrayValue));
                        break;
                    }
                }

                BValueArray ar = new BValueArray(BTypes.typeXML);
                int i = 0;
                for (Object obj : ((ArrayValue) value).getValues()) {
                    ar.add(i++, getBVMValue(obj, bvmValueMap));
                }
                bvmValue = new BXMLSequence(ar);
                break;
            case io.ballerina.runtime.api.TypeTags.TYPEDESC_TAG:
                TypedescValue typedescValue = (TypedescValue) value;
                bvmValue = new BTypeDescValue(getBVMType(typedescValue.getDescribingType(), new Stack<>()));
                break;
            case io.ballerina.runtime.api.TypeTags.STREAM_TAG:
                StreamValue streamValue = (StreamValue) value;
                bvmValue = new BStream(getBVMType(streamValue.getType(), new Stack<>()), streamValue.getStreamId());
                break;
            case io.ballerina.runtime.api.TypeTags.FUNCTION_POINTER_TAG:
                FPValue functionValue = (FPValue) value;
                bvmValue = new BFunctionPointer(getBVMType(functionValue.getType(), new Stack<>()));
                break;
            case io.ballerina.runtime.api.TypeTags.HANDLE_TAG:
                bvmValue = new BHandleValue(((HandleValue) value).getValue());
                break;
            case io.ballerina.runtime.api.TypeTags.SERVICE_TAG:
                io.ballerina.runtime.api.types.ObjectType bObjectType = ((AbstractObjectValue) value).getType();
                bvmValue = new BMap(getBVMType(bObjectType, new Stack<>()));
                break;
            default:
                throw new RuntimeException("Function invocation result for type '" + type + "' is not supported");
        }

        bvmValueMap.put(hashCode, bvmValue);
        return bvmValue;
    }

    private static BType getBVMType(Type jvmType,
                                    Stack<io.ballerina.runtime.api.types.Field> selfTypeStack) {
        switch (jvmType.getTag()) {
            case io.ballerina.runtime.api.TypeTags.INT_TAG:
                return BTypes.typeInt;
            case io.ballerina.runtime.api.TypeTags.FLOAT_TAG:
                return BTypes.typeFloat;
            case io.ballerina.runtime.api.TypeTags.STRING_TAG:
                return BTypes.typeString;
            case io.ballerina.runtime.api.TypeTags.BOOLEAN_TAG:
                return BTypes.typeBoolean;
            case io.ballerina.runtime.api.TypeTags.BYTE_TAG:
                return BTypes.typeByte;
            case io.ballerina.runtime.api.TypeTags.DECIMAL_TAG:
                return BTypes.typeDecimal;
            case io.ballerina.runtime.api.TypeTags.TUPLE_TAG:
                io.ballerina.runtime.api.types.TupleType tupleType = (io.ballerina.runtime.api.types.TupleType) jvmType;
                List<BType> memberTypes = new ArrayList<>();
                for (Type type : tupleType.getTupleTypes()) {
                    memberTypes.add(getBVMType(type, selfTypeStack));
                }
                return new BTupleType(memberTypes);
            case io.ballerina.runtime.api.TypeTags.ARRAY_TAG:
                io.ballerina.runtime.api.types.ArrayType arrayType = (io.ballerina.runtime.api.types.ArrayType) jvmType;
                return new BArrayType(getBVMType(arrayType.getElementType(), selfTypeStack));
            case io.ballerina.runtime.api.TypeTags.ANY_TAG:
                return BTypes.typeAny;
            case io.ballerina.runtime.api.TypeTags.ANYDATA_TAG:
                return BTypes.typeAnydata;
            case io.ballerina.runtime.api.TypeTags.ERROR_TAG:
                io.ballerina.runtime.api.types.ErrorType errorType = (io.ballerina.runtime.api.types.ErrorType) jvmType;
                if (errorType == PredefinedTypes.TYPE_ERROR) {
                    return BTypes.typeError;
                }

                BType detailType = getBVMType(errorType.getDetailType(), selfTypeStack);
                BErrorType bvmErrorType =
                        // todo: using reason type as string is just a hack to get the code compile
                        //  after removing error reason type.
                        new BErrorType(errorType.getName(), BTypes.typeString, detailType,
                                       errorType.getPackage().getName());
                return bvmErrorType;
            case io.ballerina.runtime.api.TypeTags.RECORD_TYPE_TAG:
                io.ballerina.runtime.api.types.RecordType recordType =
                        (io.ballerina.runtime.api.types.RecordType) jvmType;
                BRecordType bvmRecordType = new BRecordType(recordType.getName(),
                                                            recordType.getPackage().getName(), recordType.getFlags());
                Map<String, BField> recordFields =
                        recordType.getFields().entrySet().stream()
                                .filter(entry -> !selfTypeStack.contains(entry.getValue()))
                                .peek(entry -> selfTypeStack.push(entry.getValue()))
                                .collect(Collectors.toMap(Map.Entry::getKey, entry -> new BField(
                                                                  getBVMType(entry.getValue().getFieldType(),
                                                                             selfTypeStack),
                                                                  entry.getValue().getFieldName(),
                                                                  entry.getValue().getFlags()),
                                                          (a, b) -> b, LinkedHashMap::new));
                bvmRecordType.setFields(recordFields);
                return bvmRecordType;
            case io.ballerina.runtime.api.TypeTags.JSON_TAG:
                return BTypes.typeJSON;
            case io.ballerina.runtime.api.TypeTags.MAP_TAG:
                io.ballerina.runtime.api.types.MapType mapType = (io.ballerina.runtime.api.types.MapType) jvmType;
                return new BMapType(getBVMType(mapType.getConstrainedType(), selfTypeStack));
            case io.ballerina.runtime.api.TypeTags.STREAM_TAG:
                io.ballerina.runtime.api.types.StreamType streamType =
                        (io.ballerina.runtime.api.types.StreamType) jvmType;
                return new BStreamType(getBVMType(streamType.getConstrainedType(), selfTypeStack));
            case io.ballerina.runtime.api.TypeTags.UNION_TAG:
                io.ballerina.runtime.api.types.UnionType unionType = (io.ballerina.runtime.api.types.UnionType) jvmType;
                memberTypes = new ArrayList<>();
                for (Type type : unionType.getMemberTypes()) {
                    memberTypes.add(getBVMType(type, selfTypeStack));
                }
                return new BUnionType(memberTypes);
            case io.ballerina.runtime.api.TypeTags.INTERSECTION_TAG:
                return getBVMType(((IntersectionType) jvmType).getEffectiveType(), selfTypeStack);
            case io.ballerina.runtime.api.TypeTags.OBJECT_TYPE_TAG:
                io.ballerina.runtime.api.types.ObjectType objectType =
                        (io.ballerina.runtime.api.types.ObjectType) jvmType;
                BObjectType bvmObjectType =
                        new BObjectType(objectType.getName(), objectType.getPackage().getName(),
                                        objectType.getFlags());
                Map<String, BField> objectFields = new LinkedHashMap<>();
                for (io.ballerina.runtime.api.types.Field field : objectType.getFields().values()) {
                    if (selfTypeStack.contains(field)) {
                        continue;
                    }
                    selfTypeStack.push(field);
                    objectFields.put(field.getFieldName(), new BField(getBVMType(field.getFieldType(), selfTypeStack),
                                                            field.getFieldName(), field.getFlags()));
                }
                bvmObjectType.setFields(objectFields);
                return bvmObjectType;
            case io.ballerina.runtime.api.TypeTags.XML_TAG:
                return BTypes.typeXML;
            case io.ballerina.runtime.api.TypeTags.TYPEDESC_TAG:
                TypedescType typedescType = (TypedescType) jvmType;
                return new BTypeDesc(typedescType.getName(),
                                     typedescType.getPackage() == null ? null : typedescType.getPackage().getName());
            case io.ballerina.runtime.api.TypeTags.NULL_TAG:
                return BTypes.typeNull;
            case io.ballerina.runtime.api.TypeTags.FINITE_TYPE_TAG:
                io.ballerina.runtime.api.types.FiniteType jvmBFiniteType =
                        (io.ballerina.runtime.api.types.FiniteType) jvmType;
                BFiniteType bFiniteType = new BFiniteType(jvmBFiniteType.getName(),
                                                          jvmBFiniteType.getPackage() == null ? null :
                                                                  jvmType.getPackage().getName());
                jvmBFiniteType.getValueSpace().forEach(jvmVal -> bFiniteType.valueSpace.add(getBVMValue(jvmVal)));
                return bFiniteType;

            case io.ballerina.runtime.api.TypeTags.FUNCTION_POINTER_TAG:
                io.ballerina.runtime.api.types.FunctionType jvmBFunctionType =
                        (io.ballerina.runtime.api.types.FunctionType) jvmType;
                BType[] bParamTypes = new BType[jvmBFunctionType.getParameterTypes().length];
                for (int i = 0; i < jvmBFunctionType.getParameterTypes().length; i++) {
                    bParamTypes[i] = getBVMType(jvmBFunctionType.getParameterTypes()[i], selfTypeStack);
                }
                BType bRetType = getBVMType(jvmBFunctionType.getReturnType(), selfTypeStack);
                BType bRestType = null;
                if (jvmBFunctionType.getRestType() != null) {
                    bRestType = getBVMType(jvmBFunctionType.getRestType(), selfTypeStack);
                }
                return new BFunctionType(bParamTypes, bRestType, new BType[]{bRetType});
            case io.ballerina.runtime.api.TypeTags.HANDLE_TAG:
                return BTypes.typeHandle;
            case io.ballerina.runtime.api.TypeTags.SERVICE_TAG:
                return new BServiceType(jvmType.getName(), null, 0);
            case io.ballerina.runtime.api.TypeTags.READONLY_TAG:
                return BTypes.typeReadonly;
            default:
                throw new RuntimeException("Unsupported jvm type: '" + jvmType + "' ");
        }
    }

    private static BIRNode.BIRFunction getInvokedFunction(CompileResult compileResult, String functionName) {

        if (compileResult.getErrorCount() > 0) {
            throw new IllegalStateException(compileResult.toString());
        }

        BIRNode.BIRPackage birPackage = ((BLangPackage) compileResult.getAST()).symbol.bir;
        return birPackage.functions.stream()
                .filter(function -> functionName.equals(function.name.value))
                .findFirst()
                .orElseThrow(() -> new RuntimeException("Function '" + functionName + "' is not defined"));
    }

    /**
     * Invoke a ballerina function to get BReference Value Objects.
     *
     * @param compileResult CompileResult instance
     * @param functionName  Name of the function to invoke
     * @param args          Input parameters for the function
     * @return return values of the function
     */
    public static BValue[] invokeFunction(CompileResult compileResult, String functionName, BValue[] args) {
        BIRNode.BIRFunction function = getInvokedFunction(compileResult, functionName);
        args = addDefaultableBoolean(args);
        return invoke(compileResult, function, functionName, args);
    }

    /**
     * Invoke a ballerina function to get BReference Value Objects.
     *
     * @param compileResult CompileResult instance
     * @param functionName  Name of the function to invoke
     * @return return values of the function
     */
    public static BValue[] invokeFunction(CompileResult compileResult, String functionName) {
        return invokeFunction(compileResult, functionName, new BValue[]{});
    }

    private static BValue[] spreadToBValueArray(BValue[] response) {
        if (!(response != null && response.length > 0 && response[0] instanceof BValueArray)) {
            return response;
        }

        BValueArray refValueArray = (BValueArray) response[0];
        BType elementType = refValueArray.elementType;
        if (elementType == BTypes.typeString || elementType == BTypes.typeInt || elementType == BTypes.typeFloat
                || elementType == BTypes.typeBoolean || elementType == BTypes.typeByte) {
            return response;
        }

        int length = (int) refValueArray.size();
        BValue[] arr = new BValue[length];
        for (int i = 0; i < length; i++) {
            arr[i] = refValueArray.getRefValue(i);
        }
        return arr;
    }

    /**
     * Invoke a ballerina function.
     *
     * @param compileResult CompileResult instance
     * @param functionName  Name of the function to invoke
     * @return return values of the function
     */
    public static BValue[] invoke(CompileResult compileResult, String functionName) {
        BValue[] args = {};
        return invoke(compileResult, functionName, args);
    }

    public static Object invokeAndGetJVMResult(CompileResult compileResult, String functionName) {
        BIRNode.BIRFunction function = getInvokedFunction(compileResult, functionName);
        return invoke(compileResult, function, functionName, new BValue[0], new Class<?>[0]);
    }
}<|MERGE_RESOLUTION|>--- conflicted
+++ resolved
@@ -17,54 +17,16 @@
  */
 package org.ballerinalang.test.util;
 
-<<<<<<< HEAD
-import io.ballerina.runtime.DecimalValueKind;
-import io.ballerina.runtime.TypeChecker;
-import io.ballerina.runtime.XMLFactory;
-import io.ballerina.runtime.XMLNodeType;
-import io.ballerina.runtime.api.Module;
-import io.ballerina.runtime.api.PredefinedTypes;
-import io.ballerina.runtime.api.StringUtils;
-import io.ballerina.runtime.api.TypeCreator;
-import io.ballerina.runtime.api.TypeFlags;
-import io.ballerina.runtime.api.ValueCreator;
-import io.ballerina.runtime.api.async.StrandMetadata;
-=======
 import io.ballerina.runtime.api.Module;
 import io.ballerina.runtime.api.PredefinedTypes;
 import io.ballerina.runtime.api.async.StrandMetadata;
 import io.ballerina.runtime.api.creators.TypeCreator;
 import io.ballerina.runtime.api.creators.ValueCreator;
 import io.ballerina.runtime.api.flags.TypeFlags;
->>>>>>> dfa1fba9
 import io.ballerina.runtime.api.types.ArrayType;
 import io.ballerina.runtime.api.types.IntersectionType;
 import io.ballerina.runtime.api.types.Type;
 import io.ballerina.runtime.api.types.TypedescType;
-<<<<<<< HEAD
-import io.ballerina.runtime.api.values.BObject;
-import io.ballerina.runtime.api.values.BXML;
-import io.ballerina.runtime.scheduling.Scheduler;
-import io.ballerina.runtime.scheduling.Strand;
-import io.ballerina.runtime.util.exceptions.BLangRuntimeException;
-import io.ballerina.runtime.values.AbstractObjectValue;
-import io.ballerina.runtime.values.ArrayValue;
-import io.ballerina.runtime.values.ArrayValueImpl;
-import io.ballerina.runtime.values.BmpStringValue;
-import io.ballerina.runtime.values.DecimalValue;
-import io.ballerina.runtime.values.ErrorValue;
-import io.ballerina.runtime.values.FPValue;
-import io.ballerina.runtime.values.FutureValue;
-import io.ballerina.runtime.values.HandleValue;
-import io.ballerina.runtime.values.MapValue;
-import io.ballerina.runtime.values.MapValueImpl;
-import io.ballerina.runtime.values.NonBmpStringValue;
-import io.ballerina.runtime.values.ObjectValue;
-import io.ballerina.runtime.values.StreamValue;
-import io.ballerina.runtime.values.TypedescValue;
-import io.ballerina.runtime.values.XMLSequence;
-import io.ballerina.runtime.values.XMLValue;
-=======
 import io.ballerina.runtime.api.types.XmlNodeType;
 import io.ballerina.runtime.api.utils.StringUtils;
 import io.ballerina.runtime.api.values.BObject;
@@ -92,7 +54,6 @@
 import io.ballerina.runtime.internal.values.TypedescValue;
 import io.ballerina.runtime.internal.values.XmlSequence;
 import io.ballerina.runtime.internal.values.XmlValue;
->>>>>>> dfa1fba9
 import org.apache.axiom.om.OMNode;
 import org.ballerinalang.core.model.types.BArrayType;
 import org.ballerinalang.core.model.types.BErrorType;
@@ -149,13 +110,8 @@
 import java.util.function.Function;
 import java.util.stream.Collectors;
 
-<<<<<<< HEAD
-import static io.ballerina.runtime.util.BLangConstants.ANON_ORG;
-import static io.ballerina.runtime.util.BLangConstants.DOT;
-=======
 import static io.ballerina.runtime.api.constants.RuntimeConstants.ANON_ORG;
 import static io.ballerina.runtime.api.constants.RuntimeConstants.DOT;
->>>>>>> dfa1fba9
 import static org.wso2.ballerinalang.compiler.util.Names.DEFAULT_VERSION;
 
 /**
@@ -312,11 +268,7 @@
                         throw new org.ballerinalang.core.util.exceptions.BLangRuntimeException(t.getMessage());
                     }
                     if (t instanceof io.ballerina.runtime.api.values.BError) {
-<<<<<<< HEAD
-                        throw new io.ballerina.runtime.util.exceptions
-=======
                         throw new io.ballerina.runtime.internal.util.exceptions
->>>>>>> dfa1fba9
                                 .BLangRuntimeException("error: " +
                                                                ((io.ballerina.runtime.api.values.BError) t)
                                                                        .getPrintableStackTrace());
@@ -452,11 +404,7 @@
                         throw new org.ballerinalang.core.util.exceptions.BLangRuntimeException(t.getMessage());
                     }
                     if (t instanceof io.ballerina.runtime.api.values.BError) {
-<<<<<<< HEAD
-                        throw new io.ballerina.runtime.util.exceptions
-=======
                         throw new io.ballerina.runtime.internal.util.exceptions
->>>>>>> dfa1fba9
                                 .BLangRuntimeException("error: " + ((ErrorValue) t).getPrintableStackTrace());
                     }
                     if (t instanceof StackOverflowError) {
@@ -602,17 +550,10 @@
             case TypeTags.XML_TAG:
                 org.ballerinalang.core.model.values.BXML xml = (org.ballerinalang.core.model.values.BXML) value;
                 if (xml.getNodeType() == org.ballerinalang.core.model.util.XMLNodeType.TEXT) {
-<<<<<<< HEAD
-                    return XMLFactory.createXMLText(xml.stringValue());
-                }
-                if (xml.getNodeType() != org.ballerinalang.core.model.util.XMLNodeType.SEQUENCE) {
-                    return XMLFactory.parse(xml.stringValue());
-=======
                     return XmlFactory.createXMLText(xml.stringValue());
                 }
                 if (xml.getNodeType() != org.ballerinalang.core.model.util.XMLNodeType.SEQUENCE) {
                     return XmlFactory.parse(xml.stringValue());
->>>>>>> dfa1fba9
                 } else {
                     BValueArray elements = ((BXMLSequence) xml).value();
                     ArrayValue arrayValue = (ArrayValue) getJVMValue(elements.getType(), elements);
@@ -730,11 +671,7 @@
             case TypeTags.XML_TAG:
                 org.ballerinalang.core.model.values.BXML xml = (org.ballerinalang.core.model.values.BXML) value;
                 if (xml.getNodeType() != org.ballerinalang.core.model.util.XMLNodeType.SEQUENCE) {
-<<<<<<< HEAD
-                    return XMLFactory.parse(xml.stringValue());
-=======
                     return XmlFactory.parse(xml.stringValue());
->>>>>>> dfa1fba9
                 }
                 BValueArray elements = ((BXMLSequence) xml).value();
                 ArrayValue jvmValue = (ArrayValue) getJVMValue(elements.getType(), elements);
@@ -1031,25 +968,15 @@
             case io.ballerina.runtime.api.TypeTags.XML_COMMENT_TAG:
             case io.ballerina.runtime.api.TypeTags.XML_PI_TAG:
             case io.ballerina.runtime.api.TypeTags.XML_TEXT_TAG:
-<<<<<<< HEAD
-                if (value instanceof XMLValue) {
-                    if (((XMLValue) value).getNodeType() != XMLNodeType.SEQUENCE) {
-                        BXMLItem bxmlItem = new BXMLItem((OMNode) ((XMLValue) value).value());
-=======
                 if (value instanceof XmlValue) {
                     if (((XmlValue) value).getNodeType() != XmlNodeType.SEQUENCE) {
                         BXMLItem bxmlItem = new BXMLItem((OMNode) ((XmlValue) value).value());
->>>>>>> dfa1fba9
                         bvmValue = bxmlItem;
                         break;
                     } else {
                         io.ballerina.runtime.api.types.ArrayType bArrayType =
                                 TypeCreator.createArrayType(PredefinedTypes.TYPE_XML);
-<<<<<<< HEAD
-                        ArrayValue arrayValue = new ArrayValueImpl(((XMLSequence) value).getChildrenList().toArray(),
-=======
                         ArrayValue arrayValue = new ArrayValueImpl(((XmlSequence) value).getChildrenList().toArray(),
->>>>>>> dfa1fba9
                                 bArrayType);
 
                         bvmValue = new BXMLSequence((BValueArray) getBVMValue(arrayValue));
