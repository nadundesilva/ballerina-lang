--- conflicted
+++ resolved
@@ -33,13 +33,8 @@
     _ = ep->complete();
 
     int wait = 0;
-<<<<<<< HEAD
     while(total < 1) {
         runtime:sleep(1000);
-=======
-    while (total < 1) {
-        runtime:sleepCurrentWorker(1000);
->>>>>>> ac333d2c
         io:println("msg count: " + total);
         if (wait > 10) {
             break;
