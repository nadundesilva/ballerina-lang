<?xml version="1.0" encoding="UTF-8"?>
<project xmlns="http://maven.apache.org/POM/4.0.0" xmlns:xsi="http://www.w3.org/2001/XMLSchema-instance" xsi:schemaLocation="http://maven.apache.org/POM/4.0.0 http://maven.apache.org/xsd/maven-4.0.0.xsd">

    <parent>
        <groupId>org.ballerinalang</groupId>
        <artifactId>ballerina-parent</artifactId>
        <version>0.973.1-SNAPSHOT</version>
        <relativePath>../../pom.xml</relativePath>
    </parent>

    <modelVersion>4.0.0</modelVersion>
    <artifactId>test-integration</artifactId>
    <name>Ballerina - Test Integration</name>

    <dependencies>
        <dependency>
            <groupId>org.ballerinalang</groupId>
            <artifactId>ballerina-config</artifactId>
        </dependency>
        <dependency>
            <groupId>org.ballerinalang</groupId>
<<<<<<< HEAD
            <artifactId>ballerina-io</artifactId>
        </dependency>
        <dependency>
            <groupId>org.ballerinalang</groupId>
            <artifactId>ballerina-runtime</artifactId>
        </dependency>
        <dependency>
            <groupId>io.netty</groupId>
            <artifactId>netty-tcnative-boringssl-static</artifactId>
=======
            <artifactId>ballerina-core</artifactId>
        </dependency>
        <dependency>
            <groupId>org.ballerinalang</groupId>
            <artifactId>ballerina-lang</artifactId>
        </dependency>
        <dependency>
            <groupId>org.ballerinalang</groupId>
            <artifactId>ballerina-builtin</artifactId>
>>>>>>> bd0f3ab7
        </dependency>
        <dependency>
            <groupId>org.ballerinalang</groupId>
            <artifactId>ballerina-launcher</artifactId>
        </dependency>
        <dependency>
            <groupId>org.ballerinalang</groupId>
            <artifactId>ballerina-http</artifactId>
        </dependency>
        <dependency>
            <groupId>org.ballerinalang</groupId>
            <artifactId>ballerina-transactions</artifactId>
        </dependency>
        <dependency>
            <groupId>org.ballerinalang</groupId>
            <artifactId>ballerina-database</artifactId>
        </dependency>
        <dependency>
            <groupId>org.ballerinalang</groupId>
            <artifactId>ballerina-packerina</artifactId>
        </dependency>
        <dependency>
            <groupId>io.netty</groupId>
            <artifactId>netty-tcnative-boringssl-static</artifactId>
        </dependency>
        <dependency>
            <groupId>org.testng</groupId>
            <artifactId>testng</artifactId>
            <scope>test</scope>
        </dependency>
        <dependency>
            <groupId>org.slf4j</groupId>
            <artifactId>slf4j-api</artifactId>
        </dependency>
        <dependency>
            <groupId>org.slf4j</groupId>
            <artifactId>slf4j-jdk14</artifactId>
            <scope>test</scope>
        </dependency>
        <dependency>
            <groupId>io.netty</groupId>
            <artifactId>netty-transport</artifactId>
            <scope>test</scope>
        </dependency>
        <dependency>
            <groupId>io.netty</groupId>
            <artifactId>netty-codec-http</artifactId>
            <scope>test</scope>
        </dependency>
        <dependency>
            <groupId>io.netty</groupId>
            <artifactId>netty-codec-http2</artifactId>
            <scope>test</scope>
        </dependency>
        <dependency>
            <groupId>io.netty</groupId>
            <artifactId>netty-handler</artifactId>
            <scope>test</scope>
        </dependency>
        <dependency>
            <groupId>org.wso2.orbit.org.yaml</groupId>
            <artifactId>snakeyaml</artifactId>
            <scope>test</scope>
        </dependency>
        <dependency>
            <groupId>org.apache.mina</groupId>
            <artifactId>mina-core</artifactId>
            <scope>test</scope>
        </dependency>
        <dependency>
            <groupId>org.awaitility</groupId>
            <artifactId>awaitility</artifactId>
            <scope>test</scope>
        </dependency>
        <dependency>
            <groupId>org.hsqldb</groupId>
            <artifactId>hsqldb</artifactId>
            <scope>test</scope>
        </dependency>
        <dependency>
            <groupId>io.grpc</groupId>
            <artifactId>grpc-netty</artifactId>
        </dependency>
        <dependency>
            <groupId>io.grpc</groupId>
            <artifactId>grpc-protobuf</artifactId>
        </dependency>
        <dependency>
            <groupId>org.ballerinalang</groupId>
            <artifactId>ballerina-grpc</artifactId>
        </dependency>
        <dependency>
            <groupId>io.grpc</groupId>
            <artifactId>grpc-stub</artifactId>
        </dependency>
        <dependency>
            <groupId>com.google.protobuf</groupId>
            <artifactId>protobuf-java</artifactId>
        </dependency>
        <dependency>
            <groupId>io.ballerina.messaging</groupId>
            <artifactId>broker-amqp</artifactId>
            <scope>test</scope>
        </dependency>
        
        <!-- balo dependencies -->
        <dependency>
            <groupId>org.ballerinalang</groupId>
            <artifactId>ballerina-http</artifactId>
            <type>zip</type>
            <classifier>ballerina-binary-repo</classifier>
        </dependency>
        <dependency>
            <groupId>org.ballerinalang</groupId>
            <artifactId>ballerina-database</artifactId>
            <type>zip</type>
            <classifier>ballerina-binary-repo</classifier>
        </dependency>
        <dependency>
            <groupId>org.ballerinalang</groupId>
            <artifactId>ballerina-transactions</artifactId>
            <type>zip</type>
            <classifier>ballerina-binary-repo</classifier>
        </dependency>
        <dependency>
            <groupId>org.ballerinalang</groupId>
            <artifactId>ballerina-websub</artifactId>
            <type>zip</type>
            <classifier>ballerina-binary-repo</classifier>
        </dependency>
        <dependency>
            <groupId>org.ballerinalang</groupId>
            <artifactId>ballerina-jms</artifactId>
            <type>zip</type>
            <classifier>ballerina-binary-repo</classifier>
        </dependency>
        <dependency>
            <groupId>org.ballerinalang</groupId>
            <artifactId>ballerina-grpc</artifactId>
            <type>zip</type>
            <classifier>ballerina-binary-repo</classifier>
        </dependency>
    </dependencies>

    <build>
        <extensions>
            <extension>
                <groupId>kr.motd.maven</groupId>
                <artifactId>os-maven-plugin</artifactId>
                <version>${os.maven.plugin.version}</version>
            </extension>
        </extensions>
        <plugins>
            <plugin>
                <groupId>org.apache.maven.plugins</groupId>
                <artifactId>maven-dependency-plugin</artifactId>
                <executions>
                    <execution>
                        <goals>
                            <goal>copy</goal>
                        </goals>
                        <configuration>
                            <artifactItems>
                                <artifactItem>
                                    <groupId>org.hsqldb</groupId>
                                    <artifactId>hsqldb</artifactId>
                                    <version>${hyperSQL.version}</version>
                                    <type>jar</type>
                                    <overWrite>true</overWrite>
                                    <outputDirectory>${project.build.directory}</outputDirectory>
                                </artifactItem>
                            </artifactItems>
                            <overWriteReleases>false</overWriteReleases>
                            <overWriteSnapshots>true</overWriteSnapshots>
                        </configuration>
                    </execution>
                    <execution>
                        <id>unpack-dependencies</id>
                        <phase>generate-resources</phase>
                        <goals>
                            <goal>unpack-dependencies</goal>
                        </goals>
                        <configuration>
                            <includeClassifiers>ballerina-binary-repo</includeClassifiers>
                            <outputDirectory>${project.build.directory}/lib</outputDirectory>
                        </configuration>
                    </execution>
                </executions>
            </plugin>

            <plugin>
                <groupId>org.apache.maven.plugins</groupId>
                <artifactId>maven-surefire-plugin</artifactId>
                <version>${maven.surefire.plugin.version}</version>
                <configuration>
                    <systemPropertyVariables>
                        <server.zip>
                            ${basedir}/../../distribution/zip/ballerina/target/ballerina-${project.version}.zip
                        </server.zip>
                        <observability-test-natives.jar>
                            ${basedir}/../../tests/observability-test-utils/target/observability-test-utils-${project.version}.jar
                        </observability-test-natives.jar>
                        <hsqldb.jar>
                            ${project.build.directory}/hsqldb-${hyperSQL.version}.jar
                        </hsqldb.jar>
                        <project.build.directory>${project.build.directory}</project.build.directory>
                        <java.util.logging.config.file>${project.build.testOutputDirectory}/logging.properties</java.util.logging.config.file>
                        <javax.net.ssl.trustStore>${basedir}/../../distribution/zip/ballerina/resources/security/ballerinaTruststore.p12</javax.net.ssl.trustStore>
                        <javax.net.ssl.trustStorePassword>ballerina</javax.net.ssl.trustStorePassword>
                    </systemPropertyVariables>
                    <suiteXmlFiles>
                        <suiteXmlFile>src/test/resources/testng.xml</suiteXmlFile>
                    </suiteXmlFiles>
                </configuration>
            </plugin>
        </plugins>
    </build>
    <properties>
        <!-- Path to the generated natives ballerina files temp directory -->
        <maven.spotbugsplugin.exclude.file>spotbugs-exclude.xml</maven.spotbugsplugin.exclude.file>
        <maven.checkstyleplugin.excludes>
            **/grpc-java/**,
            **/protobuf/java/org/ballerinalang/test/util/grpc/**,
            **/protobuf/grpc-java/org/ballerinalang/test/util/grpc/**,
            **/generated/**,
            **/generated-sources/**
        </maven.checkstyleplugin.excludes>
    </properties>
</project><|MERGE_RESOLUTION|>--- conflicted
+++ resolved
@@ -19,27 +19,23 @@
         </dependency>
         <dependency>
             <groupId>org.ballerinalang</groupId>
-<<<<<<< HEAD
+            <artifactId>ballerina-core</artifactId>
+        </dependency>
+        <dependency>
+            <groupId>org.ballerinalang</groupId>
+            <artifactId>ballerina-lang</artifactId>
+        </dependency>
+        <dependency>
+            <groupId>org.ballerinalang</groupId>
+            <artifactId>ballerina-builtin</artifactId>
+        </dependency>
+        <dependency>
+            <groupId>org.ballerinalang</groupId>
             <artifactId>ballerina-io</artifactId>
         </dependency>
         <dependency>
             <groupId>org.ballerinalang</groupId>
             <artifactId>ballerina-runtime</artifactId>
-        </dependency>
-        <dependency>
-            <groupId>io.netty</groupId>
-            <artifactId>netty-tcnative-boringssl-static</artifactId>
-=======
-            <artifactId>ballerina-core</artifactId>
-        </dependency>
-        <dependency>
-            <groupId>org.ballerinalang</groupId>
-            <artifactId>ballerina-lang</artifactId>
-        </dependency>
-        <dependency>
-            <groupId>org.ballerinalang</groupId>
-            <artifactId>ballerina-builtin</artifactId>
->>>>>>> bd0f3ab7
         </dependency>
         <dependency>
             <groupId>org.ballerinalang</groupId>
@@ -144,7 +140,7 @@
             <artifactId>broker-amqp</artifactId>
             <scope>test</scope>
         </dependency>
-        
+
         <!-- balo dependencies -->
         <dependency>
             <groupId>org.ballerinalang</groupId>
