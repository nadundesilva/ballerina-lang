--- conflicted
+++ resolved
@@ -44,19 +44,11 @@
         BAssertUtil.validateError(result, index++, "mismatched input '`'. " + msg1, 6, 23);
         BAssertUtil.validateError(result, index++, "mismatched input '`'. expecting {'service', " +
                 "'function', 'object', 'record', 'abstract', 'client', 'typeof', 'int', 'byte', 'float', " +
-<<<<<<< HEAD
                 "'decimal', 'boolean', 'string', 'error', 'map', 'json', 'xml', 'table', 'stream', 'any', " +
-                "'typedesc', 'future', 'anydata', 'handle', 'new', '__init', 'foreach', 'continue', 'trap', 'start', " +
-                "'check', 'checkpanic', 'flush', 'wait', 'from', 'let', '{', '(', '[', '+', '-', '!', '<', '~', '<-'," +
-                " '@', DecimalIntegerLiteral, HexIntegerLiteral, HexadecimalFloatingPointLiteral, " +
-                "DecimalFloatingPointNumber, BooleanLiteral, QuotedStringLiteral, Base16BlobLiteral, " +
-=======
-                "'decimal', 'boolean', 'string', 'error', 'map', 'json', 'xml', 'stream', 'any', " +
                 "'typedesc', 'future', 'anydata', 'handle', 'readonly', 'new', '__init', 'foreach', 'continue', " +
                 "'trap', 'start', 'check', 'checkpanic', 'flush', 'wait', 'from', 'let', '{', '(', '[', '+', '-', " +
                 "'!', '<', '~', '<-', '@', DecimalIntegerLiteral, HexIntegerLiteral, HexadecimalFloatingPointLiteral," +
                 " DecimalFloatingPointNumber, BooleanLiteral, QuotedStringLiteral, Base16BlobLiteral, " +
->>>>>>> f9d6ceb3
                 "Base64BlobLiteral, 'null', Identifier, XMLLiteralStart, StringTemplateLiteralStart}", 6, 59);
         BAssertUtil.validateError(result, index, "mismatched input '`'. " + msg1, 7, 23);
     }
