// Copyright (c) 2020 WSO2 Inc. (http://www.wso2.org) All Rights Reserved.
//
// WSO2 Inc. licenses this file to you under the Apache License,
// Version 2.0 (the "License"); you may not use this file except
// in compliance with the License.
// You may obtain a copy of the License at
//
// http://www.apache.org/licenses/LICENSE-2.0
//
// Unless required by applicable law or agreed to in writing,
// software distributed under the License is distributed on an
// "AS IS" BASIS, WITHOUT WARRANTIES OR CONDITIONS OF ANY
// KIND, either express or implied.  See the License for the
// specific language governing permissions and limitations
// under the License.

import ballerina/test;
import ballerina/http;
//import ballerina/email;

// Mock object definition
public client class MockHttpClient {
  public string url = "http://mockUrl";

  public remote function get(@untainted string path, public http:RequestMessage message = ()) returns http:Response|http:ClientError {
      http:Response res = new;
      res.statusCode = 500;
      return res;
  }

}

@test:Config {}
function testUserDefinedMockObject() {

  clientEndpoint = test:mock(http:Client, new MockHttpClient());
  http:Response res = doGet();
  test:assertEquals(res.statusCode, 500);
  test:assertEquals(getClientUrl(), "http://mockUrl");
}

@test:Config {}
function testProvideAReturnValue() {

  http:Client mockHttpClient = test:mock(http:Client);
  http:Response mockResponse = new;
  mockResponse.statusCode = 500;

  test:prepare(mockHttpClient).when("get").thenReturn(mockResponse);
  clientEndpoint = mockHttpClient;
  http:Response res = doGet();
  test:assertEquals(res.statusCode, 500);
}

@test:Config {}
function testProvideAReturnValueBasedOnInput() {

  http:Client mockHttpClient = test:mock(http:Client);
  test:prepare(mockHttpClient).when("get").withArguments("/get?test=123", test:ANY).thenReturn(new http:Response());
  clientEndpoint = mockHttpClient;
  http:Response res = doGet();
  test:assertEquals(res.statusCode, 200);
}

//@test:Config {}
//function testProvideErrorAsReturnValue() {
//
//  email:SmtpClient mockSmtpClient = test:mock(email:SmtpClient);
//  smtpClient = mockSmtpClient;
//
//  string[] emailIds = ["user1@test.com", "user2@test.com"];
//  error? errMock = email:SendError("email sending failed");
//  test:prepare(mockSmtpClient).when("send").thenReturn(errMock);
//  error? err = sendNotification(emailIds);
//  test:assertTrue(err is error);
//}
//
//@test:Config {}
//function testDoNothing() {
//
//  email:SmtpClient mockSmtpClient = test:mock(email:SmtpClient);
//  http:Response mockResponse = new;
//  mockResponse.statusCode = 500;
//
//  test:prepare(mockSmtpClient).when("send").doNothing();
//  smtpClient = mockSmtpClient;
//
//  string[] emailIds = ["user1@test.com", "user2@test.com"];
//  error? err = sendNotification(emailIds);
//  test:assertEquals(err, ());
//}

@test:Config {}
function testMockMemberVarible() {
  string mockClientUrl = "http://foo";
  http:Client mockHttpClient = test:mock(http:Client);
  test:prepare(mockHttpClient).getMember("url").thenReturn(mockClientUrl);

  clientEndpoint = mockHttpClient;
  test:assertEquals(getClientUrl(), mockClientUrl);
}

@test:Config {}
function testProvideAReturnSequence() {
    http:Client mockHttpClient = test:mock(http:Client);
    http:Response mockResponse = new;
    mockResponse.statusCode = 500;

    test:prepare(mockHttpClient).when("get").thenReturnSequence(new http:Response(), mockResponse);
    clientEndpoint = mockHttpClient;
    http:Response res = doGetRepeat();
    test:assertEquals(res.statusCode, 500);
}

# VALIDATION CASES
# 1 - Validations for user defined mock object

public client class MockSmtpClientEmpty {};

<<<<<<< HEAD
public type MockSmtpClient client object {
  public remote function send(email:Email email) returns email:Error?  {
     // do nothing
  }
}

public client class MockSmtpClientFuncErr {
  public remote function sendMail(email:Email email) returns email:Error?  {
      // do nothing
  }
}

public client class MockSmtpClientSigErr {
  public remote function send(email:Email email) returns string {
    return "";
  }
}

public client class MockSmtpClientSigErr2 {
  public remote function send(string[] email) returns string {
    return "";
  }
}
=======
//public type MockSmtpClient client object {
//  public remote function send(email:Email email) returns email:Error?  {
//     // do nothing
//  }
//};
//
//public type MockSmtpClientFuncErr client object {
//  public remote function sendMail(email:Email email) returns email:Error?  {
//      // do nothing
//  }
//};
//
//public type MockSmtpClientSigErr client object {
//  public remote function send(email:Email email) returns string {
//    return "";
//  }
//};
//
//public type MockSmtpClientSigErr2 client object {
//  public remote function send(string[] email) returns string {
//    return "";
//  }
//};
>>>>>>> b35c5b5b

public client class MockHttpClientSigErr {
  public remote function get(@untainted string path, any message = ()) returns http:Response|http:ClientError {
      http:Response res = new;
      res.statusCode = 500;
      return res;
  }
}

//// 1.1) when the user-defined mock object is empty
//@test:Config {}
//function testEmptyUserDefinedObj() {
//  email:SmtpClient mockSmtpClient = test:mock(email:SmtpClient, new MockSmtpClientEmpty());
//  smtpClient = mockSmtpClient;
//}
//
//
//// 1.2) when user-defined object is passed to test:prepare function
//@test:Config {}
//function testUserDefinedMockRegisterCases() {
//  email:SmtpClient mockSmtpClient = test:mock(email:SmtpClient, new MockSmtpClient());
//  test:prepare(mockSmtpClient).when("send").doNothing();
//}
//
//// 1.3) when the functions in mock is not available in the original
//@test:Config {}
//function testUserDefinedMockInvalidFunction() {
//  email:SmtpClient mockSmtpClient = test:mock(email:SmtpClient, new MockSmtpClientFuncErr());
//  smtpClient = mockSmtpClient;
//  error? sendNotificationResult = sendNotification(["user1@test.com"]);
//}
//
//// 1.4.1) when the function return types do not match
//@test:Config {}
//function testUserDefinedMockFunctionSignatureMismatch() {
//  email:SmtpClient mockSmtpClient = test:mock(email:SmtpClient, new MockSmtpClientSigErr());
//  smtpClient = mockSmtpClient;
//  error? sendNotificationResult = sendNotification(["user1@test.com"]);
//}
//
//// 1.4.2) when the function parameters do not match
//@test:Config {}
//function testUserDefinedMockFunctionSignatureMismatch2() {
//  email:SmtpClient mockSmtpClient = test:mock(email:SmtpClient, new MockSmtpClientSigErr2());
//  smtpClient = mockSmtpClient;
//  error? sendNotificationResult = sendNotification(["user1@test.com"]);
//}

// 1.4.3
@test:Config {}
function testUserDefinedMockFunctionSignatureMismatch3() {
  http:Client mockHttpClient = test:mock(http:Client, new MockHttpClientSigErr());
}

# 2 - Validations for framework provided default mock object

//// 2.1  when the function called in mock is not available in the original
//@test:Config {}
//function testDefaultMockInvalidFunctionName() {
//  email:SmtpClient mockSmtpClient = test:mock(email:SmtpClient);
//  test:prepare(mockSmtpClient).when("get").doNothing();
//}

// 2.2) call doNothing() - the function has a return type specified
@test:Config {}
function testDefaultMockWrongAction() {
  http:Client mockHttpClient = test:mock(http:Client);
  test:prepare(mockHttpClient).when("get").doNothing();
}

// 2.3) when the return value does not match the function return type
@test:Config {}
function testDefaultInvalidFunctionReturnValue() {
  http:Client mockHttpClient = test:mock(http:Client);
  test:prepare(mockHttpClient).when("get").thenReturn("success");
}

// 2.4.1) when the number of arguments provided does not match the function signature
@test:Config {}
function testDefaultTooManyArgs() {
  http:Client mockHttpClient = test:mock(http:Client);
  test:prepare(mockHttpClient).when("get").withArguments("test", "", "").thenReturn(new http:Response());
}

// 2.4.2) when the type of arguments provided does not match the function signature
@test:Config {}
function testDefaultIncompatibleArgs() {
  http:Client mockHttpClient = test:mock(http:Client);
  test:prepare(mockHttpClient).when("get").withArguments(0).thenReturn(new http:Response());
}

// 2.5) when the object does not have a member variable of specified name
@test:Config {}
function testDefaultMockInvalidFieldName() {
  string mockClientUrl = "http://foo";
  http:Client mockHttpClient = test:mock(http:Client);
  test:prepare(mockHttpClient).getMember("clientUrl").thenReturn(mockClientUrl);

  clientEndpoint = mockHttpClient;
  test:assertEquals(getClientUrl(), mockClientUrl);
}

// 2.6) when the member variable type does not match the return value
@test:Config{}
function testDefaultInvalidMemberReturnValue() {
  http:Client mockHttpClient = test:mock(http:Client);
  test:prepare(mockHttpClient).getMember("url").thenReturn(());
}<|MERGE_RESOLUTION|>--- conflicted
+++ resolved
@@ -117,55 +117,29 @@
 
 public client class MockSmtpClientEmpty {};
 
-<<<<<<< HEAD
-public type MockSmtpClient client object {
-  public remote function send(email:Email email) returns email:Error?  {
-     // do nothing
-  }
-}
-
-public client class MockSmtpClientFuncErr {
-  public remote function sendMail(email:Email email) returns email:Error?  {
-      // do nothing
-  }
-}
-
-public client class MockSmtpClientSigErr {
-  public remote function send(email:Email email) returns string {
-    return "";
-  }
-}
-
-public client class MockSmtpClientSigErr2 {
-  public remote function send(string[] email) returns string {
-    return "";
-  }
-}
-=======
 //public type MockSmtpClient client object {
 //  public remote function send(email:Email email) returns email:Error?  {
 //     // do nothing
 //  }
-//};
-//
-//public type MockSmtpClientFuncErr client object {
+//}
+//
+//public client class MockSmtpClientFuncErr {
 //  public remote function sendMail(email:Email email) returns email:Error?  {
 //      // do nothing
 //  }
-//};
-//
-//public type MockSmtpClientSigErr client object {
+//}
+//
+//public client class MockSmtpClientSigErr {
 //  public remote function send(email:Email email) returns string {
 //    return "";
 //  }
-//};
-//
-//public type MockSmtpClientSigErr2 client object {
+//}
+//
+//public client class MockSmtpClientSigErr2 {
 //  public remote function send(string[] email) returns string {
 //    return "";
 //  }
-//};
->>>>>>> b35c5b5b
+//}
 
 public client class MockHttpClientSigErr {
   public remote function get(@untainted string path, any message = ()) returns http:Response|http:ClientError {
