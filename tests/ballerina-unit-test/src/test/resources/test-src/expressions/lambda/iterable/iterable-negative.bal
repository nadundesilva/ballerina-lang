--- conflicted
+++ resolved
@@ -90,10 +90,7 @@
                         return v + 1;
                    }).map(function (int v) returns (string) {
                         return "Test" + v;
-<<<<<<< HEAD
                    }).filter(function (string s) returns boolean { return true;});
-=======
-                   }).filter((string s) => boolean { return true;});
 }
 
 function test11() {
@@ -106,5 +103,4 @@
     any x = z.filter((any s) => boolean {
          return s == null;
     });
->>>>>>> fb9b293b
 }