import ballerina/http;

listener http:Listener helloWorldEP = new (9090);

any globalLevelVariable = "";
service sample on helloWorldEP {
    any serviceLevelVariable = "";

    @http:ResourceConfig {
        methods:["GET"],
        path:"/path/{foo}"
    }
<<<<<<< HEAD
    resource function params (http:Caller caller, http:Request req, string foo) {
        map paramsMap = req.getQueryParams();
=======
    params (endpoint caller, http:Request req, string foo) {
        map<any> paramsMap = req.getQueryParams();
>>>>>>> d28bdcf7
        var bar = paramsMap.bar;

        self.serviceLevelVariable = foo;
        globalLevelVariable = foo;
    }
}
<|MERGE_RESOLUTION|>--- conflicted
+++ resolved
@@ -10,13 +10,8 @@
         methods:["GET"],
         path:"/path/{foo}"
     }
-<<<<<<< HEAD
     resource function params (http:Caller caller, http:Request req, string foo) {
-        map paramsMap = req.getQueryParams();
-=======
-    params (endpoint caller, http:Request req, string foo) {
         map<any> paramsMap = req.getQueryParams();
->>>>>>> d28bdcf7
         var bar = paramsMap.bar;
 
         self.serviceLevelVariable = foo;
