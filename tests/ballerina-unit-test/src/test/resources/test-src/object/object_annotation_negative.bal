import ballerina/http;

# Documentation for Test annotation
#
# + a - annotation `field a` documentation
# + a - annotation `field a` documentation
# + b - annotation `field b` documentation
# + c - annotation `field c` documentation
type Tst object {
    public string a = "";
    public string b = "";
    public string cd = "";
};

annotation Test Tst;

# Documentation for testConst constant
#
# + testConst - abc description
@final string testConst = "TestConstantDocumentation";

# Documentation for Test struct
#
# + a - struct `field a` documentation
# + a - struct `field a` documentation
# + b - struct `field b` documentation
# + c - struct `field c` documentation
type Test object {
    public int a = 0;
    public int b = 0;
    public int cdd = 0;
};

# Gets a access parameter value (`true` or `false`) for a given key. Please note that #foo will always be bigger than #bar.
# Example:
# ``SymbolEnv pkgEnv = symbolEnter.packageEnvs.get(pkgNode.symbol);``
#
# + accessMode - read or write mode
# + accessMode - read or write mode
# + successfuls - boolean `true` or `false`
function File.open (string accessMode) returns (boolean) {
    boolean successful = false;
    return successful;
}

# Documentation for File object
#
# + path - file path. Example: ``C:\users\OddThinking\Documents\My Source\Widget\foo.src``
public type File object {

    public string path = "";

    public function open(string accessMode) returns boolean;
};

type Person object {
    public string firstName = "";
    public string lastName = "";
    public int age = 0;
    public string city = "";
};

type Employee object {
    public string name = "";
    public int age = 0;
    public string address = "";
<<<<<<< HEAD
    public any ageAny = ();
=======
    public any ageAny = 0;
>>>>>>> afee6405
};

# Test Connector
#
# + url - url for endpoint
# + url - url for endpoint
# + urls - urls for endpoint
type TestConnector object {
  public string url = "";
};

# PizzaService HTTP Service
#
# + conn - HTTP connection.
service<http:Service> PizzaService {

    # Check orderPizza resource.
    #
    # + req - In request.
    # + req - In request.
    # + reqest - In request.
//  # + conn - HTTP connection. Commented due to https://github.com/ballerina-lang/ballerina/issues/5586 issue

    orderPizza(endpoint conn, http:Request req) {
        http:Response res = new;
        _ = conn -> respond(res);
    }
}

# Documentation for testConst constant
#
# + testConstd - abc description
@final string testConsts = "TestConstantDocumentation";<|MERGE_RESOLUTION|>--- conflicted
+++ resolved
@@ -64,11 +64,7 @@
     public string name = "";
     public int age = 0;
     public string address = "";
-<<<<<<< HEAD
     public any ageAny = ();
-=======
-    public any ageAny = 0;
->>>>>>> afee6405
 };
 
 # Test Connector
