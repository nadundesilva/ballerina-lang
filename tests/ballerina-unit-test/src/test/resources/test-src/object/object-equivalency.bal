--- conflicted
+++ resolved
@@ -571,23 +571,11 @@
 
     int[] i = [1, 2, 3];
 
-<<<<<<< HEAD
     foreach var y in i {
-        match res {
-            (Foo, Person) x => {
-                return "SUCCESS";
-            }
-            () => { return "ERROR"; }
-            error err => {
-                return "ERROR";
-            }
-=======
-    foreach y in i {
         if res is (Foo, Person) {
             return "SUCCESS";
         } else {
             return "ERROR";
->>>>>>> d623d1e6
         }
     }
 }
