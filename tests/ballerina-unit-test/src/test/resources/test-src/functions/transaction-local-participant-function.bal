// Copyright (c) 2018 WSO2 Inc. (http://www.wso2.org) All Rights Reserved.
//
// WSO2 Inc. licenses this file to you under the Apache License,
// Version 2.0 (the "License"); you may not use this file except
// in compliance with the License.
// You may obtain a copy of the License at
//
// http://www.apache.org/licenses/LICENSE-2.0
//
// Unless required by applicable law or agreed to in writing,
// software distributed under the License is distributed on an
// "AS IS" BASIS, WITHOUT WARRANTIES OR CONDITIONS OF ANY
// KIND, either express or implied.  See the License for the
// specific language governing permissions and limitations
// under the License.

import ballerina/io;
import ballerina/transactions;

string S = "";


@transactions:Participant {
    oncommit:commitFunc,
    onabort:abortFunc
}
public function participantFoo() {
    S = S + " in-participantFoo";
    io:println("Hello, World!");
}

public function commitFunc(string trxId) {
    S = S + " commitFun";
    io:println("commitFunc");
}

public function abortFunc(string trxId) {
    S = S + " abortFunc";
    io:println("abortFunc");
}


@transactions:Participant {
}
public function erroredFunc() {
    S = S + " in-participantErroredFunc";
    int k = 5;
    if (k == 5) {
        io:println("throw!!");
        error err = error("TransactionError");
        panic err;
    }
}

boolean thrown1 = false;
boolean thrown2 = false;

function initiatorFunc(boolean error1, boolean error2) returns string {
    transaction with retries=2 {
        S = S + " in-trx-block";
        participantFoo();

        if (thrown1 && !thrown2 && error2) {
            thrown2 = true;
            var er = trap erroredFunc();
            if (er is error) {
                S = S + " " + er.reason();
            }
        }
        if (!thrown1 && error1) {
            thrown1 = true;
            var er = trap erroredFunc();
            if (er is error) {
                S = S + " " + er.reason();
            }
        }

        S = S + " in-trx-lastline";
    } onretry {
        S = S + " onretry-block";
    } committed {
        S = S + " committed-block";
    } aborted {
        S = S + " aborted-block";
    }
    S = S + " after-trx";
    return S;
}

function blowUp()  returns int {
    if (5 == 5) {
        error err = error("TransactionError");
        panic err;
    }
    return 5;
}


function initiatorWithLocalNonParticipantError() returns string {
    string s = "";
    transaction {
        s += " in-trx";
        var t = trap nonParticipantNestedTrxStmt(s);
        if (t is string) {
            s += t;
        } else {
            s += " trapped:[" + t.reason() + "]";
        }
        s += " last-line";
    } onretry {
        s += " onretry";
    } committed {
        s += " committed";
    } aborted {
        s += " aborted";
    }
    return s;
}

function nonParticipantNestedTrxStmt(string s) returns string {
    string q = s;
    transaction {
        q += " in-local-nonparticipant-trx";
    }
    return q;
}

<<<<<<< HEAD

function participantInNonStrand() returns string {
    string s = "";
    S = "";
    transaction {
        s += " in-trx";
        var t = trap startANewStrand(s);
        if (t is string) {
            s += t;
        } else {
            s += " trapped:[" + t.reason() + "]";
        }
        s += " last-line";
=======
function nonParticipantFunctionNesting(string failureCondition) returns string {
    string s = "";
    S = "";
    transaction {
        s = " in-trx";
        s = nonParticipant(failureCondition, s);
        s += " in-trx-last-line";
>>>>>>> f9dfc1cd
    } onretry {
        s += " onretry";
    } committed {
        s += " committed";
    } aborted {
        s += " aborted";
    }
<<<<<<< HEAD

    if (S != "") {
        s += " | " + S;
    }
    return s;
}

function startANewStrand(string s) returns string {
    io:println("starting onSomeOtherStrand on a new strand");
    var f = start onSomeOtherStrand(s);
    wait f;
    return " from-startANewStrand";
}

function onSomeOtherStrand(string s) {
    io:println("in some other strand");
    var r = trap otherStrand(s);
    if (r is error) {
        S += "error in otherStrand: " + r.reason();
        io:println("trapped error from otherStrand()");
    }
}

=======
    return s + " |" + S;
}

function nonParticipant(string failureCondition, string s) returns string {
    string p = s + " in-non-participant";
    var q = trap localParticipant(failureCondition, p);
    if (q is string) {
        p = q;
    } else {
        p += " traped: local-participant";
    }
    p += " after-local-participant";
    var p2 = trap failable(failureCondition, p);
    if (p2 is error) {
        p += " non-participants-callee-fail-and-trapped";
    } else {
        p = p2;
    }
    return p;
}


>>>>>>> f9dfc1cd
@transactions:Participant {
    oncommit:commitFunc,
    onabort:abortFunc
}
<<<<<<< HEAD
public function otherStrand(string s) {
    io:println("Hello, World!");
    error err = error("error!!!");
    panic err;
=======
public function localParticipant(string failureCondition, string s) returns string {
    if (failureCondition == "participantFail") {
        error er = error("failed");
        panic er;
    }
    return s + " localParticipant";
}

function failable(string failureCondition, string s) returns string {
    if (failureCondition == "failInNonParticipant") {
        error er = error("failed");
        panic er;
    }
    return s;
>>>>>>> f9dfc1cd
}<|MERGE_RESOLUTION|>--- conflicted
+++ resolved
@@ -125,21 +125,6 @@
     return q;
 }
 
-<<<<<<< HEAD
-
-function participantInNonStrand() returns string {
-    string s = "";
-    S = "";
-    transaction {
-        s += " in-trx";
-        var t = trap startANewStrand(s);
-        if (t is string) {
-            s += t;
-        } else {
-            s += " trapped:[" + t.reason() + "]";
-        }
-        s += " last-line";
-=======
 function nonParticipantFunctionNesting(string failureCondition) returns string {
     string s = "";
     S = "";
@@ -147,7 +132,6 @@
         s = " in-trx";
         s = nonParticipant(failureCondition, s);
         s += " in-trx-last-line";
->>>>>>> f9dfc1cd
     } onretry {
         s += " onretry";
     } committed {
@@ -155,31 +139,6 @@
     } aborted {
         s += " aborted";
     }
-<<<<<<< HEAD
-
-    if (S != "") {
-        s += " | " + S;
-    }
-    return s;
-}
-
-function startANewStrand(string s) returns string {
-    io:println("starting onSomeOtherStrand on a new strand");
-    var f = start onSomeOtherStrand(s);
-    wait f;
-    return " from-startANewStrand";
-}
-
-function onSomeOtherStrand(string s) {
-    io:println("in some other strand");
-    var r = trap otherStrand(s);
-    if (r is error) {
-        S += "error in otherStrand: " + r.reason();
-        io:println("trapped error from otherStrand()");
-    }
-}
-
-=======
     return s + " |" + S;
 }
 
@@ -201,18 +160,64 @@
     return p;
 }
 
-
->>>>>>> f9dfc1cd
+function participantInNonStrand() returns string {
+    string s = "";
+    S = "";
+    transaction {
+        s += " in-trx";
+        var t = trap startANewStrand(s);
+        if (t is string) {
+            s += t;
+        } else {
+            s += " trapped:[" + t.reason() + "]";
+        }
+        s += " last-line";
+    } onretry {
+        s += " onretry";
+    } committed {
+        s += " committed";
+    } aborted {
+        s += " aborted";
+    }
+
+    if (S != "") {
+        s += " | " + S;
+    }
+    return s;
+}
+
+function startANewStrand(string s) returns string {
+    io:println("starting onSomeOtherStrand on a new strand");
+    var f = start onSomeOtherStrand(s);
+    wait f;
+    return " from-startANewStrand";
+}
+
+function onSomeOtherStrand(string s) {
+    io:println("in some other strand");
+    var r = trap otherStrand(s);
+    if (r is error) {
+        S += "error in otherStrand: " + r.reason();
+        io:println("trapped error from otherStrand()");
+    }
+}
+
 @transactions:Participant {
     oncommit:commitFunc,
     onabort:abortFunc
 }
-<<<<<<< HEAD
 public function otherStrand(string s) {
     io:println("Hello, World!");
     error err = error("error!!!");
     panic err;
-=======
+}
+
+
+
+@transactions:Participant {
+    oncommit:commitFunc,
+    onabort:abortFunc
+}
 public function localParticipant(string failureCondition, string s) returns string {
     if (failureCondition == "participantFail") {
         error er = error("failed");
@@ -227,5 +232,4 @@
         panic er;
     }
     return s;
->>>>>>> f9dfc1cd
 }