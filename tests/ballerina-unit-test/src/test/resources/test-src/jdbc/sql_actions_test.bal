import ballerina/sql;
import ballerina/h2;
import ballerina/time;
import ballerina/io;
import ballerina/internal;

type ResultCustomers record {
    string FIRSTNAME;
};

type CustomerFullName record {
    string FIRSTNAME;
    string LASTNAME;
};

type ResultIntType record {
    int INT_TYPE;
};

type ResultBlob record {
    byte[] BLOB_TYPE;
};

type ResultRowIDBlob record {
    int row_id;
    byte[] BLOB_TYPE;
};

type ResultDataType record {
    int INT_TYPE;
    int LONG_TYPE;
    float FLOAT_TYPE;
    float DOUBLE_TYPE;
};

type ResultCount record {
    int COUNTVAL;
};

type ResultArrayType record {
    int[] INT_ARRAY;
    int[] LONG_ARRAY;
    float[] DOUBLE_ARRAY;
    boolean[] BOOLEAN_ARRAY;
    string[] STRING_ARRAY;
    float[] FLOAT_ARRAY;
};

type ResultDates record {
    string DATE_TYPE;
    string TIME_TYPE;
    string TIMESTAMP_TYPE;
    string DATETIME_TYPE;
};

type ResultBalTypes record {
    int INT_TYPE;
    int LONG_TYPE;
    float FLOAT_TYPE;
    float DOUBLE_TYPE;
    boolean BOOLEAN_TYPE;
    string STRING_TYPE;
    float NUMERIC_TYPE;
    float DECIMAL_TYPE;
    float REAL_TYPE;
};

type Employee record {
    int id;
    string name;
    string address;
};

function testInsertTableData() returns (int) {
    endpoint h2:Client testDB {
        path: "./target/tempdb/",
        name: "TEST_SQL_CONNECTOR_H2",
        username: "SA",
        password: "",
        poolOptions: { maximumPoolSize: 1 }
    };

    int insertCount = check testDB->update("Insert into Customers (firstName,lastName,registrationID,creditLimit,country)
                                         values ('James', 'Clerk', 3, 5000.75, 'USA')");
    testDB.stop();
    return insertCount;
}

function testCreateTable() returns (int) {
    endpoint h2:Client testDB {
        path: "./target/tempdb/",
        name: "TEST_SQL_CONNECTOR_H2",
        username: "SA",
        password: "",
        poolOptions: { maximumPoolSize: 1 }
    };

    int returnValue = check testDB->update("CREATE TABLE IF NOT EXISTS Students(studentID int, LastName varchar(255))");
    testDB.stop();
    return returnValue;
}

function testUpdateTableData() returns (int) {
    endpoint h2:Client testDB {
        path: "./target/tempdb/",
        name: "TEST_SQL_CONNECTOR_H2",
        username: "SA",
        password: "",
        poolOptions: { maximumPoolSize: 1 }
    };

    int updateCount = check testDB->update("Update Customers set country = 'UK' where registrationID = 1");
    testDB.stop();
    return updateCount;
}

function testGeneratedKeyOnInsert() returns (string) {
    endpoint h2:Client testDB {
        path: "./target/tempdb/",
        name: "TEST_SQL_CONNECTOR_H2",
        username: "SA",
        password: "",
        poolOptions: { maximumPoolSize: 1 }
    };

    string returnVal;

    var x = testDB->updateWithGeneratedKeys("insert into Customers (firstName,lastName,
            registrationID,creditLimit,country) values ('Mary', 'Williams', 3, 5000.75, 'USA')", ());

    match x {
        (int, string[]) y => {
            int a;
            string[] b;
            (a, b) = y;
            returnVal = b[0];
        }
        error err1 => {
            returnVal = err1.reason();
        }
    }

    testDB.stop();
    return returnVal;
}

function testGeneratedKeyOnInsertEmptyResults() returns (int|string) {
    endpoint h2:Client testDB {
        path: "./target/tempdb/",
        name: "TEST_SQL_CONNECTOR_H2",
        username: "SA",
        password: "",
        poolOptions: { maximumPoolSize: 1 }
    };

    int|string returnVal;

    var x = testDB->updateWithGeneratedKeys("insert into CustomersNoKey (firstName,lastName,
            registrationID,creditLimit,country) values ('Mary', 'Williams', 3, 5000.75, 'USA')", ());

    match x {
        (int, string[]) y => {
            int a;
            string[] b;
            (a, b) = y;
            returnVal = lengthof b;
        }
        error err1 => {
            returnVal = err1.reason();
        }
    }

    testDB.stop();
    return returnVal;
}


function testGeneratedKeyWithColumn() returns (string) {
    endpoint h2:Client testDB {
        path: "./target/tempdb/",
        name: "TEST_SQL_CONNECTOR_H2",
        username: "SA",
        password: "",
        poolOptions: { maximumPoolSize: 1 }
    };

    int insertCount;
    string[] generatedID;
    string[] keyColumns = ["CUSTOMERID"];
    string returnVal;

    string queryString;
    queryString = "insert into Customers (firstName,lastName,registrationID,creditLimit,country) values ('Kathy',
        'Williams', 4, 5000.75, 'USA')";

    var x = testDB->updateWithGeneratedKeys(queryString, keyColumns);
    match x {
        (int, string[]) y => {
            int a;
            string[] b;
            (a, b) = y;
            returnVal = b[0];
        }
        error err1 => {
            returnVal = err1.reason();
        }
    }

    testDB.stop();
    return returnVal;
}

function testSelectData() returns (string) {
    endpoint h2:Client testDB {
        path: "./target/tempdb/",
        name: "TEST_SQL_CONNECTOR_H2",
        username: "SA",
        password: "",
        poolOptions: { maximumPoolSize: 1 }
    };

    table dt = check testDB->select("SELECT  FirstName from Customers where registrationID = 1", ResultCustomers);
    string firstName;

    while (dt.hasNext()) {
        ResultCustomers rs = check <ResultCustomers>dt.getNext();
        firstName = rs.FIRSTNAME;
    }
    testDB.stop();
    return firstName;
}

function testSelectIntFloatData() returns (int, int, float, float) {
    endpoint h2:Client testDB {
        path: "./target/tempdb/",
        name: "TEST_SQL_CONNECTOR_H2",
        username: "SA",
        password: "",
        poolOptions: { maximumPoolSize: 1 }
    };

    table dt = check testDB->select("SELECT  int_type, long_type, float_type, double_type from DataTypeTable
        where row_id = 1", ResultDataType);
    int int_type;
    int long_type;
    float float_type;
    float double_type;
    while (dt.hasNext()) {
        ResultDataType rs = check <ResultDataType>dt.getNext();
        int_type = rs.INT_TYPE;
        long_type = rs.LONG_TYPE;
        float_type = rs.FLOAT_TYPE;
        double_type = rs.DOUBLE_TYPE;
    }
    testDB.stop();
    return (int_type, long_type, float_type, double_type);
}

function testCallProcedure() returns (string, string) {
    endpoint h2:Client testDB {
        path: "./target/tempdb/",
        name: "TEST_SQL_CONNECTOR_H2",
        username: "SA",
        password: "",
        poolOptions: { maximumPoolSize: 2 }
    };

    string returnValue;
    var ret = testDB->call("{call InsertPersonData(100,'James')}", ());
    match ret {
        table[] dt => returnValue = "table";
        () => returnValue = "nil";
        error => returnValue = "error";
    }
    table dt = check testDB->select("SELECT  FirstName from Customers where registrationID = 100", ResultCustomers);
    string firstName;
    while (dt.hasNext()) {
        ResultCustomers rs = check <ResultCustomers>dt.getNext();
        firstName = rs.FIRSTNAME;
    }
    testDB.stop();
    return (firstName, returnValue);
}

function testCallProcedureWithResultSet() returns (string) {
    endpoint h2:Client testDB {
        path: "./target/tempdb/",
        name: "TEST_SQL_CONNECTOR_H2",
        username: "SA",
        password: "",
        poolOptions: { maximumPoolSize: 1 }
    };

    string firstName;
    var ret = check testDB->call("{call SelectPersonData()}", [ResultCustomers]);
    table[] dts;
    match ret {
        table[] dtsRet => dts = dtsRet;
        () => firstName = "error";
    }

    while (dts[0].hasNext()) {
        ResultCustomers rs = check <ResultCustomers>dts[0].getNext();
        firstName = rs.FIRSTNAME;
    }
    testDB.stop();
    return firstName;
}

function testCallFunctionWithReturningRefcursor() returns (string) {
    endpoint h2:Client testDB {
        path: "./target/tempdb/",
        name: "TEST_SQL_CONNECTOR_H2",
        username: "SA",
        password: "",
        poolOptions: { maximumPoolSize: 1 }
    };

    sql:Parameter para1 = { sqlType: sql:TYPE_REFCURSOR, direction: sql:DIRECTION_OUT, recordType: ResultCustomers };

    string firstName;
    table dt;
    transaction {
        var ret = check testDB->call("{? = call SelectPersonData()}", [ResultCustomers], para1);
    }
    dt = check <table>para1.value;
    while (dt.hasNext()) {
        ResultCustomers rs = check <ResultCustomers>dt.getNext();
        firstName = rs.FIRSTNAME;
    }
    testDB.stop();
    return firstName;
}

function testCallProcedureWithMultipleResultSets() returns (string,
            string, string) {
    endpoint h2:Client testDB {
        path: "./target/tempdb/",
        name: "TEST_SQL_CONNECTOR_H2",
        username: "SA",
        password: "",
        poolOptions: { maximumPoolSize: 1 }
    };

    string firstName1;
    string firstName2;
    string lastName;

    var ret = check testDB->call("{call SelectPersonDataMultiple()}", [ResultCustomers, CustomerFullName]);
    table[] dts;
    match ret {
        table[] dtsRet => dts = dtsRet;
        () => firstName1 = "error";
    }

    while (dts[0].hasNext()) {
        ResultCustomers rs = check <ResultCustomers>dts[0].getNext();
        firstName1 = rs.FIRSTNAME;
    }

    while (dts[1].hasNext()) {
        CustomerFullName rs = check <CustomerFullName>dts[1].getNext();
        firstName2 = rs.FIRSTNAME;
        lastName = rs.LASTNAME;
    }

    testDB.stop();
    return (firstName1, firstName2, lastName);
}

function testQueryParameters() returns (string) {
    endpoint h2:Client testDB {
        path: "./target/tempdb/",
        name: "TEST_SQL_CONNECTOR_H2",
        username: "SA",
        password: "",
        poolOptions: { maximumPoolSize: 1 }
    };

    table dt = check testDB->select("SELECT  FirstName from Customers where registrationID = ?", ResultCustomers, 1);

    string firstName;

    while (dt.hasNext()) {
        ResultCustomers rs = check <ResultCustomers>dt.getNext();
        firstName = rs.FIRSTNAME;
    }
    testDB.stop();
    return firstName;
}

function testQueryParameters2() returns (string) {
    endpoint h2:Client testDB {
        path: "./target/tempdb/",
        name: "TEST_SQL_CONNECTOR_H2",
        username: "SA",
        password: "",
        poolOptions: { maximumPoolSize: 1 }
    };

    sql:Parameter p1 = { sqlType: sql:TYPE_INTEGER, value: 1 };
    table dt = check testDB->select("SELECT  FirstName from Customers where registrationID = ?", ResultCustomers,
        p1);

    string firstName;

    while (dt.hasNext()) {
        ResultCustomers rs = check <ResultCustomers>dt.getNext();
        firstName = rs.FIRSTNAME;
    }
    testDB.stop();
    return firstName;
}

function testInsertTableDataWithParameters() returns (int) {
    endpoint h2:Client testDB {
        path: "./target/tempdb/",
        name: "TEST_SQL_CONNECTOR_H2",
        username: "SA",
        password: "",
        poolOptions: { maximumPoolSize: 1 }
    };

    string s1 = "Anne";
    sql:Parameter para1 = { sqlType: sql:TYPE_VARCHAR, value: s1, direction: sql:DIRECTION_IN };
    sql:Parameter para2 = { sqlType: sql:TYPE_VARCHAR, value: "James", direction: sql:DIRECTION_IN };
    sql:Parameter para3 = { sqlType: sql:TYPE_INTEGER, value: 3, direction: sql:DIRECTION_IN };
    sql:Parameter para4 = { sqlType: sql:TYPE_DOUBLE, value: 5000.75, direction: sql:DIRECTION_IN };
    sql:Parameter para5 = { sqlType: sql:TYPE_VARCHAR, value: "UK", direction: sql:DIRECTION_IN };

    int insertCount = check testDB->update("Insert into Customers (firstName,lastName,registrationID,creditLimit,country)
                                     values (?,?,?,?,?)", para1, para2, para3, para4, para5);
    testDB.stop();
    return insertCount;
}

function testInsertTableDataWithParameters2() returns (int) {
    endpoint h2:Client testDB {
        path: "./target/tempdb/",
        name: "TEST_SQL_CONNECTOR_H2",
        username: "SA",
        password: "",
        poolOptions: { maximumPoolSize: 1 }
    };

    int insertCount = check testDB->update("Insert into Customers (firstName,lastName,registrationID,creditLimit,country)
                                     values (?,?,?,?,?)", "Anne", "James", 3, 5000.75, "UK");

    testDB.stop();
    return insertCount;
}

function testInsertTableDataWithParameters3() returns (int) {
    endpoint h2:Client testDB {
        path: "./target/tempdb/",
        name: "TEST_SQL_CONNECTOR_H2",
        username: "SA",
        password: "",
        poolOptions: { maximumPoolSize: 1 }
    };

    string s1 = "Anne";
    int insertCount = check testDB->update("Insert into Customers (firstName,lastName,registrationID,creditLimit,country)
                                     values (?,?,?,?,?)", s1, "James", 3, 5000.75, "UK");

    testDB.stop();
    return insertCount;
}

function testArrayofQueryParameters() returns (string) {
    endpoint h2:Client testDB {
        path: "./target/tempdb/",
        name: "TEST_SQL_CONNECTOR_H2",
        username: "SA",
        password: "",
        poolOptions: { maximumPoolSize: 1 }
    };

    int[] intDataArray = [1, 4343];
    string[] stringDataArray = ["A", "B"];
    float[] doubleArray = [233.4, 433.4];
    sql:Parameter para0 = { sqlType: sql:TYPE_VARCHAR, value: "Johhhn" };
    sql:Parameter para1 = { sqlType: sql:TYPE_INTEGER, value: intDataArray };
    sql:Parameter para2 = { sqlType: sql:TYPE_VARCHAR, value: stringDataArray };
    sql:Parameter para3 = { sqlType: sql:TYPE_DOUBLE, value: doubleArray };

    table dt = check testDB->select("SELECT  FirstName from Customers where FirstName = ? or lastName = 'A' or
        lastName = '\"BB\"' or registrationID in(?) or lastName in(?) or creditLimit in(?)", ResultCustomers,
        para0, para1, para2, para3);

    string firstName;
    while (dt.hasNext()) {
        ResultCustomers rs = check <ResultCustomers>dt.getNext();
        firstName = rs.FIRSTNAME;
    }
    testDB.stop();
    return firstName;
}

function testBoolArrayofQueryParameters() returns (int) {
    endpoint h2:Client testDB {
        path: "./target/tempdb/",
        name: "TEST_SQL_CONNECTOR_H2",
        username: "SA",
        password: "",
        poolOptions: { maximumPoolSize: 1 }
    };

    boolean accepted1 = false;
    boolean accepted2 = false;
    boolean accepted3 = true;
    boolean[] boolDataArray = [accepted1, accepted2, accepted3];

    string[] stringDataArray = ["Hello", "World", "Test"];

    sql:Parameter para1 = { sqlType: sql:TYPE_BOOLEAN, value: boolDataArray };
    sql:Parameter para2 = { sqlType: sql:TYPE_VARCHAR, value: stringDataArray };

    table dt = check testDB->select("SELECT int_type from DataTypeTable where row_id = ? and boolean_type in(?) and
        string_type in (?)", ResultIntType, 1, para1, para2);

    int value;
    while (dt.hasNext()) {
        ResultIntType rs = check <ResultIntType>dt.getNext();
        value = rs.INT_TYPE;
    }
    testDB.stop();
    return value;
}

function testBlobArrayQueryParameter() returns int {
    endpoint h2:Client testDB {
        path: "./target/tempdb/",
        name: "TEST_SQL_CONNECTOR_H2",
        username: "SA",
        password: "",
        poolOptions: { maximumPoolSize: 1 }
    };

    table dt1 = check testDB->select("SELECT blob_type from BlobTable where row_id = 7", ResultBlob);

    byte[] blobData;
    while (dt1.hasNext()) {
        ResultBlob rs = check <ResultBlob>dt1.getNext();
        blobData = rs.BLOB_TYPE;
    }
    byte[][] blobDataArray = [blobData, blobData];

    sql:Parameter para1 = { sqlType: sql:TYPE_BLOB, value: blobDataArray };

    table dt = check testDB->select("SELECT row_id from BlobTable where row_id = ? and blob_type in (?)", ResultRowIDBlob, 7, para1);

    int value;
    while (dt.hasNext()) {
        ResultRowIDBlob rs = check <ResultRowIDBlob>dt.getNext();
        value = rs.row_id;
    }
    testDB.stop();
    return value;
}

function testArrayInParameters() returns (int, int[], int[], float[],
            string[], boolean[], float[]) {
    endpoint h2:Client testDB {
        path: "./target/tempdb/",
        name: "TEST_SQL_CONNECTOR_H2",
        username: "SA",
        password: "",
        poolOptions: { maximumPoolSize: 1 }
    };

    int[] intArray = [1];
    int[] longArray = [1503383034226, 1503383034224, 1503383034225];
    float[] floatArray = [245.23, 5559.49, 8796.123];
    float[] doubleArray = [1503383034226.23, 1503383034224.43, 1503383034225.123];
    boolean[] boolArray = [true, false, true];
    string[] stringArray = ["Hello", "Ballerina"];
    sql:Parameter para2 = { sqlType: sql:TYPE_ARRAY, value: intArray };
    sql:Parameter para3 = { sqlType: sql:TYPE_ARRAY, value: longArray };
    sql:Parameter para4 = { sqlType: sql:TYPE_ARRAY, value: floatArray };
    sql:Parameter para5 = { sqlType: sql:TYPE_ARRAY, value: doubleArray };
    sql:Parameter para6 = { sqlType: sql:TYPE_ARRAY, value: boolArray };
    sql:Parameter para7 = { sqlType: sql:TYPE_ARRAY, value: stringArray };

    int insertCount;
    int[] int_arr;
    int[] long_arr;
    float[] double_arr;
    string[] string_arr;
    boolean[] boolean_arr;
    float[] float_arr;

    insertCount = check testDB->update("INSERT INTO ArrayTypes (row_id, int_array, long_array,
        float_array, double_array, boolean_array, string_array) values (?,?,?,?,?,?,?)", 2, para2, para3, para4,
        para5, para6, para7);

    table dt = check testDB->select("SELECT int_array, long_array, double_array, boolean_array,
        string_array, float_array from ArrayTypes where row_id = 2", ResultArrayType);

    while (dt.hasNext()) {
        ResultArrayType rs = check <ResultArrayType>dt.getNext();
        int_arr = rs.INT_ARRAY;
        long_arr = rs.LONG_ARRAY;
        double_arr = rs.DOUBLE_ARRAY;
        boolean_arr = rs.BOOLEAN_ARRAY;
        string_arr = rs.STRING_ARRAY;
        float_arr = rs.FLOAT_ARRAY;
    }
    testDB.stop();
    return (insertCount, int_arr, long_arr, double_arr, string_arr, boolean_arr, float_arr);
}

function testOutParameters() returns (any, any, any, any, any, any, any,
            any, any, any, any, any, any) {
    endpoint h2:Client testDB {
        path: "./target/tempdb/",
        name: "TEST_SQL_CONNECTOR_H2",
        username: "SA",
        password: "",
        poolOptions: { maximumPoolSize: 1 }
    };

    sql:Parameter paraID = { sqlType: sql:TYPE_INTEGER, value: "1" };
    sql:Parameter paraInt = { sqlType: sql:TYPE_INTEGER, direction: sql:DIRECTION_OUT };
    sql:Parameter paraLong = { sqlType: sql:TYPE_BIGINT, direction: sql:DIRECTION_OUT };
    sql:Parameter paraFloat = { sqlType: sql:TYPE_FLOAT, direction: sql:DIRECTION_OUT };
    sql:Parameter paraDouble = { sqlType: sql:TYPE_DOUBLE, direction: sql:DIRECTION_OUT };
    sql:Parameter paraBool = { sqlType: sql:TYPE_BOOLEAN, direction: sql:DIRECTION_OUT };
    sql:Parameter paraString = { sqlType: sql:TYPE_VARCHAR, direction: sql:DIRECTION_OUT };
    sql:Parameter paraNumeric = { sqlType: sql:TYPE_NUMERIC, direction: sql:DIRECTION_OUT };
    sql:Parameter paraDecimal = { sqlType: sql:TYPE_DECIMAL, direction: sql:DIRECTION_OUT };
    sql:Parameter paraReal = { sqlType: sql:TYPE_REAL, direction: sql:DIRECTION_OUT };
    sql:Parameter paraTinyInt = { sqlType: sql:TYPE_TINYINT, direction: sql:DIRECTION_OUT };
    sql:Parameter paraSmallInt = { sqlType: sql:TYPE_SMALLINT, direction: sql:DIRECTION_OUT };
    sql:Parameter paraClob = { sqlType: sql:TYPE_CLOB, direction: sql:DIRECTION_OUT };
    sql:Parameter paraBinary = { sqlType: sql:TYPE_BINARY, direction: sql:DIRECTION_OUT };

    _ = testDB->call("{call TestOutParams(?,?,?,?,?,?,?,?,?,?,?,?,?,?)}", (),
        paraID, paraInt, paraLong, paraFloat, paraDouble, paraBool, paraString, paraNumeric,
        paraDecimal, paraReal, paraTinyInt, paraSmallInt, paraClob, paraBinary);

    testDB.stop();

    return (paraInt.value, paraLong.value, paraFloat.value, paraDouble.value, paraBool.value, paraString.value,
    paraNumeric.value, paraDecimal.value, paraReal.value, paraTinyInt.value, paraSmallInt.value, paraClob.value,
    paraBinary.value);
}

function testBlobOutInOutParameters() returns (any, any) {
    endpoint h2:Client testDB {
        path: "./target/tempdb/",
        name: "TEST_SQL_CONNECTOR_H2",
        username: "SA",
        password: "",
        poolOptions: { maximumPoolSize: 1 }
    };

    // OUT param
    sql:Parameter paraID1 = { sqlType: sql:TYPE_INTEGER, value: "1" };
    sql:Parameter paraBlobOut = { sqlType: sql:TYPE_BLOB, direction: sql:DIRECTION_OUT };

    // INOUT param
    sql:Parameter paraID2 = { sqlType: sql:TYPE_INTEGER, value: 5 };
    sql:Parameter paraBlobInOut = { sqlType: sql:TYPE_BLOB, value: "YmxvYiBkYXRh", direction: sql:DIRECTION_INOUT };

    _ = testDB->call("{call TestOUTINOUTParamsBlob(?,?,?,?)}", (), paraID1, paraID2, paraBlobOut, paraBlobInOut);

    testDB.stop();

    return (paraBlobOut.value, paraBlobInOut.value);
}

function testNullOutParameters() returns (any, any, any, any, any, any,
            any, any, any, any, any, any, any) {
    endpoint h2:Client testDB {
        path: "./target/tempdb/",
        name: "TEST_SQL_CONNECTOR_H2",
        username: "SA",
        password: "",
        poolOptions: { maximumPoolSize: 1 }
    };

    sql:Parameter paraID = { sqlType: sql:TYPE_INTEGER, value: "2" };
    sql:Parameter paraInt = { sqlType: sql:TYPE_INTEGER, direction: sql:DIRECTION_OUT };
    sql:Parameter paraLong = { sqlType: sql:TYPE_BIGINT, direction: sql:DIRECTION_OUT };
    sql:Parameter paraFloat = { sqlType: sql:TYPE_FLOAT, direction: sql:DIRECTION_OUT };
    sql:Parameter paraDouble = { sqlType: sql:TYPE_DOUBLE, direction: sql:DIRECTION_OUT };
    sql:Parameter paraBool = { sqlType: sql:TYPE_BOOLEAN, direction: sql:DIRECTION_OUT };
    sql:Parameter paraString = { sqlType: sql:TYPE_VARCHAR, direction: sql:DIRECTION_OUT };
    sql:Parameter paraNumeric = { sqlType: sql:TYPE_NUMERIC, direction: sql:DIRECTION_OUT };
    sql:Parameter paraDecimal = { sqlType: sql:TYPE_DECIMAL, direction: sql:DIRECTION_OUT };
    sql:Parameter paraReal = { sqlType: sql:TYPE_REAL, direction: sql:DIRECTION_OUT };
    sql:Parameter paraTinyInt = { sqlType: sql:TYPE_TINYINT, direction: sql:DIRECTION_OUT };
    sql:Parameter paraSmallInt = { sqlType: sql:TYPE_SMALLINT, direction: sql:DIRECTION_OUT };
    sql:Parameter paraClob = { sqlType: sql:TYPE_CLOB, direction: sql:DIRECTION_OUT };
    sql:Parameter paraBinary = { sqlType: sql:TYPE_BINARY, direction: sql:DIRECTION_OUT };

    _ = testDB->call("{call TestOutParams(?,?,?,?,?,?,?,?,?,?,?,?,?,?)}", (),
        paraID, paraInt, paraLong, paraFloat, paraDouble, paraBool, paraString, paraNumeric,
        paraDecimal, paraReal, paraTinyInt, paraSmallInt, paraClob, paraBinary);
    testDB.stop();
    return (paraInt.value, paraLong.value, paraFloat.value, paraDouble.value, paraBool.value, paraString.value,
    paraNumeric.value, paraDecimal.value, paraReal.value, paraTinyInt.value, paraSmallInt.value, paraClob.value,
    paraBinary.value);
}

function testNullOutInOutBlobParameters() returns (any, any) {
    endpoint h2:Client testDB {
        path: "./target/tempdb/",
        name: "TEST_SQL_CONNECTOR_H2",
        username: "SA",
        password: "",
        poolOptions: { maximumPoolSize: 1 }
    };

    // OUT params
    sql:Parameter paraID1 = { sqlType: sql:TYPE_INTEGER, value: "2" };
    sql:Parameter paraBlobOut = { sqlType: sql:TYPE_BLOB, direction: sql:DIRECTION_OUT };

    // INOUT params
    sql:Parameter paraID2 = { sqlType: sql:TYPE_INTEGER, value: "6" };
    sql:Parameter paraBlobInOut = { sqlType: sql:TYPE_BLOB, direction: sql:DIRECTION_INOUT };

    _ = testDB->call("{call TestOUTINOUTParamsBlob(?,?,?,?)}", (), paraID1, paraID2, paraBlobOut, paraBlobInOut);
    testDB.stop();
    return (paraBlobOut.value, paraBlobInOut.value);
}

function testINParameters() returns (int) {
    endpoint h2:Client testDB {
        path: "./target/tempdb/",
        name: "TEST_SQL_CONNECTOR_H2",
        username: "SA",
        password: "",
        poolOptions: { maximumPoolSize: 1 }
    };

    sql:Parameter paraID = { sqlType: sql:TYPE_INTEGER, value: 3 };
    sql:Parameter paraInt = { sqlType: sql:TYPE_INTEGER, value: 1 };
    sql:Parameter paraLong = { sqlType: sql:TYPE_BIGINT, value: 9223372036854774807 };
    sql:Parameter paraFloat = { sqlType: sql:TYPE_FLOAT, value: 123.34 };
    sql:Parameter paraDouble = { sqlType: sql:TYPE_DOUBLE, value: 2139095039 };
    sql:Parameter paraBool = { sqlType: sql:TYPE_BOOLEAN, value: true };
    sql:Parameter paraString = { sqlType: sql:TYPE_VARCHAR, value: "Hello" };
    sql:Parameter paraNumeric = { sqlType: sql:TYPE_NUMERIC, value: 1234.567 };
    sql:Parameter paraDecimal = { sqlType: sql:TYPE_DECIMAL, value: 1234.567 };
    sql:Parameter paraReal = { sqlType: sql:TYPE_REAL, value: 1234.567 };
    sql:Parameter paraTinyInt = { sqlType: sql:TYPE_TINYINT, value: 1 };
    sql:Parameter paraSmallInt = { sqlType: sql:TYPE_SMALLINT, value: 5555 };
    sql:Parameter paraClob = { sqlType: sql:TYPE_CLOB, value: "very long text" };
    sql:Parameter paraBinary = { sqlType: sql:TYPE_BINARY, value: "d3NvMiBiYWxsZXJpbmEgYmluYXJ5IHRlc3Qu" };

    int insertCount = check testDB->update("INSERT INTO DataTypeTable (row_id,int_type, long_type,
            float_type, double_type, boolean_type, string_type, numeric_type, decimal_type, real_type, tinyint_type,
            smallint_type, clob_type, binary_type) VALUES (?,?,?,?,?,?,?,?,?,?,?,?,?,?)",
        paraID, paraInt, paraLong, paraFloat, paraDouble, paraBool, paraString, paraNumeric,
        paraDecimal, paraReal, paraTinyInt, paraSmallInt, paraClob, paraBinary);
    testDB.stop();
    return insertCount;
}

function testBlobInParameter() returns (int, byte[]) {
    endpoint h2:Client testDB {
        path: "./target/tempdb/",
        name: "TEST_SQL_CONNECTOR_H2",
        username: "SA",
        password: "",
        poolOptions: { maximumPoolSize: 1 }
    };

    sql:Parameter paraID = { sqlType: sql:TYPE_INTEGER, value: 3 };
    sql:Parameter paraBlob = { sqlType: sql:TYPE_BLOB, value: "YmxvYiBkYXRh" };

    int insertCount;
    byte[] blobVal;

    insertCount = check testDB->update("INSERT INTO BlobTable (row_id,blob_type) VALUES (?,?)",
        paraID, paraBlob);
    table dt = check testDB->select("SELECT blob_type from BlobTable where row_id=3", ResultBlob);

    while (dt.hasNext()) {
        ResultBlob rs = check <ResultBlob>dt.getNext();
        blobVal = rs.BLOB_TYPE;
    }

    testDB.stop();
    return (insertCount, blobVal);
}

function testINParametersWithDirectValues() returns (int, int, float,
        float, boolean, string, float, float, float) {
    endpoint h2:Client testDB {
        path: "./target/tempdb/",
        name: "TEST_SQL_CONNECTOR_H2",
        username: "SA",
        password: "",
        poolOptions: { maximumPoolSize: 1 }
    };

    int insertCount = check testDB->update("INSERT INTO DataTypeTable (row_id, int_type, long_type, float_type,
        double_type, boolean_type, string_type, numeric_type, decimal_type, real_type) VALUES (?,?,?,?,?,?,?,?,?,?)",
        25, 1, 9223372036854774807, 123.34, 2139095039.1, true, "Hello", 1234.567, 1234.567, 1234.567);
    table dt = check testDB->select("SELECT int_type, long_type,
            float_type, double_type, boolean_type, string_type, numeric_type, decimal_type, real_type from
            DataTypeTable where row_id = 25", ResultBalTypes);
    int i;
    int l;
    float f;
    float d;
    boolean b;
    string s;
    float n;
    float dec;
    float real;

    while (dt.hasNext()) {
        ResultBalTypes rs = check <ResultBalTypes>dt.getNext();
        i = rs.INT_TYPE;
        l = rs.LONG_TYPE;
        f = rs.FLOAT_TYPE;
        d = rs.DOUBLE_TYPE;
        s = rs.STRING_TYPE;
        n = rs.NUMERIC_TYPE;
        dec = rs.DECIMAL_TYPE;
        real = rs.REAL_TYPE;
    }
    testDB.stop();
    return (i, l, f, d, b, s, n, dec, real);
}

function testINParametersWithDirectVariables() returns (int, int, float,
        float, boolean, string, float, float, float) {
    endpoint h2:Client testDB {
        path: "./target/tempdb/",
        name: "TEST_SQL_CONNECTOR_H2",
        username: "SA",
        password: "",
        poolOptions: { maximumPoolSize: 1 }
    };

    int rowid = 26;
    int intType = 1;
    int longType = 9223372036854774807;
    float floatType = 123.34;
    float doubleType = 2139095039.1;
    boolean boolType = true;
    string stringType = "Hello";
    float numericType = 1234.567;
    float decimalType = 1234.567;
    float realType = 1234.567;

    int insertCount = check testDB->update("INSERT INTO DataTypeTable (row_id, int_type, long_type,
            float_type, double_type, boolean_type, string_type, numeric_type, decimal_type, real_type)
            VALUES (?,?,?,?,?,?,?,?,?,?)", rowid, intType, longType, floatType, doubleType, boolType,
            stringType, numericType, decimalType, realType);
    table dt = check testDB->select("SELECT int_type, long_type,
            float_type, double_type, boolean_type, string_type, numeric_type, decimal_type, real_type from
            DataTypeTable where row_id = 26", ResultBalTypes);
    int i;
    int l;
    float f;
    float d;
    boolean b;
    string s;
    float n;
    float dec;
    float real;

    while (dt.hasNext()) {
        var rs = check <ResultBalTypes>dt.getNext();
        i = rs.INT_TYPE;
        l = rs.LONG_TYPE;
        f = rs.FLOAT_TYPE;
        d = rs.DOUBLE_TYPE;
        s = rs.STRING_TYPE;
        n = rs.NUMERIC_TYPE;
        dec = rs.DECIMAL_TYPE;
        real = rs.REAL_TYPE;
    }
    testDB.stop();
    return (i, l, f, d, b, s, n, dec, real);
}

function testNullINParameterValues() returns (int) {
    endpoint h2:Client testDB {
        path: "./target/tempdb/",
        name: "TEST_SQL_CONNECTOR_H2",
        username: "SA",
        password: "",
        poolOptions: { maximumPoolSize: 1 }
    };

    sql:Parameter paraID = { sqlType: sql:TYPE_INTEGER, value: 4 };
    sql:Parameter paraInt = { sqlType: sql:TYPE_INTEGER, value: () };
    sql:Parameter paraLong = { sqlType: sql:TYPE_BIGINT, value: () };
    sql:Parameter paraFloat = { sqlType: sql:TYPE_FLOAT, value: () };
    sql:Parameter paraDouble = { sqlType: sql:TYPE_DOUBLE, value: () };
    sql:Parameter paraBool = { sqlType: sql:TYPE_BOOLEAN, value: () };
    sql:Parameter paraString = { sqlType: sql:TYPE_VARCHAR, value: () };
    sql:Parameter paraNumeric = { sqlType: sql:TYPE_NUMERIC, value: () };
    sql:Parameter paraDecimal = { sqlType: sql:TYPE_DECIMAL, value: () };
    sql:Parameter paraReal = { sqlType: sql:TYPE_REAL, value: () };
    sql:Parameter paraTinyInt = { sqlType: sql:TYPE_TINYINT, value: () };
    sql:Parameter paraSmallInt = { sqlType: sql:TYPE_SMALLINT, value: () };
    sql:Parameter paraClob = { sqlType: sql:TYPE_CLOB, value: () };
    sql:Parameter paraBinary = { sqlType: sql:TYPE_BINARY, value: () };

    int insertCount = check testDB->update("INSERT INTO DataTypeTable (row_id, int_type, long_type,
            float_type, double_type, boolean_type, string_type, numeric_type, decimal_type, real_type, tinyint_type,
            smallint_type, clob_type, binary_type) VALUES (?,?,?,?,?,?,?,?,?,?,?,?,?,?)",
        paraID, paraInt, paraLong, paraFloat, paraDouble, paraBool, paraString, paraNumeric,
        paraDecimal, paraReal, paraTinyInt, paraSmallInt, paraClob, paraBinary);
    testDB.stop();
    return insertCount;
}

function testNullINParameterBlobValue() returns (int) {
    endpoint h2:Client testDB {
        path: "./target/tempdb/",
        name: "TEST_SQL_CONNECTOR_H2",
        username: "SA",
        password: "",
        poolOptions: { maximumPoolSize: 1 }
    };

    sql:Parameter paraID = { sqlType: sql:TYPE_INTEGER, value: 4 };
    sql:Parameter paraBlob = { sqlType: sql:TYPE_BLOB, value: () };

    int insertCount = check testDB->update("INSERT INTO BlobTable (row_id, blob_type) VALUES (?,?)",
        paraID, paraBlob);
    testDB.stop();
    return insertCount;
}

function testINOutParameters() returns (any, any, any, any, any, any,
            any, any, any, any, any, any, any) {
    endpoint h2:Client testDB {
        path: "./target/tempdb/",
        name: "TEST_SQL_CONNECTOR_H2",
        username: "SA",
        password: "",
        poolOptions: { maximumPoolSize: 1 }
    };

    sql:Parameter paraID = { sqlType: sql:TYPE_INTEGER, value: 5 };
    sql:Parameter paraInt = { sqlType: sql:TYPE_INTEGER, value: 10, direction: sql:DIRECTION_INOUT };
    sql:Parameter paraLong = { sqlType: sql:TYPE_BIGINT, value: "9223372036854774807", direction: sql:DIRECTION_INOUT };
    sql:Parameter paraFloat = { sqlType: sql:TYPE_REAL, value: 123.34, direction: sql:DIRECTION_INOUT };
    sql:Parameter paraDouble = { sqlType: sql:TYPE_DOUBLE, value: 2139095039, direction: sql:DIRECTION_INOUT };
    sql:Parameter paraBool = { sqlType: sql:TYPE_BOOLEAN, value: true, direction: sql:DIRECTION_INOUT };
    sql:Parameter paraString = { sqlType: sql:TYPE_VARCHAR, value: "Hello", direction: sql:DIRECTION_INOUT };
    sql:Parameter paraNumeric = { sqlType: sql:TYPE_NUMERIC, value: 1234.567, direction: sql:DIRECTION_INOUT };
    sql:Parameter paraDecimal = { sqlType: sql:TYPE_DECIMAL, value: 1234.567, direction: sql:DIRECTION_INOUT };
    sql:Parameter paraReal = { sqlType: sql:TYPE_REAL, value: 1234.567, direction: sql:DIRECTION_INOUT };
    sql:Parameter paraTinyInt = { sqlType: sql:TYPE_TINYINT, value: 1, direction: sql:DIRECTION_INOUT };
    sql:Parameter paraSmallInt = { sqlType: sql:TYPE_SMALLINT, value: 5555, direction: sql:DIRECTION_INOUT };
    sql:Parameter paraClob = { sqlType: sql:TYPE_CLOB, value: "very long text", direction: sql:DIRECTION_INOUT };
    sql:Parameter paraBinary = { sqlType: sql:TYPE_BINARY, value: "d3NvMiBiYWxsZXJpbmEgYmluYXJ5IHRlc3Qu", direction: sql
    :
    DIRECTION_INOUT };

    _ = testDB->call("{call TestINOUTParams(?,?,?,?,?,?,?,?,?,?,?,?,?,?)}", (),
        paraID, paraInt, paraLong, paraFloat, paraDouble, paraBool, paraString, paraNumeric,
        paraDecimal, paraReal, paraTinyInt, paraSmallInt, paraClob, paraBinary);
    testDB.stop();
    return (paraInt.value, paraLong.value, paraFloat.value, paraDouble.value, paraBool.value, paraString.value,
    paraNumeric.value, paraDecimal.value, paraReal.value, paraTinyInt.value, paraSmallInt.value, paraClob.value,
    paraBinary.value);
}

function testNullINOutParameters() returns (any, any, any, any, any, any
            , any, any, any, any, any, any, any) {
    endpoint h2:Client testDB {
        path: "./target/tempdb/",
        name: "TEST_SQL_CONNECTOR_H2",
        username: "SA",
        password: "",
        poolOptions: { maximumPoolSize: 1 }
    };

    sql:Parameter paraID = { sqlType: sql:TYPE_INTEGER, value: "6" };
    sql:Parameter paraInt = { sqlType: sql:TYPE_INTEGER, direction: sql:DIRECTION_INOUT };
    sql:Parameter paraLong = { sqlType: sql:TYPE_BIGINT, direction: sql:DIRECTION_INOUT };
    sql:Parameter paraFloat = { sqlType: sql:TYPE_FLOAT, direction: sql:DIRECTION_INOUT };
    sql:Parameter paraDouble = { sqlType: sql:TYPE_DOUBLE, direction: sql:DIRECTION_INOUT };
    sql:Parameter paraBool = { sqlType: sql:TYPE_BOOLEAN, direction: sql:DIRECTION_INOUT };
    sql:Parameter paraString = { sqlType: sql:TYPE_VARCHAR, direction: sql:DIRECTION_INOUT };
    sql:Parameter paraNumeric = { sqlType: sql:TYPE_NUMERIC, direction: sql:DIRECTION_INOUT };
    sql:Parameter paraDecimal = { sqlType: sql:TYPE_DECIMAL, direction: sql:DIRECTION_INOUT };
    sql:Parameter paraReal = { sqlType: sql:TYPE_REAL, direction: sql:DIRECTION_INOUT };
    sql:Parameter paraTinyInt = { sqlType: sql:TYPE_TINYINT, direction: sql:DIRECTION_INOUT };
    sql:Parameter paraSmallInt = { sqlType: sql:TYPE_SMALLINT, direction: sql:DIRECTION_INOUT };
    sql:Parameter paraClob = { sqlType: sql:TYPE_CLOB, direction: sql:DIRECTION_INOUT };
    sql:Parameter paraBinary = { sqlType: sql:TYPE_BINARY, direction: sql:DIRECTION_INOUT };

    _ = testDB->call("{call TestINOUTParams(?,?,?,?,?,?,?,?,?,?,?,?,?,?)}", (),
        paraID, paraInt, paraLong, paraFloat, paraDouble, paraBool, paraString, paraNumeric,
        paraDecimal, paraReal, paraTinyInt, paraSmallInt, paraClob, paraBinary);
    testDB.stop();
    return (paraInt.value, paraLong.value, paraFloat.value, paraDouble.value, paraBool.value, paraString.value,
    paraNumeric.value, paraDecimal.value, paraReal.value, paraTinyInt.value, paraSmallInt.value, paraClob.value,
    paraBinary.value);
}

function testEmptySQLType() returns (int) {
    endpoint h2:Client testDB {
        path: "./target/tempdb/",
        name: "TEST_SQL_CONNECTOR_H2",
        username: "SA",
        password: "",
        poolOptions: { maximumPoolSize: 1 }
    };

    int insertCount = check testDB->update("Insert into Customers (firstName) values (?)", "Anne");

    testDB.stop();
    return insertCount;
}

function testArrayOutParameters() returns (any, any, any, any, any, any)
{
    endpoint h2:Client testDB {
        path: "./target/tempdb/",
        name: "TEST_SQL_CONNECTOR_H2",
        username: "SA",
        password: "",
        poolOptions: { maximumPoolSize: 1 }
    };

    string firstName;
    sql:Parameter para1 = { sqlType: sql:TYPE_ARRAY, direction: sql:DIRECTION_OUT };
    sql:Parameter para2 = { sqlType: sql:TYPE_ARRAY, direction: sql:DIRECTION_OUT };
    sql:Parameter para3 = { sqlType: sql:TYPE_ARRAY, direction: sql:DIRECTION_OUT };
    sql:Parameter para4 = { sqlType: sql:TYPE_ARRAY, direction: sql:DIRECTION_OUT };
    sql:Parameter para5 = { sqlType: sql:TYPE_ARRAY, direction: sql:DIRECTION_OUT };
    sql:Parameter para6 = { sqlType: sql:TYPE_ARRAY, direction: sql:DIRECTION_OUT };
    _ = testDB->call("{call TestArrayOutParams(?,?,?,?,?,?)}", (), para1, para2, para3, para4, para5, para6);
    testDB.stop();
    return (para1.value, para2.value, para3.value, para4.value, para5.value, para6.value);
}

function testArrayInOutParameters() returns (any, any, any, any, any,
            any, any) {
    endpoint h2:Client testDB {
        path: "./target/tempdb/",
        name: "TEST_SQL_CONNECTOR_H2",
        username: "SA",
        password: "",
        poolOptions: { maximumPoolSize: 1 }
    };

    int[] intArray1 = [10,20,30];
    int[] intArray2 = [10000000, 20000000, 30000000];
    float[] floatArray1 = [2454.23, 55594.49, 87964.123];
    float[] floatArray2 = [2454.23, 55594.49, 87964.123];
    boolean[] booleanArray = [false, false, true];
    string[] stringArray = ["Hello","Ballerina","Lang"];

    sql:Parameter para1 = { sqlType: sql:TYPE_INTEGER, value: 3 };
    sql:Parameter para2 = { sqlType: sql:TYPE_INTEGER, direction: sql:DIRECTION_OUT };
    sql:Parameter para3 = { sqlType: sql:TYPE_ARRAY, value: intArray1, direction: sql:DIRECTION_INOUT };
    sql:Parameter para4 = { sqlType: sql:TYPE_ARRAY, value: intArray2, direction: sql:
    DIRECTION_INOUT };
    sql:Parameter para5 = { sqlType: sql:TYPE_ARRAY, value: floatArray1, direction: sql:
    DIRECTION_INOUT };
    sql:Parameter para6 = { sqlType: sql:TYPE_ARRAY, value: floatArray2, direction: sql:
    DIRECTION_INOUT };
    sql:Parameter para7 = { sqlType: sql:TYPE_ARRAY, value: booleanArray, direction: sql:DIRECTION_INOUT };
    sql:Parameter para8 = { sqlType: sql:TYPE_ARRAY, value: stringArray, direction: sql:DIRECTION_INOUT };

    _ = testDB->call("{call TestArrayInOutParams(?,?,?,?,?,?,?,?)}", (),
        para1, para2, para3, para4, para5, para6, para7, para8);

    testDB.stop();
    return (para2.value, para3.value, para4.value, para5.value, para6.value, para7.value, para8.value);
}

function testBatchUpdate() returns (int[]) {
    endpoint h2:Client testDB {
        path: "./target/tempdb/",
        name: "TEST_SQL_CONNECTOR_H2",
        username: "SA",
        password: "",
        poolOptions: { maximumPoolSize: 1 }
    };

    //Batch 1
    sql:Parameter para1 = { sqlType: sql:TYPE_VARCHAR, value: "Alex" };
    sql:Parameter para2 = { sqlType: sql:TYPE_VARCHAR, value: "Smith" };
    sql:Parameter para3 = { sqlType: sql:TYPE_INTEGER, value: 20 };
    sql:Parameter para4 = { sqlType: sql:TYPE_DOUBLE, value: 3400.5 };
    sql:Parameter para5 = { sqlType: sql:TYPE_VARCHAR, value: "Colombo" };
    sql:Parameter[] parameters1 = [para1, para2, para3, para4, para5];

    //Batch 2
    para1 = { sqlType: sql:TYPE_VARCHAR, value: "Alex" };
    para2 = { sqlType: sql:TYPE_VARCHAR, value: "Smith" };
    para3 = { sqlType: sql:TYPE_INTEGER, value: 20 };
    para4 = { sqlType: sql:TYPE_DOUBLE, value: 3400.5 };
    para5 = { sqlType: sql:TYPE_VARCHAR, value: "Colombo" };
    sql:Parameter[] parameters2 = [para1, para2, para3, para4, para5];

    int[] updateCount = check testDB->batchUpdate("Insert into Customers (firstName,lastName,registrationID,creditLimit,country)
                                     values (?,?,?,?,?)", parameters1, parameters2);
    testDB.stop();
    return updateCount;
}

type myBatchType string|int|float;

function testBatchUpdateWithValues() returns int[] {
    endpoint h2:Client testDB {
        path: "./target/tempdb/",
        name: "TEST_SQL_CONNECTOR_H2",
        username: "SA",
        password: "",
        poolOptions: { maximumPoolSize: 1 }
    };

    //Batch 1
    myBatchType[] parameters1 = ["Alex", "Smith", 20, 3400.5, "Colombo"];

    //Batch 2
    myBatchType[] parameters2 = ["John", "Gates", 45, 2400.5, "NY"];

    int[] updateCount = check testDB->batchUpdate("Insert into Customers (firstName,lastName,registrationID,
                            creditLimit,country) values (?,?,?,?,?)", parameters1, parameters2);
    testDB.stop();
    return updateCount;
}

function testBatchUpdateWithVariables() returns int[] {
    endpoint h2:Client testDB {
        path: "./target/tempdb/",
        name: "TEST_SQL_CONNECTOR_H2",
        username: "SA",
        password: "",
        poolOptions: { maximumPoolSize: 1 }
    };

    //Batch 1
    string firstName1 = "Alex";
    string lastName1 = "Smith";
    int id = 20;
    float creditlimit = 3400.5;
    string city = "Colombo";

    myBatchType[] parameters1 = [firstName1, lastName1, id, creditlimit, city];

    //Batch 2
    myBatchType[] parameters2 = ["John", "Gates", 45, 2400.5, "NY"];

    int[] updateCount = check testDB->batchUpdate("Insert into Customers (firstName,lastName,registrationID,
                            creditLimit,country) values (?,?,?,?,?)", parameters1, parameters2);
    testDB.stop();
    return updateCount;
}

function testBatchUpdateWithFailure() returns (int[], int) {
    endpoint h2:Client testDB {
        path: "./target/tempdb/",
        name: "TEST_SQL_CONNECTOR_H2",
        username: "SA",
        password: "",
        poolOptions: { maximumPoolSize: 1 }
    };

    //Batch 1
    sql:Parameter para0 = { sqlType: sql:TYPE_INTEGER, value: 111 };
    sql:Parameter para1 = { sqlType: sql:TYPE_VARCHAR, value: "Alex" };
    sql:Parameter para2 = { sqlType: sql:TYPE_VARCHAR, value: "Smith" };
    sql:Parameter para3 = { sqlType: sql:TYPE_INTEGER, value: 20 };
    sql:Parameter para4 = { sqlType: sql:TYPE_DOUBLE, value: 3400.5 };
    sql:Parameter para5 = { sqlType: sql:TYPE_VARCHAR, value: "Colombo" };
    sql:Parameter[] parameters1 = [para0, para1, para2, para3, para4, para5];

    //Batch 2
    para0 = { sqlType: sql:TYPE_INTEGER, value: 222 };
    para1 = { sqlType: sql:TYPE_VARCHAR, value: "Alex" };
    para2 = { sqlType: sql:TYPE_VARCHAR, value: "Smith" };
    para3 = { sqlType: sql:TYPE_INTEGER, value: 20 };
    para4 = { sqlType: sql:TYPE_DOUBLE, value: 3400.5 };
    para5 = { sqlType: sql:TYPE_VARCHAR, value: "Colombo" };
    sql:Parameter[] parameters2 = [para0, para1, para2, para3, para4, para5];

    //Batch 3
    para0 = { sqlType: sql:TYPE_INTEGER, value: 222 };
    para1 = { sqlType: sql:TYPE_VARCHAR, value: "Alex" };
    para2 = { sqlType: sql:TYPE_VARCHAR, value: "Smith" };
    para3 = { sqlType: sql:TYPE_INTEGER, value: 20 };
    para4 = { sqlType: sql:TYPE_DOUBLE, value: 3400.5 };
    para5 = { sqlType: sql:TYPE_VARCHAR, value: "Colombo" };
    sql:Parameter[] parameters3 = [para0, para1, para2, para3, para4, para5];

    //Batch 4
    para0 = { sqlType: sql:TYPE_INTEGER, value: 333 };
    para1 = { sqlType: sql:TYPE_VARCHAR, value: "Alex" };
    para2 = { sqlType: sql:TYPE_VARCHAR, value: "Smith" };
    para3 = { sqlType: sql:TYPE_INTEGER, value: 20 };
    para4 = { sqlType: sql:TYPE_DOUBLE, value: 3400.5 };
    para5 = { sqlType: sql:TYPE_VARCHAR, value: "Colombo" };
    sql:Parameter[] parameters4 = [para0, para1, para2, para3, para4, para5];

    int count;

    int[] updateCount = check testDB->batchUpdate("Insert into Customers (customerId, firstName,lastName,registrationID,
        creditLimit, country) values (?,?,?,?,?,?)", parameters1, parameters2, parameters3, parameters4);
    table dt = check testDB->select("SELECT count(*) as countval from Customers where customerId in (111,222,333)",
        ResultCount);

    while (dt.hasNext()) {
        ResultCount rs = check <ResultCount>dt.getNext();
        count = rs.COUNTVAL;
    }

    testDB.stop();
    return (updateCount, count);
}

function testBatchUpdateWithNullParam() returns (int[]) {
    endpoint h2:Client testDB {
        path: "./target/tempdb/",
        name: "TEST_SQL_CONNECTOR_H2",
        username: "SA",
        password: "",
        poolOptions: { maximumPoolSize: 1 }
    };

    int[] updateCount = check testDB->batchUpdate("Insert into Customers (firstName,lastName,registrationID,creditLimit,country)
                                     values ('Alex','Smith',20,3400.5,'Colombo')");

    testDB.stop();
    return updateCount;
}

function testDateTimeInParameters() returns (int[]) {
    endpoint h2:Client testDB {
        path: "./target/tempdb/",
        name: "TEST_SQL_CONNECTOR_H2",
        username: "SA",
        password: "",
        poolOptions: { maximumPoolSize: 1 }
    };

    string stmt =
    "Insert into DateTimeTypes(row_id,date_type,time_type,datetime_type,timestamp_type) values (?,?,?,?,?)";
    int[] returnValues = [];
    sql:Parameter para1 = { sqlType: sql:TYPE_INTEGER, value: 100 };
    sql:Parameter para2 = { sqlType: sql:TYPE_DATE, value: "2017-01-30-08:01" };
    sql:Parameter para3 = { sqlType: sql:TYPE_TIME, value: "13:27:01.999999+08:33" };
    sql:Parameter para4 = { sqlType: sql:TYPE_TIMESTAMP, value: "2017-01-30T13:27:01.999-08:00" };
    sql:Parameter para5 = { sqlType: sql:TYPE_DATETIME, value: "2017-01-30T13:27:01.999999Z" };

    int insertCount1 = check testDB->update(stmt, para1, para2, para3, para4, para5);

    returnValues[0] = insertCount1;

    para1 = { sqlType: sql:TYPE_INTEGER, value: 200 };
    para2 = { sqlType: sql:TYPE_DATE, value: "-2017-01-30Z" };
    para3 = { sqlType: sql:TYPE_TIME, value: "13:27:01+08:33" };
    para4 = { sqlType: sql:TYPE_TIMESTAMP, value: "2017-01-30T13:27:01.999" };
    para5 = { sqlType: sql:TYPE_DATETIME, value: "-2017-01-30T13:27:01.999999-08:30" };

    int insertCount2 = check testDB->update(stmt, para1, para2, para3, para4, para5);

    returnValues[1] = insertCount2;

    time:Time timeNow = time:currentTime();
    para1 = { sqlType: sql:TYPE_INTEGER, value: 300 };
    para2 = { sqlType: sql:TYPE_DATE, value: timeNow };
    para3 = { sqlType: sql:TYPE_TIME, value: timeNow };
    para4 = { sqlType: sql:TYPE_TIMESTAMP, value: timeNow };
    para5 = { sqlType: sql:TYPE_DATETIME, value: timeNow };

    int insertCount3 = check testDB->update(stmt, para1, para2, para3, para4, para5);

    returnValues[2] = insertCount3;

    testDB.stop();
    return returnValues;
}

function testDateTimeNullInValues() returns (string) {
    endpoint h2:Client testDB {
        path: "./target/tempdb/",
        name: "TEST_SQL_CONNECTOR_H2",
        username: "SA",
        password: "",
        poolOptions: { maximumPoolSize: 1 }
    };

    sql:Parameter para0 = { sqlType: sql:TYPE_INTEGER, value: 33 };
    sql:Parameter para1 = { sqlType: sql:TYPE_DATE, value: () };
    sql:Parameter para2 = { sqlType: sql:TYPE_TIME, value: () };
    sql:Parameter para3 = { sqlType: sql:TYPE_TIMESTAMP, value: () };
    sql:Parameter para4 = { sqlType: sql:TYPE_DATETIME, value: () };
    sql:Parameter[] parameters = [para0, para1, para2, para3, para4];

    _ = testDB->update("Insert into DateTimeTypes
        (row_id, date_type, time_type, timestamp_type, datetime_type) values (?,?,?,?,?)",
        para0, para1, para2, para3, para4);

    table dt = check testDB->select("SELECT date_type, time_type, timestamp_type, datetime_type
                from DateTimeTypes where row_id = 33", ResultDates);

    string data;

    json j = check <json>dt;
    data = io:sprintf("%s", j);

    testDB.stop();
    return data;
}

function testDateTimeNullOutValues() returns (int) {
    endpoint h2:Client testDB {
        path: "./target/tempdb/",
        name: "TEST_SQL_CONNECTOR_H2",
        username: "SA",
        password: "",
        poolOptions: { maximumPoolSize: 1 }
    };

    sql:Parameter para1 = { sqlType: sql:TYPE_INTEGER, value: 123 };
    sql:Parameter para2 = { sqlType: sql:TYPE_DATE, value: () };
    sql:Parameter para3 = { sqlType: sql:TYPE_TIME, value: () };
    sql:Parameter para4 = { sqlType: sql:TYPE_TIMESTAMP, value: () };
    sql:Parameter para5 = { sqlType: sql:TYPE_DATETIME, value: () };

    sql:Parameter para6 = { sqlType: sql:TYPE_DATE, direction: sql:DIRECTION_OUT };
    sql:Parameter para7 = { sqlType: sql:TYPE_TIME, direction: sql:DIRECTION_OUT };
    sql:Parameter para8 = { sqlType: sql:TYPE_TIMESTAMP, direction: sql:DIRECTION_OUT };
    sql:Parameter para9 = { sqlType: sql:TYPE_DATETIME, direction: sql:DIRECTION_OUT };

    _ = testDB->call("{call TestDateTimeOutParams(?,?,?,?,?,?,?,?,?)}", (),
        para1, para2, para3, para4, para5, para6, para7, para8, para9);

    table dt = check testDB->select("SELECT count(*) as countval from DateTimeTypes where row_id = 123", ResultCount);

    int count;
    while (dt.hasNext()) {
        ResultCount rs = check <ResultCount>dt.getNext();
        count = rs.COUNTVAL;
    }
    testDB.stop();
    return count;
}

function testDateTimeNullInOutValues() returns (any, any, any, any) {
    endpoint h2:Client testDB {
        path: "./target/tempdb/",
        name: "TEST_SQL_CONNECTOR_H2",
        username: "SA",
        password: "",
        poolOptions: { maximumPoolSize: 1 }
    };

    sql:Parameter para1 = { sqlType: sql:TYPE_INTEGER, value: 124 };
    sql:Parameter para2 = { sqlType: sql:TYPE_DATE, value: null, direction: sql:DIRECTION_INOUT };
    sql:Parameter para3 = { sqlType: sql:TYPE_TIME, value: null, direction: sql:DIRECTION_INOUT };
    sql:Parameter para4 = { sqlType: sql:TYPE_TIMESTAMP, value: null, direction: sql:DIRECTION_INOUT };
    sql:Parameter para5 = { sqlType: sql:TYPE_DATETIME, value: null, direction: sql:DIRECTION_INOUT };

    _ = testDB->call("{call TestDateINOUTParams(?,?,?,?,?)}", (), para1, para2, para3, para4, para5);
    testDB.stop();
    return (para2.value, para3.value, para4.value, para5.value);
}

function testDateTimeOutParams(int time, int date, int timestamp)
             returns (int) {
    endpoint h2:Client testDB {
        path: "./target/tempdb/",
        name: "TEST_SQL_CONNECTOR_H2",
        username: "SA",
        password: "",
        poolOptions: { maximumPoolSize: 1 }
    };

    sql:Parameter para1 = { sqlType: sql:TYPE_INTEGER, value: 10 };
    sql:Parameter para2 = { sqlType: sql:TYPE_DATE, value: date };
    sql:Parameter para3 = { sqlType: sql:TYPE_TIME, value: time };
    sql:Parameter para4 = { sqlType: sql:TYPE_TIMESTAMP, value: timestamp };
    sql:Parameter para5 = { sqlType: sql:TYPE_DATETIME, value: timestamp };

    sql:Parameter para6 = { sqlType: sql:TYPE_DATE, direction: sql:DIRECTION_OUT };
    sql:Parameter para7 = { sqlType: sql:TYPE_TIME, direction: sql:DIRECTION_OUT };
    sql:Parameter para8 = { sqlType: sql:TYPE_TIMESTAMP, direction: sql:DIRECTION_OUT };
    sql:Parameter para9 = { sqlType: sql:TYPE_DATETIME, direction: sql:DIRECTION_OUT };

    sql:Parameter[] parameters = [para1, para2, para3, para4, para5, para6, para7, para8, para9];

    _ = testDB->call("{call TestDateTimeOutParams(?,?,?,?,?,?,?,?,?)}", (),
        para1, para2, para3, para4, para5, para6, para7, para8, para9);

    table dt = check testDB->select("SELECT count(*) as countval from DateTimeTypes where row_id = 10", ResultCount);

    int count;
    while (dt.hasNext()) {
        ResultCount rs = check <ResultCount>dt.getNext();
        count = rs.COUNTVAL;
    }
    testDB.stop();
    return count;
}

function testStructOutParameters() returns (any) {
    endpoint h2:Client testDB {
        path: "./target/tempdb/",
        name: "TEST_SQL_CONNECTOR_H2",
        username: "SA",
        password: "",
        poolOptions: { maximumPoolSize: 1 }
    };

    sql:Parameter para1 = { sqlType: sql:TYPE_STRUCT, direction: sql:DIRECTION_OUT };
    _ = testDB->call("{call TestStructOut(?)}", (), para1);
    testDB.stop();
    return para1.value;
}

function testComplexTypeRetrieval() returns (string, string, string,
            string) {
    endpoint h2:Client testDB {
        path: "./target/tempdb/",
        name: "TEST_SQL_CONNECTOR_H2",
        username: "SA",
        password: "",
        poolOptions: { maximumPoolSize: 1 }
    };

    string s1;
    string s2;
    string s3;
    string s4;

    table dt = check testDB->select("SELECT * from BlobTable where row_id = 1", ());
    xml x1 = check <xml>dt;
    s1 = io:sprintf("%s", x1);

    dt = check testDB->select("SELECT * from DateTimeTypes where row_id = 1", ());
    xml x2 = check <xml>dt;
    s2 = io:sprintf("%s", x2);

    dt = check testDB->select("SELECT * from BlobTable where row_id = 1", ());
    json j = check <json>dt;
    s3 = io:sprintf("%s", j);

    dt = check testDB->select("SELECT * from DateTimeTypes where row_id = 1", ());
    j = check <json>dt;
    s4 = io:sprintf("%s", j);

    testDB.stop();
    return (s1, s2, s3, s4);
}

function testSelectLoadToMemory() returns (CustomerFullName[],
            CustomerFullName[], CustomerFullName[]) {
    endpoint h2:Client testDB {
        path: "./target/tempdb/",
        name: "TEST_SQL_CONNECTOR_H2",
        username: "SA",
        password: "",
        poolOptions: { maximumPoolSize: 1 }
    };

    table<CustomerFullName> dt = check testDB->select(
        "SELECT firstName, lastName from Customers where registrationID < 3", CustomerFullName , loadToMemory = true);

    CustomerFullName[] fullNameArray1;
    CustomerFullName[] fullNameArray2;
    CustomerFullName[] fullNameArray3;
    int i = 0;
    foreach x in dt {
        fullNameArray1[i] = x;
        i += 1;
    }

    i = 0;
    foreach x in dt {
        fullNameArray2[i] = x;
        i += 1;
    }

    i = 0;
    foreach x in dt {
        fullNameArray3[i] = x;
        i += 1;
    }

    testDB.stop();
    return (fullNameArray1, fullNameArray2, fullNameArray3);
}

<<<<<<< HEAD
function testLoadToMemorySelectAfterTableClose(string jdbcUrl, string userName, string password) returns (
            CustomerFullName[], CustomerFullName[], error?) {
    endpoint jdbc:Client testDB {
        url: jdbcUrl,
        username: userName,
        password: password,
=======
function testLoadToMemorySelectAfterTableClose() returns (
            CustomerFullName[], CustomerFullName[], error) {
    endpoint h2:Client testDB {
        path: "./target/tempdb/",
        name: "TEST_SQL_CONNECTOR_H2",
        username: "SA",
        password: "",
>>>>>>> 03102fca
        poolOptions: { maximumPoolSize: 1 }
    };

    table<CustomerFullName> dt = check testDB->select(
        "SELECT firstName, lastName from Customers where registrationID < 3", CustomerFullName, loadToMemory = true);

    CustomerFullName[] fullNameArray1;
    CustomerFullName[] fullNameArray2;
    CustomerFullName[] fullNameArray3;

    fullNameArray1 = iterateTableAndReturnResultArray(dt);
    fullNameArray2 = iterateTableAndReturnResultArray(dt);
    dt.close();

    error? e;
    var ret = trap iterateTableAndReturnResultArray(dt);
    match ret {
        CustomerFullName[] fullNameArray => fullNameArray3 = fullNameArray;
        error err => e = err;
    }
    testDB.stop();
    return (fullNameArray1, fullNameArray2, e);
}

<<<<<<< HEAD
function iterateTableAndReturnResultArray(table<CustomerFullName> dt) returns CustomerFullName[] {
    CustomerFullName[] fullNameArray;
    int i;
    foreach x in dt {
        fullNameArray[i] = x;
        i += 1;
    }
    return fullNameArray;
}

function testCloseConnectionPool(string jdbcUrl, string userName, string password, string connectionCountQuery)
=======
function testCloseConnectionPool(string connectionCountQuery)
>>>>>>> 03102fca
             returns (int) {
    endpoint h2:Client testDB {
        path: "./target/tempdb/",
        name: "TEST_SQL_CONNECTOR_H2",
        username: "SA",
        password: "",
        poolOptions: { maximumPoolSize: 1 }
    };

    table dt = check testDB->select(connectionCountQuery, ResultCount);

    int count;
    while (dt.hasNext()) {
        ResultCount rs = check <ResultCount>dt.getNext();
        count = rs.COUNTVAL;
    }
    testDB.stop();
    return count;
}

function testReInitEndpoint(string validationQuery)
             returns int {
    endpoint h2:Client testDB {
        path: "./target/tempdb/",
        name: "TEST_SQL_CONNECTOR_H2",
        username: "SA",
        password: "",
        poolOptions: { maximumPoolSize: 1 }
    };

    testDB.stop();

    h2:ClientEndpointConfiguration config =  {
        path: "./target/H2Client2/",
        name: "TEST_SQL_CONNECTOR_H2_2",
        username: "SA",
        password: "",
        poolOptions: { maximumPoolSize: 1 }
    };

    testDB.init(config);

    table dt = check testDB->select(validationQuery, ResultCount);

    int count;
    while (dt.hasNext()) {
        ResultCount rs = check <ResultCount>dt.getNext();
        count = rs.COUNTVAL;
    }
    testDB.stop();

    return count;
}<|MERGE_RESOLUTION|>--- conflicted
+++ resolved
@@ -1491,14 +1491,6 @@
     return (fullNameArray1, fullNameArray2, fullNameArray3);
 }
 
-<<<<<<< HEAD
-function testLoadToMemorySelectAfterTableClose(string jdbcUrl, string userName, string password) returns (
-            CustomerFullName[], CustomerFullName[], error?) {
-    endpoint jdbc:Client testDB {
-        url: jdbcUrl,
-        username: userName,
-        password: password,
-=======
 function testLoadToMemorySelectAfterTableClose() returns (
             CustomerFullName[], CustomerFullName[], error) {
     endpoint h2:Client testDB {
@@ -1506,7 +1498,6 @@
         name: "TEST_SQL_CONNECTOR_H2",
         username: "SA",
         password: "",
->>>>>>> 03102fca
         poolOptions: { maximumPoolSize: 1 }
     };
 
@@ -1531,7 +1522,6 @@
     return (fullNameArray1, fullNameArray2, e);
 }
 
-<<<<<<< HEAD
 function iterateTableAndReturnResultArray(table<CustomerFullName> dt) returns CustomerFullName[] {
     CustomerFullName[] fullNameArray;
     int i;
@@ -1542,10 +1532,7 @@
     return fullNameArray;
 }
 
-function testCloseConnectionPool(string jdbcUrl, string userName, string password, string connectionCountQuery)
-=======
 function testCloseConnectionPool(string connectionCountQuery)
->>>>>>> 03102fca
              returns (int) {
     endpoint h2:Client testDB {
         path: "./target/tempdb/",
