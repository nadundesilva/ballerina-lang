--- conflicted
+++ resolved
@@ -7,24 +7,17 @@
     int COUNTVAL;
 };
 
-<<<<<<< HEAD
-function testLocalTransaction() returns (int, int, boolean, boolean) {
-    endpoint h2:Client testDB {
-=======
 function testLocalTransaction() returns (int, int) {
     h2:Client testDB = new({
->>>>>>> 3072cc73
-        path: "./target/tempdb/",
-        name: "TEST_SQL_CONNECTOR_TR",
-        username: "SA",
-        password: "",
-        poolOptions: { maximumPoolSize: 1 }
-    });
-
-    int returnVal = 0;
-    int count;
-    boolean commited_ = false;
-    boolean aborted_ = false;
+        path: "./target/tempdb/",
+        name: "TEST_SQL_CONNECTOR_TR",
+        username: "SA",
+        password: "",
+        poolOptions: { maximumPoolSize: 1 }
+    });
+
+    int returnVal = 0;
+    int count;
     transaction {
         _ = testDB->update("Insert into Customers (firstName,lastName,registrationID,creditLimit,country)
                                 values ('James', 'Clerk', 200, 5000.75, 'USA')");
@@ -32,43 +25,32 @@
                                 values ('James', 'Clerk', 200, 5000.75, 'USA')");
     } onretry {
         returnVal = -1;
-    } committed {
-        commited_ = true;
-    } aborted {
-        aborted_ = true;
     }
     //check whether update action is performed
     var dt = testDB->select("Select COUNT(*) as countval from Customers where registrationID = 200", ResultCount
     );
     count = getTableCountValColumn(dt);
     testDB.stop();
-    return (returnVal, count, commited_, aborted_);
-}
-
-<<<<<<< HEAD
-function testTransactionRollback() returns (int, int, int) {
-    endpoint h2:Client testDB {
-=======
+    return (returnVal, count);
+}
+
 function testTransactionRollback() returns (int, int) {
     h2:Client testDB = new({
->>>>>>> 3072cc73
-        path: "./target/tempdb/",
-        name: "TEST_SQL_CONNECTOR_TR",
-        username: "SA",
-        password: "",
-        poolOptions: { maximumPoolSize: 1 }
-    });
-
-    int returnVal = 0;
-    int count;
-    int x;
+        path: "./target/tempdb/",
+        name: "TEST_SQL_CONNECTOR_TR",
+        username: "SA",
+        password: "",
+        poolOptions: { maximumPoolSize: 1 }
+    });
+
+    int returnVal = 0;
+    int count;
 
     transaction {
         _ = testDB->update("Insert into Customers (firstName,lastName,registrationID,
                 creditLimit,country) values ('James', 'Clerk', 210, 5000.75, 'USA')");
         _ = testDB->update("Insert into Customers2 (firstName,lastName,registrationID,
                 creditLimit,country) values ('James', 'Clerk', 210, 5000.75, 'USA')");
-        x = 42;
 
     } onretry {
         returnVal = -1;
@@ -78,7 +60,7 @@
     );
     count = getTableCountValColumn(dt);
     testDB.stop();
-    return (returnVal, count, x);
+    return (returnVal, count);
 }
 
 function testLocalTransactionUpdateWithGeneratedKeys() returns (int, int) {
@@ -242,23 +224,17 @@
     return (returnVal, count);
 }
 
-<<<<<<< HEAD
-function testLocalTransactionRollbackBatchUpdate() returns (int, int, boolean) {
-    endpoint h2:Client testDB {
-=======
 function testLocalTransactionRollbackBatchUpdate() returns (int, int) {
     h2:Client testDB = new({
->>>>>>> 3072cc73
-        path: "./target/tempdb/",
-        name: "TEST_SQL_CONNECTOR_TR",
-        username: "SA",
-        password: "",
-        poolOptions: { maximumPoolSize: 1 }
-    });
-
-    int returnVal = 0;
-    int count;
-    boolean catched = false;
+        path: "./target/tempdb/",
+        name: "TEST_SQL_CONNECTOR_TR",
+        username: "SA",
+        password: "",
+        poolOptions: { maximumPoolSize: 1 }
+    });
+
+    int returnVal = 0;
+    int count;
 
     //Batch 1
     sql:Parameter para1 = { sqlType: sql:TYPE_VARCHAR, value: "Alex" };
@@ -276,20 +252,6 @@
     para5 = { sqlType: sql:TYPE_VARCHAR, value: "Colombo" };
     sql:Parameter[] parameters2 = [para1, para2, para3, para4, para5];
 
-<<<<<<< HEAD
-    try {
-        transaction {
-            int[] updateCount1 = check testDB->batchUpdate("Insert into Customers
-                        (firstName,lastName,registrationID,creditLimit,country) values (?,?,?,?,?)", parameters1, parameters2);
-            int[] updateCount2 = check testDB->batchUpdate("Insert into Customers2
-                        (firstName,lastName,registrationID,creditLimit,country) values (?,?,?,?,?)", parameters1, parameters2);
-        } onretry {
-            returnVal = -1;
-        }
-    } catch (error e) {
-        // catch exception thrown from 'check' expr.
-        catched = true;
-=======
     transaction {
         _ = testDB->batchUpdate("Insert into Customers
         (firstName,lastName,registrationID,creditLimit,country) values (?,?,?,?,?)", parameters1, parameters2);
@@ -297,14 +259,13 @@
         (firstName,lastName,registrationID,creditLimit,country) values (?,?,?,?,?)", parameters1, parameters2);
     } onretry {
         returnVal = -1;
->>>>>>> 3072cc73
     }
     //check whether update action is performed
     var dt = testDB->select("Select COUNT(*) as countval from Customers where registrationID = 612", ResultCount
     );
     count = getTableCountValColumn(dt);
     testDB.stop();
-    return (returnVal, count, catched);
+    return (returnVal, count);
 }
 
 function testTransactionAbort() returns (int, int) {
@@ -541,13 +502,8 @@
                         values ('James', 'Clerk', 111, 5000.75, 'USA')");
         _ = testDB->update("Insert into Customers2 (firstName,lastName,registrationID,creditLimit,country)
                         values ('Anne', 'Clerk', 111, 5000.75, 'USA')");
-    }
-    onretry {
-        a = a + " onRetry";
-    } committed {
-        a = a + " trxCommited";
-    } aborted {
-        a = a + " trxAborted";
+    } onretry {
+        a = a + " inFld";
     }
     return a;
 }
@@ -591,12 +547,8 @@
                                         values ('Anne', 'Clerk', 222, 5000.75, 'USA')");
         }
     } onretry {
-        a = a + " retry";
+        a = a + " inFld";
         i = i + 1;
-    } committed {
-        a = a + " committed";
-    } aborted {
-        a = a + " aborted";
     }
     return a;
 }
