--- conflicted
+++ resolved
@@ -44,13 +44,8 @@
 
     testLengthBatchwindow();
 
-<<<<<<< HEAD
-    outputStreamLengthBatchTest1.subscribe(printTeachers);
+    outputStreamLengthBatchTest1.subscribe(function(TeacherOutput e) {printTeachers(e);});
     foreach var t in teachers {
-=======
-    outputStreamLengthBatchTest1.subscribe(function(TeacherOutput e) {printTeachers(e);});
-    foreach t in teachers {
->>>>>>> 8aa34cc5
         inputStreamLengthBatchTest1.publish(t);
     }
 
