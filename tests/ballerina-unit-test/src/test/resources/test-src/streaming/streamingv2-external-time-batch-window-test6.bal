--- conflicted
+++ resolved
@@ -52,13 +52,8 @@
 
     testExternalTimeBatchwindow6();
 
-<<<<<<< HEAD
-    outputStreamExternalTimeBatchTest6.subscribe(printTeachers);
+    outputStreamExternalTimeBatchTest6.subscribe(function(TeacherOutput e) {printTeachers(e);});
     foreach var t in teachers {
-=======
-    outputStreamExternalTimeBatchTest6.subscribe(function(TeacherOutput e) {printTeachers(e);});
-    foreach t in teachers {
->>>>>>> 8aa34cc5
         inputStreamExternalTimeBatchTest6.publish(t);
         runtime:sleep(450);
     }
