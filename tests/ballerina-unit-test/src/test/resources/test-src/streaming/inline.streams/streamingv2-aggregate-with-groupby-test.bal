--- conflicted
+++ resolved
@@ -51,13 +51,8 @@
     stream<Teacher> inputStream = new;
     createAggregationQueryWithGroupby(inputStream);
 
-<<<<<<< HEAD
-    outputStream.subscribe(printTeachers);
+    outputStream.subscribe(function (TeacherOutput e) {printTeachers(e);});
     foreach var t in teachers {
-=======
-    outputStream.subscribe(function (TeacherOutput e) {printTeachers(e);});
-    foreach t in teachers {
->>>>>>> 8aa34cc5
         inputStream.publish(t);
     }
 
