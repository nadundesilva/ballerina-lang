--- conflicted
+++ resolved
@@ -46,13 +46,8 @@
 
     testSelectQuery();
 
-<<<<<<< HEAD
-    outputStream.subscribe(printTeachers);
+    outputStream.subscribe(function(TeacherOutput e) {printTeachers(e);});
     foreach var t in teachers {
-=======
-    outputStream.subscribe(function(TeacherOutput e) {printTeachers(e);});
-    foreach t in teachers {
->>>>>>> a69e5395
         inputStream.publish(t);
     }
 
