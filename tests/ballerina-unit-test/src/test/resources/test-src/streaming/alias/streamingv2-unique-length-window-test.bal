--- conflicted
+++ resolved
@@ -46,13 +46,8 @@
 
     testUniqueLengthwindow();
 
-<<<<<<< HEAD
-    outputStreamUniqueLengthTest3.subscribe(printTeachers);
+    outputStreamUniqueLengthTest3.subscribe(function(TeacherOutput e) {printTeachers(e);});
     foreach var t in teachers {
-=======
-    outputStreamUniqueLengthTest3.subscribe(function(TeacherOutput e) {printTeachers(e);});
-    foreach t in teachers {
->>>>>>> 8aa34cc5
         inputStreamUniqueLengthTest3.publish(t);
         runtime:sleep(500);
     }
