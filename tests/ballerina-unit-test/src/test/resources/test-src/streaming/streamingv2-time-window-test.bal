--- conflicted
+++ resolved
@@ -39,13 +39,8 @@
 
     testTimeWindow();
 
-<<<<<<< HEAD
-    outputStreamTimeWindowTest.subscribe(printTeachers);
+    outputStreamTimeWindowTest.subscribe(function(Teacher e) {printTeachers(e);});
     foreach var t in teachers {
-=======
-    outputStreamTimeWindowTest.subscribe(function(Teacher e) {printTeachers(e);});
-    foreach t in teachers {
->>>>>>> 8aa34cc5
         inputStreamTimeWindowTest.publish(t);
     }
 
