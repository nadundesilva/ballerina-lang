--- conflicted
+++ resolved
@@ -106,15 +106,12 @@
                                                         "JOIN",
         function (streams:StreamEvent s) returns map<anydata>[] {
             map<anydata>[] result = [];
-<<<<<<< HEAD
             foreach i, r in queryStocksTable(<string>s.data["twitterStream.company"], 1) {
                 result[i] = <map<anydata>>map<anydata>.convert(r);
-=======
             int i = 0;
             foreach var r in queryStocksTable(<string>s.data["twitterStream.company"], 1) {
                 result[i] = <map<anydata>>map<anydata>.create(r);
                 i += 1;
->>>>>>> 6b18176c
             }
             return result;
         });
