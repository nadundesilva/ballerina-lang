--- conflicted
+++ resolved
@@ -57,13 +57,8 @@
 
     createStreamingConstruct();
 
-<<<<<<< HEAD
-    outputStream.subscribe(printTeachers);
+    outputStream.subscribe(function (TeacherOutput e) {printTeachers(e);});
     foreach var t in teachers {
-=======
-    outputStream.subscribe(function (TeacherOutput e) {printTeachers(e);});
-    foreach t in teachers {
->>>>>>> 4dbc1c70
         inputStream.publish(t);
     }
 
@@ -90,13 +85,8 @@
 
 function createStreamingConstruct() {
 
-<<<<<<< HEAD
-    function (map[]) outputFunc = function (map[] events) {
+    function (map<anydata>[]) outputFunc = function (map<anydata>[] events) {
         foreach var m in events {
-=======
-    function (map<anydata>[]) outputFunc = function (map<anydata>[] events) {
-        foreach m in events {
->>>>>>> 4dbc1c70
             // just cast input map into the output type
             var t = <TeacherOutput>TeacherOutput.stamp(m.clone());
             outputStream.publish(t);
