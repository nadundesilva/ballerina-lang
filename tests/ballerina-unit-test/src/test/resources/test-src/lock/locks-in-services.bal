import ballerina/io;
import ballerina/http;
import ballerina/runtime;

listener http:MockListener echoEP = new(9090);

int sampleRequestCount = 0;

@http:ServiceConfig {}
service sample on echoEP {

    resource function echo(http:Caller conn, http:Request req) {
        lock {
            sampleRequestCount = sampleRequestCount + 1;
        }
        http:Response res = new;
        _ = conn -> respond(res);
    }

    resource function getCount(http:Caller conn, http:Request req) {
        http:Response res = new;
        res.setTextPayload("count - " + sampleRequestCount);
        _ = conn -> respond(res);
    }
}

int sample1RequestCount = 0;
float sample1Price = 0.0;
string sample1FinalText = "";
float[] sample1FloatArr = [1.0, 2.0];
Person sample1Person = {age:2, name:"a", address:{no:5, line1:"", line2:"ppp"}};
map sample1MapVal = {name:""};

<<<<<<< HEAD
    map<any> mapVal = {name:""};
=======
@http:ServiceConfig {}
service sample1 on echoEP {
>>>>>>> 135bb066

    resource function echo(http:Caller conn, http:Request req) {
        lock {
            sample1RequestCount = sample1RequestCount + 1;
            sample1Price = sample1Price + 2;
            sample1Person.age = sample1Person.age + 1;
            sample1Person.address.line1 = sample1Person.address.line1 + "5";
            sample1FinalText = sample1FinalText + "3";
            sample1FloatArr[0] = sample1FloatArr[0] + 1;
            sample1FloatArr[1] = sample1FloatArr[1] + 2;
            var strVal = <string> sample1MapVal.name;
            sample1MapVal.name = strVal + "7";
        }
       http:Response res = new;
        _ = conn -> respond(res);
    }

    resource function echo1(http:Caller conn, http:Request req) {
        lock {
            sample1FloatArr[1] = sample1FloatArr[1] + 2;
            sample1FinalText = sample1FinalText + "3";
            sample1FloatArr[0] = sample1FloatArr[0] + 1;
            sample1RequestCount = sample1RequestCount + 1;
            var strVal = <string> sample1MapVal.name;
            sample1MapVal.name = strVal + "7";
            sample1Person.address.line1 = sample1Person.address.line1 + "5";
            sample1Person.age = sample1Person.age + 1;
            sample1Price = sample1Price + 2;
        }
         http:Response res = new;
        _ = conn -> respond(res);
    }

    resource function echo2(http:Caller conn, http:Request req) {
        lock {
            sample1Person.age = sample1Person.age + 1;
            sample1RequestCount = sample1RequestCount + 1;
            sample1Person.address.line1 = sample1Person.address.line1 + "5";
            sample1FloatArr[1] = sample1FloatArr[1] + 2;
            sample1FinalText = sample1FinalText + "3";
            sample1Price = sample1Price + 2;
            var strVal = <string> sample1MapVal.name;
            sample1MapVal.name = strVal + "7";
            sample1FloatArr[0] = sample1FloatArr[0] + 1;
        }
        http:Response res = new;
        _ = conn -> respond(res);
    }

    resource function getResult(http:Caller conn, http:Request req) {
        http:Response res = new;
        var strVal = <string> sample1MapVal.name;
        res.setTextPayload(sample1FinalText + sample1RequestCount + sample1Price + sample1Person.age + sample1Person.address.line1
                             + sample1FloatArr[0] + sample1FloatArr[1] + strVal);
        _ = conn -> respond(res);
    }
}

type Person record {
    int age = 0;
    string name = "";
    Address address = {};
};

type Address record {
    int no = 0;
    string line1 = "";
    string line2 = "";
};

string finalText1 = "";
Person person1 = {age:2, name:"a", address:{no:5, line1:"", line2:"ppp"}};
float[] floatArr1 = [1.0, 2.0];
int sample2RequestCount = 0;
float sample2Price = 0.0;
map sample2MapVal = {name:""};

@http:ServiceConfig {}
service sample2 on echoEP {


<<<<<<< HEAD
    map<any> mapVal = {name:""};
=======
>>>>>>> 135bb066

    resource function echo(http:Caller conn, http:Request req) {
        io:println("************************* echo");
        lock {
            sample2RequestCount = sample2RequestCount + 1;
            sample2Price = sample2Price + 2;
            person1.age = person1.age + 1;
            person1.address.line1 = person1.address.line1 + "5";
            finalText1 = finalText1 + "3";
            floatArr1[0] = floatArr1[0] + 1;
            floatArr1[1] = floatArr1[1] + 2;
            var strVal  = <string> sample2MapVal.name;
            sample2MapVal.name = strVal + "7";
        }
        http:Response res = new;
        _ = conn -> respond(res);
    }

    resource function echo1(http:Caller conn, http:Request req) {
        io:println("************************* echo1");
        lock {
            floatArr1[1] = floatArr1[1] + 2;
            finalText1 = finalText1 + "3";
            floatArr1[0] = floatArr1[0] + 1;
            sample2RequestCount = sample2RequestCount + 1;
            var strVal = <string> sample2MapVal.name;
            sample2MapVal.name = strVal + "7";
            person1.address.line1 = person1.address.line1 + "5";
            person1.age = person1.age + 1;
            sample2Price = sample2Price + 2;
        }
        http:Response res = new;
        _ = conn -> respond(res);
    }

    resource function echo2(http:Caller conn, http:Request req) {
        io:println("************************* echo2");
        lock {
            person1.age = person1.age + 1;
            sample2RequestCount = sample2RequestCount + 1;
            person1.address.line1 = person1.address.line1 + "5";
            floatArr1[1] = floatArr1[1] + 2;
            finalText1 = finalText1 + "3";
            sample2Price = sample2Price + 2;
            var strVal = <string> sample2MapVal.name;
            sample2MapVal.name = strVal + "7";
            floatArr1[0] = floatArr1[0] + 1;
        }
        http:Response res = new;
        _ = conn -> respond(res);
    }

    resource function getResult(http:Caller conn, http:Request req) {
        http:Response res = new;
        var strVal = <string> sample2MapVal.name;
        res.setTextPayload(finalText1 + sample2RequestCount + sample2Price + person1.age + person1.address.line1
                                + floatArr1[0] + floatArr1[1] + strVal);
        _ = conn -> respond(res);
    }
}

string message = "";

@http:ServiceConfig {}
service sample3 on echoEP {

    resource function echo(http:Caller conn, http:Request req) {
        lock {
            io:println("************** waiting inside first request");
            runtime:sleep(100);
            message = "sample Response";
            error err = error("error occurred");
            panic err;
        }
        //http:Response res = new;
        //_ = conn -> respond(res);
    }

    resource function getMsg(http:Caller conn, http:Request req) {
        http:Response res = new;

        lock {
            message = "modified by second resource";
        }
        res.setTextPayload(message);
        _ = conn -> respond(res);
    }
}

//Test when there is a field access within a lock
@http:ServiceConfig {}
service<http:Service> sample4 bind echoEP {

    echo(endpoint conn, http:Request req) {

       Person p = {};
       workerFunc(p);

        http:Response res = new;
        res.setTextPayload(<string>p.age);
        _ = conn -> respond(res);
    }
}

function workerFunc(Person param) {

    worker w1 {
        increment(param);
    }

    worker w2 {
        increment(param);
    }

}

function increment(Person param) {
   lock {
       foreach i in 1 ... 1000 {
           param.age = param.age + i;
       }
    }
}<|MERGE_RESOLUTION|>--- conflicted
+++ resolved
@@ -31,12 +31,8 @@
 Person sample1Person = {age:2, name:"a", address:{no:5, line1:"", line2:"ppp"}};
 map sample1MapVal = {name:""};
 
-<<<<<<< HEAD
-    map<any> mapVal = {name:""};
-=======
 @http:ServiceConfig {}
 service sample1 on echoEP {
->>>>>>> 135bb066
 
     resource function echo(http:Caller conn, http:Request req) {
         lock {
@@ -118,10 +114,6 @@
 service sample2 on echoEP {
 
 
-<<<<<<< HEAD
-    map<any> mapVal = {name:""};
-=======
->>>>>>> 135bb066
 
     resource function echo(http:Caller conn, http:Request req) {
         io:println("************************* echo");
