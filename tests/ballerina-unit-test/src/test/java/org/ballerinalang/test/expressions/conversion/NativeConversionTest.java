/*
 * Copyright (c) 2017, WSO2 Inc. (http://wso2.com) All Rights Reserved.
 * <p>
 * WSO2 Inc. licenses this file to you under the Apache License,
 * Version 2.0 (the "License"); you may not use this file except
 * in compliance with the License.
 * You may obtain a copy of the License at
 * <p>
 * http://www.apache.org/licenses/LICENSE-2.0
 * <p>
 * Unless required by applicable law or agreed to in writing,
 * software distributed under the License is distributed on an
 * "AS IS" BASIS, WITHOUT WARRANTIES OR CONDITIONS OF ANY
 * KIND, either express or implied.  See the License for the
 * specific language governing permissions and limitations
 * under the License.
 */
package org.ballerinalang.test.expressions.conversion;

import org.ballerinalang.launcher.util.BCompileUtil;
import org.ballerinalang.launcher.util.BRunUtil;
import org.ballerinalang.launcher.util.CompileResult;
import org.ballerinalang.model.values.BBoolean;
import org.ballerinalang.model.values.BError;
import org.ballerinalang.model.values.BFloat;
import org.ballerinalang.model.values.BInteger;
import org.ballerinalang.model.values.BMap;
import org.ballerinalang.model.values.BString;
import org.ballerinalang.model.values.BValue;
import org.ballerinalang.model.values.BValueArray;
import org.ballerinalang.util.exceptions.BLangRuntimeException;
import org.testng.Assert;
import org.testng.annotations.BeforeClass;
import org.testng.annotations.Ignore;
import org.testng.annotations.Test;
import org.wso2.ballerinalang.compiler.util.TypeTags;

/**
 * Test Cases for type conversion.
 */
@Test(groups = "broken")
public class NativeConversionTest {

    private CompileResult compileResult;

    private CompileResult packageResult;

    @BeforeClass
    public void setup() {
        compileResult = BCompileUtil.compile("test-src/expressions/conversion/native-conversion.bal");
        packageResult = BCompileUtil.compile(this, "test-src/expressions/conversion/", "a.b");
    }

    @Test
    public void testStructToMap() {
        BValue[] returns = BRunUtil.invoke(compileResult, "testStructToMap");
        Assert.assertTrue(returns[0] instanceof BMap<?, ?>);
        BMap<String, ?> map = (BMap<String, ?>) returns[0];

        BValue name = map.get("name");
        Assert.assertTrue(name instanceof BString);
        Assert.assertEquals(name.stringValue(), "Child");

        BValue age = map.get("age");
        Assert.assertTrue(age instanceof BInteger);
        Assert.assertEquals(((BInteger) age).intValue(), 25);

        BValue parent = map.get("parent");
        Assert.assertTrue(parent instanceof BMap);
        BMap<String, BValue> parentStruct = (BMap<String, BValue>) parent;
        Assert.assertEquals(parentStruct.get("name").stringValue(), "Parent");
        Assert.assertEquals(((BInteger) parentStruct.get("age")).intValue(), 50);

        BValue address = map.get("address");
        Assert.assertTrue(address instanceof BMap<?, ?>);
        BMap<String, ?> addressMap = (BMap<String, ?>) address;
        Assert.assertEquals(addressMap.get("city").stringValue(), "Colombo");
        Assert.assertEquals(addressMap.get("country").stringValue(), "SriLanka");

        BValue info = map.get("info");
        Assert.assertTrue(info instanceof BMap);
        Assert.assertEquals(info.stringValue(), "{\"status\":\"single\"}");

        BValue marks = map.get("marks");
        Assert.assertTrue(marks instanceof BValueArray);
        BValueArray marksArray = (BValueArray) marks;
        Assert.assertEquals(marksArray.getInt(0), 67);
        Assert.assertEquals(marksArray.getInt(1), 38);
        Assert.assertEquals(marksArray.getInt(2), 91);
    }

    @Test
    public void testMapToStruct() {
        testMapToStruct(compileResult, "testMapToStruct");
    }

    @Test
    public void testNestedMapToNestedStruct() {
        testMapToStruct(compileResult, "testNestedMapToNestedStruct");
    }

    private void testMapToStruct(CompileResult compileResult, String functionName) {
        BValue[] returns = BRunUtil.invoke(compileResult, functionName);
        Assert.assertTrue(returns[0] instanceof BMap);
        BMap<String, BValue> struct = (BMap<String, BValue>) returns[0];

        String name = struct.get("name").stringValue();
        Assert.assertEquals(name, "Child");

        long age = ((BInteger) struct.get("age")).intValue();
        Assert.assertEquals(age, 25);

        BValue parent = struct.get("parent");
        Assert.assertTrue(parent instanceof BMap);
        BMap<String, BValue> parentStruct = (BMap<String, BValue>) parent;
        Assert.assertEquals(parentStruct.get("name").stringValue(), "Parent");
        Assert.assertEquals(((BInteger) parentStruct.get("age")).intValue(), 50);
        Assert.assertNull(parentStruct.get("parent"));
        Assert.assertNull(parentStruct.get("info"));
        Assert.assertNull(parentStruct.get("address"));
        Assert.assertNull(parentStruct.get("marks"));

        BValue info = struct.get("info");
        Assert.assertTrue(info instanceof BMap);
        Assert.assertEquals(info.stringValue(), "{\"status\":\"single\"}");

        BValue address = struct.get("address");
        Assert.assertTrue(address instanceof BMap<?, ?>);
        BMap<String, ?> addressMap = (BMap<String, ?>) address;
        Assert.assertEquals(addressMap.get("city").stringValue(), "Colombo");
        Assert.assertEquals(addressMap.get("country").stringValue(), "SriLanka");

        BValue marks = struct.get("marks");
        Assert.assertTrue(marks instanceof BValueArray);
        BValueArray marksArray = (BValueArray) marks;
        Assert.assertEquals(marksArray.getInt(0), 87);
        Assert.assertEquals(marksArray.getInt(1), 94);
        Assert.assertEquals(marksArray.getInt(2), 72);
    }

    @Test
    public void testJsonToStruct() {
        BValue[] returns = BRunUtil.invoke(compileResult, "testJsonToStruct");
        Assert.assertTrue(returns[0] instanceof BMap);
        BMap<String, BValue> struct = (BMap<String, BValue>) returns[0];

        String name = struct.get("name").stringValue();
        Assert.assertEquals(name, "Child");

        long age = ((BInteger) struct.get("age")).intValue();
        Assert.assertEquals(age, 25);

        BValue parent = struct.get("parent");
        Assert.assertTrue(parent instanceof BMap);
        BMap<String, BValue> parentStruct = (BMap<String, BValue>) parent;
        Assert.assertEquals(parentStruct.get("name").stringValue(), "Parent");
        Assert.assertEquals(((BInteger) parentStruct.get("age")).intValue(), 50);
        Assert.assertNull(parentStruct.get("parent"));
        Assert.assertNull(parentStruct.get("info"));
        Assert.assertNull(parentStruct.get("address"));
        Assert.assertNull(parentStruct.get("marks"));

        BValue info = struct.get("info");
        Assert.assertTrue(info instanceof BMap);
        Assert.assertEquals(info.stringValue(), "{\"status\":\"single\"}");

        BValue address = struct.get("address");
        Assert.assertTrue(address instanceof BMap<?, ?>);
        BMap<String, ?> addressMap = (BMap<String, ?>) address;
        Assert.assertEquals(addressMap.get("city").stringValue(), "Colombo");
        Assert.assertEquals(addressMap.get("country").stringValue(), "SriLanka");

        BValue marks = struct.get("marks");
        Assert.assertTrue(marks instanceof BValueArray);
        BValueArray marksArray = (BValueArray) marks;
        Assert.assertEquals(marksArray.size(), 2);
        Assert.assertEquals(marksArray.getInt(0), 56);
        Assert.assertEquals(marksArray.getInt(1), 79);
    }

    @Test
    public void testStructToJson() {
        BValue[] returns = BRunUtil.invoke(compileResult, "testStructToJson");
        Assert.assertTrue(returns[0] instanceof BMap);
        BMap<String, BValue> child = ((BMap<String, BValue>) returns[0]);
        Assert.assertEquals(child.get("name").stringValue(), "Child");
        Assert.assertEquals(((BInteger) child.get("age")).intValue(), 25);

        Assert.assertTrue(child.get("parent") instanceof BMap);
        BMap<String, BValue> parent = (BMap<String, BValue>) child.get("parent");
        Assert.assertEquals(parent.get("name").stringValue(), "Parent");
        Assert.assertEquals(((BInteger) parent.get("age")).intValue(), 50);
        Assert.assertNull(parent.get("parent"));
        Assert.assertNull(parent.get("info"));
        Assert.assertNull(parent.get("address"));
        Assert.assertNull(parent.get("marks"));

        Assert.assertTrue(child.get("info") instanceof BMap);
        BMap<String, BValue> info = (BMap<String, BValue>) child.get("info");
        Assert.assertEquals(info.get("status").stringValue(), "single");

        Assert.assertTrue(child.get("address") instanceof BMap);
        BMap<String, BValue> address = (BMap<String, BValue>) child.get("address");
        Assert.assertEquals(address.get("country").stringValue(), "SriLanka");
        Assert.assertEquals(address.get("city").stringValue(), "Colombo");

        Assert.assertTrue(child.get("marks") instanceof BValueArray);
        BValueArray marks = (BValueArray) child.get("marks");
        Assert.assertEquals(marks.size(), 3);
        Assert.assertEquals(((BInteger) marks.getRefValue(0)).intValue(), 87);
        Assert.assertEquals(((BInteger) marks.getRefValue(1)).intValue(), 94);
        Assert.assertEquals(((BInteger) marks.getRefValue(2)).intValue(), 72);
    }
    
    @Test
    public void testStructToJsonConstrained1() {
        BValue[] returns = BRunUtil.invoke(compileResult, "testStructToJsonConstrained1");
        Assert.assertTrue(returns[0] instanceof BMap);
    }
    
    @Test
    public void testStructToJsonConstrained2() {
        BValue[] returns = BRunUtil.invoke(compileResult, "testStructToJsonConstrained2");
        Assert.assertTrue(returns[0] instanceof BMap);
    }
    
    @Test(expectedExceptions = {BLangRuntimeException.class},
            expectedExceptionsMessageRegExp = ".*cannot convert 'Person2' to type 'json<Person3>'.*")
    public void testStructToJsonConstrainedNegative() {
        BValue[] returns = BRunUtil.invoke(compileResult, "testStructToJsonConstrainedNegative");
        Assert.assertTrue(returns[0] instanceof BMap);
    }

    @Test(description = "Test converting a map to json")
    public void testMapToJsonConversion() {
        BValue[] result = BRunUtil.invoke(compileResult, "testComplexMapToJson");
        Assert.assertTrue(result[0] instanceof BMap);
        Assert.assertEquals(result[0].toString(), "{\"name\":\"Supun\", \"age\":25, \"gpa\":2.81, \"status\":true}");
    }

    @Test(description = "Test converting a map to a record, with a map value for a JSON field")
    public void testMapToStructWithMapValueForJsonField() {
        BValue[] returns = BRunUtil.invoke(compileResult, "testMapToStructWithMapValueForJsonField");
        Assert.assertTrue(returns[0] instanceof BMap);
        BMap<String, BValue> personStruct = (BMap<String, BValue>) returns[0];

        Assert.assertEquals(personStruct.stringValue(), "{name:\"Child\", age:25, parent:null, "
                + "info:{\"status\":\"single\"}, address:{\"city\":\"Colombo\", \"country\":\"SriLanka\"}, "
                + "marks:[87, 94, 72], a:null, score:0.0, alive:false, children:null}");
    }

    @Ignore // This is ignored as we cannot convert source to target with missing values at runtime.
    @Test(description = "Test converting a map with missing field to a struct")
    public void testMapWithMissingFieldsToStruct() {
        BValue[] returns = BRunUtil.invoke(compileResult, "testMapWithMissingFieldsToStruct");
        Assert.assertTrue(returns[0] instanceof BMap);
        BMap<String, BValue> personStruct = (BMap<String, BValue>) returns[0];

        Assert.assertEquals(personStruct.stringValue(), "{name:\"Child\", age:25, parent:null, info:null, " +
                "address:{\"city\":\"Colombo\", \"country\":\"SriLanka\"}, marks:[87, 94, 72], a:null, score:0.0, " +
                "alive:false, children:null}");
    }

    @Test(description = "Test converting a map with incompatible inner array to a struct",
          expectedExceptions = { BLangRuntimeException.class },
          expectedExceptionsMessageRegExp =
                  ".*incompatible stamp operation: 'map<anydata>' value cannot be stamped as 'Person'.*")
    public void testMapWithIncompatibleArrayToStruct() {
        BRunUtil.invoke(compileResult, "testMapWithIncompatibleArrayToStruct");
    }

    @Test(description = "Test converting a map with incompatible inner struct to a struct",
          expectedExceptions = { BLangRuntimeException.class },
          expectedExceptionsMessageRegExp = ".*cannot convert 'map<anydata>' to type 'Employee: error while mapping" +
                  " 'partner': incompatible types: expected 'Person', found 'Student'.*")
    public void testMapWithIncompatibleStructToStruct() {
        BRunUtil.invoke(compileResult, "testMapWithIncompatibleStructToStruct");
    }

    @Test(description = "Test converting a incompatible JSON to a struct",
          expectedExceptions = {BLangRuntimeException.class},
          expectedExceptionsMessageRegExp = ".*incompatible stamp operation: 'json' value cannot be stamped as " 
                  + "'Person'.*")
    public void testIncompatibleJsonToStruct() {
        BRunUtil.invoke(compileResult, "testIncompatibleJsonToStruct");
    }

    @Ignore // This is ignored as we cannot convert source to target with missing values at runtime.
    @Test(description = "Test converting a incompatible JSON to a struct")
    public void testJsonToStructWithMissingFields() {
        BValue[] returns = BRunUtil.invoke(compileResult, "testJsonToStructWithMissingFields");
        Assert.assertTrue(returns[0] instanceof BMap);
        Assert.assertEquals(returns[0].stringValue(), "{name:\"Child\", age:25, parent:null, " +
                "info:{\"status\":\"single\"}, address:{\"city\":\"Colombo\", \"country\":\"SriLanka\"}, " +
                "marks:[87, 94, 72], a:null, score:0.0, alive:false, children:null}");
    }

    @Test(description = "Test converting a JSON with incompatible inner map to a struct",
          expectedExceptions = {BLangRuntimeException.class}/*,
          expectedExceptionsMessageRegExp = ".*cannot convert 'json' to type 'Person': error while mapping " +
                  "'address': incompatible types: expected 'json-object', found 'string'.*"*/) 
    //TODO fix the expectedExceptionsMessageRegExp 
    public void testJsonWithIncompatibleMapToStruct() {
        BRunUtil.invoke(compileResult, "testJsonWithIncompatibleMapToStruct");
    }

    @Test(description = "Test converting a JSON with incompatible inner struct to a struct",
          expectedExceptions = {BLangRuntimeException.class}/*,
          expectedExceptionsMessageRegExp = ".*cannot convert 'json' to type 'Person': error while " +
                  "mapping 'parent': incompatible types: expected 'json-object', found 'string'.*"*/)
    //TODO fix the expectedExceptionsMessageRegExp
    public void testJsonWithIncompatibleStructToStruct() {
        BRunUtil.invoke(compileResult, "testJsonWithIncompatibleStructToStruct");
    }

    @Test(description = "Test converting a JSON array to a struct",
          expectedExceptions = {BLangRuntimeException.class},
          expectedExceptionsMessageRegExp = ".*incompatible stamp operation: 'json\\[\\]' value cannot be stamped as " 
                  + "'Person'.*")
    public void testJsonArrayToStruct() {
        BRunUtil.invoke(compileResult, "testJsonArrayToStruct");
    }

    @Test(description = "Test converting a JSON with incompatible inner type to a struct",
          expectedExceptions = {BLangRuntimeException.class},
          expectedExceptionsMessageRegExp = ".*incompatible stamp operation: 'json' value cannot be stamped as " 
                  + "'Person'.*")
    public void testJsonWithIncompatibleTypeToStruct() {
        BRunUtil.invoke(compileResult, "testJsonWithIncompatibleTypeToStruct");
    }

    @Ignore
    @Test(description = "Test converting a struct with map of blob to a JSON",
            expectedExceptions = { BLangRuntimeException.class },
            expectedExceptionsMessageRegExp = ".*cannot convert 'Info' to type 'json': error while mapping 'bar': " +
                    "incompatible types: expected 'json', found 'byte\\[\\]'.*")
    public void testStructWithIncompatibleTypeMapToJson() {
        BRunUtil.invoke(compileResult, "testStructWithIncompatibleTypeMapToJson");
    }



    @Test(description = "Test converting a JSON array to any data array")
    public void testJsonToAnyArray() {
        BValue[] returns = BRunUtil.invoke(compileResult, "testJsonToAnyArray");
        Assert.assertTrue(returns[0] instanceof BMap);
        BMap<String, BValue> anyArrayStruct = (BMap<String, BValue>) returns[0];
        BValueArray array = (BValueArray) anyArrayStruct.get("a");

        Assert.assertEquals(((BInteger) array.getRefValue(0)).intValue(), 4);
        Assert.assertEquals(array.getRefValue(1).stringValue(), "Supun");
        Assert.assertEquals(((BFloat) array.getRefValue(2)).floatValue(), 5.36);
        Assert.assertTrue(((BBoolean) array.getRefValue(3)).booleanValue());
        Assert.assertEquals(array.getRefValue(4).stringValue(), "{\"lname\":\"Setunga\"}");
        Assert.assertEquals(array.getRefValue(5).stringValue(), "[4, 3, 7]");
        Assert.assertNull(array.getRefValue(6));
    }

    @Test(description = "Test converting float to a int")
    public void testFloaToInt() {
        BValue[] returns = BRunUtil.invoke(compileResult, "testFloatToInt");
        Assert.assertTrue(returns[0] instanceof BInteger);
        int expected = 10;
        Assert.assertEquals(((BInteger) returns[0]).intValue(), expected);
    }

    @Test(description = "Test converting a JSON array to int array")
    public void testJsonToIntArray() {
        BValue[] returns = BRunUtil.invoke(compileResult, "testJsonToIntArray");
        Assert.assertTrue(returns[0] instanceof BMap);
        BMap<String, BValue> anyArrayStruct = (BMap<String, BValue>) returns[0];
        BValueArray array = (BValueArray) anyArrayStruct.get("a");

        Assert.assertEquals(array.getType().toString(), "int[]");
        Assert.assertEquals(array.getInt(0), 4);
        Assert.assertEquals(array.getInt(1), 3);
        Assert.assertEquals(array.getInt(2), 9);
    }

    @Test(description = "Test converting a JSON string array to string array")
    public void testJsonToStringArray() {
        BValue[] returns = BRunUtil.invoke(compileResult, "testJsonToStringArray");
        Assert.assertTrue(returns[0] instanceof BMap);
        BMap<String, BValue> anyArrayStruct = (BMap<String, BValue>) returns[0];
<<<<<<< HEAD
        BValueArray array = (BValueArray) anyArrayStruct.get("a");

        Assert.assertEquals(array.getType().toString(), "string[]");
        Assert.assertEquals(array.getString(0), "a");
        Assert.assertEquals(array.getString(1), "b");
        Assert.assertEquals(array.getString(2), "c");
=======
        BRefValueArray array = (BRefValueArray) anyArrayStruct.get("a");

        Assert.assertEquals(array.getType().toString(), "string[]");
        Assert.assertEquals(array.get(0).stringValue(), "a");
        Assert.assertEquals(array.get(1).stringValue(), "b");
        Assert.assertEquals(array.get(2).stringValue(), "c");
>>>>>>> d18de3e2
    }

    @Test(description = "Test converting a JSON integer array to string array")
    public void testJsonIntArrayToStringArray() {
        BValue[] returns = BRunUtil.invoke(compileResult, "testJsonIntArrayToStringArray");
        Assert.assertTrue(returns[0] instanceof BMap);
        BMap<String, BValue> anyArrayStruct = (BMap<String, BValue>) returns[0];
        BValueArray array = (BValueArray) anyArrayStruct.get("a");

        Assert.assertEquals(array.getType().toString(), "string[]");
        Assert.assertEquals(array.getString(0), "4");
        Assert.assertEquals(array.getString(1), "3");
        Assert.assertEquals(array.getString(2), "9");
    }

    @Test(description = "Test converting a JSON array to xml array",
          expectedExceptions = {BLangRuntimeException.class},
          expectedExceptionsMessageRegExp = ".*incompatible stamp operation: 'json' value cannot be stamped as " 
                  + "'XmlArray.*")
    public void testJsonToXmlArray() {
        BRunUtil.invoke(compileResult, "testJsonToXmlArray");
    }

    @Test(description = "Test converting a JSON integer array to string array",
            expectedExceptions = { BLangRuntimeException.class },
            expectedExceptionsMessageRegExp = "error: 'null' cannot be converted to 'StringArray'.*")
    public void testNullJsonToArray() {
        BValue[] returns = BRunUtil.invoke(compileResult, "testNullJsonToArray");
        Assert.assertNull(returns[0]);
    }

    @Test(description = "Test converting a JSON null to string array")
    public void testNullJsonArrayToArray() {
        BValue[] returns = BRunUtil.invoke(compileResult, "testNullJsonArrayToArray");
        Assert.assertTrue(returns[0] instanceof BMap);
        BMap<String, BValue> anyArrayStruct = (BMap<String, BValue>) returns[0];
        BValueArray array = (BValueArray) anyArrayStruct.get("a");

        Assert.assertNull(array);
    }

    @Test(description = "Test converting a JSON string to string array",
          expectedExceptions = {BLangRuntimeException.class},
          expectedExceptionsMessageRegExp = ".*incompatible stamp operation: 'json' value cannot be stamped as "
                  + "'StringArray.*")
    public void testNonArrayJsonToArray() {
        BRunUtil.invoke(compileResult, "testNonArrayJsonToArray");
    }

    @Test(description = "Test converting a null JSON to struct",
          expectedExceptions = { BLangRuntimeException.class },
          expectedExceptionsMessageRegExp = "error: 'null' cannot be converted to 'Person'.*")
    public void testNullJsonToStruct() {
        BRunUtil.invoke(compileResult, "testNullJsonToStruct");
    }

    @Test(description = "Test converting a null Struct to json")
    public void testNullStructToJson() {
        BValue[] returns = BRunUtil.invoke(compileResult, "testNullStructToJson");
        Assert.assertNull(returns[0]);
    }

    // transform with errors

    @Test
    public void testIncompatibleJsonToStructWithErrors() {
        BValue[] returns = BRunUtil.invoke(compileResult, "testIncompatibleJsonToStructWithErrors",
                                             new BValue[]{});

        // check the error
        Assert.assertTrue(returns[0] instanceof BError);
        String errorMsg = ((BError) returns[0]).getReason();
        Assert.assertEquals(errorMsg, "incompatible stamp operation: 'json' value cannot be stamped as 'Person'");
    }

    @Test
    public void testStructToMapWithRefTypeArray() {
        BValue[] returns = BRunUtil.invoke(compileResult, "testStructToMapWithRefTypeArray");
        Assert.assertTrue(returns[0] instanceof BMap<?, ?>);
        BMap<String, ?> map = (BMap<String, ?>) returns[0];

        BValue name = map.get("title");
        Assert.assertTrue(name instanceof BString);
        Assert.assertEquals(name.stringValue(), "The Revenant");

        BValue age = map.get("year");
        Assert.assertTrue(age instanceof BInteger);
        Assert.assertEquals(((BInteger) age).intValue(), 2015);

        BValue marks = map.get("genre");
        Assert.assertTrue(marks instanceof BValueArray);
        BValueArray genreArray = (BValueArray) marks;
        Assert.assertEquals(genreArray.getString(0), "Adventure");
        Assert.assertEquals(genreArray.getString(1), "Drama");
        Assert.assertEquals(genreArray.getString(2), "Thriller");

        BValue actors = map.get("actors");
        Assert.assertTrue(actors instanceof BValueArray);
        BValueArray actorsArray = (BValueArray) actors;
        Assert.assertTrue(actorsArray.getRefValue(0) instanceof BMap);
        Assert.assertEquals(actorsArray.getRefValue(0).stringValue(),
                "{fname:\"Leonardo\", lname:\"DiCaprio\", age:35}");
    }

    @Test
    public void testStructWithStringArrayToJSON() {
        BValue[] returns = BRunUtil.invoke(compileResult, "testStructWithStringArrayToJSON");
        Assert.assertTrue(returns[0] instanceof BMap);
        Assert.assertEquals(returns[0].stringValue(), "{\"names\":[\"John\", \"Doe\"]}");
    }

    @Test(enabled = false)
    public void testEmptyJSONtoStructWithDefaults() {
        BValue[] returns = BRunUtil.invoke(compileResult, "testEmptyJSONtoStructWithDefaults");
        Assert.assertTrue(returns[0] instanceof BMap);
        BMap<String, BValue> bValue = (BMap<String, BValue>) returns[0];
        Assert.assertEquals(bValue.get("s").stringValue(), "string value");
        Assert.assertEquals(((BInteger) bValue.get("a")).intValue(), 45);
        Assert.assertEquals(((BFloat) bValue.get("f")).floatValue(), 5.3);
        Assert.assertTrue(((BBoolean) bValue.get("b")).booleanValue());
        Assert.assertNull(bValue.get("j"));
        Assert.assertNull(bValue.get("blb"));
    }

    @Ignore // This is ignored as we cannot convert source to target with missing values at runtime.
    @Test
    public void testEmptyJSONtoStructWithoutDefaults() {
        BValue[] returns = BRunUtil.invoke(compileResult, "testEmptyJSONtoStructWithoutDefaults");

        Assert.assertTrue(returns[0] instanceof BMap);
        BMap<String, BValue> bValue = (BMap<String, BValue>) returns[0];
        Assert.assertEquals(bValue.get("s").stringValue(), "");
        Assert.assertEquals(((BInteger) bValue.get("a")).intValue(), 0);
        Assert.assertEquals(((BFloat) bValue.get("f")).floatValue(), 0.0);
        Assert.assertFalse(((BBoolean) bValue.get("b")).booleanValue());
        Assert.assertNull(bValue.get("j"));
        Assert.assertEquals(((BValueArray) bValue.get("blb")).size(), 0);
    }

    @Ignore // This is ignored since source value should have required fields for conversion. 
    @Test 
    public void testEmptyMaptoStructWithDefaults() {
        BValue[] returns = BRunUtil.invoke(compileResult, "testEmptyMaptoStructWithDefaults");
        Assert.assertTrue(returns[0] instanceof BMap);
        Assert.assertEquals(returns[0].stringValue(), "{s:\"string value\", a:45, f:5.3, b:true, j:null, blb:[]}");
    }

    @Ignore  // This is ignored since source value should have required fields for conversion.
    @Test
    public void testEmptyMaptoStructWithoutDefaults() {
        BValue[] returns = BRunUtil.invoke(compileResult, "testEmptyMaptoStructWithoutDefaults");
        Assert.assertTrue(returns[0] instanceof BMap);
        Assert.assertEquals(returns[0].stringValue(), "{s:\"\", a:0, f:0.0, b:false, j:null, blb:[]}");
    }

    @Test
    public void testSameTypeConversion() {
        BValue[] returns = BRunUtil.invoke(compileResult, "testSameTypeConversion");
        Assert.assertTrue(returns[0] instanceof BInteger);
        int expected = 10;
        Assert.assertEquals(((BInteger) returns[0]).intValue(), expected);
    }

    @Test
    public void structWithComplexMapToJson() {
        BValue[] returns = BRunUtil.invoke(compileResult, "structWithComplexMapToJson");
        Assert.assertNotNull(returns[0]);
        Assert.assertEquals(returns[0].stringValue(), "{\"foo\":{\"a\":4, \"b\":2.5, \"c\":true, \"d\":\"apple\", " +
                "\"e\":{\"foo\":\"bar\"}, \"f\":{\"name\":\"\", \"age\":0}, \"g\":[1, 8, 7], \"h\":null}}");
    }

    @Test
    public void structWithComplexArraysToJson() {
        BValue[] returns = BRunUtil.invoke(compileResult, "structWithComplexArraysToJson");
        Assert.assertNotNull(returns[0]);
        Assert.assertEquals(returns[0].stringValue(), "{\"a\":[4, 6, 9], \"b\":[4.6, 7.5], " +
                "\"c\":[true, true, false], \"d\":[\"apple\", \"orange\"], \"e\":[{}, {}], " +
                "\"f\":[{\"name\":\"\", \"age\":0}, {\"name\":\"\", \"age\":0}], \"g\":[{\"foo\":\"bar\"}]}");
    }

    @Test
    public void testJsonToRecordInPackage() {
        BValue[] returns = BRunUtil.invoke(packageResult, "testJsonToRecord");
        Assert.assertTrue(returns[0] instanceof BMap);
        BMap<String, BValue> struct = (BMap<String, BValue>) returns[0];

        String name = struct.get("name").stringValue();
        Assert.assertEquals(name, "John");

        long age = ((BInteger) struct.get("age")).intValue();
        Assert.assertEquals(age, 30);

        BValue address = struct.get("adrs");
        Assert.assertTrue(address instanceof BMap);
        BMap<String, BValue> addressStruct = (BMap<String, BValue>) address;
        Assert.assertEquals(addressStruct.get("street").stringValue(), "20 Palm Grove");
        Assert.assertEquals(addressStruct.get("city").stringValue(), "Colombo 03");
        Assert.assertEquals(addressStruct.get("country").stringValue(), "Sri Lanka");
    }

    @Test
    public void testMapToRecordInPackage() {
        BValue[] returns = BRunUtil.invoke(packageResult, "testMapToRecord");
        Assert.assertTrue(returns[0] instanceof BMap);
        BMap<String, BValue> struct = (BMap<String, BValue>) returns[0];

        String name = struct.get("name").stringValue();
        Assert.assertEquals(name, "John");

        long age = ((BInteger) struct.get("age")).intValue();
        Assert.assertEquals(age, 30);

        BValue address = struct.get("adrs");
        Assert.assertTrue(address instanceof BMap);
        BMap<String, BValue> addressStruct = (BMap<String, BValue>) address;
        Assert.assertEquals(addressStruct.get("street").stringValue(), "20 Palm Grove");
        Assert.assertEquals(addressStruct.get("city").stringValue(), "Colombo 03");
        Assert.assertEquals(addressStruct.get("country").stringValue(), "Sri Lanka");
    }
    
    @SuppressWarnings("unchecked")
    @Test
    public void testJsonToMapUnconstrained() {
        BValue[] returns = BRunUtil.invoke(compileResult, "testJsonToMapUnconstrained");
        Assert.assertTrue(returns[0] instanceof BMap);
        BMap<String, ?> map = (BMap<String, ?>) returns[0];
        Assert.assertEquals(map.stringValue(), 
                "{\"x\":5, \"y\":10, \"z\":3.14, \"o\":{\"a\":\"A\", \"b\":\"B\", \"c\":true}}");
    }
    
    @SuppressWarnings("unchecked")
    @Test
    public void testJsonToMapConstrained1() {
        BValue[] returns = BRunUtil.invoke(compileResult, "testJsonToMapConstrained1");
        Assert.assertTrue(returns[0] instanceof BMap);
        BMap<String, ?> map = (BMap<String, ?>) returns[0];
        Assert.assertEquals(map.stringValue(), "{\"x\":\"A\", \"y\":\"B\"}");
    }
    
    @SuppressWarnings("unchecked")
    @Test
    public void testJsonToMapConstrained2() {
        BValue[] returns = BRunUtil.invoke(compileResult, "testJsonToMapConstrained2");
        Assert.assertTrue(returns[0] instanceof BMap);
        BMap<String, ?> map = (BMap<String, ?>) returns[0];
        Assert.assertEquals(map.stringValue(), "{\"a\":{x:5, y:10}}");
    }
    
    @Test(description = "Test converting json to constrained map", 
            expectedExceptions = { BLangRuntimeException.class },
            expectedExceptionsMessageRegExp = ".*cannot convert 'json' to type 'map<T1>'.*")
    public void testJsonToMapConstrainedFail() {
        BRunUtil.invoke(compileResult, "testJsonToMapConstrainedFail");
    }

    @Test
    public void testStructArrayConversion1() {
        BValue[] returns = BRunUtil.invoke(compileResult, "testStructArrayConversion1");
        Assert.assertTrue(returns[0] instanceof BMap);
        BMap<String, BValue> struct = (BMap<String, BValue>) returns[0];
        Assert.assertEquals(((BInteger) struct.get("y")).intValue(), 1);
    }

    @Test(description = "Test converting incompatible recored types",
          expectedExceptions = { BLangRuntimeException.class },
          expectedExceptionsMessageRegExp = ".*'T1\\[\\]' cannot be cast to 'T2\\[\\]' .*")
    public void testStructArrayConversion2() {
        BValue[] returns = BRunUtil.invoke(compileResult, "testStructArrayConversion2");
        Assert.assertTrue(returns[0] instanceof BMap);
        BMap<String, BValue> struct = (BMap<String, BValue>) returns[0];
        Assert.assertEquals(((BInteger) struct.get("z")).intValue(), 2);
    }
    
    @Test(description = "Test performing an invalid object to record conversion", 
            expectedExceptions = { BLangRuntimeException.class },
            expectedExceptionsMessageRegExp = ".*'T3' cannot be cast to 'O2'.*")
    public void testObjectRecordConversionFail() {
        BRunUtil.invoke(compileResult, "testObjectRecordConversionFail");
    }
    
    @Test
    public void testTupleConversion1() {
        BValue[] returns = BRunUtil.invoke(compileResult, "testTupleConversion1");
        Assert.assertEquals(returns.length, 2);
    }
    
    @Test
    public void testTupleConversion2() {
        BValue[] returns = BRunUtil.invoke(compileResult, "testTupleConversion2");
        Assert.assertEquals(returns.length, 2);
        Assert.assertEquals(returns[0].getType().getTag(), TypeTags.INT);
        Assert.assertEquals(returns[1].getType().getTag(), TypeTags.STRING);
    }
    
    @Test(description = "Test performing an invalid tuple conversion", 
            expectedExceptions = { BLangRuntimeException.class },
            expectedExceptionsMessageRegExp = ".*'\\(T1,T1\\)' value cannot be stamped as '\\(T1,T2\\)'.*")
    public void testTupleConversionFail() {
        BRunUtil.invoke(compileResult, "testTupleConversionFail");
    }
    
    @Test
    public void testArrayToJson1() {
        BValue[] returns = BRunUtil.invokeFunction(compileResult, "testArrayToJson1");
        Assert.assertEquals(returns.length, 1);
        Assert.assertEquals(returns[0].stringValue(), "[10, 15]");
    }
    
    @Test
    public void testArrayToJson2() {
        BValue[] returns = BRunUtil.invokeFunction(compileResult, "testArrayToJson2");
        Assert.assertEquals(returns.length, 1);
        Assert.assertEquals(returns[0].stringValue(), "[{\"x\":10, \"y\":0}, {\"x\":15, \"y\":0}]");
    }

    @Test(description = "Test converting an array to json")
    public void testArrayToJsonFail() {
        BValue[] returns = BRunUtil.invoke(compileResult, "testArrayToJsonFail");
        Assert.assertEquals(returns.length, 2);
        Assert.assertEquals(returns[0].stringValue(), "{\"x\":10, \"y\":0, \"b\":[]}");
        Assert.assertEquals(returns[1].stringValue(), "{\"x\":15, \"y\":0, \"b\":[]}");
    }
    
    @Test
    public void testJsonToArray1() {
        BValue[] returns = BRunUtil.invoke(compileResult, "testJsonToArray1");
        Assert.assertEquals(returns.length, 1);
    }
    
    @Test
    public void testJsonToArray2() {
        BValue[] returns = BRunUtil.invoke(compileResult, "testJsonToArray2");
        Assert.assertEquals(returns.length, 1);
    }
    
    @Test(description = "Test an invalid json to array conversion", 
            expectedExceptions = { BLangRuntimeException.class },
            expectedExceptionsMessageRegExp = ".*cannot convert 'json' to type 'int\\[\\]'.*")
    public void testJsonToArrayFail() {
        BRunUtil.invoke(compileResult, "testJsonToArrayFail");
    }

    @Test
    public void anydataToFloat() {
        BValue[] returns = BRunUtil.invoke(compileResult, "anydataToFloat");
        Assert.assertTrue(returns[0] instanceof BFloat);
        Assert.assertEquals(((BFloat) returns[0]).floatValue(), 5.0);
    }

    @Test
    public void testJsonFloatToInt() {
        BValue[] returns = BRunUtil.invoke(compileResult, "testJsonIntToFloat");
        Assert.assertTrue(returns[0] instanceof BMap);
        Assert.assertEquals(returns[0].stringValue(), "{f:3.0}");
    }
}<|MERGE_RESOLUTION|>--- conflicted
+++ resolved
@@ -279,7 +279,7 @@
 
     @Test(description = "Test converting a incompatible JSON to a struct",
           expectedExceptions = {BLangRuntimeException.class},
-          expectedExceptionsMessageRegExp = ".*incompatible stamp operation: 'json' value cannot be stamped as " 
+          expectedExceptionsMessageRegExp = ".*incompatible stamp operation: 'json' value cannot be stamped as "
                   + "'Person'.*")
     public void testIncompatibleJsonToStruct() {
         BRunUtil.invoke(compileResult, "testIncompatibleJsonToStruct");
@@ -315,7 +315,7 @@
 
     @Test(description = "Test converting a JSON array to a struct",
           expectedExceptions = {BLangRuntimeException.class},
-          expectedExceptionsMessageRegExp = ".*incompatible stamp operation: 'json\\[\\]' value cannot be stamped as " 
+          expectedExceptionsMessageRegExp = ".*incompatible stamp operation: 'json\\[\\]' value cannot be stamped as "
                   + "'Person'.*")
     public void testJsonArrayToStruct() {
         BRunUtil.invoke(compileResult, "testJsonArrayToStruct");
@@ -323,7 +323,7 @@
 
     @Test(description = "Test converting a JSON with incompatible inner type to a struct",
           expectedExceptions = {BLangRuntimeException.class},
-          expectedExceptionsMessageRegExp = ".*incompatible stamp operation: 'json' value cannot be stamped as " 
+          expectedExceptionsMessageRegExp = ".*incompatible stamp operation: 'json' value cannot be stamped as "
                   + "'Person'.*")
     public void testJsonWithIncompatibleTypeToStruct() {
         BRunUtil.invoke(compileResult, "testJsonWithIncompatibleTypeToStruct");
@@ -382,21 +382,12 @@
         BValue[] returns = BRunUtil.invoke(compileResult, "testJsonToStringArray");
         Assert.assertTrue(returns[0] instanceof BMap);
         BMap<String, BValue> anyArrayStruct = (BMap<String, BValue>) returns[0];
-<<<<<<< HEAD
         BValueArray array = (BValueArray) anyArrayStruct.get("a");
 
         Assert.assertEquals(array.getType().toString(), "string[]");
         Assert.assertEquals(array.getString(0), "a");
         Assert.assertEquals(array.getString(1), "b");
         Assert.assertEquals(array.getString(2), "c");
-=======
-        BRefValueArray array = (BRefValueArray) anyArrayStruct.get("a");
-
-        Assert.assertEquals(array.getType().toString(), "string[]");
-        Assert.assertEquals(array.get(0).stringValue(), "a");
-        Assert.assertEquals(array.get(1).stringValue(), "b");
-        Assert.assertEquals(array.get(2).stringValue(), "c");
->>>>>>> d18de3e2
     }
 
     @Test(description = "Test converting a JSON integer array to string array")
@@ -414,7 +405,7 @@
 
     @Test(description = "Test converting a JSON array to xml array",
           expectedExceptions = {BLangRuntimeException.class},
-          expectedExceptionsMessageRegExp = ".*incompatible stamp operation: 'json' value cannot be stamped as " 
+          expectedExceptionsMessageRegExp = ".*incompatible stamp operation: 'json' value cannot be stamped as "
                   + "'XmlArray.*")
     public void testJsonToXmlArray() {
         BRunUtil.invoke(compileResult, "testJsonToXmlArray");
@@ -536,8 +527,8 @@
         Assert.assertEquals(((BValueArray) bValue.get("blb")).size(), 0);
     }
 
-    @Ignore // This is ignored since source value should have required fields for conversion. 
-    @Test 
+    @Ignore // This is ignored since source value should have required fields for conversion.
+    @Test
     public void testEmptyMaptoStructWithDefaults() {
         BValue[] returns = BRunUtil.invoke(compileResult, "testEmptyMaptoStructWithDefaults");
         Assert.assertTrue(returns[0] instanceof BMap);
