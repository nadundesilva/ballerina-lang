/*
 * Copyright (c) 2018, WSO2 Inc. (http://www.wso2.org) All Rights Reserved.
 *
 * WSO2 Inc. licenses this file to you under the Apache License,
 * Version 2.0 (the "License"); you may not use this file except
 * in compliance with the License.
 * You may obtain a copy of the License at
 *
 *    http://www.apache.org/licenses/LICENSE-2.0
 *
 * Unless required by applicable law or agreed to in writing,
 * software distributed under the License is distributed on an
 * "AS IS" BASIS, WITHOUT WARRANTIES OR CONDITIONS OF ANY
 * KIND, either express or implied. See the License for the
 * specific language governing permissions and limitations
 * under the License.
 */

package org.ballerinalang.test.types.anydata;

import org.ballerinalang.test.util.CompileResult;
import org.testng.annotations.Test;

import static org.ballerinalang.test.util.BAssertUtil.validateError;
import static org.ballerinalang.test.util.BCompileUtil.compile;
import static org.testng.Assert.assertEquals;

/**
 * Test cases for compile errors with regard to `anydata` type.
 *
 * @since 0.985.0
 */
public class AnydataNegativeTest {

    @Test(description = "General negative test cases for anydata")
    public void testNegativeCases() {
        CompileResult result = compile("test-src/types/anydata/anydata_negative_test.bal");
        int index = 0;

        assertEquals(result.getErrorCount(), 34);

        // Invalid literal assignments to `anydata`
        validateError(result, index++, "invalid usage of record literal with type 'anydata'", 36, 20);
        validateError(result, index++, "invalid usage of record literal with type 'anydata'", 37, 21);
        validateError(result, index++, "invalid usage of record literal with type 'anydata'", 38, 20);
        validateError(result, index++, "invalid usage of tuple literal with type 'anydata'", 39, 22);

        // Invalid map assignments to `anydata`
        validateError(result, index++, "incompatible types: expected 'anydata', found 'map'", 55, 10);
        validateError(result, index++, "incompatible types: expected 'anydata', found 'map'", 58, 10);
        validateError(result, index++, "incompatible types: expected 'anydata', found 'map<Bar>'", 61, 10);
        validateError(result, index++,
                "incompatible types: expected 'anydata', found 'map<function (string) returns (boolean)>'", 64,
                10);
        validateError(result, index++, "incompatible types: expected 'anydata', found 'map<typedesc>'", 67, 10);
        validateError(result, index++, "incompatible types: expected 'anydata', found 'map<stream>'", 70, 10);
        validateError(result, index++, "incompatible types: expected 'anydata', found 'map<any[]>'", 73, 10);
        validateError(result, index++, "incompatible types: expected 'anydata', found 'map<map<map>>'", 76, 10);
        validateError(result, index++, "incompatible types: expected 'anydata', found 'map<Foo>'", 79, 10);
        validateError(result, index++,
                "incompatible types: expected 'anydata', found 'map<" +
                        "(int|float|string|boolean|byte|table<any>|json|xml|Bar|map<anydata>|anydata[],string)>'",
                82, 10);
        validateError(result, index++,
                "incompatible types: expected 'anydata', found 'map<(" +
                        "(int|float|string|boolean|byte|table<any>|json|xml|Bar|map<anydata>|anydata[],string),Bar)>'",
                85, 10);
        validateError(result, index++,
                      "incompatible types: expected 'anydata', found " +
                              "'map<int|float|string|boolean|byte|table<any>|json|xml|Bar|map<anydata>|anydata[]>'", 88,
                      10);

        // Test invalid array assignments
        validateError(result, index++, "incompatible types: expected 'anydata', found 'Bar[]'", 95, 10);
        validateError(result, index++,
                "incompatible types: expected 'anydata', found 'function (string) returns (boolean)?[]'", 98, 10);
        validateError(result, index++, "incompatible types: expected 'anydata', found 'any[]'", 101, 10);
        validateError(result, index++, "incompatible types: expected 'anydata', found 'typedesc[]'", 104, 10);
        validateError(result, index++, "incompatible types: expected 'anydata', found 'stream?[]'", 107, 10);
        validateError(result, index++, "incompatible types: expected 'anydata', found 'any[][]'", 110, 10);
        validateError(result, index++, "incompatible types: expected 'anydata', found 'map[]'", 113, 10);
        validateError(result, index++, "incompatible types: expected 'anydata', found 'map<Bar>[]'", 116, 10);
        validateError(result, index++, "incompatible types: expected 'anydata', found 'Foo[]'", 119, 10);
        validateError(result, index++,
                      "incompatible types: expected 'anydata', found " +
                              "'int|float|string|boolean|byte|table<any>|json|xml|Bar|map<anydata>|anydata[][]'", 122,
                      10);
        validateError(result, index++,
                "incompatible types: expected 'anydata', found '(" +
                        "(int|float|string|boolean|byte|table<any>|json|xml|Bar|map<anydata>|anydata[][],string)," +
                        "int,float)'", 125, 10);

        // Test invalid union assignments
        validateError(result, index++,
                      "incompatible types: expected 'anydata', found " +
                              "'int|float|string|boolean|byte|table<any>|json|xml|Bar|map<anydata>|anydata[]'", 130,
                      18);

        // Test invalid tuple assignments
        validateError(result, index++, "incompatible types: expected 'anydata', found '(int,float,Bar)'", 135, 18);
        validateError(result, index++, "incompatible types: expected 'anydata', found '" +
                              "(int|float|string|boolean|byte|table<any>|json|xml|Bar|map<anydata>|anydata[],int)'",
                138, 10);
        validateError(result, index++, "incompatible types: expected 'anydata', found '(" +
                "(int|float|string|boolean|byte|table<any>|json|xml|Bar|map<anydata>|anydata[],int)," +
                        "string,int)'", 141, 10);

        // Test invalid map insertions
<<<<<<< HEAD
        validateError(result, index++, "incompatible types: expected 'anydata', found 'Bar'", 147, 16);
        validateError(result, index++, "incompatible types: expected 'anydata', found " +
                "'int|float|string|boolean|byte|table<any>|json|xml|Bar|map<anydata>|anydata[]'", 150, 18);
        validateError(result, index, "incompatible types: expected 'anydata', found 'error'", 155, 18);
=======
        validateError(result, index++, "incompatible types: expected 'anydata', found 'Bar'", 146, 16);
        validateError(result, index, "incompatible types: expected 'anydata', found " +
                "'int|float|string|boolean|byte|table<any>|json|xml|Bar|map<anydata>|anydata[]'", 149, 18);
>>>>>>> b1ac6c0d
    }

    @Test(description = "Negative test cases for non-anydata closed record assignment")
    public void testInvalidClosedRecordAssignments() {
        CompileResult result = compile("test-src/types/anydata/anydata_invalid_closed_record_assignment.bal");
        int index = 0;

        assertEquals(result.getErrorCount(), 9);
        validateError(result, index++, "incompatible types: expected 'anydata', found 'ClosedFoo'", 21, 10);
        validateError(result, index++, "incompatible types: expected 'anydata', found 'ClosedFoo1'", 24, 10);
        validateError(result, index++, "incompatible types: expected 'anydata', found 'ClosedFoo2'", 27, 10);
        validateError(result, index++, "incompatible types: expected 'anydata', found 'ClosedFoo3'", 30, 10);
        validateError(result, index++, "missing non-defaultable required record field 'td'", 32, 24);
        validateError(result, index++, "incompatible types: expected 'anydata', found 'ClosedFoo4'", 33, 10);
        validateError(result, index++, "incompatible types: expected 'anydata', found 'ClosedFoo5'", 36, 10);
        validateError(result, index++, "incompatible types: expected 'anydata', found 'ClosedFoo6'", 39, 10);
        validateError(result, index, "incompatible types: expected 'anydata', found 'ClosedFoo7'", 42, 10);
    }

    @Test(description = "Negative test cases for non-anydata open record assignment")
    public void testInvalidOpenRecordAssignments() {
        CompileResult result = compile("test-src/types/anydata/anydata_invalid_open_record_assignment.bal");
        int index = 0;

        assertEquals(result.getErrorCount(), 9);
        validateError(result, index++, "incompatible types: expected 'anydata', found 'Foo'", 21, 10);
        validateError(result, index++, "incompatible types: expected 'anydata', found 'Foo1'", 24, 10);
        validateError(result, index++, "incompatible types: expected 'anydata', found 'Foo2'", 27, 10);
        validateError(result, index++, "incompatible types: expected 'anydata', found 'Foo3'", 30, 10);
        validateError(result, index++, "missing non-defaultable required record field 'td'", 32, 17);
        validateError(result, index++, "incompatible types: expected 'anydata', found 'Foo4'", 33, 10);
        validateError(result, index++, "incompatible types: expected 'anydata', found 'Foo5'", 36, 10);
        validateError(result, index++, "incompatible types: expected 'anydata', found 'Foo6'", 39, 10);
        validateError(result, index, "incompatible types: expected 'anydata', found 'Foo7'", 42, 10);
    }
}<|MERGE_RESOLUTION|>--- conflicted
+++ resolved
@@ -106,16 +106,11 @@
                         "string,int)'", 141, 10);
 
         // Test invalid map insertions
-<<<<<<< HEAD
-        validateError(result, index++, "incompatible types: expected 'anydata', found 'Bar'", 147, 16);
+        validateError(result, index++, "incompatible types: expected 'anydata', found 'Bar'", 146, 16);
         validateError(result, index++, "incompatible types: expected 'anydata', found " +
-                "'int|float|string|boolean|byte|table<any>|json|xml|Bar|map<anydata>|anydata[]'", 150, 18);
-        validateError(result, index, "incompatible types: expected 'anydata', found 'error'", 155, 18);
-=======
-        validateError(result, index++, "incompatible types: expected 'anydata', found 'Bar'", 146, 16);
-        validateError(result, index, "incompatible types: expected 'anydata', found " +
                 "'int|float|string|boolean|byte|table<any>|json|xml|Bar|map<anydata>|anydata[]'", 149, 18);
->>>>>>> b1ac6c0d
+
+        validateError(result, index, "incompatible types: expected 'anydata', found 'error'", 154, 18);
     }
 
     @Test(description = "Negative test cases for non-anydata closed record assignment")
