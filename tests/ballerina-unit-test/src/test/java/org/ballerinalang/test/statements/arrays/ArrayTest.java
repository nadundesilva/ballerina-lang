/*
*   Copyright (c) 2017, WSO2 Inc. (http://www.wso2.org) All Rights Reserved.
*
*  WSO2 Inc. licenses this file to you under the Apache License,
*  Version 2.0 (the "License"); you may not use this file except
*  in compliance with the License.
*  You may obtain a copy of the License at
*
*    http://www.apache.org/licenses/LICENSE-2.0
*
* Unless required by applicable law or agreed to in writing,
* software distributed under the License is distributed on an
* "AS IS" BASIS, WITHOUT WARRANTIES OR CONDITIONS OF ANY
* KIND, either express or implied.  See the License for the
* specific language governing permissions and limitations
* under the License.
*/
package org.ballerinalang.test.statements.arrays;

import org.ballerinalang.launcher.util.BAssertUtil;
import org.ballerinalang.launcher.util.BCompileUtil;
import org.ballerinalang.launcher.util.BRunUtil;
import org.ballerinalang.launcher.util.CompileResult;
import org.ballerinalang.model.types.BTypes;
import org.ballerinalang.model.values.BInteger;
import org.ballerinalang.model.values.BValue;
import org.ballerinalang.model.values.BValueArray;
import org.ballerinalang.model.values.BXMLItem;
import org.testng.Assert;
import org.testng.annotations.BeforeClass;
import org.testng.annotations.Test;

import static java.lang.String.format;

/**
 * Test cases for ballerina.model.arrays.
 */
public class ArrayTest {

    private CompileResult compileResult;
    private CompileResult resultNegative;
    private CompileResult arrayImplicitInitialValueNegative;

    @BeforeClass
    public void setup() {
        compileResult = BCompileUtil.compile("test-src/statements/arrays/array-test.bal");
        resultNegative = BCompileUtil.compile("test-src/statements/arrays/array-negative.bal");
        arrayImplicitInitialValueNegative =
                BCompileUtil.compile("test-src/statements/arrays/array-implicit-initial-value-negative.bal");
    }

    @Test
    public void testFloatArrayLength() {
        BValueArray arrayValue = new BValueArray(BTypes.typeFloat);
        arrayValue.add(0, 10f);
        arrayValue.add(1, 11.1f);
        arrayValue.add(2, 12.2f);

        BValue[] args = {arrayValue};
        BValue[] returnVals = BRunUtil.invoke(compileResult, "testFloatArrayLength", args);
        Assert.assertFalse(returnVals == null || returnVals.length == 0 || returnVals[0] == null ||
                returnVals[1] == null, "Invalid Return Values.");
        Assert.assertEquals(((BInteger) returnVals[0]).intValue(), 3, "Length didn't match");
        Assert.assertEquals(((BInteger) returnVals[1]).intValue(), 3, "Length didn't match");
    }

    @Test
    public void testIntArrayLength() {
        BValueArray arrayValue = new BValueArray(BTypes.typeInt);
        arrayValue.add(0, 10);
        arrayValue.add(1, 11);
        arrayValue.add(2, 12);
        BValue[] args = {arrayValue};
        BValue[] returnVals = BRunUtil.invoke(compileResult, "testIntArrayLength", args);
        Assert.assertFalse(returnVals == null || returnVals.length == 0 || returnVals[0] == null ||
                returnVals[1] == null, "Invalid Return Values.");
        Assert.assertEquals(((BInteger) returnVals[0]).intValue(), 3, "Length didn't match");
        Assert.assertEquals(((BInteger) returnVals[1]).intValue(), 4, "Length didn't match");
    }

    @Test
    public void testStringArrayLength() {
        BValueArray arrayValue = new BValueArray(BTypes.typeString);
        arrayValue.add(0, "Hello");
        arrayValue.add(1, "World");
        BValue[] args = {arrayValue};
        BValue[] returnVals = BRunUtil.invoke(compileResult, "testStringArrayLength", args);
        Assert.assertFalse(returnVals == null || returnVals.length == 0 || returnVals[0] == null ||
                returnVals[1] == null, "Invalid Return Values.");
        Assert.assertEquals(((BInteger) returnVals[0]).intValue(), 2, "Length didn't match");
        Assert.assertEquals(((BInteger) returnVals[1]).intValue(), 5, "Length didn't match");
    }

    @Test
    public void testXMLArrayLength() {
        BValue[] returnVals = BRunUtil.invoke(compileResult, "testXMLArrayLength");
        Assert.assertFalse(returnVals == null || returnVals.length == 0 || returnVals[0] == null,
                "Invalid Return Values.");
        Assert.assertEquals(((BInteger) returnVals[0]).intValue(), 3, "Length didn't match");
    }

    @Test()
    public void testJSONArrayLength() {
        BValue[] returnVals = BRunUtil.invoke(compileResult, "testJSONArrayLength");
        Assert.assertFalse(returnVals == null || returnVals.length == 0 || returnVals[0] == null ||
                returnVals[1] == null, "Invalid Return Values.");
        Assert.assertEquals(((BInteger) returnVals[0]).intValue(), 2, "Length didn't match");
        Assert.assertEquals(((BInteger) returnVals[1]).intValue(), 3, "Length didn't match");
    }

    @Test(description = "Test readable string value when containing a NIL element")
    public void testArrayStringRepresentationWithANilElement() {
        BValue[] returnVals = BRunUtil.invoke(compileResult, "testArrayWithNilElement");
        String str = returnVals[0].stringValue();
        Assert.assertEquals(str, "[\"abc\", \"d\", (), \"s\"]");
    }
    
    @Test
    public void testArrayToString() {
        String[] strArray = { "aaa", "bbb", "ccc" };
        BValueArray bStringArray = new BValueArray(strArray);
        Assert.assertEquals(bStringArray.stringValue(), "[\"aaa\", \"bbb\", \"ccc\"]");

        long[] longArray = { 6, 3, 8, 4 };
        BValueArray bIntArray = new BValueArray(longArray);
        Assert.assertEquals(bIntArray.stringValue(), "[6, 3, 8, 4]");

        double[] doubleArray = { 6.4, 3.7, 8.8, 7.4 };
        BValueArray bFloatArray = new BValueArray(doubleArray);
        Assert.assertEquals(bFloatArray.stringValue(), "[6.4, 3.7, 8.8, 7.4]");

        int[] boolArray = { 1, 1, 0 };
        BValueArray bBooleanArray = new BValueArray(boolArray);
        Assert.assertEquals(bBooleanArray.stringValue(), "[true, true, false]");

        BXMLItem[] xmlArray = { new BXMLItem("<foo> </foo>"), new BXMLItem("<bar>hello</bar>") };
        BValueArray bXmlArray = new BValueArray(xmlArray, BTypes.typeXML);
        Assert.assertEquals(bXmlArray.stringValue(), "[<foo> </foo>, <bar>hello</bar>]");
    }

    @Test(description = "Test arrays with errors")
    public void testConnectorNegativeCases() {
        Assert.assertEquals(resultNegative.getErrorCount(), 2);
        BAssertUtil.validateError(resultNegative, 0, "function invocation on type 'int[]' is not supported", 3, 18);
        BAssertUtil.validateError(resultNegative, 1, "function invocation on type 'string[]' is not supported", 8, 21);
    }

    @Test(description = "Test arrays of types without implicit initial values")
    public void testArrayImplicitInitialValues() {
        String errMsgFormat = "array element type '%s' does not have an implicit initial value, use '%s'";
        Assert.assertEquals(arrayImplicitInitialValueNegative.getErrorCount(), 8);
        BAssertUtil.validateError(arrayImplicitInitialValueNegative, 0,
                                  format(errMsgFormat, "ObjInitWithParam", "ObjInitWithParam?"), 53, 1);
        BAssertUtil.validateError(arrayImplicitInitialValueNegative, 1, format(errMsgFormat, "1|2|3", "1|2|3?"), 74, 1);
        BAssertUtil.validateError(arrayImplicitInitialValueNegative, 2,
                                  format(errMsgFormat, "1|2|3", "1|2|3?"), 89, 1);
        BAssertUtil.validateError(arrayImplicitInitialValueNegative, 3,
<<<<<<< HEAD
                                  format(errMsgFormat, "FTSingle", "FTSingle?"), 94, 5);
        BAssertUtil.validateError(arrayImplicitInitialValueNegative, 4,
                                  format(errMsgFormat, "error<>", "error<>?"), 103, 1);
        BAssertUtil.validateError(arrayImplicitInitialValueNegative, 5, format(errMsgFormat, "UN", "UN?"), 118, 1);
        BAssertUtil.validateError(arrayImplicitInitialValueNegative, 6,
                                  format(errMsgFormat, "error<>", "error<>?"), 144, 1);
        BAssertUtil.validateError(arrayImplicitInitialValueNegative, 7,
                                  format(errMsgFormat, "FTUnion", "FTUnion?"), 152, 9);
=======
                                  format(errMsgFormat, "1|2|3", "1|2|3?"), 92, 1);
        BAssertUtil.validateError(arrayImplicitInitialValueNegative, 4,
                                  format(errMsgFormat, "error", "error?"), 100, 1);
        BAssertUtil.validateError(arrayImplicitInitialValueNegative, 5, format(errMsgFormat, "int|float", "int|float?"),
                                  115, 1);
        BAssertUtil.validateError(arrayImplicitInitialValueNegative, 6,
                                  format(errMsgFormat, "error", "error?"), 141, 1);
        BAssertUtil.validateError(arrayImplicitInitialValueNegative, 7,
                                  format(errMsgFormat, "1|2|3", "1|2|3?"), 149, 9);
>>>>>>> c0f7c3d2
    }

    @Test(description = "Test arrays of types without implicit initial values")
    public void testArrayImplicitInitialValuesOfFiniteType() {
        CompileResult negResult = BCompileUtil.compile(
                "test-src/statements/arrays/array-implicit-initial-value-finite-type-negative.bal");
        Assert.assertEquals(negResult.getErrorCount(), 3);
        BAssertUtil.validateError(negResult, 0,
                                  "array element type '1|2|3' does not have an implicit initial value, use '1|2|3?'",
                                  22, 1);
        BAssertUtil.validateError(negResult, 1,
                                  "array element type '1.0|3.143' does not have an implicit initial value, use " +
                                          "'1.0|3.143?'",
                                  29, 1);
        BAssertUtil.validateError(negResult, 2,
                                  "array element type 'a|b|c' does not have an implicit initial value, use 'a|b|c?'",
                                  43, 1);
    }
}<|MERGE_RESOLUTION|>--- conflicted
+++ resolved
@@ -155,26 +155,15 @@
         BAssertUtil.validateError(arrayImplicitInitialValueNegative, 2,
                                   format(errMsgFormat, "1|2|3", "1|2|3?"), 89, 1);
         BAssertUtil.validateError(arrayImplicitInitialValueNegative, 3,
-<<<<<<< HEAD
-                                  format(errMsgFormat, "FTSingle", "FTSingle?"), 94, 5);
+                                  format(errMsgFormat, "1|2|3", "1|2|3?"), 94, 5);
         BAssertUtil.validateError(arrayImplicitInitialValueNegative, 4,
-                                  format(errMsgFormat, "error<>", "error<>?"), 103, 1);
-        BAssertUtil.validateError(arrayImplicitInitialValueNegative, 5, format(errMsgFormat, "UN", "UN?"), 118, 1);
+                                  format(errMsgFormat, "error", "error?"), 103, 1);
+        BAssertUtil.validateError(arrayImplicitInitialValueNegative, 5, format(errMsgFormat, "int|float", "int|float?"),
+                                  118, 1);
         BAssertUtil.validateError(arrayImplicitInitialValueNegative, 6,
-                                  format(errMsgFormat, "error<>", "error<>?"), 144, 1);
+                                  format(errMsgFormat, "error", "error?"), 144, 1);
         BAssertUtil.validateError(arrayImplicitInitialValueNegative, 7,
-                                  format(errMsgFormat, "FTUnion", "FTUnion?"), 152, 9);
-=======
-                                  format(errMsgFormat, "1|2|3", "1|2|3?"), 92, 1);
-        BAssertUtil.validateError(arrayImplicitInitialValueNegative, 4,
-                                  format(errMsgFormat, "error", "error?"), 100, 1);
-        BAssertUtil.validateError(arrayImplicitInitialValueNegative, 5, format(errMsgFormat, "int|float", "int|float?"),
-                                  115, 1);
-        BAssertUtil.validateError(arrayImplicitInitialValueNegative, 6,
-                                  format(errMsgFormat, "error", "error?"), 141, 1);
-        BAssertUtil.validateError(arrayImplicitInitialValueNegative, 7,
-                                  format(errMsgFormat, "1|2|3", "1|2|3?"), 149, 9);
->>>>>>> c0f7c3d2
+                                  format(errMsgFormat, "1|2|3", "1|2|3?"), 152, 9);
     }
 
     @Test(description = "Test arrays of types without implicit initial values")
