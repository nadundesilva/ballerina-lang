--- conflicted
+++ resolved
@@ -51,50 +51,27 @@
         Assert.assertEquals(negativeResult.getErrorCount(), 9);
         
         // testStructConstraintInInitializationInvalid
-<<<<<<< HEAD
-        BAssertUtil.validateError(negativeResult, 0, "undefined field 'firstName' in record 'Person'", 15, 23);
+        BAssertUtil.validateError(negativeResult, 0, "undefined field 'firstName' in record 'Person'", 17, 23);
         
         // testInvalidStructFieldConstraintLhs
-        BAssertUtil.validateError(negativeResult, 1, "undefined field 'firstName' in record 'Person'", 21, 5);
+        BAssertUtil.validateError(negativeResult, 1, "undefined field 'firstName' in record 'Person'", 23, 5);
         
         // tesInvalidStructFieldConstraintRhs
-        BAssertUtil.validateError(negativeResult, 2, "undefined field 'firstName' in record 'Person'", 28, 17);
-=======
-        BAssertUtil.validateError(negativeResult, 0, "undefined field 'firstName' in struct 'Person'", 17, 23);
-        
-        // testInvalidStructFieldConstraintLhs
-        BAssertUtil.validateError(negativeResult, 1, "undefined field 'firstName' in struct 'Person'", 23, 5);
-        
-        // tesInvalidStructFieldConstraintRhs
-        BAssertUtil.validateError(negativeResult, 2, "undefined field 'firstName' in struct 'Person'", 30, 17);
->>>>>>> 33a7666c
+        BAssertUtil.validateError(negativeResult, 2, "undefined field 'firstName' in record 'Person'", 30, 17);
         
         // TODO: testInvalidStructConstraintInPkg
         
         // testConstraintJSONIndexing
-<<<<<<< HEAD
-        BAssertUtil.validateError(negativeResult, 3, "undefined field 'bus' in record 'Student'", 34, 12);
+        BAssertUtil.validateError(negativeResult, 3, "undefined field 'bus' in record 'Student'", 36, 12);
         
         // tesInvalidNestedStructFieldAccess
-        BAssertUtil.validateError(negativeResult, 4, "undefined field 'foo' in record 'PhoneNumber'", 58, 14);
+        BAssertUtil.validateError(negativeResult, 4, "undefined field 'foo' in record 'PhoneNumber'", 63, 14);
         
         // tesInvalidNestedStructFieldIndexAccess
-        BAssertUtil.validateError(negativeResult, 5, "undefined field 'bar' in record 'PhoneNumber'", 63, 14);
+        BAssertUtil.validateError(negativeResult, 5, "undefined field 'bar' in record 'PhoneNumber'", 68, 14);
         
         // tesInitializationWithInvalidNestedStruct
-        BAssertUtil.validateError(negativeResult, 6, "undefined field 'foo' in record 'PhoneNumber'", 67, 107);
-=======
-        BAssertUtil.validateError(negativeResult, 3, "undefined field 'bus' in struct 'Student'", 36, 12);
-        
-        // tesInvalidNestedStructFieldAccess
-        BAssertUtil.validateError(negativeResult, 4, "undefined field 'foo' in struct 'PhoneNumber'", 63, 14);
-        
-        // tesInvalidNestedStructFieldIndexAccess
-        BAssertUtil.validateError(negativeResult, 5, "undefined field 'bar' in struct 'PhoneNumber'", 68, 14);
-        
-        // tesInitializationWithInvalidNestedStruct
-        BAssertUtil.validateError(negativeResult, 6, "undefined field 'foo' in struct 'PhoneNumber'", 72, 107);
->>>>>>> 33a7666c
+        BAssertUtil.validateError(negativeResult, 6, "undefined field 'foo' in record 'PhoneNumber'", 72, 107);
         
         BAssertUtil.validateError(negativeResult, 7,
                 "incompatible types: 'json<Person>[]' cannot be converted to 'json<Student>[]'", 77, 14);
