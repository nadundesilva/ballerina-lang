/*
 * Copyright (c) 2018, WSO2 Inc. (http://www.wso2.org) All Rights Reserved.
 *
 * WSO2 Inc. licenses this file to you under the Apache License,
 * Version 2.0 (the "License"); you may not use this file except
 * in compliance with the License.
 * you may obtain a copy of the License at
 *
 *   http://www.apache.org/licenses/LICENSE-2.0
 *
 * Unless required by applicable law or agreed to in writing,
 * software distributed under the License is distributed on an
 * "AS IS" BASIS, WITHOUT WARRANTIES OR CONDITIONS OF ANY
 * KIND, either express or implied.  See the License for the
 * specific language governing permissions and limitations
 * under the License.
 */
package org.ballerinalang.test.functions;

import org.ballerinalang.launcher.util.BCompileUtil;
import org.ballerinalang.launcher.util.BRunUtil;
import org.ballerinalang.launcher.util.CompileResult;
import org.ballerinalang.model.values.BBoolean;
import org.ballerinalang.model.values.BString;
import org.ballerinalang.model.values.BValue;
import org.ballerinalang.util.diagnostic.Diagnostic;
import org.testng.Assert;
import org.testng.annotations.BeforeClass;
import org.testng.annotations.Test;

public class TransactionLocalParticipantFunctionTest {
    CompileResult result;

    @BeforeClass
    public void setup() {
        result = BCompileUtil.compile("test-src/functions/transaction-local-participant-function.bal");
    }

    @Test
    public void testTransactionAnnotatedFunction() {
        Diagnostic[] diagnostics = result.getDiagnostics();
        Assert.assertTrue(diagnostics.length == 0, "Transaction annotation error");
    }

    @Test
    public void testTransactionLocalParticipantFunctionInvocation() {
        BValue[] params = {new BBoolean(false), new BBoolean(false)};
        BValue[] ret = BRunUtil.invoke(result, "initiatorFunc", params);
        String s = ret[0].stringValue();
        Assert.assertEquals(s, " in-trx-block in-participantFoo in-trx-lastline " +
                "commitFun committed-block after-trx");
    }

    @Test
    public void testTransactionLocalParticipantFunctionInvocationErrorThenNoError() {
        BValue[] params = {new BBoolean(true), new BBoolean(false)};
        BValue[] ret = BRunUtil.invoke(result, "initiatorFunc", params);
        String s = ret[0].stringValue();
        Assert.assertEquals(s, " in-trx-block in-participantFoo in-participantErroredFunc TransactionError " +
                "in-trx-lastline onretry-block " +
                "in-trx-block in-participantFoo in-trx-lastline commitFun committed-block after-trx");
    }

    @Test
    public void testTransactionLocalParticipantFunctionInvocationParticipantErrorError() {
        BValue[] params = {new BBoolean(true), new BBoolean(true)};
        BValue[] ret = BRunUtil.invoke(result, "initiatorFunc", params);
        String s = ret[0].stringValue();
        Assert.assertEquals(s, " in-trx-block in-participantFoo in-participantErroredFunc TransactionError " +
                "in-trx-lastline onretry-block " +
                "in-trx-block in-participantFoo in-participantErroredFunc TransactionError " +
                "in-trx-lastline aborted-block after-trx");
    }

    @Test
    public void testTransactionLocalNonParticipantStartTransaction() {
        BValue[] params = {};
        BValue[] ret = BRunUtil.invoke(result, "initiatorWithLocalNonParticipantError", params);
        String s = ret[0].stringValue();
        Assert.assertEquals(s, " in-trx trapped:[dynamically nested transactions are not allowed] " +
                "last-line committed");
    }

    @Test
<<<<<<< HEAD
    public void testTransactionTransactionOnlyInfectCallsInSameStrand() {
        BValue[] params = {};
        BValue[] ret = BRunUtil.invoke(result, "participantInNonStrand", params);
        String s = ret[0].stringValue();
        Assert.assertEquals(s, " in-trx from-startANewStrand last-line committed | error in otherStrand: error!!!");
=======
    public void testTransactionLocalNonParticipantCallsParticipant() {
        BValue[] params = {new BString("")};
        BValue[] ret = BRunUtil.invoke(result, "nonParticipantFunctionNesting", params);
        String s = ret[0].stringValue();
        Assert.assertEquals(s, " in-trx in-non-participant localParticipant after-local-participant " +
                "in-trx-last-line committed | commitFun");
    }

    @Test
    public void testTransactionLocalNonParticipantCallsParticipantNonParticipantObserveError() {
        BValue[] params = {new BString("failInNonParticipant")};
        BValue[] ret = BRunUtil.invoke(result, "nonParticipantFunctionNesting", params);
        String s = ret[0].stringValue();
        Assert.assertEquals(s, " in-trx in-non-participant localParticipant after-local-participant " +
                "non-participants-callee-fail-and-trapped in-trx-last-line committed | commitFun");
    }

    @Test
    public void testTransactionLocalNonParticipantCallsParticipantParticipantError() {
        BValue[] params = {new BString("participantFail")};
        BValue[] ret = BRunUtil.invoke(result, "nonParticipantFunctionNesting", params);
        String s = ret[0].stringValue();
        Assert.assertEquals(s, " in-trx in-non-participant traped: local-participant after-local-participant " +
                "in-trx-last-line aborted |");
>>>>>>> f9dfc1cd
    }
}<|MERGE_RESOLUTION|>--- conflicted
+++ resolved
@@ -82,13 +82,6 @@
     }
 
     @Test
-<<<<<<< HEAD
-    public void testTransactionTransactionOnlyInfectCallsInSameStrand() {
-        BValue[] params = {};
-        BValue[] ret = BRunUtil.invoke(result, "participantInNonStrand", params);
-        String s = ret[0].stringValue();
-        Assert.assertEquals(s, " in-trx from-startANewStrand last-line committed | error in otherStrand: error!!!");
-=======
     public void testTransactionLocalNonParticipantCallsParticipant() {
         BValue[] params = {new BString("")};
         BValue[] ret = BRunUtil.invoke(result, "nonParticipantFunctionNesting", params);
@@ -113,6 +106,13 @@
         String s = ret[0].stringValue();
         Assert.assertEquals(s, " in-trx in-non-participant traped: local-participant after-local-participant " +
                 "in-trx-last-line aborted |");
->>>>>>> f9dfc1cd
+    }
+
+    @Test
+    public void testTransactionTransactionOnlyInfectCallsInSameStrand() {
+        BValue[] params = {};
+        BValue[] ret = BRunUtil.invoke(result, "participantInNonStrand", params);
+        String s = ret[0].stringValue();
+        Assert.assertEquals(s, " in-trx from-startANewStrand last-line committed | error in otherStrand: error!!!");
     }
 }