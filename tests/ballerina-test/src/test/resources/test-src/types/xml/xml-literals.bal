function testXMLTextLiteral() returns (xml, xml, xml, xml, xml, xml) {
    string v1 = "11";
    string v2 = "22";
    string v3 = "33";
    xml x1 = xml `aaa`;
    xml x2 = xml `{{v1}}`;
    xml x3 = xml `aaa{{v1}}bbb{{v2}}ccc`;
    xml x4 = xml `aaa{{v1}}bbb{{v2}}ccc{d{}e}{f{`;
    xml x5 = xml `aaa{{v1}}b\{{bb{{v2}}c\}}cc{d{}e}{f{`;
    xml x6 = xml ` `;
    return (x1, x2, x3, x4, x5, x6);
}

function testXMLCommentLiteral() returns (xml, xml, xml, xml, xml, xml) {
    int v1 = 11;
    string v2 = "22";
    string v3 = "33";
    xml x1 = xml `<!--aaa-->`;
    xml x2 = xml `<!--{{v1}}-->`;
    xml x3 = xml `<!--aaa{{v1}}bbb{{v2}}ccc-->`;
    xml x4 = xml `<!--<aaa{{v1}}bbb{{v2}}ccc--d->e->-f<<{>>>-->`;
    xml x5 = xml `<!---a-aa{{v1}}b\{{bb{{v2}}c\}}cc{d{}e}{f{-->`;
    xml x6 = xml `<!---->`;
    return (x1, x2, x3, x4, x5, x6);
}


function testXMLPILiteral() returns (xml, xml, xml, xml, xml) {
    int v1 = 11;
    string v2 = "22";
    string v3 = "33";
    xml x1 = xml `<?foo ?>`;
    xml x2 = xml `<?foo {{v1}}?>`;
    xml x3 = xml `<?foo  aaa{{v1}}bbb{{v2}}ccc?>`;
    xml x4 = xml `<?foo  <aaa{{v1}}bbb{{v2}}ccc??d?e>?f<<{>>>?>`;
    xml x5 = xml `<?foo  ?a?aa{{v1}}b\{{bb{{v2}}c\}}cc{d{}e}{f{?>`;
    
    return (x1, x2, x3, x4, x5);
}

function testExpressionAsElementName() returns (xml, xml) {
    string v1 = "foo";
    string v2 = "bar";
    xml x1 = xml `<{{v1}}>hello</{{v1}}>`;
    xml x2 = xml `<{{v2 + 3}}>hello</{{v2 + 3}}>`;

    return (x1, x2);
}

function testExpressionAsAttributeName() returns (xml, xml) {
    string v1 = "foo";
    string v2 = "bar";
    xml x1 = xml `<foo {{v1}}="attribute value">hello</foo>`;
    xml x2 = xml `<foo {{v2 + 5}}="attribute value">hello</foo>`;

    return (x1, x2);
}

function testExpressionAsAttributeValue() returns (xml, xml, xml, xml, xml) {
    string v0 = "\"zzz\"";
    string v1 = "zzz";
    string v2 = "33>22";
    xml x1 = xml `<foo bar="{{v0}}"/>`;
    xml x2 = xml `<foo bar="aaa{{v1}}bb'b{{v2}}ccc?"/>`;
    xml x3 = xml `<foo bar="}aaa{{v1}}bbb{{v2}}ccc{d{}e}{f{"/>`;
    xml x4 = xml `<foo bar1='aaa{{{v1}}}b\{{b"b{{v2}}c\}}cc{d{}e}{f{' bar2='aaa{{{v1}}}b\{{b"b{{v2}}c\}}cc{d{}e}{f{'/>`;
    xml x5 = xml `<foo bar=""/>`;
    return (x1, x2, x3, x4, x5);
}

function testElementLiteralWithTemplateChildren() returns (xml, xml) {
    string v2 = "aaa<bbb";
    xml x1 = xml `<fname>John</fname>`;
    xml x2 = xml `<lname>Doe</lname>`;
    
    xml x3 = xml `<root>hello {{v2}} good morning {{x1}} {{x2}}. Have a nice day!<foo>123</foo><bar></bar></root>`;
<<<<<<< HEAD
    xml x4 = x3.*;
    return x3, x4;
=======
    xml x4 = x3.children();
    return (x3, x4);
>>>>>>> a51e9d6b
}

function testDefineInlineNamespace() returns (xml) {
    xml x1 = xml `<foo foo="http://wso2.com" >hello</foo>`;
    return x1;
}

function testMismatchTagNameVar() returns (xml) {
    string startTagName = "foo";
    string endTagName = "bar";
    xml x1 = xml `<{{startTagName}}>hello</{{endTagName}}>`;
    return x1;
}

function testTextWithValidMultiTypeExpressions() returns (xml) {
    int v1 = 11;
    string v2 = "world";
    float v3 = 1.35;
    boolean v4 = true;
    
    xml x = xml `hello {{v1}} {{v2}}. How {{v3}} are you {{v4}}?`;
    return x;
}


function testArithmaticExpreesionInXMLTemplate() returns (xml) {
    xml x1 = xml `<foo id="hello {{ 3 + 6 / 3}}" >hello</foo>`;
    
    return x1;
}

function f1() returns (string) {
  return "returned from a function";
}

function testFunctionCallInXMLTemplate() returns (xml) {
    xml x1 = xml `<foo>{{ "<-->" + f1()}}</foo>`;
    
    return x1;
}

function testNullXMLinXMLLiteral() returns (xml) {
  xml x1;
  xml root = xml `<root>{{x1}}</root>`;
  return root;
}

function testInvalidElementName_1() returns (xml) {
    string v1 = "11";
    xml x1 = xml `<{{v1}}>hello</{{v1}}>`;

    return x1;
}

function testInvalidElementName_2() returns (xml) {
    string v1 = "foo>bar";
    xml x1 = xml `<{{v1}}>hello</{{v1}}>`;

    return x1;
}

function testIvalidAttributeName() returns (xml) {
    string v1 = "foo>bar";
    xml x1 = xml `<foo {{v1}}="attribute value">hello</foo>`;

    return x1;
}<|MERGE_RESOLUTION|>--- conflicted
+++ resolved
@@ -74,13 +74,8 @@
     xml x2 = xml `<lname>Doe</lname>`;
     
     xml x3 = xml `<root>hello {{v2}} good morning {{x1}} {{x2}}. Have a nice day!<foo>123</foo><bar></bar></root>`;
-<<<<<<< HEAD
     xml x4 = x3.*;
-    return x3, x4;
-=======
-    xml x4 = x3.children();
     return (x3, x4);
->>>>>>> a51e9d6b
 }
 
 function testDefineInlineNamespace() returns (xml) {
