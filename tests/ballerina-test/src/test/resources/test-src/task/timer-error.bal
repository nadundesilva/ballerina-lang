import ballerina/task;

error err;
string origErrMsg;

function scheduleTimerWithError(int delay, int interval, string errMsg) returns string {
    origErrMsg = errMsg;
<<<<<<< HEAD
    function () returns (error?) onTriggerFunction = triggerWithError;
    function (error) onErrorFunction = onError;
    return check task:scheduleTimer(onTriggerFunction, onErrorFunction, {delay:delay, interval:interval});
=======
    (function() returns error?) onTriggerFunction = triggerWithError;
    (function(error)) onErrorFunction = onError;
    //(function(error)) onErrorFunction = ();
    return task:scheduleTimer(onTriggerFunction, onErrorFunction, {delay:delay, interval:interval});
>>>>>>> 09c572f0
}

function triggerWithError() returns error? {
    error e = {message:origErrMsg};
    return e;
}

function onError(error e) {
    err = e;
}

function getError () returns (string) {
    string msg;
    if (err != ()) {
        msg = err.message;
    }
    return msg;
}

function stopTask(string taskId) returns error? {
    return task:stopTask(taskId);
}<|MERGE_RESOLUTION|>--- conflicted
+++ resolved
@@ -3,26 +3,19 @@
 error err;
 string origErrMsg;
 
-function scheduleTimerWithError(int delay, int interval, string errMsg) returns string {
+function scheduleTimerWithError (int delay, int interval, string errMsg) returns (string|error) {
     origErrMsg = errMsg;
-<<<<<<< HEAD
     function () returns (error?) onTriggerFunction = triggerWithError;
     function (error) onErrorFunction = onError;
     return check task:scheduleTimer(onTriggerFunction, onErrorFunction, {delay:delay, interval:interval});
-=======
-    (function() returns error?) onTriggerFunction = triggerWithError;
-    (function(error)) onErrorFunction = onError;
-    //(function(error)) onErrorFunction = ();
-    return task:scheduleTimer(onTriggerFunction, onErrorFunction, {delay:delay, interval:interval});
->>>>>>> 09c572f0
 }
 
-function triggerWithError() returns error? {
+function triggerWithError () returns (error) {
     error e = {message:origErrMsg};
     return e;
 }
 
-function onError(error e) {
+function onError (error e) {
     err = e;
 }
 
@@ -34,6 +27,6 @@
     return msg;
 }
 
-function stopTask(string taskId) returns error? {
+function stopTask (string taskId) returns (error?) {
     return task:stopTask(taskId);
 }