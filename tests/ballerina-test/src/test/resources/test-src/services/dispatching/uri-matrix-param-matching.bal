import ballerina/net.http;
import ballerina/net.http.mock;

endpoint mock:NonListeningServiceEndpoint testEP {
    port:9090
};

<<<<<<< HEAD
@http:ServiceConfig {
    basePath:"/hello",
    endpoints:[testEP]
}
service<http:Service> testService {
=======
@http:ServiceConfig
service<http:Service> testService bind testEP {
>>>>>>> e261f6e2

    @http:ResourceConfig {
        methods:["GET"],
        path:"/t1/{person}/bar/{year}/foo"
    }
     test1 (endpoint client, http:Request req, string person, string year) {
        http:Response res = {};
        json outJson = {};
        outJson.pathParams = string `{{person}}, {{year}}`;

        map personMParams = req.getMatrixParams(string `/hello/t1/{{person}}`);
        var age =? <string> personMParams["age"];
        var color =? <string> personMParams["color"];
        outJson.personMatrix = string `age={{age}};color={{color}}`;

        map yearMParams = req.getMatrixParams(string `/hello/t1/{{person}}/bar/{{year}}`);
        var month =? <string> yearMParams["month"];
        var day =? <string> yearMParams["day"];
        outJson.yearMatrix = string `month={{month}};day={{day}}`;

        map fooMParams = req.getMatrixParams(string `/hello/t1/{{person}}/bar/{{year}}/foo`);
        var a =? <string> fooMParams["a"];
        var b =? <string> fooMParams["b"];
        outJson.fooMatrix = string `a={{a}};b={{b}}`;

        map queryParams = req.getQueryParams();
        var x =? <string> queryParams["x"];
        var y =? <string> queryParams["y"];
        outJson.queryParams = string `x={{x}}&y={{y}}`;

        res.setJsonPayload(outJson);
        _ = client -> respond(res);
    }

    @http:ResourceConfig {
        methods:["GET"],
        path:"/t2/{person}/foo;a=5;b=10"
    }
     testEncoded (endpoint client, http:Request req, string person) {
        http:Response res = {};
        json outJson = {};
        outJson.person = person;

        map personMParams = req.getMatrixParams(string `/hello/t2/{{person}}`);
        outJson.personParamSize = lengthof personMParams;

        map fooMParams = req.getMatrixParams(string `/hello/t2/{{person}}/foo`);
        outJson.fooParamSize = lengthof fooMParams;

        res.setJsonPayload(outJson);
        _ = client -> respond(res);
    }
}<|MERGE_RESOLUTION|>--- conflicted
+++ resolved
@@ -5,16 +5,8 @@
     port:9090
 };
 
-<<<<<<< HEAD
-@http:ServiceConfig {
-    basePath:"/hello",
-    endpoints:[testEP]
-}
-service<http:Service> testService {
-=======
 @http:ServiceConfig
 service<http:Service> testService bind testEP {
->>>>>>> e261f6e2
 
     @http:ResourceConfig {
         methods:["GET"],
