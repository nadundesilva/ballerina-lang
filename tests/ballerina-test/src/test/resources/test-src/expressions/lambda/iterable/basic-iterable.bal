--- conflicted
+++ resolved
@@ -153,19 +153,11 @@
         <q:ID>1131313</q:ID>
     </p:person>`;
 
-<<<<<<< HEAD
-function xmlTest()(int nodeCount, any elementCount, map m){
-    nodeCount = xdata.*.count();
-    elementCount = xdata.*.elements().count();
-    m = xdata.*.elements()[1].*.elements().map(function (int i, xml x)(string, xml){
-        return <string>i, x;
-=======
 function xmlTest() returns (int, any, map){
-    int nodeCount = xdata.children().count();
-    any elementCount = xdata.children().elements().count();
-    map m = xdata.children().elements()[1].children().elements().map(function (int i, xml x) returns (string, xml){
+    int nodeCount = xdata.*.count();
+    any elementCount = xdata.*.elements().count();
+    map m = xdata.*.elements()[1].*.elements().map(function (int i, xml x) returns (string, xml){
         return (<string>i, x);
->>>>>>> a51e9d6b
     });
     return (nodeCount, elementCount, m);
 }
