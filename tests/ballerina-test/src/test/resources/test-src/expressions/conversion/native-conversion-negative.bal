type Person sealed record {
    string name;
    int age;
    Person? parent;
    json info;
    map address;
    int[] marks;
    any a;
    float score;
    boolean alive;
};

type Student sealed record {
    string name;
    int age;
};

function testStructToStruct () returns (Student) {
    Person p = {name:"Supun",
                   age:25,
                   parent:{name:"Parent", age:50},
                   address:{"city":"Kandy", "country":"SriLanka"},
                   info:{status:"single"},
                   marks:[24, 81]
               };
    Student s = <Student>p;
    return s;
}

<<<<<<< HEAD
type Info record {
    byte[] infoBlob;
=======
type Info sealed record {
    blob infoBlob;
>>>>>>> 7c6f6475
};

function testStructWithIncompatibleTypeToJson () returns (json) {
    Info info = {};
    json j;
    j = check <json>info;
    return j;
}<|MERGE_RESOLUTION|>--- conflicted
+++ resolved
@@ -27,13 +27,8 @@
     return s;
 }
 
-<<<<<<< HEAD
-type Info record {
-    byte[] infoBlob;
-=======
 type Info sealed record {
     blob infoBlob;
->>>>>>> 7c6f6475
 };
 
 function testStructWithIncompatibleTypeToJson () returns (json) {
