--- conflicted
+++ resolved
@@ -4,13 +4,8 @@
     string name;
     int age;
     Person | null parent;
-<<<<<<< HEAD
-    json | null info;
-    map | null address;
-=======
     json info;
     map| null address;
->>>>>>> 6da4d878
     int[] | null marks;
     any a;
     float score;
@@ -61,15 +56,7 @@
                 score:5.67,
                 alive:true
             };
-<<<<<<< HEAD
-            
-    var p, err = <Person> m;
-    if (err != null){
-        return err;
-    }
-=======
     Person p =? <Person> m;
->>>>>>> 6da4d878
     return p;
 }
 
@@ -83,12 +70,7 @@
                };
 
     json j;
-<<<<<<< HEAD
-    //j, _ = <json>p;
-    //TODO fix this
-=======
     j =? <json>p;
->>>>>>> 6da4d878
     return j;
 }
 
@@ -128,19 +110,12 @@
                 info:{status:"single"},
                 marks:marks
             };
-<<<<<<< HEAD
-    var p, err = <Person>m;
-    if (err != null){
-        throw err;
-    }   
-=======
     Person p = {};
     error e = {};
     p, e = <Person>m;
     if (e != null) {
         throw e;
     }
->>>>>>> 6da4d878
     return p;
 }
 
@@ -151,18 +126,12 @@
                 address:{"city":"Colombo", "country":"SriLanka"},
                 marks:marks
             };
-<<<<<<< HEAD
-
-    var p, e = <Person>m;
-    //TODO handle error
-=======
     Person p = {};
     error e = {};
     p, e = <Person>m;
     if (e != null) {
         throw e;
     }
->>>>>>> 6da4d878
     return p;
 }
 
@@ -417,331 +386,3 @@
     var a, _ = <IntArray>j;
     return a;
 }
-
-<<<<<<< HEAD
-struct StringArray {
-    string[] a;
-}
-
-function testJsonToStringArray () returns (StringArray) {
-    json j = {a:["a", "b", "c"]};
-    var a, _ = <StringArray>j;
-    return a;
-}
-
-function testJsonIntArrayToStringArray () returns (StringArray) {
-    json j = {a:[4, 3, 9]};
-    var a, _ = <StringArray>j;
-    return a;
-}
-
-struct XmlArray {
-    xml[] a;
-}
-
-function testJsonToXmlArray () returns (XmlArray) {
-    json j = {a:["a", "b", "c"]};
-
-    var a, e = <XmlArray>j;
-    if (e != null) {
-        throw e;
-    }
-    return a;
-}
-
-function testNullJsonArrayToArray () returns (StringArray) {
-    json j = {a:null};
-    var a, _ = <StringArray>j;
-    return a;
-}
-
-function testNullJsonToArray () returns (StringArray) {
-    json j;
-    var a, err = <StringArray>j;
-    if (err != null){
-        throw err;
-    }
-    return a;
-}
-
-function testNonArrayJsonToArray () returns (StringArray) {
-    json j = {a:"im not an array"};
-
-    var a, e = <StringArray>j;
-    if (e != null) {
-        throw e;
-    }
-    return a;
-}
-
-function testNullJsonToString () returns (string) {
-    json j;
-    //json to string is a cast, not a conversion
-    string value;
-    //value, _ = (string)j;
-    return value;
-}
-
-function testNullJsonToInt () returns (int) {
-    json j;
-    //json to int is a cast, not a conversion
-    int value;
-    //value, _ = (int)j;
-    return value;
-}
-
-function testNullJsonToFloat () returns (float) {
-    json j;
-    //json to float is a cast, not a conversion
-    float value;
-    //value, _ = (float)j;
-    return value;
-}
-
-function testNullJsonToBoolean () returns (boolean) {
-    json j;
-    //json to boolean is a cast, not a conversion
-    boolean value;
-    //value, _ = (boolean)j;
-    return value;
-}
-
-function testNullJsonToStruct () returns (Person) {
-    json j;
-    var p, err = <Person>j;
-    if (err != null){
-        throw err;
-    }
-    return p;
-}
-
-function testNullMapToStruct () returns (Person) {
-    map m;
-    var p, err = <Person> m;
-    if (err != null){
-        throw err;
-    }
-    return p;
-}
-
-function testNullStructToJson () returns (json) {
-    Person | null p;
-    //var j, err = <json> p;
-    //if (err != null){
-    //    throw err;
-    //}
-    //TODO fix this
-    json j; 
-    return j;
-}
-
-function testNullStructToMap () returns (map) {
-    Person | null p;
-    //map m = <map>p;
-    map m;
-    //TODO fix this
-    return m;
-}
-
-function testIncompatibleJsonToStructWithErrors () returns (Person | error) {
-    json j = {name:"Child",
-                 age:25,
-                 parent:{
-                            name:"Parent",
-                            age:50,
-                            parent:"Parent",
-                            address:{"city":"Colombo", "country":"SriLanka"},
-                            info:null,
-                            marks:null
-                        },
-                 address:{"city":"Colombo", "country":"SriLanka"},
-                 info:{status:"single"},
-                 marks:[87, 94, 72]
-             };
-             
-    var p, err  = <Person>j;
-    if (err != null){
-        return err;
-    }
-    return p;
-}
-
-struct PersonA {
-    string name;
-    int age;
-}
-
-function JsonToStructWithErrors () returns (PersonA | error) {
-    json j = {name:"supun"};
-
-    var pA, _ = <PersonA>j;
-
-    return pA;
-}
-
-struct PhoneBook {
-    string[] names;
-}
-
-function testStructWithStringArrayToJSON () returns (json) {
-    PhoneBook phonebook = {names:["John", "Doe"]};
-    var phonebookJson, cError = <json>phonebook;
-    return phonebookJson;
-}
-
-struct person {
-    string fname;
-    string lname;
-    int age;
-}
-
-struct movie {
-    string title;
-    int year;
-    string released;
-    string[] genre;
-    person[] writers;
-    person[] actors;
-}
-
-function testStructToMapWithRefTypeArray () returns (map, int) {
-    movie theRevenant = {title:"The Revenant",
-                            year:2015,
-                            released:"08 Jan 2016",
-                            genre:["Adventure", "Drama", "Thriller"],
-                            writers:[{fname:"Michael", lname:"Punke", age:30}],
-                            actors:[{fname:"Leonardo", lname:"DiCaprio", age:35},
-                                    {fname:"Tom", lname:"Hardy", age:34}]};
-
-    map m = <map>theRevenant;
-
-    any a = m["writers"];
-    var writers, _ = (person[])a;
-
-    return (m, writers[0].age);
-}
-
-struct StructWithDefaults {
-    string s = "string value";
-    int a = 45;
-    float f = 5.3;
-    boolean b = true;
-    json j;
-    blob blb;
-}
-
-function testEmptyJSONtoStructWithDefaults () returns (StructWithDefaults | error) {
-    json j = {};
-    var testStruct, err = <StructWithDefaults>j;
-    
-    if (err != null){
-        return err;
-    }
-
-    return testStruct;
-}
-
-struct StructWithoutDefaults {
-    string s;
-    int a;
-    float f;
-    boolean b;
-    json j;
-    blob blb;
-}
-
-function testEmptyJSONtoStructWithoutDefaults () returns (StructWithoutDefaults | error) {
-    json j = {};
-    var testStruct, err = <StructWithoutDefaults>j;
-    if (err != null){
-        return err;
-    }
-
-    return testStruct;
-}
-
-function testEmptyMaptoStructWithDefaults () returns (StructWithDefaults) {
-    map m = {};
-    var testStruct, _ = <StructWithDefaults>m;
-
-    return testStruct;
-}
-
-function testEmptyMaptoStructWithoutDefaults () returns (StructWithoutDefaults) {
-    map m = {};
-    var testStruct, _ = <StructWithoutDefaults>m;
-
-    return testStruct;
-}
-
-function testSameTypeConversion() returns (int) {
-    float f = 10.05;
-    var i= <int> f;
-    i = <int>i;
-    return i;
-}
-
-function testErrorOnConversions() returns (error, error, error) {
-    string s1 = "4";
-
-    // string to int
-    var i , err1 = <int> s1;
-
-    // string to float
-    var f , err2 = <float> s1;
-
-    // string to xml
-    var x1, err3 = <xml> "<root id=\"123\"/>";
-
-    return (err1, err2, err3);
-}
-
-function testNullStringToOtherTypes() returns (int, error,
-                                       float, error,
-                                       boolean, error,
-                                       json, error,
-                                       xml, error) {
-    string s;
-    var i, err1 = <int> s;
-    var f, err2 = <float> s;
-    var b, err3 = <boolean> s;
-    var j, err4 = <json> s;
-    var x, err5 = <xml> s;
-    
-    return (i, err1, f, err2, b, err3, j, err4, x, err5);
-}
-
-function structWithComplexMapToJson() returns (json | error) {
-    int a = 4;
-    float b = 2.5;
-    boolean c = true;
-    string d = "apple";
-    map e = {"foo":"bar"};
-    PersonA f = {};
-    int [] g = [1, 8, 7];
-    map m = {"a":a, "b":b, "c":c, "d":d, "e":e, "f":f, "g":g, "h":null};
-    
-    Info info = {foo : m};
-    var js, _ = <json> info;
-    //TODO handle error
-    return js;
-}
-
-struct ComplexArrayStruct{
-    int[] a;
-    float[] b;
-    boolean[] c;
-    string[] d;
-    map[] e;
-    PersonA[] f;
-    json[] g;
-}
-
-function structWithComplexArraysToJson() returns (json | error) {
-    ComplexArrayStruct t = {a:[4, 6, 9], b:[4.6, 7.5], c:[true, true, false], d:["apple", "orange"], e:[{}, {}], f:[{}, {}], g:[{"foo":"bar"}]};
-    var js, _ = <json> t;
-    //TODO handle error
-    return js;
-}
-=======
->>>>>>> 6da4d878
