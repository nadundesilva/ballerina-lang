--- conflicted
+++ resolved
@@ -64,13 +64,8 @@
     @Test
     public void testGetHeader() {
         try {
-<<<<<<< HEAD
-            BStruct inResponse = BCompileUtil.createAndGetStruct(result.getProgFile(), protocolPackageHttp, 
-                    inRespStruct);
-=======
             BStruct inResponse = BCompileUtil.createAndGetStruct(result.getProgFile(), protocolPackageHttp,
                                                                  inRespStruct);
->>>>>>> 55be8eb0
             BString key = new BString(HttpHeaderNames.CONTENT_TYPE.toString());
             BValue[] inputArg = {inResponse, key};
             BValue[] returnVals = BRunUtil.invoke(result, "testGetHeader", inputArg);
