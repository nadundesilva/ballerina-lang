--- conflicted
+++ resolved
@@ -110,13 +110,8 @@
         try {
             System.setOut(new PrintStream(outContent));
             BRunUtil.invoke(result, "testPrintData");
-<<<<<<< HEAD
-            Assert.assertEquals(outContent.toString(),
+            Assert.assertEquals(outContent.toString().replaceAll(CARRIAGE_RETURN_CHAR, EMPTY_STRING),
                     "table<Person> {index: [], primaryKey: [\"id\", \"age\"], data: [{id:1, age:30, "
-=======
-            Assert.assertEquals(outContent.toString().replaceAll(CARRIAGE_RETURN_CHAR, EMPTY_STRING),
-                    "table<Person> {index: [\"id\", \"age\"], primaryKey: [\"id\", \"age\"], data: [{id:1, age:30, "
->>>>>>> dd0c8603
                             + "salary:300.5, name:\"jane\", married:true}, {id:2, age:20, salary:200.5, "
                             + "name:\"martin\", married:true}, {id:3, age:32, salary:100.5, name:\"john\", "
                             + "married:false}]}\n");
@@ -380,17 +375,9 @@
 
     @Test(description = "Test table remove with function pointer of invalid return type")
     public void testTableReturnNegativeCases() {
-<<<<<<< HEAD
-        Assert.assertEquals(resultNegative.getErrorCount(), 3);
+        Assert.assertEquals(resultNegative.getErrorCount(), 1);
         BAssertUtil.validateError(resultNegative, 0,
            "incompatible types: expected 'function (any) returns (boolean)', found 'function (Person) returns (())'",
            20, 33);
-        BAssertUtil.validateError(resultNegative, 1, "incompatible types: expected 'Person', found 'int'", 33, 10);
-        BAssertUtil.validateError(resultNegative, 2, "incompatible types: expected 'Person', found 'int'", 33, 13);
-=======
-        Assert.assertEquals(resultNegative.getErrorCount(), 1);
-        BAssertUtil.validateError(resultNegative, 0, "incompatible types: expected 'function (any) returns (boolean)', "
-                + "found 'function (Person) returns (())'", 20, 33);
->>>>>>> dd0c8603
     }
 }