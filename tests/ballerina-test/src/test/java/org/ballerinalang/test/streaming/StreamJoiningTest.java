--- conflicted
+++ resolved
@@ -56,17 +56,13 @@
         Assert.assertEquals(resultNegative.getErrorCount(), 3);
         BAssertUtil.validateError(resultNegative, 0,
                 "undefined stream name (or alias) 'stockStream' found in select clause",
-                71, 9);
+                51, 9);
         BAssertUtil.validateError(resultNegative, 1,
                 "undefined stream name (or alias) 'stockStream' found in select clause",
-<<<<<<< HEAD
-                71, 9);
-=======
                 51, 9);
         BAssertUtil.validateError(resultNegative, 2,
                 "unreachable code",
                 57, 5);
->>>>>>> e4d910e1
     }
 
 
