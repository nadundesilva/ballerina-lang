// Copyright (c) 2018 WSO2 Inc. (http://www.wso2.org) All Rights Reserved.
//
// WSO2 Inc. licenses this file to you under the Apache License,
// Version 2.0 (the "License"); you may not use this file except
// in compliance with the License.
// You may obtain a copy of the License at
//
// http://www.apache.org/licenses/LICENSE-2.0
//
// Unless required by applicable law or agreed to in writing,
// software distributed under the License is distributed on an
// "AS IS" BASIS, WITHOUT WARRANTIES OR CONDITIONS OF ANY
// KIND, either express or implied.  See the License for the
// specific language governing permissions and limitations
// under the License.
import ballerina/grpc;
import ballerina/io;

HelloWorldBlockingClient HelloWorldBlockingEp = new ({
    url:"http://localhost:9092"
});

function testIntArrayInput(TestInt req) returns (int|string) {
    io:println("testIntArrayInput: input:");
    io:println(req);
    (int, grpc:Headers)|error unionResp = HelloWorldBlockingEp->testIntArrayInput(req);
    io:println(unionResp);
    if (unionResp is error) {
        io:println("Error from Connector: " + unionResp.reason());
        return "Error from Connector: " + unionResp.reason();
    } else {
        io:println("Client Got Response : ");
        int result = 0;
        (result, _) = unionResp;
        io:println(result);
        return result;
    }
}

function testStringArrayInput(TestString req) returns (string) {
    io:println("testStringArrayInput: input:");
    io:println(req);
    (string, grpc:Headers)|error unionResp = HelloWorldBlockingEp->testStringArrayInput(req);
    io:println(unionResp);
    if (unionResp is error) {
        io:println("Error from Connector: " + unionResp.reason());
        return "Error from Connector: " + unionResp.reason();
    } else {
        io:println("Client Got Response : ");
        string result;
        (result, _) = unionResp;
        io:println(result);
        return result;
    }
}

function testFloatArrayInput(TestFloat req) returns (float|string) {
    io:println("testFloatArrayInput: input:");
    io:println(req);
    (float, grpc:Headers)|error unionResp = HelloWorldBlockingEp->testFloatArrayInput(req);
    io:println(unionResp);
    if (unionResp is error) {
        io:println("Error from Connector: " + unionResp.reason());
        return "Error from Connector: " + unionResp.reason();
    } else {
        io:println("Client Got Response : ");
        float result;
        (result, _) = unionResp;
        io:println(result);
        return result;
    }
}

function testBooleanArrayInput(TestBoolean req) returns (boolean|string) {
    io:println("testBooleanArrayInput: input:");
    io:println(req);
    (boolean, grpc:Headers)|error unionResp = HelloWorldBlockingEp->testBooleanArrayInput(req);
    io:println(unionResp);
    if (unionResp is error) {
        io:println("Error from Connector: " + unionResp.reason());
        return "Error from Connector: " + unionResp.reason();
    } else {
        io:println("Client Got Response : ");
        boolean result;
        (result, _) = unionResp;
        io:println(result);
        return result;
    }
}

function testStructArrayInput(TestStruct req) returns (string) {
    io:println("testStructArrayInput: input:");
    io:println(req);
    (string, grpc:Headers)|error unionResp = HelloWorldBlockingEp->testStructArrayInput(req);
    io:println(unionResp);
    if (unionResp is error) {
        io:println("Error from Connector: " + unionResp.reason());
        return "Error from Connector: " + unionResp.reason();
    } else {
        io:println("Client Got Response : ");
        string result;
        (result, _) = unionResp;
        io:println(result);
        return result;
    }
}

function testIntArrayOutput() returns (TestInt|string) {
    io:println("testIntArrayOutput: No input:");
    (TestInt, grpc:Headers)|error unionResp = HelloWorldBlockingEp->testIntArrayOutput();
    io:println(unionResp);
    if (unionResp is error) {
        io:println("Error from Connector: " + unionResp.reason());
        return "Error from Connector: " + unionResp.reason();
    } else {
        io:println("Client Got Response : ");
        TestInt result;
        (result, _) = unionResp;
        io:println(result);
        return result;
    }
}

function testStringArrayOutput() returns (TestString|string) {
    io:println("testStringArrayOutput: No input:");
    (TestString, grpc:Headers)|error unionResp = HelloWorldBlockingEp->testStringArrayOutput();
    io:println(unionResp);
    if (unionResp is error) {
        io:println("Error from Connector: " + unionResp.reason());
        return "Error from Connector: " + unionResp.reason();
    } else {
        io:println("Client Got Response : ");
        TestString result;
        (result, _) = unionResp;
        io:println(result);
        return result;
    }
}

function testFloatArrayOutput() returns (TestFloat|string) {
    io:println("testFloatArrayOutput: No input:");
    (TestFloat, grpc:Headers)|error unionResp = HelloWorldBlockingEp->testFloatArrayOutput();
    io:println(unionResp);
    if (unionResp is error) {
        io:println("Error from Connector: " + unionResp.reason());
        return "Error from Connector: " + unionResp.reason();
    } else {
        io:println("Client Got Response : ");
        TestFloat result;
        (result, _) = unionResp;
        io:println(result);
        return result;
    }
}

function testBooleanArrayOutput() returns (TestBoolean|string) {
    io:println("testBooleanArrayOutput: No input:");
    (TestBoolean, grpc:Headers)|error unionResp = HelloWorldBlockingEp->testBooleanArrayOutput();
    io:println(unionResp);
    if (unionResp is error) {
        io:println("Error from Connector: " + unionResp.reason());
        return "Error from Connector: " + unionResp.reason();
    } else {
        io:println("Client Got Response : ");
        TestBoolean result;
        (result, _) = unionResp;
        io:println(result);
        return result;
    }
}

function testStructArrayOutput() returns (TestStruct|string) {
    io:println("testStructArrayOutput: No input:");
    (TestStruct, grpc:Headers)|error unionResp = HelloWorldBlockingEp->testStructArrayOutput();
    io:println(unionResp);
    if (unionResp is error) {
        io:println("Error from Connector: " + unionResp.reason());
        return "Error from Connector: " + unionResp.reason();
    } else {
        io:println("Client Got Response : ");
        TestStruct result;
        (result, _) = unionResp;
        io:println(result);
        return result;
    }
}

public type HelloWorldBlockingClient client object {

    private grpc:Client grpcClient = new;

    function __init(grpc:ClientEndpointConfig config) {
        // initialize client endpoint.
        grpc:Client c = new;
        c.init(config);
        error? result = c.initStub("blocking", DESCRIPTOR_KEY, descriptorMap);
        if (result is error) {
            panic result;
        } else {
            self.grpcClient = c;
        }
    }

    remote function testIntArrayInput(TestInt req, grpc:Headers? headers = ()) returns ((int, grpc:Headers)|error) {
        (any, grpc:Headers) payload = check self.grpcClient->blockingExecute("grpcservices.HelloWorld3/testIntArrayInput", req, headers = headers);
        any result = ();
        grpc:Headers resHeaders = new;
        (result, resHeaders) = payload;
        return (check <int>result, resHeaders);
    }

    remote function testStringArrayInput(TestString req, grpc:Headers? headers = ()) returns ((string, grpc:Headers)|error) {
        (any, grpc:Headers) payload = check self.grpcClient->blockingExecute("grpcservices.HelloWorld3/testStringArrayInput", req, headers = headers);
        any result = ();
        grpc:Headers resHeaders = new;
        (result, resHeaders) = payload;
        return (<string>result, resHeaders);
    }

    remote function testFloatArrayInput(TestFloat req, grpc:Headers? headers = ()) returns ((float, grpc:Headers)|error) {
        (any, grpc:Headers) payload = check self.grpcClient->blockingExecute("grpcservices.HelloWorld3/testFloatArrayInput", req, headers = headers);
        any result = ();
        grpc:Headers resHeaders = new;
        (result, resHeaders) = payload;
        return (check <float>result, resHeaders);
    }

    remote function testBooleanArrayInput(TestBoolean req, grpc:Headers? headers = ()) returns ((boolean, grpc:Headers)|error) {
        (any, grpc:Headers) payload = check self.grpcClient->blockingExecute("grpcservices.HelloWorld3/testBooleanArrayInput", req, headers = headers);
        any result = ();
        grpc:Headers resHeaders = new;
        (result, resHeaders) = payload;
        return (check <boolean>result, resHeaders);
    }

    remote function testStructArrayInput(TestStruct req, grpc:Headers? headers = ()) returns ((string, grpc:Headers)|error) {
        (any, grpc:Headers) payload = check self.grpcClient->blockingExecute("grpcservices.HelloWorld3/testStructArrayInput", req, headers = headers);
        any result = ();
        grpc:Headers resHeaders = new;
        (result, resHeaders) = payload;
        return (<string>result, resHeaders);
    }

    remote function testIntArrayOutput(grpc:Headers? headers = ()) returns ((TestInt, grpc:Headers)|error) {
        Empty req = {};
        (any, grpc:Headers) payload = check self.grpcClient->blockingExecute("grpcservices.HelloWorld3/testIntArrayOutput", req, headers = headers);
        any result =();
        grpc:Headers resHeaders = new;
        (result, resHeaders) = payload;
        return (check <TestInt>result, resHeaders);
    }

    remote function testStringArrayOutput(grpc:Headers? headers = ()) returns ((TestString, grpc:Headers)|error) {
        Empty req = {};
        (any, grpc:Headers) payload = check self.grpcClient->blockingExecute("grpcservices.HelloWorld3/testStringArrayOutput", req, headers = headers);
        any result = ();
        grpc:Headers resHeaders = new;
        (result, resHeaders) = payload;
        return (check <TestString>result, resHeaders);
    }

    remote function testFloatArrayOutput(grpc:Headers? headers = ()) returns ((TestFloat, grpc:Headers)|error) {
        Empty req = {};
        (any, grpc:Headers) payload = check self.grpcClient->blockingExecute("grpcservices.HelloWorld3/testFloatArrayOutput", req, headers = headers);
        any result = ();
        grpc:Headers resHeaders = new;
        (result, resHeaders) = payload;
        return (check <TestFloat>result, resHeaders);
    }

    remote function testBooleanArrayOutput(grpc:Headers? headers = ()) returns ((TestBoolean, grpc:Headers)|error) {
        Empty req = {};
        (any, grpc:Headers) payload = check self.grpcClient->blockingExecute("grpcservices.HelloWorld3/testBooleanArrayOutput", req, headers = headers);
        any result = ();
        grpc:Headers resHeaders = new;
        (result, resHeaders) = payload;
        return (check <TestBoolean>result, resHeaders);
    }

    remote function testStructArrayOutput(grpc:Headers? headers = ()) returns ((TestStruct, grpc:Headers)|error) {
        Empty req = {};
        (any, grpc:Headers) payload = check self.grpcClient->blockingExecute("grpcservices.HelloWorld3/testStructArrayOutput", req, headers = headers);
        any result = ();
        grpc:Headers resHeaders = new;
        (result, resHeaders) = payload;
        return (check <TestStruct>result, resHeaders);
    }
};

<<<<<<< HEAD
public type HelloWorldClient object {
=======
public type HelloWorldClient client object {
>>>>>>> b1ed6e6a

    private grpc:Client grpcClient = new;

    function __init(grpc:ClientEndpointConfig config) {
        // initialize client endpoint.
        grpc:Client c = new;
        c.init(config);
<<<<<<< HEAD
        error? result = c.initStub(ep, "non-blocking", DESCRIPTOR_KEY, descriptorMap);
=======
        error? result = c.initStub("non-blocking", DESCRIPTOR_KEY, descriptorMap);
>>>>>>> b1ed6e6a
        if (result is error) {
            panic result;
        } else {
            self.grpcClient = c;
        }
    }

<<<<<<< HEAD
    remote function testIntArrayInput(TestInt req, typedesc listener, grpc:Headers? headers = ()) returns (error?) {
        return self.grpcClient->nonBlockingExecute("grpcservices.HelloWorld3/testIntArrayInput", req, listener, headers = headers);
    }

    remote function testStringArrayInput(TestString req, typedesc listener, grpc:Headers? headers = ()) returns (error?) {
        return self.grpcClient->nonBlockingExecute("grpcservices.HelloWorld3/testStringArrayInput", req, listener, headers = headers);
    }

    remote function testFloatArrayInput(TestFloat req, typedesc listener, grpc:Headers? headers = ()) returns (error?) {
        return self.grpcClient->nonBlockingExecute("grpcservices.HelloWorld3/testFloatArrayInput", req, listener, headers = headers);
    }

    remote function testBooleanArrayInput(TestBoolean req, typedesc listener, grpc:Headers? headers = ()) returns (error?) {
        return self.grpcClient->nonBlockingExecute("grpcservices.HelloWorld3/testBooleanArrayInput", req, listener, headers = headers);
    }

    remote function testStructArrayInput(TestStruct req, typedesc listener, grpc:Headers? headers = ()) returns (error?) {
        return self.grpcClient->nonBlockingExecute("grpcservices.HelloWorld3/testStructArrayInput", req, listener, headers = headers);
    }

    remote function testIntArrayOutput(typedesc listener, grpc:Headers? headers = ()) returns (error?) {
        Empty req = {};
        return self.grpcClient->nonBlockingExecute("grpcservices.HelloWorld3/testIntArrayOutput", req, listener, headers = headers);
    }

    remote function testStringArrayOutput(typedesc listener, grpc:Headers? headers = ()) returns (error?) {
        Empty req = {};
        return self.grpcClient->nonBlockingExecute("grpcservices.HelloWorld3/testStringArrayOutput", req, listener, headers = headers);
    }

    remote function testFloatArrayOutput(typedesc listener, grpc:Headers? headers = ()) returns (error?) {
        Empty req = {};
        return self.grpcClient->nonBlockingExecute("grpcservices.HelloWorld3/testFloatArrayOutput", req, listener, headers = headers);
    }

    remote function testBooleanArrayOutput(typedesc listener, grpc:Headers? headers = ()) returns (error?) {
        Empty req = {};
        return self.grpcClient->nonBlockingExecute("grpcservices.HelloWorld3/testBooleanArrayOutput", req, listener, headers = headers);
    }

    remote function testStructArrayOutput(typedesc listener, grpc:Headers? headers = ()) returns (error?) {
        Empty req = {};
        return self.grpcClient->nonBlockingExecute("grpcservices.HelloWorld3/testStructArrayOutput", req, listener, headers = headers);
=======
    remote function testIntArrayInput(TestInt req, typedesc msgListener, grpc:Headers? headers = ()) returns (error?) {
        return self.grpcClient->nonBlockingExecute("grpcservices.HelloWorld3/testIntArrayInput", req, msgListener, headers = headers);
    }

    remote function testStringArrayInput(TestString req, typedesc msgListener, grpc:Headers? headers = ()) returns (error?) {
        return self.grpcClient->nonBlockingExecute("grpcservices.HelloWorld3/testStringArrayInput", req, msgListener, headers = headers);
    }

    remote function testFloatArrayInput(TestFloat req, typedesc msgListener, grpc:Headers? headers = ()) returns (error?) {
        return self.grpcClient->nonBlockingExecute("grpcservices.HelloWorld3/testFloatArrayInput", req, msgListener, headers = headers);
    }

    remote function testBooleanArrayInput(TestBoolean req, typedesc msgListener, grpc:Headers? headers = ()) returns (error?) {
        return self.grpcClient->nonBlockingExecute("grpcservices.HelloWorld3/testBooleanArrayInput", req, msgListener, headers = headers);
    }

    remote function testStructArrayInput(TestStruct req, typedesc msgListener, grpc:Headers? headers = ()) returns (error?) {
        return self.grpcClient->nonBlockingExecute("grpcservices.HelloWorld3/testStructArrayInput", req, msgListener, headers = headers);
    }

    remote function testIntArrayOutput(typedesc msgListener, grpc:Headers? headers = ()) returns (error?) {
        Empty req = {};
        return self.grpcClient->nonBlockingExecute("grpcservices.HelloWorld3/testIntArrayOutput", req, msgListener, headers = headers);
    }

    remote function testStringArrayOutput(typedesc msgListener, grpc:Headers? headers = ()) returns (error?) {
        Empty req = {};
        return self.grpcClient->nonBlockingExecute("grpcservices.HelloWorld3/testStringArrayOutput", req, msgListener, headers = headers);
    }

    remote function testFloatArrayOutput(typedesc msgListener, grpc:Headers? headers = ()) returns (error?) {
        Empty req = {};
        return self.grpcClient->nonBlockingExecute("grpcservices.HelloWorld3/testFloatArrayOutput", req, msgListener, headers = headers);
    }

    remote function testBooleanArrayOutput(typedesc msgListener, grpc:Headers? headers = ()) returns (error?) {
        Empty req = {};
        return self.grpcClient->nonBlockingExecute("grpcservices.HelloWorld3/testBooleanArrayOutput", req, msgListener, headers = headers);
    }

    remote function testStructArrayOutput(typedesc msgListener, grpc:Headers? headers = ()) returns (error?) {
        Empty req = {};
        return self.grpcClient->nonBlockingExecute("grpcservices.HelloWorld3/testStructArrayOutput", req, msgListener, headers = headers);
>>>>>>> b1ed6e6a
    }
};


type TestInt record {
    int[] values = [];

};

type TestString record {
    string[] values = [];

};

type TestFloat record {
    float[] values = [];

};

type TestBoolean record {
    boolean[] values = [];

};

type TestStruct record {
    A[] values = [];

};

type A record {
    string name = "";

};

type Empty record {

};


const string DESCRIPTOR_KEY = "HelloWorld3.proto";
map descriptorMap =
{
    "HelloWorld3.proto":"0A1148656C6C6F576F726C64332E70726F746F120C6772706373657276696365731A1E676F6F676C652F70726F746F6275662F77726170706572732E70726F746F1A1B676F6F676C652F70726F746F6275662F656D7074792E70726F746F22210A0754657374496E7412160A0676616C756573180120032803520676616C75657322240A0A54657374537472696E6712160A0676616C756573180120032809520676616C75657322230A0954657374466C6F617412160A0676616C756573180120032802520676616C75657322250A0B54657374426F6F6C65616E12160A0676616C756573180120032808520676616C75657322350A0A5465737453747275637412270A0676616C75657318012003280B320F2E6772706373657276696365732E41520676616C75657322170A014112120A046E616D6518012001280952046E616D653284060A0B48656C6C6F576F726C643312470A1174657374496E744172726179496E70757412152E6772706373657276696365732E54657374496E741A1B2E676F6F676C652E70726F746F6275662E496E74363456616C7565124E0A1474657374537472696E674172726179496E70757412182E6772706373657276696365732E54657374537472696E671A1C2E676F6F676C652E70726F746F6275662E537472696E6756616C7565124B0A1374657374466C6F61744172726179496E70757412172E6772706373657276696365732E54657374466C6F61741A1B2E676F6F676C652E70726F746F6275662E466C6F617456616C7565124E0A1574657374426F6F6C65616E4172726179496E70757412192E6772706373657276696365732E54657374426F6F6C65616E1A1A2E676F6F676C652E70726F746F6275662E426F6F6C56616C7565124E0A14746573745374727563744172726179496E70757412182E6772706373657276696365732E546573745374727563741A1C2E676F6F676C652E70726F746F6275662E537472696E6756616C756512430A1274657374496E7441727261794F757470757412162E676F6F676C652E70726F746F6275662E456D7074791A152E6772706373657276696365732E54657374496E7412490A1574657374537472696E6741727261794F757470757412162E676F6F676C652E70726F746F6275662E456D7074791A182E6772706373657276696365732E54657374537472696E6712470A1474657374466C6F617441727261794F757470757412162E676F6F676C652E70726F746F6275662E456D7074791A172E6772706373657276696365732E54657374466C6F6174124B0A1674657374426F6F6C65616E41727261794F757470757412162E676F6F676C652E70726F746F6275662E456D7074791A192E6772706373657276696365732E54657374426F6F6C65616E12490A157465737453747275637441727261794F757470757412162E676F6F676C652E70726F746F6275662E456D7074791A182E6772706373657276696365732E54657374537472756374620670726F746F33",
    
    "google/protobuf/wrappers.proto":
    "0A0E77726170706572732E70726F746F120F676F6F676C652E70726F746F62756622230A0B446F75626C6556616C756512140A0576616C7565180120012801520576616C756522220A0A466C6F617456616C756512140A0576616C7565180120012802520576616C756522220A0A496E74363456616C756512140A0576616C7565180120012803520576616C756522230A0B55496E74363456616C756512140A0576616C7565180120012804520576616C756522220A0A496E74333256616C756512140A0576616C7565180120012805520576616C756522230A0B55496E74333256616C756512140A0576616C756518012001280D520576616C756522210A09426F6F6C56616C756512140A0576616C7565180120012808520576616C756522230A0B537472696E6756616C756512140A0576616C7565180120012809520576616C756522220A0A427974657356616C756512140A0576616C756518012001280C520576616C756542570A13636F6D2E676F6F676C652E70726F746F627566420D577261707065727350726F746F50015A057479706573F80101A20203475042AA021E476F6F676C652E50726F746F6275662E57656C6C4B6E6F776E5479706573620670726F746F33",

    "google/protobuf/empty.proto":
    "0A0B656D7074792E70726F746F120F676F6F676C652E70726F746F62756622070A05456D70747942540A13636F6D2E676F6F676C652E70726F746F627566420A456D70747950726F746F50015A057479706573F80101A20203475042AA021E476F6F676C652E50726F746F6275662E57656C6C4B6E6F776E5479706573620670726F746F33"

};<|MERGE_RESOLUTION|>--- conflicted
+++ resolved
@@ -287,11 +287,7 @@
     }
 };
 
-<<<<<<< HEAD
-public type HelloWorldClient object {
-=======
 public type HelloWorldClient client object {
->>>>>>> b1ed6e6a
 
     private grpc:Client grpcClient = new;
 
@@ -299,11 +295,7 @@
         // initialize client endpoint.
         grpc:Client c = new;
         c.init(config);
-<<<<<<< HEAD
-        error? result = c.initStub(ep, "non-blocking", DESCRIPTOR_KEY, descriptorMap);
-=======
         error? result = c.initStub("non-blocking", DESCRIPTOR_KEY, descriptorMap);
->>>>>>> b1ed6e6a
         if (result is error) {
             panic result;
         } else {
@@ -311,51 +303,6 @@
         }
     }
 
-<<<<<<< HEAD
-    remote function testIntArrayInput(TestInt req, typedesc listener, grpc:Headers? headers = ()) returns (error?) {
-        return self.grpcClient->nonBlockingExecute("grpcservices.HelloWorld3/testIntArrayInput", req, listener, headers = headers);
-    }
-
-    remote function testStringArrayInput(TestString req, typedesc listener, grpc:Headers? headers = ()) returns (error?) {
-        return self.grpcClient->nonBlockingExecute("grpcservices.HelloWorld3/testStringArrayInput", req, listener, headers = headers);
-    }
-
-    remote function testFloatArrayInput(TestFloat req, typedesc listener, grpc:Headers? headers = ()) returns (error?) {
-        return self.grpcClient->nonBlockingExecute("grpcservices.HelloWorld3/testFloatArrayInput", req, listener, headers = headers);
-    }
-
-    remote function testBooleanArrayInput(TestBoolean req, typedesc listener, grpc:Headers? headers = ()) returns (error?) {
-        return self.grpcClient->nonBlockingExecute("grpcservices.HelloWorld3/testBooleanArrayInput", req, listener, headers = headers);
-    }
-
-    remote function testStructArrayInput(TestStruct req, typedesc listener, grpc:Headers? headers = ()) returns (error?) {
-        return self.grpcClient->nonBlockingExecute("grpcservices.HelloWorld3/testStructArrayInput", req, listener, headers = headers);
-    }
-
-    remote function testIntArrayOutput(typedesc listener, grpc:Headers? headers = ()) returns (error?) {
-        Empty req = {};
-        return self.grpcClient->nonBlockingExecute("grpcservices.HelloWorld3/testIntArrayOutput", req, listener, headers = headers);
-    }
-
-    remote function testStringArrayOutput(typedesc listener, grpc:Headers? headers = ()) returns (error?) {
-        Empty req = {};
-        return self.grpcClient->nonBlockingExecute("grpcservices.HelloWorld3/testStringArrayOutput", req, listener, headers = headers);
-    }
-
-    remote function testFloatArrayOutput(typedesc listener, grpc:Headers? headers = ()) returns (error?) {
-        Empty req = {};
-        return self.grpcClient->nonBlockingExecute("grpcservices.HelloWorld3/testFloatArrayOutput", req, listener, headers = headers);
-    }
-
-    remote function testBooleanArrayOutput(typedesc listener, grpc:Headers? headers = ()) returns (error?) {
-        Empty req = {};
-        return self.grpcClient->nonBlockingExecute("grpcservices.HelloWorld3/testBooleanArrayOutput", req, listener, headers = headers);
-    }
-
-    remote function testStructArrayOutput(typedesc listener, grpc:Headers? headers = ()) returns (error?) {
-        Empty req = {};
-        return self.grpcClient->nonBlockingExecute("grpcservices.HelloWorld3/testStructArrayOutput", req, listener, headers = headers);
-=======
     remote function testIntArrayInput(TestInt req, typedesc msgListener, grpc:Headers? headers = ()) returns (error?) {
         return self.grpcClient->nonBlockingExecute("grpcservices.HelloWorld3/testIntArrayInput", req, msgListener, headers = headers);
     }
@@ -399,7 +346,6 @@
     remote function testStructArrayOutput(typedesc msgListener, grpc:Headers? headers = ()) returns (error?) {
         Empty req = {};
         return self.grpcClient->nonBlockingExecute("grpcservices.HelloWorld3/testStructArrayOutput", req, msgListener, headers = headers);
->>>>>>> b1ed6e6a
     }
 };
 
