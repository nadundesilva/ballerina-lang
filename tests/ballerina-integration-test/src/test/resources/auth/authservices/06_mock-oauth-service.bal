--- conflicted
+++ resolved
@@ -58,7 +58,6 @@
         methods: ["POST"],
         path: "/token/authorize/{bearer}"
     }
-<<<<<<< HEAD
     // This issues an access token with reference to the received grant type.
     // For the `client_credentials` grant type, the new access token will have the MD5 hash of client_id + client_secret + scopes.
     // For password grant type, the new access token will have the MD5 hash of client_id + client_secret + username +
@@ -103,11 +102,7 @@
                 res.setPayload(errMsg);
             }
         }
-        _ = caller->respond(res);
-=======
-    resource function bar(http:Caller caller, http:Request req) {
-        checkpanic caller->respond(());
->>>>>>> 48dd0eb6
+        checkpanic caller->respond(res);
     }
 
     @http:ResourceConfig {
@@ -128,7 +123,7 @@
             io:println(errMsg);
             res.setPayload(errMsg);
         }
-        _ = caller->respond(res);
+        checkpanic caller->respond(res);
     }
 }
 
@@ -400,27 +395,20 @@
                 json payload = { "success": "access_granted" };
                 io:println(payload);
                 res.setPayload(payload);
-                _ = caller->respond(res);
+                checkpanic caller->respond(res);
             } else {
                 res.statusCode = http:UNAUTHORIZED_401;
                 json payload = { "error": "access_denied" };
                 io:println(payload);
                 res.setPayload(payload);
-                _ = caller->respond(res);
-            }
-<<<<<<< HEAD
-=======
-            json status = { clientIdInBody: clientIdInBody, hasAuthHeader: authHeader != "", tokenScope: tokenScope };
-            io:println(status);
-            json resp = { access_token: "acces-token" };
-            checkpanic caller->respond(resp);
->>>>>>> 48dd0eb6
+                checkpanic caller->respond(res);
+            }
         } else {
             res.statusCode = http:UNAUTHORIZED_401;
             json payload = { "error": "authorization_header_not_provided" };
             io:println(payload);
             res.setPayload(payload);
-            _ = caller->respond(res);
+            checkpanic caller->respond(res);
         }
     }
 }