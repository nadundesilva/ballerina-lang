--- conflicted
+++ resolved
@@ -102,24 +102,17 @@
         </groups>
         <classes>
             <class name="org.ballerinalang.test.auth.AuthBaseTest"/>
+            <class name="org.ballerinalang.test.auth.AuthnConfigInheritanceAuthDisableTest"/>
             <class name="org.ballerinalang.test.auth.AuthnConfigInheritanceTest"/>
-            <class name="org.ballerinalang.test.auth.AuthnWithMultipleHandlersTest" />
-            <class name="org.ballerinalang.test.auth.AuthnWithoutHTTPAnnotationsTest" />
-            <class name="org.ballerinalang.test.auth.AuthzCacheTest" />
             <class name="org.ballerinalang.test.auth.AuthzConfigInheritanceTest"/>
-            <class name="org.ballerinalang.test.auth.LdapAuthStoreTest"/>
-            <class name="org.ballerinalang.test.auth.OAuthConfigTest"/>
             <class name="org.ballerinalang.test.auth.ResourceLevelAuthTest"/>
             <class name="org.ballerinalang.test.auth.ServiceLevelAuthnTest"/>
-<<<<<<< HEAD
-=======
             <!--<class name="org.ballerinalang.test.auth.OAuthConfigTest"/>-->
             <class name="org.ballerinalang.test.auth.LdapAuthStoreTest"/>
             <class name="org.ballerinalang.test.auth.AuthnWithoutHTTPAnnotationsTest" />
             <class name="org.ballerinalang.test.auth.AuthnWithMultipleProvidersTest" />
             <class name="org.ballerinalang.test.auth.AuthzCacheTest" />
             <class name="org.ballerinalang.test.auth.SecureClientWrongAuthProviderTest"/>
->>>>>>> 6598d9e4
             <class name="org.ballerinalang.test.auth.TokenPropagationTest"/>
         </classes>
     </test>
