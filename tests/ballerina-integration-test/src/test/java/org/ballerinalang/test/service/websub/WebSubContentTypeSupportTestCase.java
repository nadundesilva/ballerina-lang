--- conflicted
+++ resolved
@@ -80,18 +80,11 @@
 
 
     @BeforeClass
-<<<<<<< HEAD
-    public void setup() throws BallerinaTestException, InterruptedException {
-        ballerinaWebSubPublisher = ServerInstance.initBallerinaServer();
-        String[] publisherArgs = {"-e b7a.websub.hub.remotepublish=true", new File("src" + File.separator + "test"
-                               + File.separator + "resources" + File.separator + "websub" + File.separator
-                               + "content_types" + File.separator + "publisher.bal").getAbsolutePath()};
-=======
     public void setup() throws BallerinaTestException {
-        String[] publisherArgs = {new File("src" + File.separator + "test" + File.separator + "resources"
-                + File.separator + "websub" + File.separator + "content_types" + File.separator
-                + "publisher.bal").getAbsolutePath(), "-e b7a.websub.hub.remotepublish=true"};
->>>>>>> 8fa5b3a0
+        String[] publisherArgs = {"-e b7a.websub.hub.remotepublish=true",
+                                  new File("src" + File.separator + "test" + File.separator + "resources"
+                                                   + File.separator + "websub" + File.separator + "content_types"
+                                                   + File.separator + "publisher.bal").getAbsolutePath()};
 
         String subscriberBal = new File("src" + File.separator + "test" + File.separator + "resources"
                 + File.separator + "websub" + File.separator + "content_types" + File.separator
