--- conflicted
+++ resolved
@@ -33,12 +33,8 @@
 /**
  * Test case to test simple WebSocket pass through scenarios.
  */
-<<<<<<< HEAD
 @Test(groups = "websocket-test")
-public class WebSocketSimpleProxyTestCase extends WebSocketIntegrationTest {
-=======
 public class WebSocketSimpleProxyTestCase extends WebSocketTestCommons {
->>>>>>> f7445590
 
     private WebSocketRemoteServer remoteServer;
     private static final String URL = "ws://localhost:9099/proxy/ws";
