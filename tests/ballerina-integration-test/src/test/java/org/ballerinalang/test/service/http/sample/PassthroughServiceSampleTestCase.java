/*
 *  Copyright (c) 2017, WSO2 Inc. (http://www.wso2.org) All Rights Reserved.
 *
 *  WSO2 Inc. licenses this file to you under the Apache License,
 *  Version 2.0 (the "License"); you may not use this file except
 *  in compliance with the License.
 *  You may obtain a copy of the License at
 *
 *  http://www.apache.org/licenses/LICENSE-2.0
 *
 *  Unless required by applicable law or agreed to in writing,
 *  software distributed under the License is distributed on an
 *  "AS IS" BASIS, WITHOUT WARRANTIES OR CONDITIONS OF ANY
 *  KIND, either express or implied.  See the License for the
 *  specific language governing permissions and limitations
 *  under the License.
 */
package org.ballerinalang.test.service.http.sample;

import io.netty.handler.codec.http.HttpHeaderNames;
import org.ballerinalang.test.BaseTest;
import org.ballerinalang.test.util.HttpClientRequest;
import org.ballerinalang.test.util.HttpResponse;
import org.ballerinalang.test.util.TestConstant;
import org.testng.Assert;
import org.testng.annotations.Test;

import java.io.IOException;

/**
 * Testing the passthrough service sample located in
 * ballerina_home/samples/passthroughService/passthroughService.bal.
 */
<<<<<<< HEAD
@Test(groups = "http-test")
public class PassthroughServiceSampleTestCase extends BaseTest {
=======
public class PassthroughServiceSampleTestCase extends IntegrationTestCase {
    private final String responseMessage = "{\"exchange\":\"nyse\", \"name\":\"IBM\", \"value\":\"127.50\"}";

    private ServerInstance ballerinaServer;

    @BeforeClass
    private void setup() throws Exception {
        ballerinaServer = ServerInstance.initBallerinaServer();
        String balFile = new File("src" + File.separator + "test" + File.separator + "resources"
                + File.separator + "httpService" + File.separator + "passthrough_service.bal").getAbsolutePath();
        ballerinaServer.startBallerinaServer(balFile);
    }
>>>>>>> f7445590

    @Test(description = "Test Passthrough sample test case invoking base path")
    public void testPassthroughServiceByBasePath() throws IOException {
        HttpResponse response = HttpClientRequest.doGet(serverInstance.getServiceURLHttp(9113, "passthrough"));
        Assert.assertEquals(response.getResponseCode(), 200, "Response code mismatched");
        Assert.assertEquals(response.getHeaders().get(HttpHeaderNames.CONTENT_TYPE.toString()),
                TestConstant.CONTENT_TYPE_JSON, "Content-Type mismatched");
        String responseMessage = "{\"exchange\":\"nyse\",\"name\":\"IBM\",\"value\":\"127.50\"}";
        Assert.assertEquals(response.getData(), responseMessage, "Message content mismatched");
    }
}<|MERGE_RESOLUTION|>--- conflicted
+++ resolved
@@ -31,23 +31,9 @@
  * Testing the passthrough service sample located in
  * ballerina_home/samples/passthroughService/passthroughService.bal.
  */
-<<<<<<< HEAD
 @Test(groups = "http-test")
 public class PassthroughServiceSampleTestCase extends BaseTest {
-=======
-public class PassthroughServiceSampleTestCase extends IntegrationTestCase {
     private final String responseMessage = "{\"exchange\":\"nyse\", \"name\":\"IBM\", \"value\":\"127.50\"}";
-
-    private ServerInstance ballerinaServer;
-
-    @BeforeClass
-    private void setup() throws Exception {
-        ballerinaServer = ServerInstance.initBallerinaServer();
-        String balFile = new File("src" + File.separator + "test" + File.separator + "resources"
-                + File.separator + "httpService" + File.separator + "passthrough_service.bal").getAbsolutePath();
-        ballerinaServer.startBallerinaServer(balFile);
-    }
->>>>>>> f7445590
 
     @Test(description = "Test Passthrough sample test case invoking base path")
     public void testPassthroughServiceByBasePath() throws IOException {
@@ -55,7 +41,6 @@
         Assert.assertEquals(response.getResponseCode(), 200, "Response code mismatched");
         Assert.assertEquals(response.getHeaders().get(HttpHeaderNames.CONTENT_TYPE.toString()),
                 TestConstant.CONTENT_TYPE_JSON, "Content-Type mismatched");
-        String responseMessage = "{\"exchange\":\"nyse\",\"name\":\"IBM\",\"value\":\"127.50\"}";
         Assert.assertEquals(response.getData(), responseMessage, "Message content mismatched");
     }
 }