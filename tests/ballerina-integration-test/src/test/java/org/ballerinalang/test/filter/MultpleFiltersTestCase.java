--- conflicted
+++ resolved
@@ -79,9 +79,7 @@
         Assert.assertNotNull(response);
         Assert.assertEquals(response.getResponseCode(), 500, "Response code mismatched");
     }
-<<<<<<< HEAD
-=======
-
+//TODO verify below required ports and remove below two methods - rajith
     @BeforeGroups(value = "filter-test", alwaysRun = true)
     public void start() throws BallerinaTestException {
         int[] requiredPorts = new int[]{9090, 9091, 9092, 9093, 9094, 9095, 9096, 9097, 9098};
@@ -96,5 +94,4 @@
         serverInstance.removeAllLeechers();
         serverInstance.stopServer();
     }
->>>>>>> 79dbf8c1
 }