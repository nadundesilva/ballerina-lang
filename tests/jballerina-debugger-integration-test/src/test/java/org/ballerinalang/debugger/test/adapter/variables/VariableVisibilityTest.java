/*
 * Copyright (c) 2020 WSO2 Inc. (http://www.wso2.org) All Rights Reserved.
 *
 * WSO2 Inc. licenses this file to you under the Apache License,
 * Version 2.0 (the "License"); you may not use this file except
 * in compliance with the License.
 * You may obtain a copy of the License at
 *
 *   http://www.apache.org/licenses/LICENSE-2.0
 *
 * Unless required by applicable law or agreed to in writing,
 * software distributed under the License is distributed on an
 * "AS IS" BASIS, WITHOUT WARRANTIES OR CONDITIONS OF ANY
 * KIND, either express or implied.  See the License for the
 * specific language governing permissions and limitations
 * under the License.
 */

package org.ballerinalang.debugger.test.adapter.variables;

import org.apache.commons.lang3.tuple.Pair;
import org.ballerinalang.debugger.test.BaseTestCase;
import org.ballerinalang.debugger.test.utils.BallerinaTestDebugPoint;
import org.ballerinalang.debugger.test.utils.DebugTestRunner;
import org.ballerinalang.debugger.test.utils.DebugUtils;
import org.ballerinalang.test.context.BallerinaTestException;
import org.eclipse.lsp4j.debug.StoppedEventArguments;
import org.eclipse.lsp4j.debug.Variable;
import org.testng.Assert;
import org.testng.annotations.AfterClass;
import org.testng.annotations.BeforeClass;
import org.testng.annotations.Test;

import java.util.HashMap;
import java.util.Map;

import static org.ballerinalang.debugger.test.utils.DebugTestRunner.VariableScope;

/**
 * Test class for variable visibility.
 */
public class VariableVisibilityTest extends BaseTestCase {

    Pair<BallerinaTestDebugPoint, StoppedEventArguments> debugHitInfo;
    Map<String, Variable> globalVariables = new HashMap<>();
    Map<String, Variable> localVariables = new HashMap<>();
    DebugTestRunner debugTestRunner;

    @BeforeClass
    public void setup() throws BallerinaTestException {
        String testProjectName = "variable-tests";
        String testModuleFileName = "main.bal";
        debugTestRunner = new DebugTestRunner(testProjectName, testModuleFileName, true);

        debugTestRunner.addBreakPoint(new BallerinaTestDebugPoint(debugTestRunner.testEntryFilePath, 117));
        debugTestRunner.addBreakPoint(new BallerinaTestDebugPoint(debugTestRunner.testEntryFilePath, 190));
        debugTestRunner.addBreakPoint(new BallerinaTestDebugPoint(debugTestRunner.testEntryFilePath, 201));
        debugTestRunner.addBreakPoint(new BallerinaTestDebugPoint(debugTestRunner.testEntryFilePath, 201));
        debugTestRunner.addBreakPoint(new BallerinaTestDebugPoint(debugTestRunner.testEntryFilePath, 208));
        debugTestRunner.addBreakPoint(new BallerinaTestDebugPoint(debugTestRunner.testEntryFilePath, 215));
        debugTestRunner.addBreakPoint(new BallerinaTestDebugPoint(debugTestRunner.testEntryFilePath, 224));
        debugTestRunner.addBreakPoint(new BallerinaTestDebugPoint(debugTestRunner.testEntryFilePath, 230));
        debugTestRunner.addBreakPoint(new BallerinaTestDebugPoint(debugTestRunner.testEntryFilePath, 237));
        // Todo - enable after fixing https://github.com/ballerina-platform/ballerina-lang/issues/27738
        // debugTestRunner.addBreakPoint(new BallerinaTestDebugPoint(debugTestRunner.testEntryFilePath, 239));
        debugTestRunner.addBreakPoint(new BallerinaTestDebugPoint(debugTestRunner.testEntryFilePath, 270));
        debugTestRunner.addBreakPoint(new BallerinaTestDebugPoint(debugTestRunner.testEntryFilePath, 248));
        debugTestRunner.initDebugSession(DebugUtils.DebuggeeExecutionKind.RUN);
    }

    @Test(description = "Variable visibility test at the beginning(first line) of the main() method")
    public void initialVariableVisibilityTest() throws BallerinaTestException {
        debugHitInfo = debugTestRunner.waitForDebugHit(25000);
        globalVariables = debugTestRunner.fetchVariables(debugHitInfo.getRight(), VariableScope.GLOBAL);
        localVariables = debugTestRunner.fetchVariables(debugHitInfo.getRight(), VariableScope.LOCAL);

        // TODO - enable test
        // local variable visibility test at the beginning of the main() method (should be 0).
        // Assert.assertEquals(localVariables.size(), 0);

        // global variable visibility test at the beginning of the main() method (should be 14).
         Assert.assertEquals(globalVariables.size(), 14);
    }

    @Test(dependsOnMethods = "initialVariableVisibilityTest",
        description = "Variable visibility test in the middle of the main() method for a new variable")
    public void newVariableVisibilityTest() throws BallerinaTestException {
        debugTestRunner.resumeProgram(debugHitInfo.getRight(), DebugTestRunner.DebugResumeKind.NEXT_BREAKPOINT);
        debugHitInfo = debugTestRunner.waitForDebugHit(10000);
        localVariables = debugTestRunner.fetchVariables(debugHitInfo.getRight(), DebugTestRunner.VariableScope.LOCAL);

        // TODO - Enable after fixing https://github.com/ballerina-platform/ballerina-lang/issues/28064
        // local variable visibility test in the middle of the main() method,
        // all the variables above the debug point should be visible,
        // Assert.assertEquals(localVariables.size(), 30);

        // TODO - Enable after fixing https://github.com/ballerina-platform/ballerina-lang/issues/28064
        // debug point variable should not be visible
        // Assert.assertFalse(localVariables.containsKey("byteVar"));

        // debug point variable should be visible when we go to the next line (STEP_OVER).
        debugTestRunner.resumeProgram(debugHitInfo.getRight(), DebugTestRunner.DebugResumeKind.STEP_OVER);
        debugHitInfo = debugTestRunner.waitForDebugHit(10000);
        localVariables = debugTestRunner.fetchVariables(debugHitInfo.getRight(), DebugTestRunner.VariableScope.LOCAL);
        // TODO - Enable after fixing https://github.com/ballerina-platform/ballerina-lang/issues/28064
        // Assert.assertEquals(localVariables.size(), 31);
        Assert.assertTrue(localVariables.containsKey("byteVar"));
    }

    @Test(dependsOnMethods = "newVariableVisibilityTest",
        description = "Variable visibility test in control flows")
    public void controlFlowVariableVisibilityTest() throws BallerinaTestException {

        // local variable visibility test inside `if` statement.
        debugTestRunner.resumeProgram(debugHitInfo.getRight(), DebugTestRunner.DebugResumeKind.NEXT_BREAKPOINT);
        debugHitInfo = debugTestRunner.waitForDebugHit(10000);
        localVariables = debugTestRunner.fetchVariables(debugHitInfo.getRight(), DebugTestRunner.VariableScope.LOCAL);
        Assert.assertEquals(localVariables.size(), 42);

        // local variable visibility test inside `else` statement.
        debugTestRunner.resumeProgram(debugHitInfo.getRight(), DebugTestRunner.DebugResumeKind.NEXT_BREAKPOINT);
        debugHitInfo = debugTestRunner.waitForDebugHit(10000);
        localVariables = debugTestRunner.fetchVariables(debugHitInfo.getRight(), DebugTestRunner.VariableScope.LOCAL);
        Assert.assertEquals(localVariables.size(), 42);

        // local variable visibility test inside `else-if` statement.
        debugTestRunner.resumeProgram(debugHitInfo.getRight(), DebugTestRunner.DebugResumeKind.NEXT_BREAKPOINT);
        debugHitInfo = debugTestRunner.waitForDebugHit(10000);
        localVariables = debugTestRunner.fetchVariables(debugHitInfo.getRight(), DebugTestRunner.VariableScope.LOCAL);
        Assert.assertEquals(localVariables.size(), 42);

        // local variable visibility test inside `while` loop.
        debugTestRunner.resumeProgram(debugHitInfo.getRight(), DebugTestRunner.DebugResumeKind.NEXT_BREAKPOINT);
        debugHitInfo = debugTestRunner.waitForDebugHit(10000);
        localVariables = debugTestRunner.fetchVariables(debugHitInfo.getRight(), DebugTestRunner.VariableScope.LOCAL);
        Assert.assertEquals(localVariables.size(), 42);

        // local variable visibility test inside `foreach` loop.
        debugTestRunner.resumeProgram(debugHitInfo.getRight(), DebugTestRunner.DebugResumeKind.NEXT_BREAKPOINT);
        debugHitInfo = debugTestRunner.waitForDebugHit(10000);
        // TODO - Enable test
        // Assert.assertEquals(localVariables.size(), 37);

        // local variable visibility test inside `match` statement.
        debugTestRunner.resumeProgram(debugHitInfo.getRight(), DebugTestRunner.DebugResumeKind.NEXT_BREAKPOINT);
        debugHitInfo = debugTestRunner.waitForDebugHit(10000);
        localVariables = debugTestRunner.fetchVariables(debugHitInfo.getRight(), DebugTestRunner.VariableScope.LOCAL);
        Assert.assertEquals(localVariables.size(), 43);

        // Todo - enable after fixing https://github.com/ballerina-platform/ballerina-lang/issues/27738
        // local variable visibility test inside `foreach` statement + lambda function.
        // debugTestRunner.resumeProgram(debugHitInfo.getRight(), DebugTestRunner.DebugResumeKind.NEXT_BREAKPOINT);
        // debugHitInfo = debugTestRunner.waitForDebugHit(10000);
        // localVariables = debugTestRunner.fetchVariables(debugHitInfo.getRight(), DebugTestRunner.VariableScope
        // .LOCAL);
        // Assert.assertEquals(localVariables.size(), 38);
    }

    @Test(dependsOnMethods = "controlFlowVariableVisibilityTest",
        description = "Variable visibility test for global variables")
    public void globalVariableVisibilityTest() throws BallerinaTestException {

        // global variable visibility test outside main() method.
        debugTestRunner.resumeProgram(debugHitInfo.getRight(), DebugTestRunner.DebugResumeKind.NEXT_BREAKPOINT);
        debugHitInfo = debugTestRunner.waitForDebugHit(10000);
        globalVariables = debugTestRunner.fetchVariables(debugHitInfo.getRight(), VariableScope.GLOBAL);
        Assert.assertEquals(globalVariables.size(), 14);

        // global variable visibility at the last line of the main() method.
        debugTestRunner.resumeProgram(debugHitInfo.getRight(), DebugTestRunner.DebugResumeKind.NEXT_BREAKPOINT);
        debugHitInfo = debugTestRunner.waitForDebugHit(10000);
        globalVariables = debugTestRunner.fetchVariables(debugHitInfo.getRight(), VariableScope.GLOBAL);
        localVariables = debugTestRunner.fetchVariables(debugHitInfo.getRight(), VariableScope.LOCAL);
        Assert.assertEquals(globalVariables.size(), 14);

        // global constants
<<<<<<< HEAD
        // debugTestRunner.assertVariable(globalVariables, "nameWithoutType", "Ballerina", "string");
        // debugTestRunner.assertVariable(globalVariables, "nameWithType", "Ballerina", "string");
        debugTestRunner.assertVariable(globalVariables, "nameMap", "map<string> (size = 1)", "map");
=======
        debugTestRunner.assertVariable(globalVariables, "nameWithoutType", "Ballerina", "string");
        debugTestRunner.assertVariable(globalVariables, "nameWithType", "Ballerina", "string");
        debugTestRunner.assertVariable(globalVariables, "nameMap", "map<string>", "map");

>>>>>>> f16bf7a5
        debugTestRunner.assertVariable(globalVariables, "nilWithoutType", "()", "nil");
        debugTestRunner.assertVariable(globalVariables, "nilWithType", "()", "nil");
        debugTestRunner.assertVariable(globalVariables, "RED", "RED", "string");
        debugTestRunner.assertVariable(globalVariables, "BLUE", "Blue", "string");

        // global variables
        debugTestRunner.assertVariable(globalVariables, "stringValue", "Ballerina", "string");
        debugTestRunner.assertVariable(globalVariables, "decimalValue", "100.0", "decimal");
        debugTestRunner.assertVariable(globalVariables, "byteValue", "2", "int");
        debugTestRunner.assertVariable(globalVariables, "floatValue", "2.0", "float");
        debugTestRunner.assertVariable(globalVariables, "jsonVar", "map<json> (size = 2)", "json");
        debugTestRunner.assertVariable(globalVariables, " /:@[`{~π_IL", "IL with global var", "string");
        debugTestRunner.assertVariable(globalVariables, "port", "9090", "int");
    }

    @Test(dependsOnMethods = "globalVariableVisibilityTest",
        description = "Variable visibility test for local variables at the last line of main() method")
    public void localVariableVisibilityTest() {
        // var variable visibility test
        debugTestRunner.assertVariable(localVariables, "varVariable", "()", "nil");

        // boolean variable visibility test
        debugTestRunner.assertVariable(localVariables, "booleanVar", "true", "boolean");

        // int variable visibility test
        debugTestRunner.assertVariable(localVariables, "intVar", "5", "int");

        // float variable visibility test
        debugTestRunner.assertVariable(localVariables, "floatVar", "-10.0", "float");

        // decimal variable visibility test
        debugTestRunner.assertVariable(localVariables, "decimalVar", "3.5", "decimal");

        // string variable visibility test
        debugTestRunner.assertVariable(localVariables, "stringVar", "foo", "string");

        // xml variable visibility test
        debugTestRunner.assertVariable(localVariables, "xmlVar",
                "<person gender=\"male\"><firstname>Praveen</firstname><lastname>Nada</lastname></person>",
                "xml");

        // array variable visibility test
        debugTestRunner.assertVariable(localVariables, "arrayVar", "any[4]", "array");

        // tuple variable visibility test
        debugTestRunner.assertVariable(localVariables, "tupleVar", "tuple[int,string] (size = 2)", "tuple");

        // map variable visibility test
<<<<<<< HEAD
        debugTestRunner.assertVariable(localVariables, "mapVar", "map<string> (size = 4)", "map");
=======
        debugTestRunner.assertVariable(localVariables, "mapVar", "map<string>", "map");
>>>>>>> f16bf7a5

        // record variable visibility test (Student record)
        debugTestRunner.assertVariable(localVariables, "recordVar", " /:@[`{~π_123_ƮέŞŢ_Student", "record");

        // anonymous record variable visibility test
        debugTestRunner.assertVariable(localVariables, "anonRecord",
                                       "record {| string city; string country; |}", "record");

        // error variable visibility test
        debugTestRunner.assertVariable(localVariables, "errorVar", "SimpleErrorType", "error");

        // anonymous function variable visibility test
        debugTestRunner.assertVariable(localVariables, "anonFunctionVar",
                "isolated function (string,string) returns (string)", "function");

        // future variable visibility test
        debugTestRunner.assertVariable(localVariables, "futureVar", "future<int>", "future");

        // object variable visibility test (Person object)
        debugTestRunner.assertVariable(localVariables, "objectVar", "Person_\\ /<>:@[`{~π_ƮέŞŢ", "object");

        debugTestRunner.assertVariable(localVariables, "anonObjectVar", "Person_\\ /<>:@[`{~π_ƮέŞŢ", "object");

        // type descriptor variable visibility test
        debugTestRunner.assertVariable(localVariables, "typedescVar", "int", "typedesc");

        // union variable visibility test
        debugTestRunner.assertVariable(localVariables, "unionVar", "foo", "string");

        // optional variable visibility test
        debugTestRunner.assertVariable(localVariables, "optionalVar", "foo", "string");

        // any variable visibility test
        debugTestRunner.assertVariable(localVariables, "anyVar", "15.0", "float");

        // anydata variable visibility test
        debugTestRunner.assertVariable(localVariables, "anydataVar", "619", "int");

        // byte variable visibility test
        debugTestRunner.assertVariable(localVariables, "byteVar", "128", "int");

        // json variable visibility test
        debugTestRunner.assertVariable(localVariables, "jsonVar", "map<json> (size = 3)", "json");

        // table variable visibility test
        debugTestRunner.assertVariable(localVariables, "tableVar", "table<Employee> (entries = 3)", "table");

        // stream variable visibility test
        debugTestRunner.assertVariable(localVariables, "oddNumberStream", "stream<int, error>", "stream");

        // variables with quoted identifiers visibility test
        debugTestRunner.assertVariable(localVariables, " /:@[`{~π_var", "IL with special characters in var", "string");
        debugTestRunner.assertVariable(localVariables, "üňĩćőđę_var", "IL with unicode characters in var", "string");
        debugTestRunner.assertVariable(localVariables, "ĠĿŐΒȂɭ_ /:@[`{~π_json", "map<json> (size = 0)", "json");
    }

    @Test(dependsOnMethods = "globalVariableVisibilityTest",
        description = "Child variable visibility test for local variables at the last line of main() method")
    public void localVariableChildrenVisibilityTest() throws BallerinaTestException {
        // xml child variable visibility test
        Map<String, Variable> xmlChildVariables = debugTestRunner.fetchChildVariables(localVariables.get("xmlVar"));
        debugTestRunner.assertVariable(xmlChildVariables, "attributes", "map", "map");
        debugTestRunner.assertVariable(xmlChildVariables, "children", "XMLSequence (children = 2)", "xml");

        // xml attributes child variable visibility test
        Map<String, Variable> xmlAttributesChildVariables =
            debugTestRunner.fetchChildVariables(xmlChildVariables.get("attributes"));
        debugTestRunner.assertVariable(xmlAttributesChildVariables, "gender", "male", "string");

        // xml children variable visibility test
        Map<String, Variable> xmlChildrenVariables =
            debugTestRunner.fetchChildVariables(xmlChildVariables.get("children"));
        debugTestRunner.assertVariable(xmlChildrenVariables, "[0]", "<firstname>Praveen</firstname>", "xml");
        debugTestRunner.assertVariable(xmlChildrenVariables, "[1]", "<lastname>Nada</lastname>", "xml");

        // xml grand children variable visibility test
        Map<String, Variable> xmlGrandChildrenVariables =
            debugTestRunner.fetchChildVariables(xmlChildrenVariables.get("[0]"));
        debugTestRunner.assertVariable(xmlGrandChildrenVariables, "children", "XMLSequence (children = 1)", "xml");

        // array child variable visibility test
        Map<String, Variable> arrayChildVariables = debugTestRunner.fetchChildVariables(localVariables.get("arrayVar"));
        debugTestRunner.assertVariable(arrayChildVariables, "[0]", "1", "int");
        debugTestRunner.assertVariable(arrayChildVariables, "[1]", "20", "int");
        debugTestRunner.assertVariable(arrayChildVariables, "[2]", "-10.0", "float");
        debugTestRunner.assertVariable(arrayChildVariables, "[3]", "foo", "string");

        Map<String, Variable> byteChildVars = debugTestRunner.fetchChildVariables(localVariables.get("byteArrayVar"));
        debugTestRunner.assertVariable(byteChildVars, "[0]", "105", "byte");
        debugTestRunner.assertVariable(byteChildVars, "[1]", "166", "byte");

        // tuple child variable visibility test
        Map<String, Variable> tupleChildVariables = debugTestRunner.fetchChildVariables(localVariables.get("tupleVar"));
        debugTestRunner.assertVariable(tupleChildVariables, "[0]", "20", "int");
        debugTestRunner.assertVariable(tupleChildVariables, "[1]", "foo", "string");

        // map child variable visibility test
        Map<String, Variable> mapChildVariables = debugTestRunner.fetchChildVariables(localVariables.get("mapVar"));
        debugTestRunner.assertVariable(mapChildVariables, "city", "Colombo 03", "string");
        debugTestRunner.assertVariable(mapChildVariables, "country", "Sri Lanka", "string");
        debugTestRunner.assertVariable(mapChildVariables, "line1", "No. 20", "string");
        debugTestRunner.assertVariable(mapChildVariables, "line2", "Palm Grove", "string");

        // record child variable visibility test (Student record)
        Map<String, Variable> studentRecordChildVariables =
            debugTestRunner.fetchChildVariables(localVariables.get("recordVar"));
        debugTestRunner.assertVariable(studentRecordChildVariables, "1st_name", "John Doe", "string");
        debugTestRunner.assertVariable(studentRecordChildVariables, "grades", "Grades", "record");
        debugTestRunner.assertVariable(studentRecordChildVariables, "Ȧɢέ_ /:@[`{~π", "20", "int");

        // record child variable visibility test (Grades record)
        Map<String, Variable> gradesChildVariables =
            debugTestRunner.fetchChildVariables(studentRecordChildVariables.get("grades"));
        debugTestRunner.assertVariable(gradesChildVariables, "chemistry", "65", "int");
        debugTestRunner.assertVariable(gradesChildVariables, "maths", "80", "int");
        debugTestRunner.assertVariable(gradesChildVariables, "physics", "75", "int");

        // anonymous record child variable visibility test
        Map<String, Variable> recordChildVariables =
            debugTestRunner.fetchChildVariables(localVariables.get("anonRecord"));
        debugTestRunner.assertVariable(recordChildVariables, "city", "London", "string");
        debugTestRunner.assertVariable(recordChildVariables, "country", "UK", "string");

        // error child variable visibility test
        Map<String, Variable> errorChildVariables = debugTestRunner.fetchChildVariables(localVariables.get("errorVar"));
<<<<<<< HEAD
        debugTestRunner.assertVariable(errorChildVariables, "details", "map<(ballerina/lang.value:1.0.0:Cloneable " +
                "(size = 1)", "map");
=======
        debugTestRunner.assertVariable(errorChildVariables, "details", "map<(ballerina/lang.value:1.0.0:Cloneable",
                "map");
>>>>>>> f16bf7a5
        debugTestRunner.assertVariable(errorChildVariables, "message", "SimpleErrorType", "string");

        // error details child variable visibility test
        Map<String, Variable> errorDetailsChildVariables =
            debugTestRunner.fetchChildVariables(errorChildVariables.get("details"));
        debugTestRunner.assertVariable(errorDetailsChildVariables, "message", "Simple error occurred", "string");

        // future child variable visibility test
        Map<String, Variable> futureChildVariables =
            debugTestRunner.fetchChildVariables(localVariables.get("futureVar"));
        debugTestRunner.assertVariable(futureChildVariables, "isDone", "true", "boolean");
        debugTestRunner.assertVariable(futureChildVariables, "result", "90", "int");

        // object child variable visibility test (Person object)
        Map<String, Variable> personObjectChildVariables =
            debugTestRunner.fetchChildVariables(localVariables.get("objectVar"));
        debugTestRunner.assertVariable(personObjectChildVariables, "1st_name", "John", "string");
        debugTestRunner.assertVariable(personObjectChildVariables, "address", "No 20, Palm grove", "string");
        debugTestRunner.assertVariable(personObjectChildVariables, "parent", "()", "nil");
        debugTestRunner.assertVariable(personObjectChildVariables, "email", "default@abc.com", "string");
        debugTestRunner.assertVariable(personObjectChildVariables, "Ȧɢέ_ /:@[`{~π", "0", "int");

        // anonymous object child variable visibility test (AnonPerson object)
        Map<String, Variable> anonObjectChildVariables =
            debugTestRunner.fetchChildVariables(localVariables.get("anonObjectVar"));
        debugTestRunner.assertVariable(anonObjectChildVariables, "1st_name", "John", "string");
        debugTestRunner.assertVariable(anonObjectChildVariables, "address", "No 20, Palm grove", "string");
        debugTestRunner.assertVariable(anonObjectChildVariables, "parent", "()", "nil");
        debugTestRunner.assertVariable(anonObjectChildVariables, "email", "default@abc.com", "string");
        debugTestRunner.assertVariable(anonObjectChildVariables, "Ȧɢέ_ /:@[`{~π", "0", "int");

        // TODO: Anonymous object's grand child variables are not visible. Need to fix it.
        // Variable[] anonPersonAddressChildVariables = getChildVariable(anonObjectChildVariables[0]);
        // Arrays.sort(anonPersonAddressChildVariables, compareByName);
        // debugTestRunner.assertVariable(anonPersonAddressChildVariables[0], "city", "Colombo", "string");
        // debugTestRunner.assertVariable(anonPersonAddressChildVariables[1], "country", "Sri Lanka", "string");

        // json child variable visibility test
        Map<String, Variable> jsonChildVariables = debugTestRunner.fetchChildVariables(localVariables.get("jsonVar"));
        debugTestRunner.assertVariable(jsonChildVariables, "color", "red", "string");
        debugTestRunner.assertVariable(jsonChildVariables, "name", "apple", "string");
        debugTestRunner.assertVariable(jsonChildVariables, "price", "40", "int");

        // table child variable visibility test
        Map<String, Variable> tableChildVariables = debugTestRunner.fetchChildVariables(localVariables.get("tableVar"));
        debugTestRunner.assertVariable(tableChildVariables, "[0]", "Employee", "record");
        debugTestRunner.assertVariable(tableChildVariables, "[1]", "Employee", "record");
        debugTestRunner.assertVariable(tableChildVariables, "[2]", "Employee", "record");
    }

    @AfterClass(alwaysRun = true)
    public void cleanUp() {
        debugTestRunner.terminateDebugSession();
        globalVariables.clear();
        localVariables.clear();
    }
}<|MERGE_RESOLUTION|>--- conflicted
+++ resolved
@@ -174,16 +174,9 @@
         Assert.assertEquals(globalVariables.size(), 14);
 
         // global constants
-<<<<<<< HEAD
-        // debugTestRunner.assertVariable(globalVariables, "nameWithoutType", "Ballerina", "string");
-        // debugTestRunner.assertVariable(globalVariables, "nameWithType", "Ballerina", "string");
-        debugTestRunner.assertVariable(globalVariables, "nameMap", "map<string> (size = 1)", "map");
-=======
         debugTestRunner.assertVariable(globalVariables, "nameWithoutType", "Ballerina", "string");
         debugTestRunner.assertVariable(globalVariables, "nameWithType", "Ballerina", "string");
-        debugTestRunner.assertVariable(globalVariables, "nameMap", "map<string>", "map");
-
->>>>>>> f16bf7a5
+        debugTestRunner.assertVariable(globalVariables, "nameMap", "map<string> (size = 1)", "map");
         debugTestRunner.assertVariable(globalVariables, "nilWithoutType", "()", "nil");
         debugTestRunner.assertVariable(globalVariables, "nilWithType", "()", "nil");
         debugTestRunner.assertVariable(globalVariables, "RED", "RED", "string");
@@ -232,11 +225,7 @@
         debugTestRunner.assertVariable(localVariables, "tupleVar", "tuple[int,string] (size = 2)", "tuple");
 
         // map variable visibility test
-<<<<<<< HEAD
         debugTestRunner.assertVariable(localVariables, "mapVar", "map<string> (size = 4)", "map");
-=======
-        debugTestRunner.assertVariable(localVariables, "mapVar", "map<string>", "map");
->>>>>>> f16bf7a5
 
         // record variable visibility test (Student record)
         debugTestRunner.assertVariable(localVariables, "recordVar", " /:@[`{~π_123_ƮέŞŢ_Student", "record");
@@ -362,13 +351,8 @@
 
         // error child variable visibility test
         Map<String, Variable> errorChildVariables = debugTestRunner.fetchChildVariables(localVariables.get("errorVar"));
-<<<<<<< HEAD
         debugTestRunner.assertVariable(errorChildVariables, "details", "map<(ballerina/lang.value:1.0.0:Cloneable " +
                 "(size = 1)", "map");
-=======
-        debugTestRunner.assertVariable(errorChildVariables, "details", "map<(ballerina/lang.value:1.0.0:Cloneable",
-                "map");
->>>>>>> f16bf7a5
         debugTestRunner.assertVariable(errorChildVariables, "message", "SimpleErrorType", "string");
 
         // error details child variable visibility test
