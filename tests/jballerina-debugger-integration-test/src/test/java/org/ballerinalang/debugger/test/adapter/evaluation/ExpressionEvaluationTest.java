/*
 * Copyright (c) 2020 WSO2 Inc. (http://www.wso2.org) All Rights Reserved.
 *
 * WSO2 Inc. licenses this file to you under the Apache License,
 * Version 2.0 (the "License"); you may not use this file except
 * in compliance with the License.
 * You may obtain a copy of the License at
 *
 *   http://www.apache.org/licenses/LICENSE-2.0
 *
 * Unless required by applicable law or agreed to in writing,
 * software distributed under the License is distributed on an
 * "AS IS" BASIS, WITHOUT WARRANTIES OR CONDITIONS OF ANY
 * KIND, either express or implied.  See the License for the
 * specific language governing permissions and limitations
 * under the License.
 */

package org.ballerinalang.debugger.test.adapter.evaluation;

import org.ballerinalang.test.context.BallerinaTestException;
import org.testng.annotations.AfterClass;
import org.testng.annotations.BeforeClass;
import org.testng.annotations.Test;

/**
 * Test implementation for debug expression evaluation scenarios.
 */
public class ExpressionEvaluationTest extends ExpressionEvaluationBaseTest {

    @BeforeClass
    public void setup() throws BallerinaTestException {
        prepareForEvaluation();
    }

    @Override
    @Test
    public void literalEvaluationTest() throws BallerinaTestException {
        // nil literal
        assertExpression(context, "()", "()", "nil");
        // boolean literal
        assertExpression(context, "true", "true", "boolean");
        // numeric literal (int)
        assertExpression(context, "10", "10", "int");
        // numeric literal (float)
        assertExpression(context, "20.0", "20.0", "float");
        // Todo - add following tests after the implementation
        //  - hex int
        //  - hex float
        //  - string literal
        //  - byte-array literal
    }

    @Override
    @Test
    public void listConstructorEvaluationTest() throws BallerinaTestException {
        // Todo
    }

    @Override
    @Test
    public void mappingConstructorEvaluationTest() throws BallerinaTestException {
        // Todo
    }

    @Override
    @Test
    public void stringTemplateEvaluationTest() throws BallerinaTestException {
        // Todo
    }

    @Override
    @Test
    public void xmlTemplateEvaluationTest() throws BallerinaTestException {
        // Todo
    }

    @Override
    @Test
    public void newConstructorEvaluationTest() throws BallerinaTestException {
        // Todo
    }

    @Override
    @Test
    public void variableReferenceEvaluationTest() throws BallerinaTestException {
        // var variable test
        assertExpression(context, NIL_VAR, "()", "nil");
        // boolean variable test
        assertExpression(context, BOOLEAN_VAR, "true", "boolean");
        // int variable test
        assertExpression(context, INT_VAR, "20", "int");
        // float variable test
        assertExpression(context, FLOAT_VAR, "-10.0", "float");
        // decimal variable test
        assertExpression(context, DECIMAL_VAR, "3.5", "decimal");
        // string variable test
        assertExpression(context, STRING_VAR, "foo", "string");
        // xml variable test
        assertExpression(context, XML_VAR, "<person " +
                "gender=\"male\"><firstname>Praveen</firstname><lastname>Nada</lastname></person>", "xml");
        // array variable test
        assertExpression(context, ARRAY_VAR, "any[4]", "array");
        // tuple variable test
        assertExpression(context, TUPLE_VAR, "tuple[int,string]", "tuple");
        // map variable test
        assertExpression(context, MAP_VAR, "map", "map");
        // record variable test (Student record)
        assertExpression(context, RECORD_VAR, " /:@[`{~⌤_123_ƮέŞŢ_Student", "record");
        // anonymous record variable test
        assertExpression(context, ANON_RECORD_VAR, "anonymous", "record");
        // error variable test
        assertExpression(context, ERROR_VAR, "SimpleErrorType", "error");
        // anonymous function variable test
        assertExpression(context, ANON_FUNCTION_VAR, "function (string,string) returns (string)", "function");
        // future variable test
        assertExpression(context, FUTURE_VAR, "future", "future");
        // object variable test (Person object)
        assertExpression(context, OBJECT_VAR, "Person_\\ /<>:@[`{~⌤_ƮέŞŢ", "object");
        // type descriptor variable test
        assertExpression(context, TYPEDESC_VAR, "int", "typedesc");
        // union variable test
        assertExpression(context, UNION_VAR, "foo", "string");
        // optional variable test
        assertExpression(context, OPTIONAL_VAR, "foo", "string");
        // any variable test
        assertExpression(context, ANY_VAR, "15.0", "float");
        // anydata variable test
        assertExpression(context, ANYDATA_VAR, "619", "int");
        // byte variable test
        assertExpression(context, BYTE_VAR, "128", "int");
        // table variable test
        assertExpression(context, TABLE_VAR, "table<Employee>", "table");
        // stream variable test
        assertExpression(context, STREAM_VAR, "stream<int>", "stream");
        // never variable test
        assertExpression(context, NEVER_VAR, "", "xml");
        // json variable test
        assertExpression(context, JSON_VAR, "object", "json");
        // anonymous object variable test (AnonPerson object)
        assertExpression(context, ANON_OBJECT_VAR, "Person_\\ /<>:@[`{~⌤_ƮέŞŢ", "object");

<<<<<<< HEAD
=======
        // Todo - Enable after fixing https://github.com/ballerina-platform/ballerina-lang/issues/26139
        // assertExpression(context, GL, "Ballerina", "string");
        // assertExpression(context, "gv02_nameWithType", "Ballerina", "string");
        assertExpression(context, GLOBAL_VAR_03, "map", "map");
        assertExpression(context, GLOBAL_VAR_04, "()", "nil");
        assertExpression(context, GLOBAL_VAR_05, "()", "nil");
        // global variables
        assertExpression(context, GLOBAL_VAR_06, "Ballerina", "string");
        assertExpression(context, GLOBAL_VAR_07, "100.0", "decimal");
        assertExpression(context, GLOBAL_VAR_08, "2", "int");
        assertExpression(context, GLOBAL_VAR_09, "2.0", "float");
        assertExpression(context, GLOBAL_VAR_10, "object", "json");
        assertExpression(context, GLOBAL_VAR_11, "IL with global var", "string");

>>>>>>> 92b948b6
        // Todo - add test for qualified name references, after adding support
    }

    @Override
    @Test
    public void fieldAccessEvaluationTest() throws BallerinaTestException {
        // objects fields
        assertExpression(context, OBJECT_VAR + ".address", "No 20, Palm grove", "string");
        // record fields
        assertExpression(context, RECORD_VAR + ".'Ȧɢέ_\\ \\/\\:\\@\\[\\`\\{\\~⌤", "20", "int");
        // json fields
        assertExpression(context, JSON_VAR + ".name", "apple", "string");
        // nested field access (chain access)
        assertExpression(context, RECORD_VAR + ".grades.maths", "80", "int");
        // optional field access
        assertExpression(context, RECORD_VAR + "?.undefined", "()", "nil");
    }

    @Override
    @Test
    public void xmlAttributeAccessEvaluationTest() throws BallerinaTestException {
        // Todo
    }

    @Override
    @Test
    public void annotationAccessEvaluationTest() throws BallerinaTestException {
        // Todo
    }

    @Override
    @Test
    public void memberAccessEvaluationTest() throws BallerinaTestException {
        // strings
        assertExpression(context, STRING_VAR + "[0]", "f", "string");
        // lists
        assertExpression(context, ARRAY_VAR + "[0]", "1", "int");
        // maps
        // assertExpression(context, mapVar + "[\"country\"]", "Sri Lanka", "string");
        // assertExpression(context, mapVar + "[\"undefined\"]", "()", "nil");
        // json
        // assertExpression(context, jsonVar + "[\"color\"]", "red", "string");
        // assertExpression(context, jsonVar + "[\"undefined\"]", "()", "nil");
        // Todo - add following tests after the implementation
        //  - xml member access
    }

    @Override
    @Test
    public void functionCallEvaluationTest() throws BallerinaTestException {
        // functions in a different module file.
        assertExpression(context, "sum(34,56)", "90", "int");
        assertExpression(context, "getName(\"John\")", "Name: John", "string");
    }

    @Override
    @Test
    public void methodCallEvaluationTest() throws BallerinaTestException {
        // object methods
        assertExpression(context, OBJECT_VAR + ".getSum(34,56)", "90", "int");
        // Todo - add lang-lib functions related tests, after the implementation
    }

    @Override
    @Test
    public void errorConstructorEvaluationTest() throws BallerinaTestException {
        // Todo
    }

    @Override
    @Test
    public void anonymousFunctionEvaluationTest() throws BallerinaTestException {
        // Todo
    }

    @Override
    @Test
    public void letExpressionEvaluationTest() throws BallerinaTestException {
        // Todo
    }

    @Override
    @Test
    public void typeCastEvaluationTest() throws BallerinaTestException {
        // Todo
    }

    @Override
    @Test
    public void typeOfExpressionEvaluationTest() throws BallerinaTestException {
        // Todo
    }

    @Override
    @Test
    public void unaryExpressionEvaluationTest() throws BallerinaTestException {
        // Todo
    }

    @Override
    @Test
    public void multiplicativeExpressionEvaluationTest() throws BallerinaTestException {
        ///////////////////////////////-----------multiplication----------------////////////////////////////////////////
        // int * int
        assertExpression(context, String.format("%s * %s", INT_VAR, INT_VAR), "400", "int");
        // float * int
        assertExpression(context, String.format("%s * %s", FLOAT_VAR, INT_VAR), "-200.0", "float");
        // int * float
        assertExpression(context, String.format("%s * %s", INT_VAR, FLOAT_VAR), "-200.0", "float");
        // float * float
        assertExpression(context, String.format("%s * %s", FLOAT_VAR, FLOAT_VAR), "100.0", "float");
        // Todo - Enable after adding support
        //        // decimal * decimal
        //        assertExpression(context, String.format("%s * %s", decimalVar, decimalVar), "10.0", "decimal");
        //        // int * decimal
        //        assertExpression(context, String.format("%s * %s", decimalVar, decimalVar), "70", "decimal");
        //        // decimal * int
        //        assertExpression(context, String.format("%s * %s", decimalVar, decimalVar), "70", "decimal");
        //        // float * decimal
        //        assertExpression(context, String.format("%s * %s", decimalVar, decimalVar), "-35", "decimal");
        //        // decimal * float
        //        assertExpression(context, String.format("%s * %s", decimalVar, decimalVar), "-35", "decimal");

        ///////////////////////////////-------------division--------------------////////////////////////////////////////
        // int / int
        assertExpression(context, String.format("%s / %s", INT_VAR, INT_VAR), "1", "int");
        // float / int
        assertExpression(context, String.format("%s / %s", FLOAT_VAR, INT_VAR), "-0.5", "float");
        // int / float
        assertExpression(context, String.format("%s / %s", INT_VAR, FLOAT_VAR), "-2.0", "float");
        // float / float
        assertExpression(context, String.format("%s / %s", FLOAT_VAR, FLOAT_VAR), "1.0", "float");
        // Todo - Enable after adding support
        //        // decimal / decimal
        //        assertExpression(context, String.format("%s / %s", decimalVar, decimalVar), "10.0", "decimal");
        //        // int / decimal
        //        assertExpression(context, String.format("%s / %s", decimalVar, decimalVar), "70", "decimal");
        //        // decimal / int
        //        assertExpression(context, String.format("%s / %s", decimalVar, decimalVar), "70", "decimal");
        //        // float / decimal
        //        assertExpression(context, String.format("%s / %s", decimalVar, decimalVar), "-35", "decimal");
        //        // decimal / float
        //        assertExpression(context, String.format("%s / %s", decimalVar, decimalVar), "-35", "decimal");

        /////////////////////////////////-----------modulus----------------/////////////////////////////////////////////
        // int % int
        assertExpression(context, String.format("%s %% %s", INT_VAR, INT_VAR), "0", "int");
        // float % int
        assertExpression(context, String.format("%s %% %s", FLOAT_VAR, INT_VAR), "-10.0", "float");
        // int % float
        assertExpression(context, String.format("%s %% %s", INT_VAR, FLOAT_VAR), "0.0", "float");
        // float % float
        assertExpression(context, String.format("%s %% %s", FLOAT_VAR, FLOAT_VAR), "-0.0", "float");
        // Todo - Enable after adding support
        //        // decimal % decimal
        //        assertExpression(context, String.format("%s % %s", decimalVar, decimalVar), "10.0", "decimal");
        //        // int % decimal
        //        assertExpression(context, String.format("%s % %s", decimalVar, decimalVar), "70", "decimal");
        //        // decimal % int
        //        assertExpression(context, String.format("%s % %s", decimalVar, decimalVar), "70", "decimal");
        //        // float % decimal
        //        assertExpression(context, String.format("%s % %s", decimalVar, decimalVar), "-35", "decimal");
        //        // decimal % float
        //        assertExpression(context, String.format("%s % %s", decimalVar, decimalVar), "-35", "decimal");
    }

    @Override
    @Test
    public void additiveExpressionEvaluationTest() throws BallerinaTestException {
        //////////////////////////////-------------addition------------------///////////////////////////////////////////
        // int + int
        assertExpression(context, String.format("%s + %s", INT_VAR, INT_VAR), "40", "int");
        // float + int
        assertExpression(context, String.format("%s + %s", FLOAT_VAR, INT_VAR), "10.0", "float");
        // int + float
        assertExpression(context, String.format("%s + %s", INT_VAR, FLOAT_VAR), "10.0", "float");
        // float + float
        assertExpression(context, String.format("%s + %s", FLOAT_VAR, FLOAT_VAR), "-20.0", "float");
        // string + string
        assertExpression(context, String.format("%s + %s", STRING_VAR, STRING_VAR), "foofoo", "string");
        // Todo - Enable after adding support
        //        // decimal + decimal
        //        assertExpression(context, String.format("%s + %s", decimalVar, decimalVar), "7.0", "decimal");
        //        // int + decimal
        //        assertExpression(context, String.format("%s + %s", decimalVar, decimalVar), "27.0", "decimal");
        //        // decimal + int
        //        assertExpression(context, String.format("%s + %s", decimalVar, decimalVar), "27.0", "decimal");
        //        // float + decimal
        //        assertExpression(context, String.format("%s + %s", decimalVar, decimalVar), "-6.5", "decimal");
        //        // decimal + float
        //        assertExpression(context, String.format("%s + %s", decimalVar, decimalVar), "-6.5", "decimal");
        //        // xml + xml
        //        assertExpression(context, String.format("%s + %s", xmlVar, xmlVar), "", "xml");

        //////////////////////////////-------------subtraction------------------////////////////////////////////////////
        // int - int
        assertExpression(context, String.format("%s - %s", INT_VAR, INT_VAR), "0", "int");
        // float - int
        assertExpression(context, String.format("%s - %s", FLOAT_VAR, INT_VAR), "-30.0", "float");
        // int - float
        assertExpression(context, String.format("%s - %s", INT_VAR, FLOAT_VAR), "30.0", "float");
        // float - float
        assertExpression(context, String.format("%s - %s", FLOAT_VAR, FLOAT_VAR), "0.0", "float");
        // Todo - Enable after adding support
        //        // decimal - decimal
        //        assertExpression(context, String.format("%s - %s", decimalVar, decimalVar), "0.0", "decimal");
        //        // int - decimal
        //        assertExpression(context, String.format("%s - %s", decimalVar, decimalVar), "16.5", "decimal");
        //        // decimal - int
        //        assertExpression(context, String.format("%s - %s", decimalVar, decimalVar), "-16.5", "decimal");
        //        // float - decimal
        //        assertExpression(context, String.format("%s - %s", decimalVar, decimalVar), "-13.5", "decimal");
        //        // decimal - float
        //        assertExpression(context, String.format("%s - %s", decimalVar, decimalVar), "13.5", "decimal");
    }

    @Override
    @Test
    public void shiftExpressionEvaluationTest() throws BallerinaTestException {
        // Todo
    }

    @Override
    @Test
    public void rangeExpressionEvaluationTest() throws BallerinaTestException {
        // Todo
    }

    @Override
    @Test
    public void comparisonEvaluationTest() throws BallerinaTestException {
        // expression < expression
        // int - int
        assertExpression(context, String.format("%s < %s", INT_VAR, INT_VAR), "false", "boolean");
        // float - int
        assertExpression(context, String.format("%s < %s", FLOAT_VAR, INT_VAR), "true", "boolean");
        // int - float
        assertExpression(context, String.format("%s < %s", INT_VAR, FLOAT_VAR), "false", "boolean");
        // float - float
        assertExpression(context, String.format("%s < %s", FLOAT_VAR, FLOAT_VAR), "false", "boolean");
        // Todo - Enable after adding support
        //        // decimal - decimal
        //        assertExpression(context, String.format("%s < %s", decimalVar, decimalVar), "false", "boolean");
        //        // int - decimal
        //        assertExpression(context, String.format("%s < %s", decimalVar, decimalVar), "false", "boolean");
        //        // decimal - int
        //        assertExpression(context, String.format("%s < %s", decimalVar, decimalVar), "false", "boolean");
        //        // float - decimal
        //        assertExpression(context, String.format("%s < %s", decimalVar, decimalVar), "false", "boolean");
        //        // decimal - float
        //        assertExpression(context, String.format("%s < %s", decimalVar, decimalVar), "false", "boolean");

        // expression > expression
        // int - int
        assertExpression(context, String.format("%s > %s", INT_VAR, INT_VAR), "false", "boolean");
        // float - int
        assertExpression(context, String.format("%s > %s", FLOAT_VAR, INT_VAR), "false", "boolean");
        // int - float
        assertExpression(context, String.format("%s > %s", INT_VAR, FLOAT_VAR), "true", "boolean");
        // float - float
        assertExpression(context, String.format("%s > %s", FLOAT_VAR, FLOAT_VAR), "false", "boolean");
        // Todo - Enable after adding support
        //        // decimal - decimal
        //        assertExpression(context, String.format("%s > %s", decimalVar, decimalVar), "false", "boolean");
        //        // int - decimal
        //        assertExpression(context, String.format("%s > %s", decimalVar, decimalVar), "false", "boolean");
        //        // decimal - int
        //        assertExpression(context, String.format("%s > %s", decimalVar, decimalVar), "false", "boolean");
        //        // float - decimal
        //        assertExpression(context, String.format("%s > %s", decimalVar, decimalVar), "false", "boolean");
        //        // decimal - float
        //        assertExpression(context, String.format("%s > %s", decimalVar, decimalVar), "false", "boolean");

        // expression <= expression
        // int - int
        assertExpression(context, String.format("%s <= %s", INT_VAR, INT_VAR), "true", "boolean");
        // float - int
        assertExpression(context, String.format("%s <= %s", FLOAT_VAR, INT_VAR), "true", "boolean");
        // int - float
        assertExpression(context, String.format("%s <= %s", INT_VAR, FLOAT_VAR), "false", "boolean");
        // float - float
        assertExpression(context, String.format("%s <= %s", FLOAT_VAR, FLOAT_VAR), "true", "boolean");
        // Todo - Enable after adding support
        //        // decimal - decimal
        //        assertExpression(context, String.format("%s <= %s", decimalVar, decimalVar), "false", "boolean");
        //        // int - decimal
        //        assertExpression(context, String.format("%s <= %s", decimalVar, decimalVar), "false", "boolean");
        //        // decimal - int
        //        assertExpression(context, String.format("%s <= %s", decimalVar, decimalVar), "false", "boolean");
        //        // float - decimal
        //        assertExpression(context, String.format("%s <= %s", decimalVar, decimalVar), "false", "boolean");
        //        // decimal - float
        //        assertExpression(context, String.format("%s <= %s", decimalVar, decimalVar), "false", "boolean");

        // expression >= expression
        // int - int
        assertExpression(context, String.format("%s >= %s", INT_VAR, INT_VAR), "true", "boolean");
        // float - int
        assertExpression(context, String.format("%s >= %s", FLOAT_VAR, INT_VAR), "false", "boolean");
        // int - float
        assertExpression(context, String.format("%s >= %s", INT_VAR, FLOAT_VAR), "true", "boolean");
        // float - float
        assertExpression(context, String.format("%s >= %s", FLOAT_VAR, FLOAT_VAR), "true", "boolean");
        // Todo - Enable after adding support
        //        // decimal - decimal
        //        assertExpression(context, String.format("%s >= %s", decimalVar, decimalVar), "false", "boolean");
        //        // int - decimal
        //        assertExpression(context, String.format("%s >= %s", decimalVar, decimalVar), "false", "boolean");
        //        // decimal - int
        //        assertExpression(context, String.format("%s >= %s", decimalVar, decimalVar), "false", "boolean");
        //        // float - decimal
        //        assertExpression(context, String.format("%s >= %s", decimalVar, decimalVar), "false", "boolean");
        //        // decimal - float
        //        assertExpression(context, String.format("%s >= %s", decimalVar, decimalVar), "false", "boolean");
    }

    @Override
    @Test
    public void typeTestEvaluationTest() throws BallerinaTestException {
        // Todo
    }

    @Override
    @Test
    public void equalityEvaluationTest() throws BallerinaTestException {
        // Todo
    }

    @Override
    @Test
    public void binaryBitwiseEvaluationTest() throws BallerinaTestException {
        // Todo
    }

    @Override
    @Test
    public void logicalEvaluationTest() throws BallerinaTestException {
        // Todo
    }

    @Override
    @Test
    public void conditionalExpressionEvaluationTest() throws BallerinaTestException {
        // expression ? expression : expression
        assertExpression(context, String.format("%s ? %s : %s", BOOLEAN_VAR, INT_VAR, FLOAT_VAR), "20", "int");
        // expression ?: expression
        assertExpression(context, String.format("%s ?: %s", INT_VAR, FLOAT_VAR), "20", "int");
        assertExpression(context, String.format("%s ?: %s", NIL_VAR, FLOAT_VAR), "-10.0", "float");
    }

    @Override
    @Test
    public void checkingExpressionEvaluationTest() throws BallerinaTestException {
        // Todo
    }

    @Override
    @Test
    public void trapExpressionEvaluationTest() throws BallerinaTestException {
        // Todo
    }

    @Override
    @Test
    public void queryExpressionEvaluationTest() throws BallerinaTestException {
        // Todo
    }

    @Override
    @Test
    public void xmlNavigationEvaluationTest() throws BallerinaTestException {
        // Todo
    }

    @AfterClass
    private void cleanup() {
        terminateDebugSession();
        this.context = null;
    }
}<|MERGE_RESOLUTION|>--- conflicted
+++ resolved
@@ -140,8 +140,6 @@
         // anonymous object variable test (AnonPerson object)
         assertExpression(context, ANON_OBJECT_VAR, "Person_\\ /<>:@[`{~⌤_ƮέŞŢ", "object");
 
-<<<<<<< HEAD
-=======
         // Todo - Enable after fixing https://github.com/ballerina-platform/ballerina-lang/issues/26139
         // assertExpression(context, GL, "Ballerina", "string");
         // assertExpression(context, "gv02_nameWithType", "Ballerina", "string");
@@ -156,7 +154,6 @@
         assertExpression(context, GLOBAL_VAR_10, "object", "json");
         assertExpression(context, GLOBAL_VAR_11, "IL with global var", "string");
 
->>>>>>> 92b948b6
         // Todo - add test for qualified name references, after adding support
     }
 
