/*
 * Copyright (c) 2019, WSO2 Inc. (http://www.wso2.org) All Rights Reserved.
 *
 * Licensed under the Apache License, Version 2.0 (the "License");
 * you may not use this file except in compliance with the License.
 * You may obtain a copy of the License at
 *
 * http://www.apache.org/licenses/LICENSE-2.0
 *
 * Unless required by applicable law or agreed to in writing, software
 * distributed under the License is distributed on an "AS IS" BASIS,
 * WITHOUT WARRANTIES OR CONDITIONS OF ANY KIND, either express or implied.
 * See the License for the specific language governing permissions and
 * limitations under the License.
 *
 */
 
apply from: "$rootDir/gradle/javaProjectWithExtBalo.gradle"

dependencies {
    implementation 'org.ballerinalang:ballerina-lang:0.992.0-m1'
<<<<<<< HEAD
    implementation 'org.ballerinalang:ballerina-builtin:0.992.0-m1'
=======
>>>>>>> 311046de

    testImplementation project(':ballerina-core')
//    testImplementation project(':ballerina-lang')
//    testImplementation project(':ballerina-builtin')
    testImplementation project(':ballerina-runtime-api')
    testImplementation project(':ballerina-io')
    testImplementation project(':ballerina-reflect')
    testImplementation project(':ballerina-utils')
    testImplementation project(':testerina:testerina-core')

    testCompile'org.testng:testng'
    testCompile 'com.h2database:h2'
    testCompile 'org.slf4j:slf4j-api'
    testCompile 'org.slf4j:slf4j-jdk14'

    baloImplementation group: 'org.ballerinalang', name: 'ballerina-builtin', version: '0.992.0-m1', ext: 'zip',
            classifier: 'ballerina-binary-repo'
    baloImplementation project(path: ':testerina:testerina-core', configuration: 'baloImplementation')
    baloImplementation project(path: ':ballerina-runtime-api', configuration: 'baloImplementation')
    baloImplementation project(path: ':ballerina-builtin', configuration: 'baloImplementation')
    baloImplementation project(path: ':ballerina-io', configuration: 'baloImplementation')
    baloImplementation project(path: ':ballerina-reflect', configuration: 'baloImplementation')
    baloImplementation project(path: ':ballerina-utils', configuration: 'baloImplementation')
}

task copyBuiltin(type: Copy) {
    from zipTree("$buildDir/lib/ballerina-builtin-0.992.0-m1-ballerina-binary-repo.zip")
    into "$buildDir/lib/"
}

copyBuiltin.dependsOn compileTestJava
test.dependsOn copyBuiltin

description = 'Ballerina - Spec Conformance Tests'

test {
    systemProperty "java.util.logging.config.file", "src/test/resources/logging.properties"
    systemProperty "java.util.logging.manager", "org.ballerinalang.logging.BLogManager"

    useTestNG() {
        suites 'src/test/resources/testng.xml'
    }

    afterSuite { suite, result ->
        result.exception?.printStackTrace()
    }
}

configurations {
    testImplementation.exclude group: 'org.slf4j', module: 'slf4j-log4j12'
    testImplementation.exclude group: 'org.codehaus.woodstox', module: 'woodstox-core-asl'
    testImplementation.exclude group: 'org.codehaus.woodstox', module: 'stax2-api'
}<|MERGE_RESOLUTION|>--- conflicted
+++ resolved
@@ -19,14 +19,10 @@
 
 dependencies {
     implementation 'org.ballerinalang:ballerina-lang:0.992.0-m1'
-<<<<<<< HEAD
-    implementation 'org.ballerinalang:ballerina-builtin:0.992.0-m1'
-=======
->>>>>>> 311046de
 
     testImplementation project(':ballerina-core')
 //    testImplementation project(':ballerina-lang')
-//    testImplementation project(':ballerina-builtin')
+    testImplementation project(':ballerina-builtin')
     testImplementation project(':ballerina-runtime-api')
     testImplementation project(':ballerina-io')
     testImplementation project(':ballerina-reflect')
@@ -38,8 +34,6 @@
     testCompile 'org.slf4j:slf4j-api'
     testCompile 'org.slf4j:slf4j-jdk14'
 
-    baloImplementation group: 'org.ballerinalang', name: 'ballerina-builtin', version: '0.992.0-m1', ext: 'zip',
-            classifier: 'ballerina-binary-repo'
     baloImplementation project(path: ':testerina:testerina-core', configuration: 'baloImplementation')
     baloImplementation project(path: ':ballerina-runtime-api', configuration: 'baloImplementation')
     baloImplementation project(path: ':ballerina-builtin', configuration: 'baloImplementation')
@@ -47,14 +41,6 @@
     baloImplementation project(path: ':ballerina-reflect', configuration: 'baloImplementation')
     baloImplementation project(path: ':ballerina-utils', configuration: 'baloImplementation')
 }
-
-task copyBuiltin(type: Copy) {
-    from zipTree("$buildDir/lib/ballerina-builtin-0.992.0-m1-ballerina-binary-repo.zip")
-    into "$buildDir/lib/"
-}
-
-copyBuiltin.dependsOn compileTestJava
-test.dependsOn copyBuiltin
 
 description = 'Ballerina - Spec Conformance Tests'
 
