--- conflicted
+++ resolved
@@ -61,18 +61,11 @@
         validateError(result, index++, "incompatible types: expected '(Student & readonly)', found 'Student'", 57, 30);
         validateError(result, index++, "incompatible types: expected '(PersonalDetails & readonly)', found " +
                 "'PersonalDetails'", 60, 18);
-<<<<<<< HEAD
         validateError(result, index++, "incompatible types: expected '((A|B|any) & readonly)', found 'Obj'", 78, 26);
-        validateError(result, index++, "invalid field: 'readonly' field expected for 'details'", 105, 18);
+        validateError(result, index++, "incompatible types: expected '(PersonalDetails & readonly)', found " +
+                "'PersonalDetails'", 105, 18);
         validateError(result, index++, "incompatible types: expected '(Department & readonly)' for field 'dept', " +
                 "found 'Department'", 106, 12);
-=======
-        validateError(result, index++, "incompatible types: expected '(A|B|any & readonly)', found 'Obj'", 78, 26);
-        validateError(result, index++, "incompatible types: expected 'PersonalDetails & readonly', found " +
-                "'PersonalDetails'", 105, 18);
-        validateError(result, index++, "incompatible types: expected 'Department & readonly' for field 'dept', found " +
-                "'Department'", 106, 12);
->>>>>>> 2ec6bf8b
 
         // Updates.
         validateError(result, index++, "cannot update 'readonly' record field 'details' in 'Employee'", 129, 5);
