/*
 *   Copyright (c) 2019, WSO2 Inc. (http://www.wso2.org) All Rights Reserved.
 *
 *  WSO2 Inc. licenses this file to you under the Apache License,
 *  Version 2.0 (the "License"); you may not use this file except
 *  in compliance with the License.
 *  You may obtain a copy of the License at
 *
 *    http://www.apache.org/licenses/LICENSE-2.0
 *
 * Unless required by applicable law or agreed to in writing,
 * software distributed under the License is distributed on an
 * "AS IS" BASIS, WITHOUT WARRANTIES OR CONDITIONS OF ANY
 * KIND, either express or implied.  See the License for the
 * specific language governing permissions and limitations
 * under the License.
 */
package org.ballerinalang.test.expressions.access;

import org.ballerinalang.core.model.values.BBoolean;
import org.ballerinalang.core.model.values.BValue;
import org.ballerinalang.core.model.values.BValueArray;
<<<<<<< HEAD
import org.ballerinalang.test.util.BCompileUtil;
import org.ballerinalang.test.util.BRunUtil;
import org.ballerinalang.test.util.CompileResult;
=======
import org.ballerinalang.test.BCompileUtil;
import org.ballerinalang.test.BRunUtil;
import org.ballerinalang.test.CompileResult;
>>>>>>> dfa1fba9
import org.testng.Assert;
import org.testng.annotations.BeforeClass;
import org.testng.annotations.DataProvider;
import org.testng.annotations.Test;

import static org.ballerinalang.test.BAssertUtil.validateError;

/**
 * Test cases for field access.
 *
 * @since 1.0
 */
public class FieldAccessTest {

    private CompileResult result;
    private CompileResult negativeResult;

    @BeforeClass
    public void setup() {
        result = BCompileUtil.compile("test-src/expressions/access/field_access.bal");
        negativeResult = BCompileUtil.compile("test-src/expressions/access/field_access_negative.bal");
    }

    @Test
    public void testNegativeCases() {
        Assert.assertEquals(negativeResult.getErrorCount(), 17);
        int i = 0;
        validateError(negativeResult, i++, "invalid operation: type 'Employee' does not support field access " +
                              "for non-required field 'id'", 32, 9);
        validateError(negativeResult, i++, "invalid operation: type 'Employee' does not support field access " +
                              "for non-required field 'salary'", 33, 9);
        validateError(negativeResult, i++, "invalid operation: type '(Employee|Person)' does not support field access" +
                " for non-required field 'salary'", 39, 9);
        validateError(negativeResult, i++, "incompatible types: expected 'string', found '(int|string)'", 56, 17);
        validateError(negativeResult, i++, "incompatible types: expected 'int', found '(int|string)'", 57, 15);
        validateError(negativeResult, i++, "invalid operation: type 'map<string>' does not support field access",
                      62, 16);
        validateError(negativeResult, i++, "invalid operation: type '(map<string>|EmployeeTwo)' does not support " +
                              "field access", 68, 16);
        validateError(negativeResult, i++, "invalid operation: type 'EmployeeTwo?' does not support field access",
                      74, 17);
        validateError(negativeResult, i++, "invalid operation: type '(map<string>|map<int>)' does not support " +
                              "field access", 80, 20);
        validateError(negativeResult, i++, "incompatible types: expected 'json', found '(json|error)'", 85, 14);
        validateError(negativeResult, i++, "incompatible types: expected 'json', found '(json|error)'", 90, 14);
        validateError(negativeResult, i++, "invalid operation: type '(json|error)' does not support field access", 96,
                      22);
        validateError(negativeResult, i++, "incompatible types: expected '(map<json>|error)', " +
                              "found '(map<json>|json|error)'", 102, 26);
        validateError(negativeResult, i++, "incompatible types: expected 'map<json>', found '(json|map<json>|error)'",
                      106, 20);
        validateError(negativeResult, i++, "invalid operation: type 'Foo?' does not support field access", 131, 14);
        validateError(negativeResult, i++, "invalid operation: type 'Baz?' does not support field access", 134, 16);
        validateError(negativeResult, i, "invalid operation: type 'Foo[]' does not support field access", 138, 9);
    }

    @Test(dataProvider = "recordFieldAccessFunctions")
    public void testRecordFieldAccess(String function) {
        BValue[] returns = BRunUtil.invoke(result, function);
        Assert.assertTrue(((BBoolean) returns[0]).booleanValue());
    }

    @DataProvider(name = "recordFieldAccessFunctions")
    public Object[][] recordFieldAccessFunctions() {
        return new Object[][] {
            { "testRecordFieldAccess1" },
            { "testRecordFieldAccess2" },
            { "testRecordFieldAccess3" }
        };
    }

    @Test
    public void testJsonFieldAccessPositive() {
        BValue[] returns = BRunUtil.invoke(result, "testJsonFieldAccessPositive");
        Assert.assertEquals(returns.length, 1);
        BValueArray array = ((BValueArray) returns[0]);
        Assert.assertEquals(array.size(), 2);
        for (int i = 0; i < 2; i++) {
            Assert.assertEquals(array.getBoolean(i), 1);
        }
    }

    @Test (enabled = false)
    public void testJsonFieldAccessNegative() {
        BValue[] returns = BRunUtil.invoke(result, "testJsonFieldAccessNegative");
        Assert.assertEquals(returns.length, 1);
        BValueArray array = ((BValueArray) returns[0]);
        Assert.assertEquals(array.size(), 5);
        for (int i = 0; i < 5; i++) {
            Assert.assertEquals(array.getBoolean(i), 1);
        }
    }

    @Test
    public void testMapJsonFieldAccessPositive() {
        BValue[] returns = BRunUtil.invoke(result, "testMapJsonFieldAccessPositive");
        Assert.assertEquals(returns.length, 1);
        BValueArray array = ((BValueArray) returns[0]);
        Assert.assertEquals(array.size(), 2);
        for (int i = 0; i < 2; i++) {
            Assert.assertEquals(array.getBoolean(i), 1);
        }
    }

    @Test (enabled = false)
    public void testMapJsonFieldAccessNegative() {
        BValue[] returns = BRunUtil.invoke(result, "testMapJsonFieldAccessNegative");
        Assert.assertEquals(returns.length, 1);
        BValueArray array = ((BValueArray) returns[0]);
        Assert.assertEquals(array.size(), 5);
        for (int i = 0; i < 5; i++) {
            Assert.assertEquals(array.getBoolean(i), 1);
        }
    }

    @Test(dataProvider = "nonNilLiftingJsonFieldAccessFunctions", enabled = false)
    public void testNonNilLiftingJsonFieldAccess(String function) {
        BValue[] returns = BRunUtil.invoke(result, function);
        Assert.assertTrue(((BBoolean) returns[0]).booleanValue());
    }

    @DataProvider(name = "nonNilLiftingJsonFieldAccessFunctions")
    public Object[][] nonNilLiftingJsonFieldAccessFunctions() {
        return new Object[][] {
            { "testNonNilLiftingJsonAccess1" },
            { "testNonNilLiftingJsonAccess2" },
            { "testNonNilLiftingJsonAccess3" }
        };
    }

    @Test
    public void testLaxUnionFieldAccessPositive() {
        BValue[] returns = BRunUtil.invoke(result, "testLaxUnionFieldAccessPositive");
        Assert.assertTrue(((BBoolean) returns[0]).booleanValue());
    }

    @Test(dataProvider = "laxUnionFieldAccessNegativeFunctions", enabled = false)
    public void testLaxUnionFieldAccessNegative(String function) {
        BValue[] returns = BRunUtil.invoke(result, function);
        Assert.assertTrue(((BBoolean) returns[0]).booleanValue());
    }

    @DataProvider(name = "laxUnionFieldAccessNegativeFunctions")
    public Object[][] laxUnionFieldAccessNegativeFunctions() {
        return new Object[][] {
            { "testLaxUnionFieldAccessNegative1" },
            { "testLaxUnionFieldAccessNegative2" },
            { "testLaxUnionFieldAccessNegative3" }
        };
    }

    @Test(dataProvider = "mapJsonFieldAccessTypePositiveFunctions")
    public void testMapJsonFieldAccessTypePositive(String function) {
        BValue[] returns = BRunUtil.invoke(result, function);
        Assert.assertTrue(((BBoolean) returns[0]).booleanValue());
    }

    @DataProvider(name = "mapJsonFieldAccessTypePositiveFunctions")
    public Object[][] mapJsonFieldAccessTypePositiveFunctions() {
        return new Object[][] {
                { "testMapJsonFieldAccessTypePositive1" },
                { "testMapJsonFieldAccessTypePositive2" }
        };
    }

    @Test
    public void testFieldAccessOnInvocation() {
        BValue[] returns = BRunUtil.invoke(result, "testFieldAccessOnInvocation");
        Assert.assertTrue(((BBoolean) returns[0]).booleanValue());
    }

    @Test
    public void testJsonFieldAccessOnInvocation() {
        BValue[] returns = BRunUtil.invoke(result, "testJsonFieldAccessOnInvocation");
        Assert.assertTrue(((BBoolean) returns[0]).booleanValue());
    }
}<|MERGE_RESOLUTION|>--- conflicted
+++ resolved
@@ -20,15 +20,9 @@
 import org.ballerinalang.core.model.values.BBoolean;
 import org.ballerinalang.core.model.values.BValue;
 import org.ballerinalang.core.model.values.BValueArray;
-<<<<<<< HEAD
-import org.ballerinalang.test.util.BCompileUtil;
-import org.ballerinalang.test.util.BRunUtil;
-import org.ballerinalang.test.util.CompileResult;
-=======
 import org.ballerinalang.test.BCompileUtil;
 import org.ballerinalang.test.BRunUtil;
 import org.ballerinalang.test.CompileResult;
->>>>>>> dfa1fba9
 import org.testng.Assert;
 import org.testng.annotations.BeforeClass;
 import org.testng.annotations.DataProvider;
@@ -111,7 +105,7 @@
         }
     }
 
-    @Test (enabled = false)
+    @Test
     public void testJsonFieldAccessNegative() {
         BValue[] returns = BRunUtil.invoke(result, "testJsonFieldAccessNegative");
         Assert.assertEquals(returns.length, 1);
@@ -133,7 +127,7 @@
         }
     }
 
-    @Test (enabled = false)
+    @Test
     public void testMapJsonFieldAccessNegative() {
         BValue[] returns = BRunUtil.invoke(result, "testMapJsonFieldAccessNegative");
         Assert.assertEquals(returns.length, 1);
@@ -144,7 +138,7 @@
         }
     }
 
-    @Test(dataProvider = "nonNilLiftingJsonFieldAccessFunctions", enabled = false)
+    @Test(dataProvider = "nonNilLiftingJsonFieldAccessFunctions")
     public void testNonNilLiftingJsonFieldAccess(String function) {
         BValue[] returns = BRunUtil.invoke(result, function);
         Assert.assertTrue(((BBoolean) returns[0]).booleanValue());
@@ -165,7 +159,7 @@
         Assert.assertTrue(((BBoolean) returns[0]).booleanValue());
     }
 
-    @Test(dataProvider = "laxUnionFieldAccessNegativeFunctions", enabled = false)
+    @Test(dataProvider = "laxUnionFieldAccessNegativeFunctions")
     public void testLaxUnionFieldAccessNegative(String function) {
         BValue[] returns = BRunUtil.invoke(result, function);
         Assert.assertTrue(((BBoolean) returns[0]).booleanValue());
