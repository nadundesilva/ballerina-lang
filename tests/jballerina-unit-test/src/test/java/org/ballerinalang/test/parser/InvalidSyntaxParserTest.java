--- conflicted
+++ resolved
@@ -67,11 +67,7 @@
         BAssertUtil.validateError(result, 0,
                                   "mismatched input '('. expecting {'public', 'private', 'resource', 'function', " +
                                           "'remote', '}', '@', DocumentationLineStart}", 6, 3);
-<<<<<<< HEAD
-        BAssertUtil.validateError(result, 1, "mismatched input 'caller'. expecting {')', '[', '?', '|'}", 6, 16);
-=======
         BAssertUtil.validateError(result, 1, "mismatched input 'caller'. expecting {')', '[', '?', '&', '|'}", 6, 16);
->>>>>>> d687c135
         BAssertUtil.validateError(result, 2, "mismatched input ','. expecting ';'", 6, 22);
         BAssertUtil.validateError(result, 3, "mismatched input ')'. expecting ';'", 6, 44);
     }
@@ -79,13 +75,8 @@
     @Test
     public void testParseMainFuncWithoutName() {
         CompileResult result = BCompileUtil.compile("test-src/parser/func-without-name-negative.bal");
-<<<<<<< HEAD
-        BAssertUtil.validateError(result, 0, "mismatched input '{'. expecting {'[', '?', '|', Identifier}", 1, 30);
-        BAssertUtil.validateError(result, 1, "mismatched input ';'. expecting {'[', '?', '|', Identifier}", 3, 6);
-=======
         BAssertUtil.validateError(result, 0, "mismatched input '{'. expecting {'[', '?', '&', '|', Identifier}", 1, 30);
         BAssertUtil.validateError(result, 1, "mismatched input ';'. expecting {'[', '?', '&', '|', Identifier}", 3, 6);
->>>>>>> d687c135
     }
 
     /**
