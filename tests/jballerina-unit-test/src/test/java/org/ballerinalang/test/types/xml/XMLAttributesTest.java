/*
*  Copyright (c) 2016, WSO2 Inc. (http://www.wso2.org) All Rights Reserved.
*
*  WSO2 Inc. licenses this file to you under the Apache License,
*  Version 2.0 (the "License"); you may not use this file except
*  in compliance with the License.
*  You may obtain a copy of the License at
*
*    http://www.apache.org/licenses/LICENSE-2.0
*
*  Unless required by applicable law or agreed to in writing,
*  software distributed under the License is distributed on an
*  "AS IS" BASIS, WITHOUT WARRANTIES OR CONDITIONS OF ANY
*  KIND, either express or implied.  See the License for the
*  specific language governing permissions and limitations
*  under the License.
*/
package org.ballerinalang.test.types.xml;

import org.ballerinalang.model.values.BBoolean;
import org.ballerinalang.model.values.BMap;
import org.ballerinalang.model.values.BString;
import org.ballerinalang.model.values.BValue;
import org.ballerinalang.model.values.BXML;
import org.ballerinalang.test.util.BCompileUtil;
import org.ballerinalang.test.util.BRunUtil;
import org.ballerinalang.test.util.CompileResult;
import org.ballerinalang.util.exceptions.BLangRuntimeException;
import org.testng.Assert;
import org.testng.annotations.BeforeClass;
import org.testng.annotations.Test;

import java.io.ByteArrayOutputStream;
import java.io.PrintStream;

/**
 * Local function invocation test.
 *
 * @since 0.8.0
 */
public class XMLAttributesTest {

    CompileResult xmlAttrProgFile;
    
    @BeforeClass
    public void setup() {
        xmlAttrProgFile = BCompileUtil.compile("test-src/types/xml/xml-attributes.bal");
    }

    @Test
    public void testAddAttributeWithString() {
        BValue[] returns = BRunUtil.invoke(xmlAttrProgFile, "testAddAttributeWithString");
        Assert.assertTrue(returns[0] instanceof BXML);
        Assert.assertEquals(returns[0].stringValue(),
                "<root xmlns=\"http://sample.com/wso2/c1\" " +
                        "xmlns:ns4=\"http://sample.com/wso2/f\" " +
<<<<<<< HEAD
                        "xmlns:ns0=\"http://sample.com/wso2/a1\" " +
                        "xmlns:ns1=\"http://sample.com/wso2/b1\" " +
                        "xmlns:ns3=\"http://sample.com/wso2/d1\" " +
                        "xmlns:ns2=\"http://sample.com/wso2/e\" " +
                        "foo1=\"bar1\" ns2:foo2=\"bar2\" ns4:foo3=\"bar3\"></root>");
=======
                        "xmlns:ns1=\"http://sample.com/wso2/e\" " +
                        "foo1=\"bar1\" ns1:foo2=\"bar2\" ns4:foo3=\"bar3\"></root>");
>>>>>>> 2bc85f24
    }
    
    @Test(expectedExceptions = {BLangRuntimeException.class}, 
            expectedExceptionsMessageRegExp = ".*localname of the attribute cannot be empty.*")
    public void testAddAttributeWithoutLocalname() {
        BValue[] returns = BRunUtil.invoke(xmlAttrProgFile, "testAddAttributeWithoutLocalname");
    }
    
    @Test
    public void testAddAttributeWithEmptyNamespace() {
        BValue[] returns = BRunUtil.invoke(xmlAttrProgFile, "testAddAttributeWithEmptyNamespace");
        Assert.assertTrue(returns[0] instanceof BXML);
        Assert.assertEquals(returns[0].stringValue(),
                "<root xmlns=\"http://sample.com/wso2/c1\" " +
<<<<<<< HEAD
                        "xmlns:ns3=\"http://sample.com/wso2/f\" " +
                        "xmlns:ns0=\"http://sample.com/wso2/a1\" " +
                        "xmlns:ns1=\"http://sample.com/wso2/b1\" foo1=\"bar\"></root>");
=======
                        "xmlns:ns3=\"http://sample.com/wso2/f\" foo1=\"bar\"></root>");
>>>>>>> 2bc85f24
    }
    
    @Test
    public void testAddNamespaceAsAttribute1() {
        BValue[] returns = BRunUtil.invoke(xmlAttrProgFile, "testAddNamespaceAsAttribute");
        Assert.assertTrue(returns[0] instanceof BXML);
        Assert.assertEquals(returns[0].stringValue(),
                "<root xmlns=\"http://sample.com/wso2/c1\" " +
                        "xmlns:ns3=\"http://sample.com/wso2/f\" " +
<<<<<<< HEAD
                        "xmlns:ns0=\"http://sample.com/wso2/a1\" " +
                        "xmlns:ns1=\"http://sample.com/wso2/b1\" " +
=======
>>>>>>> 2bc85f24
                        "xmlns:ns4=\"http://wso2.com\"></root>");
        
        Assert.assertTrue(returns[1] instanceof BXML);
        Assert.assertEquals(returns[1].stringValue(),
                "<root xmlns=\"http://ballerinalang.org/\" " +
                        "xmlns:ns3=\"http://sample.com/wso2/f\" " +
<<<<<<< HEAD
                        "xmlns:ns0=\"http://sample.com/wso2/a1\" " +
                        "xmlns:ns1=\"http://sample.com/wso2/b1\" att=\"http://wso2.com\"></root>");
=======
                        "att=\"http://wso2.com\"></root>");
>>>>>>> 2bc85f24
    }
    
    @Test
    public void testAddAttributeWithQName() {
        BValue[] returns = BRunUtil.invoke(xmlAttrProgFile, "testAddAttributeWithQName");
        Assert.assertTrue(returns[0] instanceof BXML);
        Assert.assertEquals(returns[0].stringValue(),
<<<<<<< HEAD
                "<root xmlns=\"http://sample.com/wso2/c1\" xmlns:ns3=\"http://sample.com/wso2/f\" " +
                        "xmlns:ns0=\"http://sample.com/wso2/a1\" " +
                        "xmlns:ns1=\"http://sample.com/wso2/b1\" ns0:foo1=\"bar1\"></root>");
=======
                "<root xmlns=\"http://sample.com/wso2/c1\" " +
                        "xmlns:ns3=\"http://sample.com/wso2/f\" " +
                        "xmlns:ns1=\"http://sample.com/wso2/a1\" ns1:foo1=\"bar1\"></root>");
>>>>>>> 2bc85f24
    }

    @Test
    public void testAddAttributeWithQName_1() {
        BValue[] returns = BRunUtil.invoke(xmlAttrProgFile, "testAddAttributeWithDiffQName_1");
        Assert.assertTrue(returns[0] instanceof BXML);
        Assert.assertEquals(returns[0].stringValue(),
                "<root xmlns=\"http://sample.com/wso2/c1\" " +
<<<<<<< HEAD
                        "xmlns:ns3=\"http://sample.com/wso2/f\" " +
                        "xmlns:ns4=\"http://sample.com/wso2/f/\" " +
                        "xmlns:ns5=\"http://sample.com/wso2/f/\" " +
                        "xmlns:ns0=\"http://sample.com/wso2/a1\" " +
                        "xmlns:ns1=\"http://sample.com/wso2/b1\" ns5:diff=\"yes\" ns3:foo1=\"bar1\"></root>");
=======
                        "xmlns:ns4=\"http://sample.com/wso2/f/\" " +
                        "xmlns:ns3=\"http://sample.com/wso2/f\" " +
                        "xmlns:ns5=\"http://sample.com/wso2/f/\" ns5:diff=\"yes\" ns3:foo1=\"bar1\"></root>");
>>>>>>> 2bc85f24
    }

    @Test
    public void testAddAttributeWithQName_2() {
        BValue[] returns = BRunUtil.invoke(xmlAttrProgFile, "testAddAttributeWithDiffQName_2");
        Assert.assertTrue(returns[0] instanceof BXML);
        Assert.assertEquals(returns[0].stringValue(),
                "<root xmlns=\"http://sample.com/wso2/c1\" " +
<<<<<<< HEAD
                        "xmlns:ns3=\"http://sample.com/wso2/f\" " +
                        "xmlns:ns4=\"http://sample.com/wso2/f/\" " +
                        "xmlns:ns5=\"http://sample.com/wso2/f/\" " +
                        "xmlns:ns0=\"http://sample.com/wso2/a1\" " +
                        "xmlns:ns1=\"http://sample.com/wso2/b1\" ns5:diff=\"yes\" ns5:foo1=\"bar1\"></root>");
=======
                        "xmlns:ns4=\"http://sample.com/wso2/f/\" " +
                        "xmlns:ns3=\"http://sample.com/wso2/f\" " +
                        "xmlns:ns5=\"http://sample.com/wso2/f/\" ns5:diff=\"yes\" ns5:foo1=\"bar1\"></root>");
>>>>>>> 2bc85f24
    }

    @Test
    public void testAddAttributeWithQName_3() {
        BValue[] returns = BRunUtil.invoke(xmlAttrProgFile, "testAddAttributeWithDiffQName_3");
        Assert.assertTrue(returns[0] instanceof BXML);
        Assert.assertEquals(returns[0].stringValue(),
                "<root xmlns=\"http://sample.com/wso2/c1\" " +
<<<<<<< HEAD
                        "xmlns:ns3=\"http://sample.com/wso2/f\" " +
                        "xmlns:ns4=\"http://sample.com/wso2/f/\" " +
                        "xmlns:ns5=\"http://sample.com/wso2/f/\" " +
                        "xmlns:ns0=\"http://sample.com/wso2/a1\" " +
                        "xmlns:ns1=\"http://sample.com/wso2/b1\" ns5:diff=\"yes\" ns5:foo1=\"bar1\"></root>");
=======
                        "xmlns:ns4=\"http://sample.com/wso2/f/\" " +
                        "xmlns:ns3=\"http://sample.com/wso2/f\" " +
                        "xmlns:ns5=\"http://sample.com/wso2/f/\" ns5:diff=\"yes\" ns5:foo1=\"bar1\"></root>");
>>>>>>> 2bc85f24
    }

    @Test
    public void testAddAttributeWithQName_5() {
        BValue[] returns = BRunUtil.invoke(xmlAttrProgFile, "testAddAttributeWithDiffQName_5");
        Assert.assertTrue(returns[0] instanceof BXML);
        Assert.assertEquals(returns[0].stringValue(),
<<<<<<< HEAD
                "<root " +
                        "xmlns=\"http://sample.com/wso2/c1\" " +
                        "xmlns:ns3=\"http://sample.com/wso2/f\" " +
                        "xmlns:ns4=\"http://sample.com/wso2/f/\" " +
                        "xmlns:ns5=\"http://sample.com/wso2/f/\" " +
                        "xmlns:ns0=\"http://sample.com/wso2/a1\" " +
                        "xmlns:ns1=\"http://sample.com/wso2/b1\" " +
=======
                "<root xmlns=\"http://sample.com/wso2/c1\" " +
                        "xmlns:ns4=\"http://sample.com/wso2/f/\" " +
                        "xmlns:ns3=\"http://sample.com/wso2/f\" " +
                        "xmlns:ns5=\"http://sample.com/wso2/f/\" " +
>>>>>>> 2bc85f24
                        "ns5:diff=\"yes\" foo1=\"bar1\" foo2=\"bar2\" foo3=\"bar3\"></root>");
    }
    
    @Test
    public void testUpdateAttributeWithString() {
        BValue[] returns = BRunUtil.invoke(xmlAttrProgFile, "testUpdateAttributeWithString");
        Assert.assertTrue(returns[0] instanceof BXML);
        Assert.assertEquals(returns[0].stringValue(),
                "<root xmlns=\"http://defaultNs/\" " +
                        "xmlns:ns0=\"http://sample.com/wso2/e\" " +
                        "foo1=\"newbar1\" ns0:foo2=\"newbar2\" foo3=\"newbar3\"></root>");
    }

    @Test
    public void testUpdateAttributeWithString_1() {
        BValue[] returns = BRunUtil.invoke(xmlAttrProgFile, "testUpdateAttributeWithString_1");
        Assert.assertTrue(returns[0] instanceof BXML);
        String xml = returns[0].stringValue();
        int urlPosition = xml.indexOf("http://sample.com/wso2/f/t");
        String preUrl = xml.substring(0, urlPosition);
        int colonPosition = preUrl.lastIndexOf(":");
        int equalPosition = preUrl.lastIndexOf("=");
        String nsPrefixName = preUrl.substring(colonPosition + 1, equalPosition);
        Assert.assertTrue(xml.contains(nsPrefixName + ":foo3=\"newbar3\""));
    }
    
    @Test
    public void testUpdateNamespaceAsAttribute() {
        BValue[] returns = BRunUtil.invoke(xmlAttrProgFile, "testUpdateNamespaceAsAttribute");
        Assert.assertTrue(returns[0] instanceof BXML);
        Assert.assertEquals(returns[0].stringValue(),
                "<root xmlns=\"http://sample.com/wso2/c1\" " +
<<<<<<< HEAD
                        "xmlns:ns3=\"http://wso2.com\" " +
                        "xmlns:ns0=\"http://sample.com/wso2/a1\" " +
                        "xmlns:ns1=\"http://sample.com/wso2/b1\"></root>");
=======
                        "xmlns:ns3=\"http://wso2.com\"></root>");
>>>>>>> 2bc85f24
    }
    
    @Test
    public void testUpdateAttributeWithQName() {
        BValue[] returns = BRunUtil.invoke(xmlAttrProgFile, "testUpdateAttributeWithQName");
        Assert.assertTrue(returns[0] instanceof BXML);
        Assert.assertEquals(returns[0].stringValue(),
                "<root xmlns=\"http://sample.com/wso2/c1\" " +
                        "xmlns:ns3=\"http://sample.com/wso2/f\" " +
                        "xmlns:ns0=\"http://sample.com/wso2/a1\" " +
<<<<<<< HEAD
                        "xmlns:ns1=\"http://sample.com/wso2/b1\" " +
=======
>>>>>>> 2bc85f24
                        "ns0:foo1=\"newbar1\" ns3:foo2=\"newbar2\"></root>");
    }

    @Test
    public void testUpdateAttributeWithQName_1() {
        BValue[] returns = BRunUtil.invoke(xmlAttrProgFile, "testUpdateAttributeWithQName_1");
        Assert.assertTrue(returns[0] instanceof BXML);
        Assert.assertEquals(returns[0].stringValue(),
                "<root xmlns=\"http://sample.com/wso2/c1\" " +
                        "xmlns:ns3=\"http://sample.com/wso2/f\" " +
                        "xmlns:ns0=\"http://sample.com/wso2/a1\" " +
                        "xmlns:ns5=\"http://sample.com/wso2/a1\" " +
<<<<<<< HEAD
                        "xmlns:ns1=\"http://sample.com/wso2/b1\" " +
=======
>>>>>>> 2bc85f24
                        "ns5:foo1=\"newaddedbar1\" ns3:foo2=\"bar2\"></root>");
    }
    
    @Test
    public void testGetAttributeWithString() {
        BValue[] returns = BRunUtil.invoke(xmlAttrProgFile, "testGetAttributeWithString");
        Assert.assertTrue(returns[0] instanceof BString);
        Assert.assertEquals(returns[0].stringValue(), "bar1");
        
        Assert.assertTrue(returns[1] instanceof BString);
        Assert.assertEquals(returns[1].stringValue(), "bar2");
        
        Assert.assertNull(returns[2]);
    }
    
    @Test
    public void testGetAttributeWithoutLocalname() {
        BValue[] returns = BRunUtil.invoke(xmlAttrProgFile, "testGetAttributeWithoutLocalname");
        Assert.assertNull(returns[0]);
    }
    
    @Test
    public void testGetAttributeWithEmptyNamespace() {
        BValue[] returns = BRunUtil.invoke(xmlAttrProgFile, "testGetAttributeWithEmptyNamespace");
        Assert.assertTrue(returns[0] instanceof BString);
        Assert.assertEquals(returns[0].stringValue(), "bar1");
        
        Assert.assertTrue(returns[1] instanceof BString);
        Assert.assertEquals(returns[1].stringValue(), "bar1");
    }

    @Test
    public void testGetNamespaceAsAttribute() {
        BValue[] returns = BRunUtil.invoke(xmlAttrProgFile, "testGetNamespaceAsAttribute");
        Assert.assertTrue(returns[0] instanceof BString);
        Assert.assertEquals(returns[0].stringValue(), "http://sample.com/wso2/f");
    }

    @Test
    public void testGetAttributeWithQName() {
        BValue[] returns = BRunUtil.invoke(xmlAttrProgFile, "testGetAttributeWithQName");
        Assert.assertTrue(returns[0] instanceof BString);
        Assert.assertEquals(returns[0].stringValue(), "bar1");

        Assert.assertTrue(returns[1] instanceof BString);
        Assert.assertEquals(returns[1].stringValue(), "bar2");

        Assert.assertNull(returns[2]);
    }

    @Test
    public void testUsingQNameAsString() {
        BValue[] returns = BRunUtil.invoke(xmlAttrProgFile, "testUsingQNameAsString");
        Assert.assertTrue(returns[0] instanceof BString);
        Assert.assertEquals(returns[0].stringValue(), "{http://sample.com/wso2/a1}wso2");

        Assert.assertTrue(returns[1] instanceof BString);
        Assert.assertEquals(returns[1].stringValue(), "{http://sample.com/wso2/a1}ballerina");
    }

    @Test
    public void testGetAttributesAsMap() {
        BValue[] returns = BRunUtil.invoke(xmlAttrProgFile, "testGetAttributesAsMap");
        Assert.assertTrue(returns[0] instanceof BMap);
        Assert.assertEquals(returns[0].stringValue(),
                "{\"{http://www.w3.org/2000/xmlns/}xmlns\":\"http://sample.com/wso2/c1\", " +
                        "\"{http://www.w3.org/2000/xmlns/}ns0\":\"http://sample.com/wso2/a1\", " +
<<<<<<< HEAD
                        "\"{http://www.w3.org/2000/xmlns/}ns1\":\"http://sample.com/wso2/b1\", " +
                        "\"{http://www.w3.org/2000/xmlns/}ns3\":\"http://sample.com/wso2/d1\", " +
=======
>>>>>>> 2bc85f24
                        "\"{http://sample.com/wso2/a1}foo1\":\"bar1\", " +
                        "\"{http://sample.com/wso2/c1}foo2\":\"bar2\"}");

        Assert.assertTrue(returns[1] instanceof BMap);
        Assert.assertEquals(returns[1].stringValue(),
                "{\"{http://www.w3.org/2000/xmlns/}xmlns\":\"http://sample.com/default/namepsace\", " +
                        "\"{http://www.w3.org/2000/xmlns/}ns0\":\"http://sample.com/wso2/a1\", " +
<<<<<<< HEAD
                        "\"{http://www.w3.org/2000/xmlns/}ns1\":\"http://sample.com/wso2/b1\", " +
                        "\"{http://www.w3.org/2000/xmlns/}ns3\":\"http://sample.com/wso2/d1\", " +
=======
>>>>>>> 2bc85f24
                        "\"{http://sample.com/wso2/a1}foo1\":\"bar1\", " +
                        "\"{http://sample.com/default/namepsace}foo2\":\"bar2\"}");

        Assert.assertTrue(returns[2] instanceof BString);
        Assert.assertEquals(returns[2].stringValue(), "bar1");

        Assert.assertTrue(returns[3] instanceof BString);
        Assert.assertEquals(returns[3].stringValue(), "bar1");
    }
    
    @Test
    public void testXMLAttributesToAny() {
        BValue[] returns = BRunUtil.invoke(xmlAttrProgFile, "testXMLAttributesToAny");
        Assert.assertTrue(returns[0] instanceof BMap);
        Assert.assertEquals(returns[0].stringValue(),
                "{\"{http://www.w3.org/2000/xmlns/}xmlns\":\"http://sample.com/wso2/c1\", " +
                        "\"{http://www.w3.org/2000/xmlns/}ns0\":\"http://sample.com/wso2/a1\", " +
<<<<<<< HEAD
                        "\"{http://www.w3.org/2000/xmlns/}ns1\":\"http://sample.com/wso2/b1\", " +
                        "\"{http://www.w3.org/2000/xmlns/}ns3\":\"http://sample.com/wso2/d1\", " +
=======
>>>>>>> 2bc85f24
                        "\"{http://sample.com/wso2/a1}foo1\":\"bar1\", " +
                        "\"{http://sample.com/wso2/c1}foo2\":\"bar2\"}");
    }
    
    @Test
    public void testRuntimeNamespaceLookup() {
        BValue[] returns = BRunUtil.invoke(xmlAttrProgFile, "testRuntimeNamespaceLookup");
        Assert.assertTrue(returns[0] instanceof BXML);
        Assert.assertEquals(returns[0].stringValue(),
                "<root xmlns=\"http://sample.com/wso2/c1\" " +
<<<<<<< HEAD
                        "xmlns:ns401=\"http://sample.com/wso2/a1\" " +
                        "xmlns:ns402=\"http://sample.com/wso2/d2\" " +
                        "xmlns:ns0=\"http://sample.com/wso2/a1\" " +
                        "xmlns:ns1=\"http://sample.com/wso2/b1\" " +
                        "xmlns:ns3=\"http://sample.com/wso2/d1\" " +
                        "xmlns:ns2=\"http://sample.com/wso2/e3\" " +
                        "xmlns:ns4=\"http://sample.com/wso2/f3\" " +
                        "ns0:foo1=\"bar1\" ns1:foo2=\"bar2\" ns2:foo3=\"bar3\" ns4:foo4=\"bar4\"></root>");
=======
                        "xmlns:ns1=\"http://sample.com/wso2/a1\" " +
                        "xmlns:ns2=\"http://sample.com/wso2/b1\" " +
                        "xmlns:ns3=\"http://sample.com/wso2/e3\" " +
                        "xmlns:ns4=\"http://sample.com/wso2/f3\" " +
                        "ns1:foo1=\"bar1\" ns2:foo2=\"bar2\" ns3:foo3=\"bar3\" ns4:foo4=\"bar4\"></root>");
>>>>>>> 2bc85f24
    }
    
    @Test
    public void testRuntimeNamespaceLookupPriority() {
        BValue[] returns = BRunUtil.invoke(xmlAttrProgFile, "testRuntimeNamespaceLookupPriority");
        Assert.assertTrue(returns[0] instanceof BXML);
        Assert.assertEquals(returns[0].stringValue(),
                "<root xmlns=\"http://sample.com/wso2/c1\" " +
<<<<<<< HEAD
                        "xmlns:p1=\"http://wso2.com\" xmlns:p2=\"http://sample.com/wso2/a1\" " +
                        "xmlns:ns401=\"http://sample.com/wso2/a1\" xmlns:ns0=\"http://sample.com/wso2/a1\" " +
                        "xmlns:ns1=\"http://sample.com/wso2/b1\" xmlns:ns3=\"http://sample.com/wso2/d1\" " +
                        "ns0:foo1=\"bar1\" p1:foo2=\"bar2\"></root>");
=======
                        "xmlns:p1=\"http://wso2.com\" " +
                        "xmlns:p2=\"http://sample.com/wso2/a1\" " +
                        "p2:foo1=\"bar1\" p1:foo2=\"bar2\"></root>");
>>>>>>> 2bc85f24
    }

    @Test
    public void testSetAttributes() {
        BValue[] returns = BRunUtil.invoke(xmlAttrProgFile, "testSetAttributes");
        Assert.assertTrue(returns[0] instanceof BXML);
        Assert.assertEquals(returns[0].stringValue(),
                "<root xmlns=\"http://sample.com/wso2/c1\" " +
                        "xmlns:p1=\"http://wso2.com\" " +
                        "xmlns:p2=\"http://sample.com/wso2/a1\" " +
<<<<<<< HEAD
                        "xmlns:ns0=\"http://sample.com/wso2/a1\" " +
                        "xmlns:ns1=\"http://sample.com/wso2/b1\" " +
                        "xmlns:ns3=\"http://sample.com/wso2/d1\" " +
                        "foo1=\"bar1\" p1:foo2=\"bar2\" ns0:foo3=\"bar3\"></root>");
=======
                        "foo1=\"bar1\" p1:foo2=\"bar2\" p2:foo3=\"bar3\"></root>");
>>>>>>> 2bc85f24
    }

    @Test
    public void testGetAttributeFromSingletonSeq() {
        BValue[] returns = BRunUtil.invoke(xmlAttrProgFile, "testGetAttributeFromSingletonSeq");
        Assert.assertTrue(returns[0] instanceof BString);
        Assert.assertEquals(returns[0].stringValue(), "bar");
    }

    @Test
    public void testGetAttributeFromLiteral() {
        BValue[] returns = BRunUtil.invoke(xmlAttrProgFile, "testGetAttributeFromLiteral");
        Assert.assertTrue(returns[0] instanceof BString);
        Assert.assertEquals(returns[0].stringValue(), "5");
    }

    @Test(description = "Test getting a xml attributes as a map using xmlElement@ syntax")
    public void testGetAttributeMap() {
        BValue[] returns = BRunUtil.invoke(xmlAttrProgFile, "testGetAttributeMap");
        Assert.assertTrue(returns[0] instanceof BMap);
        Assert.assertEquals(returns[0].stringValue(),
                "{\"{http://www.w3.org/2000/xmlns/}xmlns\":\"http://sample.com/wso2/c1\", " +
                        "\"{http://www.w3.org/2000/xmlns/}p1\":\"http://wso2.com/\", " +
                        "\"{http://www.w3.org/2000/xmlns/}p2\":\"http://sample.com/wso2/a1/\", " +
<<<<<<< HEAD
                        "\"{http://www.w3.org/2000/xmlns/}ns0\":\"http://sample.com/wso2/a1\", " +
                        "\"{http://www.w3.org/2000/xmlns/}ns1\":\"http://sample.com/wso2/b1\", " +
                        "\"{http://www.w3.org/2000/xmlns/}ns3\":\"http://sample.com/wso2/d1\", " +
=======
>>>>>>> 2bc85f24
                        "\"{http://wso2.com/}foo\":\"bar\"}");
    }

    @Test(description = "Test pass xml attributes as a argument to a function")
    public void testPassXmlAttributeAsAMap() {
        BValue[] returns = BRunUtil.invoke(xmlAttrProgFile, "passXmlAttrToFunction");
        Assert.assertTrue(returns[0] instanceof BMap);
        Assert.assertEquals(returns[0].stringValue(),
                "{\"{http://www.w3.org/2000/xmlns/}xmlns\":\"http://sample.com/wso2/c1\", " +
<<<<<<< HEAD
                        "\"{http://www.w3.org/2000/xmlns/}ns0\":\"http://sample.com/wso2/a1\", " +
                        "\"{http://www.w3.org/2000/xmlns/}ns1\":\"http://sample.com/wso2/b1\", " +
                        "\"{http://www.w3.org/2000/xmlns/}ns3\":\"http://sample.com/wso2/d1\", " +
                        "\"{http://sample.com/wso2/c1}foo\":\"bar\", \"tracer\":\"1\"}");
=======
                        "\"{http://sample.com/wso2/c1}foo\":\"bar\", " +
                        "\"tracer\":\"1\"}");
>>>>>>> 2bc85f24
    }

    @Test(description = "Test map operations on xml@ value")
    public void testMapOperations() {
        BValue[] returns = BRunUtil.invoke(xmlAttrProgFile, "mapOperationsOnXmlAttribute");
<<<<<<< HEAD
        Assert.assertEquals(returns[0].stringValue(), "5");
        Assert.assertEquals(returns[1].stringValue(),
                "[\"{http://www.w3.org/2000/xmlns/}xmlns\", " +
                        "\"{http://www.w3.org/2000/xmlns/}ns0\", " +
                        "\"{http://www.w3.org/2000/xmlns/}ns1\", " +
                        "\"{http://www.w3.org/2000/xmlns/}ns3\", " +
                        "\"{http://sample.com/wso2/c1}foo\"]");
=======
        Assert.assertEquals(returns[0].stringValue(), "2");
        Assert.assertEquals(returns[1].stringValue(),
                "[\"{http://www.w3.org/2000/xmlns/}xmlns\", \"{http://sample.com/wso2/c1}foo\"]");
>>>>>>> 2bc85f24
        Assert.assertTrue(((BBoolean) returns[2]).booleanValue());
    }

    @Test(description = "Test map insertion on xml@ value")
    public void testMapUpdateOnXmlAttributeMap() {
        BValue[] returns = BRunUtil.invoke(xmlAttrProgFile, "mapUpdateOnXmlAttribute");
        BXML xml = (BXML) returns[0];
        String abcAttrVal = xml.getAttribute("abc", null);
        Assert.assertEquals(abcAttrVal, "xyz");
        Assert.assertEquals(xml.getAttribute("baz", "http://example.com/ns"), "value");
        Assert.assertEquals(xml.getAttribute("bar", "abc}}bak"), "theNewVal");
        Assert.assertEquals(xml.getAttribute("foo", "the{}url"), "foo2");
    }

    @Test(description = "Test xml@ return nil when xml is non singleton xml item")
    public void testAttributeAccessOfNonSingletonXML() {
        BValue[] returns = BRunUtil.invoke(xmlAttrProgFile, "nonSingletonXmlAttributeAccess");
        Assert.assertTrue(((BBoolean) returns[0]).booleanValue());
    }

    @Test
    public void testAttributeAccessUsingDirectAtCharacter() {
        BValue[] returns = BRunUtil.invoke(xmlAttrProgFile, "testAttributeAccess");
        Assert.assertEquals(returns[0].stringValue(), "available");
    }

    @Test
    public void testAttribMapUpdate() {
        BValue[] returns = BRunUtil.invoke(xmlAttrProgFile, "testAttribMapUpdate");
        Assert.assertEquals(returns[0].stringValue(),
<<<<<<< HEAD
                "<Person xmlns=\"http://sample.com/wso2/c1\" " +
                        "xmlns:ns0=\"http://sample.com/wso2/a1\" xmlns:ns1=\"http://sample.com/wso2/b1\" " +
                        "xmlns:ns3=\"http://sample.com/wso2/d1\" name=\"Foo\"></Person>");
        Assert.assertEquals(((BMap) returns[1]).get("{http://sample.com/wso2/c1}name").stringValue(), "Foo");
        Assert.assertEquals(returns[2].stringValue(),
                "<Person xmlns=\"http://sample.com/wso2/c1\" " +
                        "xmlns:ns0=\"http://sample.com/wso2/a1\" xmlns:ns1=\"http://sample.com/wso2/b1\" " +
                        "xmlns:ns3=\"http://sample.com/wso2/d1\" name=\"Bar\"></Person>");
=======
                "<Person xmlns=\"http://sample.com/wso2/c1\" name=\"Foo\"></Person>");
        Assert.assertEquals(((BMap) returns[1]).get("{http://sample.com/wso2/c1}name").stringValue(), "Foo");
        Assert.assertEquals(returns[2].stringValue(),
                "<Person xmlns=\"http://sample.com/wso2/c1\" name=\"Bar\"></Person>");
>>>>>>> 2bc85f24
        Assert.assertEquals(((BMap) returns[3]).get("{http://sample.com/wso2/c1}name").stringValue(), "Bar");
    }

    @Test
    public void testPrintAttribMap() {
        PrintStream original = System.out;
        ByteArrayOutputStream outContent = new ByteArrayOutputStream();
        try {
            System.setOut(new PrintStream(outContent));
            BRunUtil.invoke(xmlAttrProgFile, "testPrintAttribMap");
            Assert.assertEquals(outContent.toString(),
                    "{http://www.w3.org/2000/xmlns/}xmlns=http://sample.com/wso2/c1 " +
<<<<<<< HEAD
                            "{http://www.w3.org/2000/xmlns/}ns0=http://sample.com/wso2/a1 " +
                            "{http://www.w3.org/2000/xmlns/}ns1=http://sample.com/wso2/b1 " +
                            "{http://www.w3.org/2000/xmlns/}ns3=http://sample.com/wso2/d1 " +
=======
>>>>>>> 2bc85f24
                            "{http://sample.com/wso2/c1}name=Foo",
                    "Invalid attribute map printed");
        } finally {
            try {
                outContent.close();
            } catch (Throwable t) {
                // ignore
            }
            System.setOut(original);
        }
    }
}<|MERGE_RESOLUTION|>--- conflicted
+++ resolved
@@ -54,16 +54,8 @@
         Assert.assertEquals(returns[0].stringValue(),
                 "<root xmlns=\"http://sample.com/wso2/c1\" " +
                         "xmlns:ns4=\"http://sample.com/wso2/f\" " +
-<<<<<<< HEAD
-                        "xmlns:ns0=\"http://sample.com/wso2/a1\" " +
-                        "xmlns:ns1=\"http://sample.com/wso2/b1\" " +
-                        "xmlns:ns3=\"http://sample.com/wso2/d1\" " +
-                        "xmlns:ns2=\"http://sample.com/wso2/e\" " +
-                        "foo1=\"bar1\" ns2:foo2=\"bar2\" ns4:foo3=\"bar3\"></root>");
-=======
                         "xmlns:ns1=\"http://sample.com/wso2/e\" " +
                         "foo1=\"bar1\" ns1:foo2=\"bar2\" ns4:foo3=\"bar3\"></root>");
->>>>>>> 2bc85f24
     }
     
     @Test(expectedExceptions = {BLangRuntimeException.class}, 
@@ -78,13 +70,7 @@
         Assert.assertTrue(returns[0] instanceof BXML);
         Assert.assertEquals(returns[0].stringValue(),
                 "<root xmlns=\"http://sample.com/wso2/c1\" " +
-<<<<<<< HEAD
-                        "xmlns:ns3=\"http://sample.com/wso2/f\" " +
-                        "xmlns:ns0=\"http://sample.com/wso2/a1\" " +
-                        "xmlns:ns1=\"http://sample.com/wso2/b1\" foo1=\"bar\"></root>");
-=======
                         "xmlns:ns3=\"http://sample.com/wso2/f\" foo1=\"bar\"></root>");
->>>>>>> 2bc85f24
     }
     
     @Test
@@ -94,23 +80,13 @@
         Assert.assertEquals(returns[0].stringValue(),
                 "<root xmlns=\"http://sample.com/wso2/c1\" " +
                         "xmlns:ns3=\"http://sample.com/wso2/f\" " +
-<<<<<<< HEAD
-                        "xmlns:ns0=\"http://sample.com/wso2/a1\" " +
-                        "xmlns:ns1=\"http://sample.com/wso2/b1\" " +
-=======
->>>>>>> 2bc85f24
                         "xmlns:ns4=\"http://wso2.com\"></root>");
         
         Assert.assertTrue(returns[1] instanceof BXML);
         Assert.assertEquals(returns[1].stringValue(),
                 "<root xmlns=\"http://ballerinalang.org/\" " +
                         "xmlns:ns3=\"http://sample.com/wso2/f\" " +
-<<<<<<< HEAD
-                        "xmlns:ns0=\"http://sample.com/wso2/a1\" " +
-                        "xmlns:ns1=\"http://sample.com/wso2/b1\" att=\"http://wso2.com\"></root>");
-=======
                         "att=\"http://wso2.com\"></root>");
->>>>>>> 2bc85f24
     }
     
     @Test
@@ -118,15 +94,9 @@
         BValue[] returns = BRunUtil.invoke(xmlAttrProgFile, "testAddAttributeWithQName");
         Assert.assertTrue(returns[0] instanceof BXML);
         Assert.assertEquals(returns[0].stringValue(),
-<<<<<<< HEAD
-                "<root xmlns=\"http://sample.com/wso2/c1\" xmlns:ns3=\"http://sample.com/wso2/f\" " +
-                        "xmlns:ns0=\"http://sample.com/wso2/a1\" " +
-                        "xmlns:ns1=\"http://sample.com/wso2/b1\" ns0:foo1=\"bar1\"></root>");
-=======
                 "<root xmlns=\"http://sample.com/wso2/c1\" " +
                         "xmlns:ns3=\"http://sample.com/wso2/f\" " +
                         "xmlns:ns1=\"http://sample.com/wso2/a1\" ns1:foo1=\"bar1\"></root>");
->>>>>>> 2bc85f24
     }
 
     @Test
@@ -135,17 +105,9 @@
         Assert.assertTrue(returns[0] instanceof BXML);
         Assert.assertEquals(returns[0].stringValue(),
                 "<root xmlns=\"http://sample.com/wso2/c1\" " +
-<<<<<<< HEAD
-                        "xmlns:ns3=\"http://sample.com/wso2/f\" " +
                         "xmlns:ns4=\"http://sample.com/wso2/f/\" " +
-                        "xmlns:ns5=\"http://sample.com/wso2/f/\" " +
-                        "xmlns:ns0=\"http://sample.com/wso2/a1\" " +
-                        "xmlns:ns1=\"http://sample.com/wso2/b1\" ns5:diff=\"yes\" ns3:foo1=\"bar1\"></root>");
-=======
-                        "xmlns:ns4=\"http://sample.com/wso2/f/\" " +
                         "xmlns:ns3=\"http://sample.com/wso2/f\" " +
                         "xmlns:ns5=\"http://sample.com/wso2/f/\" ns5:diff=\"yes\" ns3:foo1=\"bar1\"></root>");
->>>>>>> 2bc85f24
     }
 
     @Test
@@ -154,17 +116,9 @@
         Assert.assertTrue(returns[0] instanceof BXML);
         Assert.assertEquals(returns[0].stringValue(),
                 "<root xmlns=\"http://sample.com/wso2/c1\" " +
-<<<<<<< HEAD
-                        "xmlns:ns3=\"http://sample.com/wso2/f\" " +
                         "xmlns:ns4=\"http://sample.com/wso2/f/\" " +
-                        "xmlns:ns5=\"http://sample.com/wso2/f/\" " +
-                        "xmlns:ns0=\"http://sample.com/wso2/a1\" " +
-                        "xmlns:ns1=\"http://sample.com/wso2/b1\" ns5:diff=\"yes\" ns5:foo1=\"bar1\"></root>");
-=======
-                        "xmlns:ns4=\"http://sample.com/wso2/f/\" " +
                         "xmlns:ns3=\"http://sample.com/wso2/f\" " +
                         "xmlns:ns5=\"http://sample.com/wso2/f/\" ns5:diff=\"yes\" ns5:foo1=\"bar1\"></root>");
->>>>>>> 2bc85f24
     }
 
     @Test
@@ -173,17 +127,9 @@
         Assert.assertTrue(returns[0] instanceof BXML);
         Assert.assertEquals(returns[0].stringValue(),
                 "<root xmlns=\"http://sample.com/wso2/c1\" " +
-<<<<<<< HEAD
-                        "xmlns:ns3=\"http://sample.com/wso2/f\" " +
                         "xmlns:ns4=\"http://sample.com/wso2/f/\" " +
-                        "xmlns:ns5=\"http://sample.com/wso2/f/\" " +
-                        "xmlns:ns0=\"http://sample.com/wso2/a1\" " +
-                        "xmlns:ns1=\"http://sample.com/wso2/b1\" ns5:diff=\"yes\" ns5:foo1=\"bar1\"></root>");
-=======
-                        "xmlns:ns4=\"http://sample.com/wso2/f/\" " +
                         "xmlns:ns3=\"http://sample.com/wso2/f\" " +
                         "xmlns:ns5=\"http://sample.com/wso2/f/\" ns5:diff=\"yes\" ns5:foo1=\"bar1\"></root>");
->>>>>>> 2bc85f24
     }
 
     @Test
@@ -191,20 +137,10 @@
         BValue[] returns = BRunUtil.invoke(xmlAttrProgFile, "testAddAttributeWithDiffQName_5");
         Assert.assertTrue(returns[0] instanceof BXML);
         Assert.assertEquals(returns[0].stringValue(),
-<<<<<<< HEAD
-                "<root " +
-                        "xmlns=\"http://sample.com/wso2/c1\" " +
-                        "xmlns:ns3=\"http://sample.com/wso2/f\" " +
+                "<root xmlns=\"http://sample.com/wso2/c1\" " +
                         "xmlns:ns4=\"http://sample.com/wso2/f/\" " +
+                        "xmlns:ns3=\"http://sample.com/wso2/f\" " +
                         "xmlns:ns5=\"http://sample.com/wso2/f/\" " +
-                        "xmlns:ns0=\"http://sample.com/wso2/a1\" " +
-                        "xmlns:ns1=\"http://sample.com/wso2/b1\" " +
-=======
-                "<root xmlns=\"http://sample.com/wso2/c1\" " +
-                        "xmlns:ns4=\"http://sample.com/wso2/f/\" " +
-                        "xmlns:ns3=\"http://sample.com/wso2/f\" " +
-                        "xmlns:ns5=\"http://sample.com/wso2/f/\" " +
->>>>>>> 2bc85f24
                         "ns5:diff=\"yes\" foo1=\"bar1\" foo2=\"bar2\" foo3=\"bar3\"></root>");
     }
     
@@ -237,13 +173,7 @@
         Assert.assertTrue(returns[0] instanceof BXML);
         Assert.assertEquals(returns[0].stringValue(),
                 "<root xmlns=\"http://sample.com/wso2/c1\" " +
-<<<<<<< HEAD
-                        "xmlns:ns3=\"http://wso2.com\" " +
-                        "xmlns:ns0=\"http://sample.com/wso2/a1\" " +
-                        "xmlns:ns1=\"http://sample.com/wso2/b1\"></root>");
-=======
                         "xmlns:ns3=\"http://wso2.com\"></root>");
->>>>>>> 2bc85f24
     }
     
     @Test
@@ -254,10 +184,6 @@
                 "<root xmlns=\"http://sample.com/wso2/c1\" " +
                         "xmlns:ns3=\"http://sample.com/wso2/f\" " +
                         "xmlns:ns0=\"http://sample.com/wso2/a1\" " +
-<<<<<<< HEAD
-                        "xmlns:ns1=\"http://sample.com/wso2/b1\" " +
-=======
->>>>>>> 2bc85f24
                         "ns0:foo1=\"newbar1\" ns3:foo2=\"newbar2\"></root>");
     }
 
@@ -270,10 +196,6 @@
                         "xmlns:ns3=\"http://sample.com/wso2/f\" " +
                         "xmlns:ns0=\"http://sample.com/wso2/a1\" " +
                         "xmlns:ns5=\"http://sample.com/wso2/a1\" " +
-<<<<<<< HEAD
-                        "xmlns:ns1=\"http://sample.com/wso2/b1\" " +
-=======
->>>>>>> 2bc85f24
                         "ns5:foo1=\"newaddedbar1\" ns3:foo2=\"bar2\"></root>");
     }
     
@@ -341,11 +263,6 @@
         Assert.assertEquals(returns[0].stringValue(),
                 "{\"{http://www.w3.org/2000/xmlns/}xmlns\":\"http://sample.com/wso2/c1\", " +
                         "\"{http://www.w3.org/2000/xmlns/}ns0\":\"http://sample.com/wso2/a1\", " +
-<<<<<<< HEAD
-                        "\"{http://www.w3.org/2000/xmlns/}ns1\":\"http://sample.com/wso2/b1\", " +
-                        "\"{http://www.w3.org/2000/xmlns/}ns3\":\"http://sample.com/wso2/d1\", " +
-=======
->>>>>>> 2bc85f24
                         "\"{http://sample.com/wso2/a1}foo1\":\"bar1\", " +
                         "\"{http://sample.com/wso2/c1}foo2\":\"bar2\"}");
 
@@ -353,11 +270,6 @@
         Assert.assertEquals(returns[1].stringValue(),
                 "{\"{http://www.w3.org/2000/xmlns/}xmlns\":\"http://sample.com/default/namepsace\", " +
                         "\"{http://www.w3.org/2000/xmlns/}ns0\":\"http://sample.com/wso2/a1\", " +
-<<<<<<< HEAD
-                        "\"{http://www.w3.org/2000/xmlns/}ns1\":\"http://sample.com/wso2/b1\", " +
-                        "\"{http://www.w3.org/2000/xmlns/}ns3\":\"http://sample.com/wso2/d1\", " +
-=======
->>>>>>> 2bc85f24
                         "\"{http://sample.com/wso2/a1}foo1\":\"bar1\", " +
                         "\"{http://sample.com/default/namepsace}foo2\":\"bar2\"}");
 
@@ -375,11 +287,6 @@
         Assert.assertEquals(returns[0].stringValue(),
                 "{\"{http://www.w3.org/2000/xmlns/}xmlns\":\"http://sample.com/wso2/c1\", " +
                         "\"{http://www.w3.org/2000/xmlns/}ns0\":\"http://sample.com/wso2/a1\", " +
-<<<<<<< HEAD
-                        "\"{http://www.w3.org/2000/xmlns/}ns1\":\"http://sample.com/wso2/b1\", " +
-                        "\"{http://www.w3.org/2000/xmlns/}ns3\":\"http://sample.com/wso2/d1\", " +
-=======
->>>>>>> 2bc85f24
                         "\"{http://sample.com/wso2/a1}foo1\":\"bar1\", " +
                         "\"{http://sample.com/wso2/c1}foo2\":\"bar2\"}");
     }
@@ -390,22 +297,11 @@
         Assert.assertTrue(returns[0] instanceof BXML);
         Assert.assertEquals(returns[0].stringValue(),
                 "<root xmlns=\"http://sample.com/wso2/c1\" " +
-<<<<<<< HEAD
-                        "xmlns:ns401=\"http://sample.com/wso2/a1\" " +
-                        "xmlns:ns402=\"http://sample.com/wso2/d2\" " +
-                        "xmlns:ns0=\"http://sample.com/wso2/a1\" " +
-                        "xmlns:ns1=\"http://sample.com/wso2/b1\" " +
-                        "xmlns:ns3=\"http://sample.com/wso2/d1\" " +
-                        "xmlns:ns2=\"http://sample.com/wso2/e3\" " +
-                        "xmlns:ns4=\"http://sample.com/wso2/f3\" " +
-                        "ns0:foo1=\"bar1\" ns1:foo2=\"bar2\" ns2:foo3=\"bar3\" ns4:foo4=\"bar4\"></root>");
-=======
                         "xmlns:ns1=\"http://sample.com/wso2/a1\" " +
                         "xmlns:ns2=\"http://sample.com/wso2/b1\" " +
                         "xmlns:ns3=\"http://sample.com/wso2/e3\" " +
                         "xmlns:ns4=\"http://sample.com/wso2/f3\" " +
                         "ns1:foo1=\"bar1\" ns2:foo2=\"bar2\" ns3:foo3=\"bar3\" ns4:foo4=\"bar4\"></root>");
->>>>>>> 2bc85f24
     }
     
     @Test
@@ -414,16 +310,9 @@
         Assert.assertTrue(returns[0] instanceof BXML);
         Assert.assertEquals(returns[0].stringValue(),
                 "<root xmlns=\"http://sample.com/wso2/c1\" " +
-<<<<<<< HEAD
-                        "xmlns:p1=\"http://wso2.com\" xmlns:p2=\"http://sample.com/wso2/a1\" " +
-                        "xmlns:ns401=\"http://sample.com/wso2/a1\" xmlns:ns0=\"http://sample.com/wso2/a1\" " +
-                        "xmlns:ns1=\"http://sample.com/wso2/b1\" xmlns:ns3=\"http://sample.com/wso2/d1\" " +
-                        "ns0:foo1=\"bar1\" p1:foo2=\"bar2\"></root>");
-=======
                         "xmlns:p1=\"http://wso2.com\" " +
                         "xmlns:p2=\"http://sample.com/wso2/a1\" " +
                         "p2:foo1=\"bar1\" p1:foo2=\"bar2\"></root>");
->>>>>>> 2bc85f24
     }
 
     @Test
@@ -434,14 +323,7 @@
                 "<root xmlns=\"http://sample.com/wso2/c1\" " +
                         "xmlns:p1=\"http://wso2.com\" " +
                         "xmlns:p2=\"http://sample.com/wso2/a1\" " +
-<<<<<<< HEAD
-                        "xmlns:ns0=\"http://sample.com/wso2/a1\" " +
-                        "xmlns:ns1=\"http://sample.com/wso2/b1\" " +
-                        "xmlns:ns3=\"http://sample.com/wso2/d1\" " +
-                        "foo1=\"bar1\" p1:foo2=\"bar2\" ns0:foo3=\"bar3\"></root>");
-=======
                         "foo1=\"bar1\" p1:foo2=\"bar2\" p2:foo3=\"bar3\"></root>");
->>>>>>> 2bc85f24
     }
 
     @Test
@@ -466,12 +348,6 @@
                 "{\"{http://www.w3.org/2000/xmlns/}xmlns\":\"http://sample.com/wso2/c1\", " +
                         "\"{http://www.w3.org/2000/xmlns/}p1\":\"http://wso2.com/\", " +
                         "\"{http://www.w3.org/2000/xmlns/}p2\":\"http://sample.com/wso2/a1/\", " +
-<<<<<<< HEAD
-                        "\"{http://www.w3.org/2000/xmlns/}ns0\":\"http://sample.com/wso2/a1\", " +
-                        "\"{http://www.w3.org/2000/xmlns/}ns1\":\"http://sample.com/wso2/b1\", " +
-                        "\"{http://www.w3.org/2000/xmlns/}ns3\":\"http://sample.com/wso2/d1\", " +
-=======
->>>>>>> 2bc85f24
                         "\"{http://wso2.com/}foo\":\"bar\"}");
     }
 
@@ -481,33 +357,16 @@
         Assert.assertTrue(returns[0] instanceof BMap);
         Assert.assertEquals(returns[0].stringValue(),
                 "{\"{http://www.w3.org/2000/xmlns/}xmlns\":\"http://sample.com/wso2/c1\", " +
-<<<<<<< HEAD
-                        "\"{http://www.w3.org/2000/xmlns/}ns0\":\"http://sample.com/wso2/a1\", " +
-                        "\"{http://www.w3.org/2000/xmlns/}ns1\":\"http://sample.com/wso2/b1\", " +
-                        "\"{http://www.w3.org/2000/xmlns/}ns3\":\"http://sample.com/wso2/d1\", " +
-                        "\"{http://sample.com/wso2/c1}foo\":\"bar\", \"tracer\":\"1\"}");
-=======
                         "\"{http://sample.com/wso2/c1}foo\":\"bar\", " +
                         "\"tracer\":\"1\"}");
->>>>>>> 2bc85f24
     }
 
     @Test(description = "Test map operations on xml@ value")
     public void testMapOperations() {
         BValue[] returns = BRunUtil.invoke(xmlAttrProgFile, "mapOperationsOnXmlAttribute");
-<<<<<<< HEAD
-        Assert.assertEquals(returns[0].stringValue(), "5");
-        Assert.assertEquals(returns[1].stringValue(),
-                "[\"{http://www.w3.org/2000/xmlns/}xmlns\", " +
-                        "\"{http://www.w3.org/2000/xmlns/}ns0\", " +
-                        "\"{http://www.w3.org/2000/xmlns/}ns1\", " +
-                        "\"{http://www.w3.org/2000/xmlns/}ns3\", " +
-                        "\"{http://sample.com/wso2/c1}foo\"]");
-=======
         Assert.assertEquals(returns[0].stringValue(), "2");
         Assert.assertEquals(returns[1].stringValue(),
                 "[\"{http://www.w3.org/2000/xmlns/}xmlns\", \"{http://sample.com/wso2/c1}foo\"]");
->>>>>>> 2bc85f24
         Assert.assertTrue(((BBoolean) returns[2]).booleanValue());
     }
 
@@ -538,21 +397,10 @@
     public void testAttribMapUpdate() {
         BValue[] returns = BRunUtil.invoke(xmlAttrProgFile, "testAttribMapUpdate");
         Assert.assertEquals(returns[0].stringValue(),
-<<<<<<< HEAD
-                "<Person xmlns=\"http://sample.com/wso2/c1\" " +
-                        "xmlns:ns0=\"http://sample.com/wso2/a1\" xmlns:ns1=\"http://sample.com/wso2/b1\" " +
-                        "xmlns:ns3=\"http://sample.com/wso2/d1\" name=\"Foo\"></Person>");
-        Assert.assertEquals(((BMap) returns[1]).get("{http://sample.com/wso2/c1}name").stringValue(), "Foo");
-        Assert.assertEquals(returns[2].stringValue(),
-                "<Person xmlns=\"http://sample.com/wso2/c1\" " +
-                        "xmlns:ns0=\"http://sample.com/wso2/a1\" xmlns:ns1=\"http://sample.com/wso2/b1\" " +
-                        "xmlns:ns3=\"http://sample.com/wso2/d1\" name=\"Bar\"></Person>");
-=======
                 "<Person xmlns=\"http://sample.com/wso2/c1\" name=\"Foo\"></Person>");
         Assert.assertEquals(((BMap) returns[1]).get("{http://sample.com/wso2/c1}name").stringValue(), "Foo");
         Assert.assertEquals(returns[2].stringValue(),
                 "<Person xmlns=\"http://sample.com/wso2/c1\" name=\"Bar\"></Person>");
->>>>>>> 2bc85f24
         Assert.assertEquals(((BMap) returns[3]).get("{http://sample.com/wso2/c1}name").stringValue(), "Bar");
     }
 
@@ -565,12 +413,6 @@
             BRunUtil.invoke(xmlAttrProgFile, "testPrintAttribMap");
             Assert.assertEquals(outContent.toString(),
                     "{http://www.w3.org/2000/xmlns/}xmlns=http://sample.com/wso2/c1 " +
-<<<<<<< HEAD
-                            "{http://www.w3.org/2000/xmlns/}ns0=http://sample.com/wso2/a1 " +
-                            "{http://www.w3.org/2000/xmlns/}ns1=http://sample.com/wso2/b1 " +
-                            "{http://www.w3.org/2000/xmlns/}ns3=http://sample.com/wso2/d1 " +
-=======
->>>>>>> 2bc85f24
                             "{http://sample.com/wso2/c1}name=Foo",
                     "Invalid attribute map printed");
         } finally {
