--- conflicted
+++ resolved
@@ -241,10 +241,6 @@
     public void testNegativeErrorVariables() {
         CompileResult resultNegative = BCompileUtil.
                 compile("test-src/statements/variabledef/error_variable_definition_stmt_negative.bal");
-<<<<<<< HEAD
-        Assert.assertEquals(resultNegative.getErrorCount(), 17);
-=======
->>>>>>> c87ec8a6
         int i = -1;
         BAssertUtil.validateError(resultNegative, ++i, "error constructor does not accept additional detail args " +
                 "'detail' when error detail type 'record {| string message?; error cause?; string...; |}' " +
