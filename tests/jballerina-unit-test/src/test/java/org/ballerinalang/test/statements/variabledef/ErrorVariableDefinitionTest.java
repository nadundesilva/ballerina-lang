/*
 * Copyright (c) 2019, WSO2 Inc. (http://www.wso2.org) All Rights Reserved.
 *
 * WSO2 Inc. licenses this file to you under the Apache License,
 * Version 2.0 (the "License"); you may not use this file except
 * in compliance with the License.
 * You may obtain a copy of the License at
 *
 *     http://www.apache.org/licenses/LICENSE-2.0
 *
 * Unless required by applicable law or agreed to in writing,
 * software distributed under the License is distributed on an
 * "AS IS" BASIS, WITHOUT WARRANTIES OR CONDITIONS OF ANY
 * KIND, either express or implied. See the License for the
 * specific language governing permissions and limitations
 * under the License.
 *
 */
package org.ballerinalang.test.statements.variabledef;

import org.ballerinalang.core.model.values.BBoolean;
import org.ballerinalang.core.model.values.BInteger;
import org.ballerinalang.core.model.values.BMap;
import org.ballerinalang.core.model.values.BValue;
import org.ballerinalang.test.BAssertUtil;
import org.ballerinalang.test.BCompileUtil;
import org.ballerinalang.test.BRunUtil;
import org.ballerinalang.test.CompileResult;
import org.testng.Assert;
import org.testng.annotations.AfterClass;
import org.testng.annotations.BeforeClass;
import org.testng.annotations.Test;

/**
 * TestCases for Error Variable Definitions.
 *
 * @since 0.990.4
 */
public class ErrorVariableDefinitionTest {
    private CompileResult result;

    @BeforeClass
    public void setup() {
        result = BCompileUtil.
                compile("test-src/statements/variabledef/error_variable_definition_stmt.bal");
    }

    @Test(description = "Test simple error var def with string and map")
    public void testBasicErrorVariableWithMapDetails() {
        BValue[] returns = BRunUtil.invoke(result, "testBasicErrorVariableWithMapDetails");
        Assert.assertEquals(returns.length, 12);
        Assert.assertEquals(returns[0].stringValue(), "Error One");
        Assert.assertEquals(returns[1].stringValue(), "Error One");
        Assert.assertEquals(returns[2].stringValue(), "Error Two");
        Assert.assertEquals(returns[3].stringValue(), "Error Two");
        Assert.assertEquals(returns[4].toString(), "{\"detail\":\"Detail Msg\"}");
        Assert.assertEquals(returns[5].stringValue(), "Msg One");
        Assert.assertEquals(returns[6].stringValue(), "Detail Msg");
        Assert.assertNull(returns[7]);
        Assert.assertEquals(((BMap) returns[8]).get("message").stringValue(), "Msg Two");
        Assert.assertTrue(((BBoolean) ((BMap) returns[8]).get("fatal")).booleanValue());
        Assert.assertEquals(returns[9].stringValue(), "Msg Two");
        Assert.assertNull(returns[10]);
        Assert.assertNull(returns[11]);
    }

    @Test(description = "Test simple error var def with const and map")
    public void testBasicErrorVariableWithConstAndMap() {
        BValue[] returns = BRunUtil.invoke(result, "testBasicErrorVariableWithConstAndMap");
        Assert.assertEquals(returns.length, 12);
        Assert.assertEquals(returns[0].stringValue(), "Some Error One");
        Assert.assertEquals(returns[1].stringValue(), "Some Error One");
        Assert.assertEquals(returns[2].stringValue(), "Some Error Two");
        Assert.assertEquals(returns[3].stringValue(), "Some Error Two");
        Assert.assertEquals(((BMap) returns[4]).get("message").stringValue(), "Msg Three");
        Assert.assertEquals(returns[5].stringValue(), "Msg Three");
        Assert.assertEquals(returns[6].stringValue(), "Detail Msg");
        Assert.assertNull(returns[7]);
        Assert.assertEquals(((BMap) returns[8]).get("message").stringValue(), "Msg Four");
        Assert.assertTrue(((BBoolean) ((BMap) returns[8]).get("fatal")).booleanValue());
        Assert.assertEquals(returns[9].stringValue(), "Msg Four");
        Assert.assertNull(returns[10]);
        Assert.assertNull(returns[11]);
    }

    @Test(description = "Test simple error var def with string and map declared with var", groups = {
            "brokenOnSpecDeviation" })
    public void testVarBasicErrorVariableWithMapDetails() {
        BValue[] returns = BRunUtil.invoke(result, "testVarBasicErrorVariableWithMapDetails");
        Assert.assertEquals(returns.length, 12);
        Assert.assertEquals(returns[0].stringValue(), "Error One");
        Assert.assertEquals(returns[1].stringValue(), "Error One");
        Assert.assertEquals(returns[2].stringValue(), "Error Two");
        Assert.assertEquals(returns[3].stringValue(), "Error Two");
        Assert.assertEquals(((BMap) returns[4]).get("message").stringValue(), "Msg One");
        Assert.assertEquals(returns[5].stringValue(), "Msg One");
        Assert.assertEquals(returns[6].stringValue(), "Detail Msg");
        Assert.assertNull(returns[7]);
        Assert.assertEquals(((BMap) returns[8]).get("message").stringValue(), "Msg Two");
        Assert.assertTrue(((BBoolean) ((BMap) returns[8]).get("fatal")).booleanValue());
        Assert.assertEquals(returns[9].stringValue(), "Msg Two");
        Assert.assertNull(returns[10]);
        Assert.assertNull(returns[11]);
    }

    @Test(description = "Test simple error var def with const and map declared with var", groups = {
            "brokenOnSpecDeviation" })
    public void testVarBasicErrorVariableWithConstAndMap() {
        BValue[] returns = BRunUtil.invoke(result, "testVarBasicErrorVariableWithConstAndMap");
        Assert.assertEquals(returns.length, 12);
        Assert.assertEquals(returns[0].stringValue(), "Some Error One");
        Assert.assertEquals(returns[1].stringValue(), "Some Error One");
        Assert.assertEquals(returns[2].stringValue(), "Some Error Two");
        Assert.assertEquals(returns[3].stringValue(), "Some Error Two");
        Assert.assertEquals(((BMap) returns[4]).get("message").stringValue(), "Msg Three");
        Assert.assertEquals(returns[5].stringValue(), "Msg Three");
        Assert.assertEquals(returns[6].stringValue(), "Detail Msg");
        Assert.assertNull(returns[7]);
        Assert.assertEquals(((BMap) returns[8]).get("message").stringValue(), "Msg Four");
        Assert.assertTrue(((BBoolean) ((BMap) returns[8]).get("fatal")).booleanValue());
        Assert.assertEquals(returns[9].stringValue(), "Msg Four");
        Assert.assertNull(returns[10]);
        Assert.assertNull(returns[11]);
    }

    @Test(description = "Test simple error var def with record as detail")
    public void testBasicErrorVariableWithRecordDetails() {
        BValue[] returns = BRunUtil.invoke(result, "testBasicErrorVariableWithRecordDetails");
        Assert.assertEquals(returns.length, 5);
        Assert.assertEquals(returns[0].stringValue(), "Error One");
        Assert.assertEquals(returns[1].stringValue(), "Error One");
        Assert.assertEquals(returns[2].stringValue(), "Something Wrong");
        Assert.assertTrue(((BBoolean) returns[3]).booleanValue());
        Assert.assertEquals(((BMap) returns[4]).get("message").stringValue(), "Something Wrong");
    }

    @Test(description = "Test simple error var def inside tuple")
    public void testErrorInTuple() {
        BValue[] returns = BRunUtil.invoke(result, "testErrorInTuple");
        Assert.assertEquals(returns.length, 5);
        Assert.assertEquals(((BInteger) returns[0]).intValue(), 12);
        Assert.assertEquals(returns[1].stringValue(), "Bal");
        Assert.assertEquals(returns[2].stringValue(), "Err");
        Assert.assertEquals(returns[3].stringValue(), "Something Wrong2");
        Assert.assertTrue(((BBoolean) returns[4]).booleanValue());
    }

    @Test(description = "Test simple error var def inside tuple with var")
    public void testErrorInTupleWithVar() {
        BValue[] returns = BRunUtil.invoke(result, "testErrorInTupleWithVar");
        Assert.assertEquals(returns.length, 5);
        Assert.assertEquals(((BInteger) returns[0]).intValue(), 12);
        Assert.assertEquals(returns[1].stringValue(), "Bal");
        Assert.assertEquals(returns[2].stringValue(), "Err");
        Assert.assertEquals(returns[3].stringValue(), "Something Wrong2");
        Assert.assertFalse(((BBoolean) returns[4]).booleanValue());
    }

    @Test(description = "Test simple error var def inside tuple with destructuring error", enabled = false)
    public void testErrorInTupleWithDestructure() {
        BValue[] returns = BRunUtil.invoke(result, "testErrorInTupleWithDestructure");
        Assert.assertEquals(returns.length, 5);
        Assert.assertEquals(((BInteger) returns[0]).intValue(), 12);
        Assert.assertEquals(returns[1].stringValue(), "Bal");
        Assert.assertEquals(returns[2].stringValue(), "Err2");
        Assert.assertEquals(returns[3].stringValue(), "{\"message\":\"Something Wrong2\"}");
        Assert.assertTrue(((BBoolean) returns[4]).booleanValue());
    }

    @Test(description = "Test simple error var def inside tuple with destructuring error", groups = {
            "brokenOnSpecDeviation" })
    public void testErrorInTupleWithDestructure2() {
        BValue[] returns = BRunUtil.invoke(result, "testErrorInTupleWithDestructure2");
        Assert.assertEquals(returns.length, 5);
        Assert.assertEquals(((BInteger) returns[0]).intValue(), 12);
        Assert.assertEquals(returns[1].stringValue(), "Bal");
        Assert.assertEquals(returns[2].stringValue(), "Err2");
        Assert.assertEquals(returns[3].stringValue(), "Something Wrong2");
        Assert.assertTrue(((BBoolean) returns[4]).booleanValue());
    }

    @Test(description = "Test simple error var def inside tuple with destructuring error", enabled = false)
    public void testErrorInRecordWithDestructure() {
        BValue[] returns = BRunUtil.invoke(result, "testErrorInRecordWithDestructure");
        Assert.assertEquals(returns.length, 3);
        Assert.assertEquals(((BInteger) returns[0]).intValue(), 1000);
        Assert.assertEquals(returns[1].stringValue(), "Err3");
        Assert.assertEquals(returns[2].stringValue(), "Something Wrong3");
    }

    @Test(description = "Test simple error var def inside tuple with destructuring error", groups = {
            "brokenOnSpecDeviation" })
    public void testErrorWithAnonErrorType() {
        BValue[] returns = BRunUtil.invoke(result, "testErrorWithAnonErrorType");
        Assert.assertEquals(returns.length, 2);
        Assert.assertEquals(returns[0].stringValue(), "Error Code");
        Assert.assertEquals(returns[1].stringValue(), "Fatal");
    }

    @Test(description = "Test error variable with ignore as the detail variable")
    public void testErrorWithUnderscore() {
        BValue[] returns = BRunUtil.invoke(result, "testErrorWithUnderscore");
        Assert.assertEquals(returns.length, 11);
        Assert.assertEquals(returns[0].stringValue(), "Error Code");
        Assert.assertEquals(returns[1].stringValue(), "Error Code");
        Assert.assertEquals(returns[2].stringValue(), "Error One");
        Assert.assertEquals(returns[3].stringValue(), "Error One");
        Assert.assertEquals(returns[4].stringValue(), "Error Two");
        Assert.assertEquals(returns[5].stringValue(), "Error Two");
        Assert.assertEquals(returns[6].stringValue(), "Error Two");
        Assert.assertEquals(returns[7].stringValue(), "Error Two");
        Assert.assertEquals(returns[8].stringValue(), "Msg One");
        Assert.assertEquals(returns[9].stringValue(), "Something Wrong");
        Assert.assertEquals(returns[10].stringValue(), "Something Wrong");
    }

    @Test(description = "Test named error variable def")
    public void testIndirectErrorDestructuring() {
        BValue[] returns = BRunUtil.invoke(result, "testIndirectErrorDestructuring");
        Assert.assertEquals(returns[0].stringValue(), "Msg");
        Assert.assertEquals(returns[1].stringValue(), "false");
        Assert.assertEquals(returns[2].stringValue(), "{\"other\":\"k\"}");
    }

    @Test(description = "Test error destruturing with sealed detail record")
    public void testSealedDetailDestructuring() {
        BValue[] returns = BRunUtil.invoke(result, "testSealedDetailDestructuring");
        Assert.assertEquals(returns[0].stringValue(), "sealed");
        Assert.assertEquals(returns[1].stringValue(), "{\"message\":\"Msg\"}");
    }

    @Test
    public void testNegativeErrorVariables() {
        CompileResult resultNegative = BCompileUtil.
                compile("test-src/statements/variabledef/error_variable_definition_stmt_negative.bal");
        int i = -1;
        BAssertUtil.validateError(resultNegative, ++i, "redeclared symbol 'reason11'", 27, 16);
        BAssertUtil.validateError(resultNegative, ++i,
                "incompatible types: expected 'SMS', found 'SMA'", 28, 85);
        BAssertUtil.validateError(resultNegative, ++i,
                "incompatible types: expected 'boolean', found 'string'", 30, 26);
        BAssertUtil.validateError(resultNegative, ++i,
                "incompatible types: expected 'string', found 'string?'", 31, 28);
        BAssertUtil.validateError(resultNegative, ++i, "redeclared symbol 'reason11'", 41, 16);
        BAssertUtil.validateError(resultNegative, ++i,
                "incompatible types: expected 'boolean', found 'string'", 44, 26);
        BAssertUtil.validateError(resultNegative, ++i,
                "incompatible types: expected 'string', found 'string?'", 45, 28);
        BAssertUtil.validateError(resultNegative, ++i,
                "redeclared symbol 'message'", 54, 36);
        BAssertUtil.validateError(resultNegative, ++i,
                "incompatible types: expected 'int', found 'map<Cloneable>'", 56, 18);
        BAssertUtil.validateError(resultNegative, ++i,
                "invalid error variable; expecting an error type but found 'int' in type definition", 57, 47);
<<<<<<< HEAD
        // TODO: enable the assert case one module record variable is supported
//        BAssertUtil.validateError(resultNegative, ++i,
//                "incompatible types: expected 'boolean', found 'string'", 63, 17);
//        BAssertUtil.validateError(resultNegative, ++i,
//                "incompatible types: expected 'string', found '(anydata|readonly)'", 64, 16);
        BAssertUtil.validateError(resultNegative, ++i,
                "incompatible types: expected 'string', found '(anydata|readonly)'", 70, 16);
        Assert.assertEquals(resultNegative.getErrorCount(), ++i);
=======
        BAssertUtil.validateError(resultNegative, ++i,
                "incompatible types: expected 'boolean', found 'string'", 63, 17);
        BAssertUtil.validateError(resultNegative, ++i,
                "incompatible types: expected 'string', found " +
                        "'(readonly|xml|Cloneable[]|map<Cloneable>|table<map<Cloneable>>)'", 64, 16);
        BAssertUtil.validateError(resultNegative, ++i,
                "incompatible types: expected 'string', found " +
                        "'(readonly|xml|Cloneable[]|map<Cloneable>|table<map<Cloneable>>)'", 70, 16);
    }

    @AfterClass
    public void tearDown() {
        result = null;
>>>>>>> d3eeaa71
    }
}<|MERGE_RESOLUTION|>--- conflicted
+++ resolved
@@ -252,29 +252,21 @@
                 "incompatible types: expected 'int', found 'map<Cloneable>'", 56, 18);
         BAssertUtil.validateError(resultNegative, ++i,
                 "invalid error variable; expecting an error type but found 'int' in type definition", 57, 47);
-<<<<<<< HEAD
+
         // TODO: enable the assert case one module record variable is supported
 //        BAssertUtil.validateError(resultNegative, ++i,
 //                "incompatible types: expected 'boolean', found 'string'", 63, 17);
 //        BAssertUtil.validateError(resultNegative, ++i,
-//                "incompatible types: expected 'string', found '(anydata|readonly)'", 64, 16);
-        BAssertUtil.validateError(resultNegative, ++i,
-                "incompatible types: expected 'string', found '(anydata|readonly)'", 70, 16);
-        Assert.assertEquals(resultNegative.getErrorCount(), ++i);
-=======
-        BAssertUtil.validateError(resultNegative, ++i,
-                "incompatible types: expected 'boolean', found 'string'", 63, 17);
-        BAssertUtil.validateError(resultNegative, ++i,
-                "incompatible types: expected 'string', found " +
-                        "'(readonly|xml|Cloneable[]|map<Cloneable>|table<map<Cloneable>>)'", 64, 16);
+//                "incompatible types: expected 'string', found " +
+//                        "'(readonly|xml|Cloneable[]|map<Cloneable>|table<map<Cloneable>>)'", 64, 16);
         BAssertUtil.validateError(resultNegative, ++i,
                 "incompatible types: expected 'string', found " +
                         "'(readonly|xml|Cloneable[]|map<Cloneable>|table<map<Cloneable>>)'", 70, 16);
+        Assert.assertEquals(resultNegative.getErrorCount(), ++i);
     }
 
     @AfterClass
     public void tearDown() {
         result = null;
->>>>>>> d3eeaa71
     }
 }