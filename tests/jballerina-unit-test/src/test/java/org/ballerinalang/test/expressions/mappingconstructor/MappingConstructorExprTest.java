/*
 *  Copyright (c) 2019, WSO2 Inc. (http://www.wso2.org) All Rights Reserved.
 *
 *  WSO2 Inc. licenses this file to you under the Apache License,
 *  Version 2.0 (the "License"); you may not use this file except
 *  in compliance with the License.
 *  You may obtain a copy of the License at
 *
 *    http://www.apache.org/licenses/LICENSE-2.0
 *
 *  Unless required by applicable law or agreed to in writing,
 *  software distributed under the License is distributed on an
 *  "AS IS" BASIS, WITHOUT WARRANTIES OR CONDITIONS OF ANY
 *  KIND, either express or implied.  See the License for the
 *  specific language governing permissions and limitations
 *  under the License.
 */
package org.ballerinalang.test.expressions.mappingconstructor;

import org.ballerinalang.test.BCompileUtil;
import org.ballerinalang.test.BRunUtil;
import org.ballerinalang.test.CompileResult;
import org.testng.Assert;
import org.testng.annotations.BeforeClass;
import org.testng.annotations.DataProvider;
import org.testng.annotations.Test;

import static org.ballerinalang.test.BAssertUtil.validateError;

/**
 * Test cases for mapping constructor expressions.
 */
public class MappingConstructorExprTest {

    private CompileResult result;
    private CompileResult varNameFieldResult;
    private CompileResult inferRecordResult;
    private CompileResult spreadOpFieldResult;
    private CompileResult readOnlyFieldResult;

    @BeforeClass
    public void setup() {
        result = BCompileUtil.compile("test-src/expressions/mappingconstructor/mapping_constructor.bal");
        inferRecordResult = BCompileUtil.compile(
                "test-src/expressions/mappingconstructor/mapping_constructor_infer_record.bal");
        varNameFieldResult = BCompileUtil.compile("test-src/expressions/mappingconstructor/var_name_field.bal");
        spreadOpFieldResult = BCompileUtil.compile("test-src/expressions/mappingconstructor/spread_op_field.bal");
        readOnlyFieldResult = BCompileUtil.compile("test-src/expressions/mappingconstructor/readonly_field.bal");
    }

    @Test(dataProvider = "mappingConstructorTests")
    public void testMappingConstructor(String test) {
        BRunUtil.invoke(result, test);
    }

    @DataProvider(name = "mappingConstructorTests")
    public Object[][] mappingConstructorTests() {
        return new Object[][] {
                { "testMappingConstuctorWithAnyACET" },
                { "testMappingConstuctorWithAnydataACET" },
                { "testMappingConstuctorWithJsonACET" },
                { "testNonAmbiguousMapUnionTarget" },
                { "testTypeWithReadOnlyInUnionCET" }
        };
    }

    @Test
    public void diagnosticsTest() {
        CompileResult result = BCompileUtil.compile(
                "test-src/expressions/mappingconstructor/mapping_constructor_negative.bal");
        Assert.assertEquals(result.getErrorCount(), 13);
        validateError(result, 0, "incompatible mapping constructor expression for type '(string|Person)'", 33, 23);
        validateError(result, 1, "ambiguous type '(PersonTwo|PersonThree)'", 37, 31);
        validateError(result, 2,
                      "a type compatible with mapping constructor expressions not found in type '(int|float)'", 41, 19);
        validateError(result, 3, "ambiguous type '(map<int>|map<string>)'", 45, 31);
        validateError(result, 4, "ambiguous type '(map<(int|string)>|map<(string|boolean)>)'", 47, 46);
        validateError(result, 5, "unknown type 'NoRecord'", 55, 5);
        validateError(result, 6, "incompatible types: 'int' cannot be cast to 'string'", 55, 22);
        validateError(result, 7, "invalid operation: type 'PersonThree' does not support field access for " +
                "non-required field 'salary'", 55, 41);
        validateError(result, 8, "undefined symbol 'c'", 55, 55);
        validateError(result, 9, "unknown type 'Foo'", 59, 5);
        validateError(result, 10, "incompatible types: 'string' cannot be cast to 'boolean'", 59, 17);
        validateError(result, 11, "unknown type 'Foo'", 60, 5);
        validateError(result, 12, "incompatible types: 'int' cannot be cast to 'boolean'", 60, 30);
    }

    @Test
    public void testVarNameFieldSemanticAnalysisNegative() {
        CompileResult result = BCompileUtil.compile(
                "test-src/expressions/mappingconstructor/var_name_field_semantic_analysis_negative.bal");
        Assert.assertEquals(result.getErrorCount(), 6);
        validateError(result, 0, "incompatible types: expected 'string', found 'int'", 30, 14);
        validateError(result, 1, "incompatible types: expected 'string', found 'int'", 31, 22);
        validateError(result, 2, "undefined field 'b' in record 'Foo'", 37, 32);
        validateError(result, 3, "undefined symbol 'i'", 41, 26);
        validateError(result, 4, "undefined symbol 'c'", 42, 37);
        validateError(result, 5, "undefined symbol 'PI'", 46, 36);
    }

    @Test
    public void testVarNameFieldCodeAnalysisNegative() {
        CompileResult result = BCompileUtil.compile(
                "test-src/expressions/mappingconstructor/var_name_field_code_analysis_negative.bal");
        Assert.assertEquals(result.getErrorCount(), 4);
        validateError(result, 0, "invalid usage of record literal: duplicate key 's'", 26, 17);
        validateError(result, 1, "invalid usage of record literal: duplicate key 'i'", 26, 23);
        validateError(result, 2, "invalid usage of map literal: duplicate key 'i'", 27, 34);
        validateError(result, 3, "invalid usage of map literal: duplicate key 'i'", 27, 42);
    }

    @Test
    public void testVarNameFieldTaintAnalysisNegative() {
        CompileResult result = BCompileUtil.compile(
                "test-src/expressions/mappingconstructor/var_name_field_taint_analysis_negative.bal");
        Assert.assertEquals(result.getErrorCount(), 2);
        validateError(result, 0, "tainted value passed to global variable 'f'", 26, 5);
        validateError(result, 1, "tainted value passed to global variable 'm'", 27, 5);
    }

    @Test(dataProvider = "varNameFieldTests")
    public void testVarNameField(String test) {
        BRunUtil.invoke(varNameFieldResult, test);
    }

    @DataProvider(name = "varNameFieldTests")
    public Object[][] varNameFieldTests() {
        return new Object[][] {
                { "testVarNameAsRecordField" },
                { "testVarNameAsMapField" },
                { "testVarNameAsJsonField" },
                { "testLikeModuleQualifiedVarNameAsJsonField" },
                { "testVarNameFieldInAnnotation" } // final test using `s` since `s` is updated
        };
    }

    @Test
    public void testSpreadOpFieldSemanticAnalysisNegative() {
        CompileResult result = BCompileUtil.compile(
                "test-src/expressions/mappingconstructor/spread_op_field_semantic_analysis_negative.bal");
        Assert.assertEquals(result.getErrorCount(), 21);
        validateError(result, 0, "incompatible types: expected a map or a record, found 'string'", 33, 17);
        validateError(result, 1, "incompatible types: expected a map or a record, found 'boolean'", 33, 32);
        validateError(result, 2, "incompatible types: expected 'int' for field 'i', found 'float'", 41, 17);
        validateError(result, 3, "incompatible types: expected 'string' for field 's', found 'int'", 41, 17);
        validateError(result, 4, "incompatible types: expected 'int' for field 'i', found 'boolean'", 41, 29);
        validateError(result, 5, "undefined field 'x' in record 'Foo'", 49, 29);
        validateError(result, 6, "incompatible types: expected a map or a record, found 'other'", 53, 26);
        validateError(result, 7, "undefined symbol 'b'", 53, 26);
        validateError(result, 8, "incompatible types: expected a map or a record, found 'int'", 60, 28);
        validateError(result, 9, "incompatible types: expected 'string', found '(int|float)'", 68, 25);
        validateError(result, 10, "incompatible types: expected 'string', found 'anydata'", 68, 39);
        validateError(result, 11, "incompatible types: expected a map or a record, found 'other'", 72, 38);
        validateError(result, 12, "undefined symbol 'b'", 72, 38);
        validateError(result, 13, "incompatible types: expected a map or a record, found 'other'", 72, 44);
        validateError(result, 14, "undefined function 'getFoo'", 72, 44);
        validateError(result, 15, "incompatible types: expected 'json', found 'any'", 82, 18);
        validateError(result, 16, "incompatible types: expected 'json', found 'anydata'", 82, 30);
        validateError(result, 17, "incompatible types: expected 'json', found 'any'", 83, 30);
        validateError(result, 18, "incompatible types: expected 'json', found 'anydata'", 83, 36);
        validateError(result, 19, "incompatible types: expected 'int', found 'string'", 96, 18);
        validateError(result, 20, "incompatible types: expected '(int|float)', found 'string'", 97, 32);
    }

    @Test
    public void testSpreadOpFieldCodeAnalysisNegative() {
        CompileResult result = BCompileUtil.compile(
                "test-src/expressions/mappingconstructor/spread_op_field_code_analysis_negative.bal");
        Assert.assertEquals(result.getErrorCount(), 19);
        int i = 0;
        validateError(result, i++, "invalid usage of record literal: duplicate key 'i' via spread operator '...f'", 30,
                      31);
        validateError(result, i++, "invalid usage of record literal: duplicate key 's'", 30, 34);
        validateError(result, i++, "invalid usage of map literal: duplicate key 's' via spread operator " +
                "'...b'", 31, 47);
        validateError(result, i++, "invalid usage of map literal: duplicate key 'f'", 31, 50);
        validateError(result, i++, "invalid usage of map literal: duplicate key 'i'", 31, 58);
        validateError(result, i++, "invalid usage of map literal: duplicate key 's' via spread operator " +
                "'... {s: hi,i: 1}'", 32, 38);
        validateError(result, i++, "invalid usage of map literal: duplicate key 'i'", 32, 63);
        validateError(result, i++, "invalid usage of map literal: duplicate key 'i' via spread " +
                "operator '...alpha'", 41, 27);
        validateError(result, i++, "invalid usage of mapping constructor expression: spread field " +
                "'a' may have already specified keys", 50, 28);
        validateError(result, i++, "invalid usage of mapping constructor expression: spread field " +
                "'b' may have already specified keys", 59, 32);
        validateError(result, i++, "invalid usage of mapping constructor expression: key 'i' may " +
                "duplicate a key specified via spread field '...b'", 64, 29);
        validateError(result, i++, "invalid usage of mapping constructor expression: key 'y' may " +
                "duplicate a key specified via spread field '...m1'", 69, 30);
        validateError(result, i++, "invalid usage of mapping constructor expression: spread field 'm1' may" +
                " have already specified keys", 74, 35);
        validateError(result, i++, "invalid usage of mapping constructor expression: multiple " +
                "spread fields of inclusive mapping types are not allowed", 84, 35);
        validateError(result, i++, "invalid usage of mapping constructor expression: spread field 'b2' " +
                "may have already specified keys", 84, 35);
        validateError(result, i++, "invalid usage of map literal: duplicate key 'i' via spread operator " +
                "'...b3'", 94, 35);
        validateError(result, i++, "invalid usage of mapping constructor expression: multiple spread " +
                "fields of inclusive mapping types are not allowed", 94, 35);
        validateError(result, i++, "invalid usage of mapping constructor expression: multiple " +
                "spread fields of inclusive mapping types are not allowed", 100, 30);
        validateError(result, i, "invalid usage of mapping constructor expression: multiple " +
                "spread fields of inclusive mapping types are not allowed", 106, 34);
    }

    @Test
    public void testSpreadOpFieldConstantAnalysisNegative() {
        CompileResult result = BCompileUtil.compile(
                "test-src/expressions/mappingconstructor/spread_op_field_constant_analysis_negative.bal");
        Assert.assertEquals(result.getErrorCount(), 1);
        validateError(result, 0, "expression is not a constant expression", 19, 47);
    }

    @Test
    public void testSpreadOpFieldTaintAnalysisNegative() {
        CompileResult result = BCompileUtil.compile(
                "test-src/expressions/mappingconstructor/spread_op_field_taint_analysis_negative.bal");
        Assert.assertEquals(result.getErrorCount(), 2);
        validateError(result, 0, "tainted value passed to global variable 'm'", 36, 5);
        validateError(result, 1, "tainted value passed to global variable 'bn'", 37, 5);
    }

    @Test(dataProvider = "spreadOpFieldTests", enabled = false)
    public void testSpreadOpField(String test) {
        BRunUtil.invoke(spreadOpFieldResult, test);
    }

    @DataProvider(name = "spreadOpFieldTests")
    public Object[][] spreadOpFieldTests() {
        return new Object[][] {
                { "testMapRefAsSpreadOp" },
                { "testMapValueViaFuncAsSpreadOp" },
                { "testRecordRefAsSpreadOp" },
                { "testRecordRefWithNeverType" },
                { "testRecordValueViaFuncAsSpreadOp" },
                { "testSpreadOpInConstMap" },
                { "testSpreadOpInGlobalMap" },
                { "testMappingConstrExprAsSpreadExpr" },
        };
    }

    @Test
    public void testRecordInferringInSelectNegative() {
        CompileResult compileResult = BCompileUtil.compile(
                "test-src/expressions/mappingconstructor/mapping_constructor_infer_record_negative.bal");
        Assert.assertEquals(compileResult.getErrorCount(), 15);
        int index = 0;

        validateError(compileResult, index++, "incompatible types: expected 'string[]', found 'record {| string fn; " +
                              "string ln; |}[]'", 37, 20);
        validateError(compileResult, index++, "undefined field 'x' in 'record {| string fn; string ln; |}'", 38, 5);
        validateError(compileResult, index++, "incompatible types: expected 'record {| anydata...; |}[]', found " +
                "'record {| int i; any...; |}[]'", 53, 12);
        validateError(compileResult, index++, "incompatible types: expected 'string', found 'int'", 70, 16);
        validateError(compileResult, index++, "invalid operation: type 'record {| int i; boolean b; int...; |}' does " +
                "not support field access for non-required field 'key'", 71, 13);
        validateError(compileResult, index++, "incompatible types: expected 'float', found '(int|boolean)?'", 72, 15);
        validateError(compileResult, index++, "incompatible types: expected 'record {| int i; |}', found 'record {| " +
                "int a; float b; string...; |}'", 85, 12);
        validateError(compileResult, index++, "incompatible types: expected 'int', found 'record {| int x; int y; " +
                "|}'", 90, 13);
        validateError(compileResult, index++, "incompatible types: expected 'record {| int...; |}', found 'record {| " +
                "int x; int y; (string|boolean)...; |}'", 95, 30);
        validateError(compileResult, index++, "incompatible types: expected 'boolean', found 'record {| |} & readonly'",
                      98, 17);
        validateError(compileResult, index++, "incompatible types: expected 'record {| int i; boolean b; decimal a; " +
                "float f; anydata...; |}', found 'record {| (int|string) i; boolean b; decimal a; float f?; anydata.." +
                ".; |}'", 126, 12);
        validateError(compileResult, index++, "incompatible types: expected 'readonly', found 'Rec1'", 139, 9);
        validateError(compileResult, index++, "incompatible types: expected 'readonly', found 'future'", 140, 12);
        validateError(compileResult, index++, "a type compatible with mapping constructor expressions not found in " +
                "type '(readonly|int[])'", 150, 25);
        validateError(compileResult, index, "ambiguous type '(map<map<json>>|readonly)'", 157, 34);
    }

    @Test(dataProvider = "inferRecordTypeTests", enabled = false)
    public void testInferRecordTypeTests(String test) {
        BRunUtil.invoke(inferRecordResult, test);
    }

    @DataProvider(name = "inferRecordTypeTests")
    public Object[][] inferRecordTypeTests() {
        return new Object[][] {
                { "testRecordInferringForMappingConstructorWithoutRestField" },
                { "testRecordInferringForMappingConstructorWithRestField1" },
                { "testRecordInferringForMappingConstructorWithRestField2" },
                { "testRecordInferringForMappingConstructorWithRestField3" },
                { "testMappingConstrExprWithNoACET" },
                { "testMappingConstrExprWithNoACET2" },
                { "testInferredRecordTypeWithOptionalTypeFieldViaSpreadOp" },
                { "testInferenceWithMappingConstrExprAsSpreadExpr" },
                { "testInferringForReadOnly" },
                { "testInferringForReadOnlyInUnion" },
                { "testValidReadOnlyWithDifferentFieldKinds" },
                { "testValidReadOnlyInUnionWithDifferentFieldKinds" }
        };
    }

<<<<<<< HEAD
    @Test(dataProvider = "readOnlyFieldTests", groups = "disableOnOldParser", enabled = false)
=======
    @Test(dataProvider = "readOnlyFieldTests")
>>>>>>> dfa1fba9
    public void testReadOnlyFields(String test) {
        BRunUtil.invoke(readOnlyFieldResult, test);
    }

    @DataProvider(name = "readOnlyFieldTests")
    public Object[][] readOnlyFieldTests() {
        return new Object[][] {
                { "testBasicReadOnlyField1" },
                { "testBasicReadOnlyField2" },
                { "testComplexReadOnlyField" },
                { "testInferredTypeReadOnlynessWithReadOnlyFields" },
                { "testReadOnlyBehaviourWithRecordACETInUnionCET" },
                { "testReadOnlyFieldsWithSimpleMapCET" },
                { "testReadOnlyBehaviourWithMapACETInUnionCET" },
                { "testReadOnlyFieldForAlreadyReadOnlyField" },
                { "testReadOnlyFieldWithInferredType" },
                { "testInferredTypeWithAllReadOnlyFields" },
                { "testIdentifierKeysInConstructorWithReadOnlyFieldsForMap" },
                { "testFieldTypeNarrowing" }
        };
    }

    @Test(groups = "disableOnOldParser")
    public void testReadOnlyFieldsSemanticNegative() {
        CompileResult compileResult =
                BCompileUtil.compile("test-src/expressions/mappingconstructor/readonly_field_negative.bal");
        int index = 0;

        validateError(compileResult, index++, "incompatible types: expected '(Details & readonly)', found 'Details'",
                      33, 35);
        validateError(compileResult, index++,
                      "incompatible mapping constructor expression for type '(Employee|Details)'", 34, 27);
        validateError(compileResult, index++, "incompatible types: expected '(Employee & readonly)', found 'Employee'",
                      40, 18);
        validateError(compileResult, index++, "incompatible types: expected '(Details & readonly)', found 'Details'",
                      42, 22);
        validateError(compileResult, index++,
                      "incompatible types: expected '((Details & readonly)|string)', found 'Details'", 54, 49);
        validateError(compileResult, index++,
                      "incompatible mapping constructor expression for type '(map<string>|map<(Details|string)>)'",
                      55, 42);
        validateError(compileResult, index++,
                      "incompatible types: expected 'map<((Details|string) & readonly)> & readonly', " +
                              "found 'map<(Details|string)>'", 61, 18);
        validateError(compileResult, index++, "incompatible types: expected '(Details & readonly)', found 'Details'",
                      63, 13);
        validateError(compileResult, index++,
                      "invalid 'readonly' mapping field 'x': 'future<int>' can never be 'readonly'", 77, 40);
        validateError(compileResult, index++,
                      "incompatible types: expected 'any & readonly', found 'stream<boolean>'", 77, 57);
        validateError(compileResult, index++, "incompatible mapping constructor expression for type '(" +
                "record {| future<any>...; |}|NonReadOnlyFields)'", 78, 57);
        validateError(compileResult, index++,
                      "incompatible types: expected '((any & readonly)|error)', found 'future<int>'", 81, 39);
        validateError(compileResult, index++,
                      "incompatible types: expected '((any & readonly)|error)', found 'stream<boolean>'", 81, 51);
        validateError(compileResult, index++,
                      "incompatible mapping constructor expression for type '(map<(any|error)>|map<future<int>>)'",
                      82, 43);

        validateError(compileResult, index++, "incompatible types: expected 'record {| int i; anydata...; |}', found " +
                "'record {| readonly (Details & readonly) d1; readonly (Details & readonly) d2; " +
                "record {| string str; |} d3; readonly record {| string str; readonly int count; |} & readonly d4; " +
                "int...; |}'", 108, 27);
        validateError(compileResult, index++, "cannot update 'readonly' record field 'd1' in 'record {| readonly " +
                "(Details & readonly) d1; readonly (Details & readonly) d2; record {| string str; |} d3; " +
                "readonly record {| string str; readonly int count; |} & readonly d4; int...; |}'", 109, 5);
        validateError(compileResult, index++, "cannot update 'readonly' record field 'd1' in 'record {| readonly " +
                "(Details & readonly) d1; readonly (Details & readonly) d2; record {| string str; |} d3; " +
                "readonly record {| string str; readonly int count; |} & readonly d4; int...; |}'", 113, 5);
        validateError(compileResult, index++, "incompatible types: expected 'readonly', found 'Details'", 120, 18);
        validateError(compileResult, index++, "incompatible types: expected 'readonly', found 'Details'", 122, 23);
        Assert.assertEquals(compileResult.getErrorCount(), index);
    }

    @Test
    public void testReadOnlyFieldsCodeAnalysisNegative() {
        CompileResult compileResult = BCompileUtil.compile(
                "test-src/expressions/mappingconstructor/readonly_field_code_analysis_negative.bal");
        int index = 0;

        validateError(compileResult, index++, "invalid key 'math': identifiers cannot be used as rest field keys, " +
                "expected a string literal or an expression", 31, 9);
        validateError(compileResult, index++, "invalid key 'science': identifiers cannot be used as rest field keys, " +
                "expected a string literal or an expression", 39, 9);

        Assert.assertEquals(compileResult.getErrorCount(), index);
    }
}<|MERGE_RESOLUTION|>--- conflicted
+++ resolved
@@ -222,7 +222,7 @@
         validateError(result, 1, "tainted value passed to global variable 'bn'", 37, 5);
     }
 
-    @Test(dataProvider = "spreadOpFieldTests", enabled = false)
+    @Test(dataProvider = "spreadOpFieldTests")
     public void testSpreadOpField(String test) {
         BRunUtil.invoke(spreadOpFieldResult, test);
     }
@@ -275,7 +275,7 @@
         validateError(compileResult, index, "ambiguous type '(map<map<json>>|readonly)'", 157, 34);
     }
 
-    @Test(dataProvider = "inferRecordTypeTests", enabled = false)
+    @Test(dataProvider = "inferRecordTypeTests")
     public void testInferRecordTypeTests(String test) {
         BRunUtil.invoke(inferRecordResult, test);
     }
@@ -298,11 +298,7 @@
         };
     }
 
-<<<<<<< HEAD
-    @Test(dataProvider = "readOnlyFieldTests", groups = "disableOnOldParser", enabled = false)
-=======
     @Test(dataProvider = "readOnlyFieldTests")
->>>>>>> dfa1fba9
     public void testReadOnlyFields(String test) {
         BRunUtil.invoke(readOnlyFieldResult, test);
     }
