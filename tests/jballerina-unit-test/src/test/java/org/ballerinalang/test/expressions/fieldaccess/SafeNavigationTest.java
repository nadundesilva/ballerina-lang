/*
 *   Copyright (c) 2018, WSO2 Inc. (http://www.wso2.org) All Rights Reserved.
 *
 *  WSO2 Inc. licenses this file to you under the Apache License,
 *  Version 2.0 (the "License"); you may not use this file except
 *  in compliance with the License.
 *  You may obtain a copy of the License at
 *
 *    http://www.apache.org/licenses/LICENSE-2.0
 *
 * Unless required by applicable law or agreed to in writing,
 * software distributed under the License is distributed on an
 * "AS IS" BASIS, WITHOUT WARRANTIES OR CONDITIONS OF ANY
 * KIND, either express or implied.  See the License for the
 * specific language governing permissions and limitations
 * under the License.
 */
package org.ballerinalang.test.expressions.fieldaccess;

import org.ballerinalang.model.util.JsonParser;
import org.ballerinalang.model.values.BError;
import org.ballerinalang.model.values.BInteger;
import org.ballerinalang.model.values.BMap;
import org.ballerinalang.model.values.BString;
import org.ballerinalang.model.values.BValue;
import org.ballerinalang.model.values.BValueArray;
import org.ballerinalang.test.util.BAssertUtil;
import org.ballerinalang.test.util.BCompileUtil;
import org.ballerinalang.test.util.BRunUtil;
import org.ballerinalang.test.util.CompileResult;
import org.ballerinalang.util.exceptions.BLangRuntimeException;
import org.testng.Assert;
import org.testng.annotations.BeforeClass;
import org.testng.annotations.Test;

/**
 * Test cases for safe navigation.
 *
 * @since 0.970.0
 */
public class SafeNavigationTest {

    private CompileResult result;
    private CompileResult negativeResult;

    @BeforeClass
    public void setup() {
        result = BCompileUtil.compile("test-src/expressions/fieldaccess/safe_navigation.bal");
        negativeResult = BCompileUtil.compile("test-src/expressions/fieldaccess/safe_navigation_negative.bal");
    }

    @Test
    public void testNegativeCases() {
        Assert.assertEquals(negativeResult.getErrorCount(), 19);
        int i = 0;
        BAssertUtil.validateError(negativeResult, i++, "incompatible types: expected 'string?', found 'string|error'",
                25, 19);
        BAssertUtil.validateError(negativeResult, i++,
                "invalid operation: type 'Info|error' does not support field access", 34, 25);
        BAssertUtil.validateError(negativeResult, i++,
                "incompatible types: expected 'string|error?', found 'other|error'", 34, 25);
        BAssertUtil.validateError(negativeResult, i++,
                "error lifting operator cannot be used in the target expression of an assignment", 40, 5);
        BAssertUtil.validateError(negativeResult, i++,
                "error lifting operator cannot be used in the target expression of an assignment", 40, 5);
        BAssertUtil.validateError(negativeResult, i++,
                "error lifting operator cannot be used in the target expression of an assignment", 40, 5);
        BAssertUtil.validateError(negativeResult, i++, "variable 'p' is not initialized", 40, 5);
        BAssertUtil.validateError(negativeResult, i++, "cannot infer type of the error from 'Person?[]|error'", 44, 25);
        BAssertUtil.validateError(negativeResult, i++,
                "invalid operation: type 'Person?[]|error' does not support indexing", 45, 12);
        BAssertUtil.validateError(negativeResult, i++, "safe navigation operator not required for type 'error?'", 50,
                12);
        BAssertUtil.validateError(negativeResult, i++, "incompatible types: expected 'string', found 'other|error?'",
                50, 12);
        BAssertUtil.validateError(negativeResult, i++, "safe navigation operator not required for type 'error'", 55,
                12);
        BAssertUtil.validateError(negativeResult, i++, "invalid operation: type 'error' does not support field " +
                        "access", 55, 12);
        BAssertUtil.validateError(negativeResult, i++, "incompatible types: expected 'string', found 'string?'", 64,
                16);
        BAssertUtil.validateError(negativeResult, i++, "safe navigation operator not required for type 'xml'", 68,
                9);
        BAssertUtil.validateError(negativeResult, i++, "safe navigation operator not required for type 'json'", 72,
                9);
        BAssertUtil.validateError(negativeResult, i++, "safe navigation operator not required for type 'json|string'",
                80, 9);
        BAssertUtil.validateError(negativeResult, i++, "safe navigation operator not required for type 'json'",
                88, 12);
        BAssertUtil.validateError(negativeResult, i++, "safe navigation operator not required for type 'json'",
                93, 12);
    }

    @Test
    public void testNonErrorPath() {
        BValue[] returns = BRunUtil.invoke(result, "testNonErrorPath");
        Assert.assertEquals(returns[0].stringValue(), "Colombo");
    }

    @Test
    public void testNotNilPath() {
        BValue[] returns = BRunUtil.invoke(result, "testNotNilPath");
        Assert.assertEquals(returns[0].stringValue(), "Colombo");
    }

    @Test
    public void testErrorInMiddle() {
        BValue[] returns = BRunUtil.invoke(result, "testErrorInMiddle");
        Assert.assertTrue(returns[0] instanceof BError);
        Assert.assertEquals(((BError) returns[0]).getReason(), "custom error");
    }

    @Test
    public void testErrorInFirstVar() {
        BValue[] returns = BRunUtil.invoke(result, "testErrorInFirstVar");
        Assert.assertTrue(returns[0] instanceof BError);
        Assert.assertEquals(((BError) returns[0]).getReason(), "custom error");
    }

    @Test
    public void testNilInMiddle() {
        BValue[] returns = BRunUtil.invoke(result, "testNilInMiddle");
        Assert.assertEquals(returns[0], null);
        Assert.assertEquals(returns[1], null);
    }

    @Test
    public void testNilInFirstVar() {
        BValue[] returns = BRunUtil.invoke(result, "testNilInFirstVar");
        Assert.assertEquals(returns[0], null);
        Assert.assertEquals(returns[1], null);
    }

    @Test
    public void testSafeNavigatingNilJSON_1() {
        BValue[] returns = BRunUtil.invoke(result, "testSafeNavigatingNilJSON_1");
        Assert.assertEquals(returns[0], null);
    }

    @Test
    public void testSafeNavigatingNilJSON_2() {
        BValue[] returns = BRunUtil.invoke(result, "testSafeNavigatingNilJSON_2");
        Assert.assertEquals(returns[0], null);
    }

    @Test
    public void testSafeNavigatingNilJSON_3() {
        BValue[] returns = BRunUtil.invoke(result, "testSafeNavigatingNilJSON_3");
        Assert.assertEquals(returns[0], null);
    }

    @Test
    public void testSafeNavigatingNilJSON_4() {
        BValue[] returns = BRunUtil.invoke(result, "testSafeNavigatingNilJSON_4");
        Assert.assertEquals(returns[0], null);
    }

    @Test
    public void testSafeNavigatingJSONWithNilInMiddle_1() {
        BValue[] returns = BRunUtil.invoke(result, "testSafeNavigatingJSONWithNilInMiddle_1");
        Assert.assertEquals(returns[0], null);
    }

    @Test
    public void testSafeNavigatingJSONWithNilInMiddle_2() {
        BValue[] returns = BRunUtil.invoke(result, "testSafeNavigatingJSONWithNilInMiddle_2");
        Assert.assertEquals(returns[0], null);
    }

    @Test
    public void testSafeNavigatingWithFuncInovc_1() {
        BValue[] returns = BRunUtil.invoke(result, "testSafeNavigatingWithFuncInovc_1");
        Assert.assertEquals(returns[0], null);
    }

    @Test
    public void testSafeNavigationOnObject_1() {
        BValue[] returns = BRunUtil.invoke(result, "testSafeNavigationOnObject_1");
        Assert.assertEquals(returns[0].stringValue(), "John");
    }

    @Test
    public void testSafeNavigationOnObject_2() {
        BValue[] returns = BRunUtil.invoke(result, "testSafeNavigationOnObject_2");
        Assert.assertEquals(returns[0].stringValue(), "null name");
    }

    @Test
    public void testSafeNavigationOnObject_3() {
        BValue[] returns = BRunUtil.invoke(result, "testSafeNavigationOnObject_3");
        Assert.assertEquals(returns[0].stringValue(), "John");
    }

    @Test
    public void testSafeNavigateArray_1() {
        BValue[] returns = BRunUtil.invoke(result, "testSafeNavigateArray_1");
        Assert.assertNull(returns[0]);
    }

    @Test
    public void testSafeNavigateArray_2() {
        BValue[] returns = BRunUtil.invoke(result, "testSafeNavigateArray_2");
        Assert.assertNull(returns[0]);
    }

    @Test
    public void testSafeNavigateOnErrorOrNull() {
        BValue[] returns = BRunUtil.invoke(result, "testSafeNavigateOnErrorOrNull");
        Assert.assertNull(returns[0]);
    }

    @Test
    public void testSafeNavigateOnJSONArrayOfArray() {
        BValue[] returns = BRunUtil.invoke(result, "testSafeNavigateOnJSONArrayOfArray");
        Assert.assertEquals(returns[0].stringValue(), "Bob");
    }

    @Test
    public void testJSONNilLiftingOnLHS_1() {
        BValue[] returns = BRunUtil.invoke(result, "testJSONNilLiftingOnLHS_1");
        Assert.assertTrue(returns[0] instanceof BMap);
        Assert.assertEquals(returns[0].stringValue(), "{\"info\":{\"address1\":{\"city\":\"Colombo\"}}}");

        Assert.assertTrue(returns[1] instanceof BMap);
        Assert.assertEquals(returns[1].stringValue(), "{\"info\":{\"address2\":{\"city\":\"Kandy\"}}}");

        Assert.assertTrue(returns[2] instanceof BMap);
        Assert.assertEquals(returns[2].stringValue(), "{\"info\":{\"address3\":{\"city\":\"Galle\"}}}");

        Assert.assertTrue(returns[3] instanceof BMap);
        Assert.assertEquals(returns[3].stringValue(), "{\"info\":{\"address4\":{\"city\":\"Jaffna\"}}}");
    }

<<<<<<< HEAD
    @Test(expectedExceptions = {BLangRuntimeException.class},
            expectedExceptionsMessageRegExp = "error: failed to get element from json: array index " +
                    "out of range: index: 2, size: 0.*")
=======
    @Test(expectedExceptions = { BLangRuntimeException.class },
            expectedExceptionsMessageRegExp = "error: failed to get element from json: array index out of range:" +
                    " index: 2, size: 0.*")
>>>>>>> 9580039e
    public void testJSONNilLiftingOnLHS_2() {
        BRunUtil.invoke(result, "testJSONNilLiftingOnLHS_2");
    }

    @Test
    public void testNonExistingMapKeyWithIndexAccess() {
        BValue[] returns = BRunUtil.invoke(result, "testNonExistingMapKeyWithIndexAccess");
        Assert.assertNull(returns[0]);
    }

    @Test(expectedExceptions = {BLangRuntimeException.class},
            expectedExceptionsMessageRegExp = "error: \\{ballerina\\}KeyNotFound \\{\"message\":\"cannot find key " +
                    "'a'\"\\}.*")
    public void testNonExistingMapKeyWithFieldAccess() {
        BValue[] returns = BRunUtil.invoke(result, "testNonExistingMapKeyWithFieldAccess");
        Assert.assertEquals(returns[0].stringValue(), "Bob");
    }

    @Test
    public void testMapNilLiftingOnLHS_1() {
        BValue[] returns = BRunUtil.invoke(result, "testMapNilLiftingOnLHS_1");
        Assert.assertTrue(returns[0] instanceof BMap);
        Assert.assertEquals(returns[0].stringValue(), "{\"name\":\"John\"}");
    }

    @Test
    public void testMapNilLiftingOnLHS_2() {
        BValue[] returns = BRunUtil.invoke(result, "testMapNilLiftingOnLHS_2");
        Assert.assertTrue(returns[0] instanceof BMap);
        Assert.assertEquals(returns[0].stringValue(), "{\"name\":{\"fname\":\"John\"}}");
    }

    @Test
    public void testMapNilLiftingOnLHS_3() {
        BValue[] returns = BRunUtil.invoke(result, "testMapNilLiftingOnLHS_3");
        Assert.assertTrue(returns[0] instanceof BMap);
        Assert.assertEquals(returns[0].stringValue(), "{\"name\":{\"fname\":\"John\"}}");
    }

    @Test
    public void testMapNilLiftingOnLHS_4() {
        BValue[] returns = BRunUtil.invoke(result, "testMapNilLiftingOnLHS_4");
        Assert.assertTrue(returns[0] instanceof BMap);
        Assert.assertEquals(returns[0].stringValue(), "{\"name\":{foo:(), fname:\"John\"}}");
    }

    @Test(expectedExceptions = {BLangRuntimeException.class},
            expectedExceptionsMessageRegExp = "error: NullReferenceException.*")
    public void testMapNilLiftingOnLHS_5() {
        BRunUtil.invoke(result, "testMapNilLiftingOnLHS_5");
    }

    @Test
    public void testMapInRecordNilLiftingOnLHS_1() {
        BValue[] returns = BRunUtil.invoke(result, "testMapInRecordNilLiftingOnLHS_1");
        Assert.assertTrue(returns[0] instanceof BMap);
        Assert.assertEquals(returns[0].stringValue(), "{foo:{\"name\":\"Doe\"}}");
    }

    @Test(expectedExceptions = {BLangRuntimeException.class},
            expectedExceptionsMessageRegExp = "error: NullReferenceException.*")
    public void testMapInRecordNilLiftingOnLHS_2() {
        BRunUtil.invoke(result, "testMapInRecordNilLiftingOnLHS_2");
    }

    @Test
    public void testFunctionInvocOnJsonNonExistingField() {
        BValue[] vals = {JsonParser.parse("\"hello\"")};
        BValue[] returns = BRunUtil.invoke(result, "testFunctionInvocOnJsonNonExistingField", vals);
        Assert.assertTrue(returns[0] instanceof BMap);
        Assert.assertEquals(returns[0].stringValue(), "{\"name\":\"John\"}");

        Assert.assertTrue(returns[1] instanceof BString);
        Assert.assertEquals(returns[1].stringValue(), "null");

        Assert.assertTrue(returns[2] instanceof BValueArray);
        Assert.assertEquals(returns[2].stringValue(), "[]");
    }

    @Test
    public void testFunctionInvocOnNullabeType() {
        BValue[] returns = BRunUtil.invoke(result, "testFunctionInvocOnNullabeType");
        Assert.assertTrue(returns[0] instanceof BInteger);
        Assert.assertEquals(((BInteger) returns[0]).intValue(), 61);
    }

    @Test
    public void testUpdatingNullableRecordField_1() {
        BValue[] returns = BRunUtil.invoke(result, "testUpdatingNullableRecordField_1");
        Assert.assertTrue(returns[0] instanceof BMap);
        Assert.assertEquals(returns[0].stringValue(), "{a:0, fname:\"John\", lname:\"\", info1:(), " +
                "info2:{address1:(), address2:{street:\"Palm Grove\", city:\"Kandy\", country:\"Sri Lanka\"}}}");
    }

    @Test
    public void testUpdatingNullableRecordField_2() {
        BValue[] returns = BRunUtil.invoke(result, "testUpdatingNullableRecordField_2");
        Assert.assertTrue(returns[0] instanceof BMap);
        Assert.assertEquals(returns[0].stringValue(), "{a:0, fname:\"John\", lname:\"\", info1:(), " +
                "info2:{address1:(), address2:{street:\"\", city:\"Kandy\", country:\"Sri Lanka\"}}}");
    }

    @Test
    public void testUpdatingNullableObjectField_1() {
        BValue[] returns = BRunUtil.invoke(result, "testUpdatingNullableObjectField_1");
        Assert.assertTrue(returns[0] instanceof BMap);
        Assert.assertEquals(returns[0].stringValue(), "{a:0, fname:\"John\", lname:\"\", info1:(), " +
                "info2:{address1:(), address2:{street:\"Palm Grove\", city:\"Kandy\", country:\"Sri Lanka\"}}}");
    }

    @Test(expectedExceptions = {BLangRuntimeException.class},
            expectedExceptionsMessageRegExp = "error: NullReferenceException.*")
    public void testUpdatingNullableObjectField_2() {
        BRunUtil.invoke(result, "testUpdatingNullableObjectField_2");
    }

    @Test
    public void testSafeNavigationOnFieldAccess() {
        BValue[] returns = BRunUtil.invoke(result, "testSafeNavigationOnFieldAccess");
        Assert.assertNull(returns[0]);
    }

    @Test
    public void testSafeNavigationOnIndexBasedAccess() {
        BValue[] returns = BRunUtil.invoke(result, "testSafeNavigationOnIndexBasedAccess");
        Assert.assertNull(returns[0]);
    }
}<|MERGE_RESOLUTION|>--- conflicted
+++ resolved
@@ -231,15 +231,9 @@
         Assert.assertEquals(returns[3].stringValue(), "{\"info\":{\"address4\":{\"city\":\"Jaffna\"}}}");
     }
 
-<<<<<<< HEAD
-    @Test(expectedExceptions = {BLangRuntimeException.class},
-            expectedExceptionsMessageRegExp = "error: failed to get element from json: array index " +
-                    "out of range: index: 2, size: 0.*")
-=======
     @Test(expectedExceptions = { BLangRuntimeException.class },
             expectedExceptionsMessageRegExp = "error: failed to get element from json: array index out of range:" +
                     " index: 2, size: 0.*")
->>>>>>> 9580039e
     public void testJSONNilLiftingOnLHS_2() {
         BRunUtil.invoke(result, "testJSONNilLiftingOnLHS_2");
     }
