--- conflicted
+++ resolved
@@ -74,12 +74,8 @@
     public void testInvokingFuncPointerWithRestArgs() {
         CompileResult result =
                 BCompileUtil.compile("test-src/expressions/lambda/function-pointers-with-optional-args-negative.bal");
-<<<<<<< HEAD
         BAssertUtil.validateError(result, 0, "incompatible types: expected 'int[]', found 'int'", 7, 28);
-        BAssertUtil.validateError(result, 1, "too many arguments in call to 'call()'", 7, 12);
-=======
-        BAssertUtil.validateError(result, 0, "too many arguments in call to 'func()'", 7, 12);
->>>>>>> f46245c2
+        BAssertUtil.validateError(result, 1, "too many arguments in call to 'func()'", 7, 12);
     }
 
     @Test
