/*
 * Copyright (c) 2020, WSO2 Inc. (http://www.wso2.org) All Rights Reserved.
 *
 * WSO2 Inc. licenses this file to you under the Apache License,
 * Version 2.0 (the "License"); you may not use this file except
 * in compliance with the License.
 * You may obtain a copy of the License at
 *
 * http://www.apache.org/licenses/LICENSE-2.0
 *
 * Unless required by applicable law or agreed to in writing,
 * software distributed under the License is distributed on an
 * "AS IS" BASIS, WITHOUT WARRANTIES OR CONDITIONS OF ANY
 * KIND, either express or implied. See the License for the
 * specific language governing permissions and limitations
 * under the License.
 */

package org.ballerinalang.test.parser;

import org.ballerinalang.compiler.CompilerPhase;
import org.ballerinalang.test.BAssertUtil;
import org.ballerinalang.test.BCompileUtil;
import org.ballerinalang.test.CompileResult;
import org.testng.Assert;
import org.testng.annotations.Test;

/**
 * Test the resilient parsing.
 *
 * @since 2.0.0
 */
public class ResilientParserTest {

    @Test(enabled = false)
    public void testResilientParsing() {
        CompileResult result = BCompileUtil.compile("test-src/parser/resilient-parser.bal");
        Assert.assertEquals(result.getErrorCount(), 96);

        BAssertUtil.validateError(result, 0, "missing function name", 1, 17);
        BAssertUtil.validateError(result, 1, "missing identifier", 5, 25);
        BAssertUtil.validateError(result, 2, "missing identifier", 9, 29);
        BAssertUtil.validateError(result, 3, "missing type desc", 9, 29);
        BAssertUtil.validateError(result, 4, "redeclared symbol 'foo2'", 13, 17);
        BAssertUtil.validateError(result, 5, "missing identifier", 13, 29);
        BAssertUtil.validateError(result, 6, "redeclared symbol 'x1'", 15, 9);
        BAssertUtil.validateError(result, 7, "incompatible types: expected '()', found 'int'", 19, 12);
        BAssertUtil.validateError(result, 8, "missing type desc", 22, 37);
        BAssertUtil.validateError(result, 9, "missing identifier", 25, 29);
        BAssertUtil.validateError(result, 10, "missing type desc", 25, 29);
        BAssertUtil.validateError(result, 11, "missing identifier", 25, 47);
        BAssertUtil.validateError(result, 12, "missing identifier", 27, 25);
        BAssertUtil.validateError(result, 13, "missing close bracket token", 28, 11);
        BAssertUtil.validateError(result, 14, "missing close bracket token", 29, 18);
        BAssertUtil.validateError(result, 15, "undefined symbol 'ar'", 30, 5);
        BAssertUtil.validateError(result, 16, "undefined symbol 'arr1'", 31, 13);
        BAssertUtil.validateError(result, 17, "invalid token ']'", 31, 18);
        BAssertUtil.validateError(result, 18, "missing equal token", 43, 12);
        BAssertUtil.validateError(result, 19, "undefined symbol 'ff'", 44, 13);
        BAssertUtil.validateError(result, 20, "unknown type 'func2'", 50, 5);
        BAssertUtil.validateError(result, 21, "missing equal token", 50, 10);
        BAssertUtil.validateError(result, 22, "missing identifier", 50, 10);
        BAssertUtil.validateError(result, 23, "missing semicolon token", 50, 14);
        BAssertUtil.validateError(result, 24, "missing type desc", 50, 14);
        BAssertUtil.validateError(result, 25, "invalid token '{'", 51, 9);
        BAssertUtil.validateError(result, 26, "redeclared symbol 'x'", 51, 9);
        BAssertUtil.validateError(result, 27, "self referenced variable 'x'", 51, 13);
        BAssertUtil.validateError(result, 28, "missing semicolon token", 52, 1);
        BAssertUtil.validateError(result, 29, "missing at token", 53, 1);
        BAssertUtil.validateError(result, 30, "missing type keyword", 53, 1);
        BAssertUtil.validateError(result, 31, "undefined annotation '$missingNode$_12'", 53, 1);
        BAssertUtil.validateError(result, 32, "invalid token '}'", 55, 2);
        BAssertUtil.validateError(result, 33, "redeclared symbol 'Foo1'", 55, 2);
        BAssertUtil.validateError(result, 34, "redeclared symbol 'Foo1'", 59, 6);
        BAssertUtil.validateError(result, 35, "missing object keyword", 59, 11);
        BAssertUtil.validateError(result, 36, "missing semicolon token", 62, 1);
        BAssertUtil.validateError(result, 37, "missing identifier", 63, 6);
        BAssertUtil.validateError(result, 38, "missing semicolon token", 66, 1);
        BAssertUtil.validateError(result, 39, "missing identifier", 67, 6);
        BAssertUtil.validateError(result, 40, "unknown type 'str'", 69, 5);
        BAssertUtil.validateError(result, 41, "missing identifier", 69, 8);
        BAssertUtil.validateError(result, 42, "missing semicolon token", 71, 1);
        BAssertUtil.validateError(result, 43, "undefined module 'http'", 72, 16);
        BAssertUtil.validateError(result, 44, "unknown type 'Listener'", 72, 16);
        BAssertUtil.validateError(result, 45, "undefined module 'http'", 73, 32);
        BAssertUtil.validateError(result, 46, "unknown type 'Caller'", 73, 32);
        BAssertUtil.validateError(result, 47, "undefined module 'http'", 73, 52);
        BAssertUtil.validateError(result, 48, "unknown type 'Request'", 73, 52);
        BAssertUtil.validateError(result, 49, "missing equal token", 77, 21);
        BAssertUtil.validateError(result, 50, "undefined module 'http'", 77, 25);
        BAssertUtil.validateError(result, 51, "unknown type 'Listener'", 77, 25);
        BAssertUtil.validateError(result, 52, "missing object keyword", 77, 45);
        BAssertUtil.validateError(result, 53, "missing semicolon token", 77, 45);
        BAssertUtil.validateError(result, 54, "invalid token 'resource'", 78, 14);
        BAssertUtil.validateError(result, 55, "undefined module 'http'", 78, 32);
        BAssertUtil.validateError(result, 56, "unknown type 'Caller'", 78, 32);
        BAssertUtil.validateError(result, 57, "undefined module 'http'", 78, 52);
        BAssertUtil.validateError(result, 58, "unknown type 'Request'", 78, 52);
        BAssertUtil.validateError(result, 59, "missing identifier", 81, 1);
        BAssertUtil.validateError(result, 60, "missing semicolon token", 81, 1);
        BAssertUtil.validateError(result, 61, "redeclared symbol 'httpService'", 82, 9);
        BAssertUtil.validateError(result, 62, "cannot infer type of the object from 'other'", 82, 24);
        BAssertUtil.validateError(result, 63, "undefined module 'http'", 83, 32);
        BAssertUtil.validateError(result, 64, "unknown type 'Caller'", 83, 32);
        BAssertUtil.validateError(result, 65, "undefined module 'http'", 83, 52);
        BAssertUtil.validateError(result, 66, "unknown type 'Request'", 83, 52);
        BAssertUtil.validateError(result, 67, "redeclared symbol 'httpService'", 87, 9);
        BAssertUtil.validateError(result, 68, "undefined module 'http'", 87, 28);
        BAssertUtil.validateError(result, 69, "unknown type 'Listener'", 87, 28);
        BAssertUtil.validateError(result, 70, "undefined module 'http'", 88, 24);
        BAssertUtil.validateError(result, 71, "unknown type 'Caller'", 88, 24);
        BAssertUtil.validateError(result, 72, "undefined module 'http'", 88, 44);
        BAssertUtil.validateError(result, 73, "unknown type 'Request'", 88, 44);
        BAssertUtil.validateError(result, 74, "redeclared symbol 'httpService'", 92, 9);
        BAssertUtil.validateError(result, 75, "undefined module 'http'", 92, 28);
        BAssertUtil.validateError(result, 76, "unknown type 'Listener'", 92, 28);
        BAssertUtil.validateError(result, 77, "undefined module 'http'", 93, 23);
        BAssertUtil.validateError(result, 78, "unknown type 'Caller'", 93, 23);
        BAssertUtil.validateError(result, 79, "undefined module 'http'", 93, 43);
        BAssertUtil.validateError(result, 80, "unknown type 'Request'", 93, 43);
        BAssertUtil.validateError(result, 81, "redeclared symbol 'httpService'", 97, 9);
        BAssertUtil.validateError(result, 82, "undefined module 'http'", 97, 28);
        BAssertUtil.validateError(result, 83, "unknown type 'Listener'", 97, 28);
        BAssertUtil.validateError(result, 84, "unknown type 'caller'", 98, 32);
        BAssertUtil.validateError(result, 85, "missing identifier", 98, 38);
        BAssertUtil.validateError(result, 86, "undefined module 'http'", 98, 40);
        BAssertUtil.validateError(result, 87, "unknown type 'Request'", 98, 40);
        BAssertUtil.validateError(result, 88, "redeclared symbol 'httpService'", 102, 9);
        BAssertUtil.validateError(result, 89, "undefined module 'http'", 102, 28);
        BAssertUtil.validateError(result, 90, "unknown type 'Listener'", 102, 28);
        BAssertUtil.validateError(result, 91, "missing open brace token", 103, 1);
        BAssertUtil.validateError(result, 92, "undefined module 'http'", 103, 32);
        BAssertUtil.validateError(result, 93, "unknown type 'Caller'", 103, 32);
        BAssertUtil.validateError(result, 94, "undefined module 'http'", 103, 52);
        BAssertUtil.validateError(result, 95, "unknown type 'Request'", 103, 52);
    }

    public void testResilientParsingModuleDeclaration() {
        CompileResult result = BCompileUtil.compile("test-src/parser/resilient-parsing-for-module-decl.bal");
        Assert.assertEquals(result.getErrorCount(), 53);

        BAssertUtil.validateError(result, 0, "redeclared symbol ''", 2, 1);
        BAssertUtil.validateError(result, 1, "missing identifier", 2, 12);
        BAssertUtil.validateError(result, 2, "cannot resolve module '$missingNode$_0/bar'", 3, 1);
        BAssertUtil.validateError(result, 3, "missing identifier", 3, 8);
        BAssertUtil.validateError(result, 4, "cannot resolve module 'foo/bar version 1.0.0 as $missingNode$_1'", 4, 1);
        BAssertUtil.validateError(result, 5, "missing identifier", 4, 32);
        BAssertUtil.validateError(result, 6, "cannot resolve module 'foo/bar version 1.0.0 as $missingNode$_2'", 5, 1);
        BAssertUtil.validateError(result, 7, "cannot resolve module 'foo/bar as foobar'", 6, 1);
        BAssertUtil.validateError(result, 8, "missing identifier", 6, 1);
        BAssertUtil.validateError(result, 9, "missing semicolon token", 6, 1);
        BAssertUtil.validateError(result, 10, "missing decimal integer literal", 6, 24);
        BAssertUtil.validateError(result, 11, "cannot resolve module 'foo/bar.foobar as foobar'", 7, 1);
        BAssertUtil.validateError(result, 12, "missing dot token", 7, 16);
        BAssertUtil.validateError(result, 13, "cannot resolve module 'foo/bar as foobar'", 8, 1);
        BAssertUtil.validateError(result, 14, "missing decimal integer literal", 8, 24);
        BAssertUtil.validateError(result, 15, "cannot resolve module 'foo/bar version 1.0.0 as foobar'", 9, 1);
        BAssertUtil.validateError(result, 16, "missing as keyword", 9, 30);
        BAssertUtil.validateError(result, 17, "cannot resolve module 'foobar'", 10, 1);
        BAssertUtil.validateError(result, 18, "cannot resolve module 'foobar'", 11, 1);
        BAssertUtil.validateError(result, 19, "missing semicolon token", 12, 1);
        BAssertUtil.validateError(result, 20, "missing identifier", 15, 13);
        BAssertUtil.validateError(result, 21, "missing type keyword", 16, 1);
        BAssertUtil.validateError(result, 22, "missing type desc", 17, 10);
        BAssertUtil.validateError(result, 23, "missing identifier", 18, 6);
        BAssertUtil.validateError(result, 24, "unknown type 'i2'", 21, 1);
        BAssertUtil.validateError(result, 25, "missing identifier", 21, 4);
        BAssertUtil.validateError(result, 26, "missing equal token", 22, 8);
        BAssertUtil.validateError(result, 27, "incompatible types: expected 'int', found 'typedesc<int>'", 24, 1);
        BAssertUtil.validateError(result, 28, "missing semicolon token", 24, 5);
        BAssertUtil.validateError(result, 29, "unknown type 'i5'", 24, 5);
        BAssertUtil.validateError(result, 30, "missing identifier", 24, 8);
        BAssertUtil.validateError(result, 31, "missing semicolon token", 25, 1);
        BAssertUtil.validateError(result, 32, "missing semicolon token", 27, 1);
        BAssertUtil.validateError(result, 33, "missing identifier", 27, 18);
        BAssertUtil.validateError(result, 34, "missing identifier", 30, 13);
        BAssertUtil.validateError(result, 35, "invalid token 'SQ2'", 37, 9);
        BAssertUtil.validateError(result, 36, "missing identifier", 40, 6);
        BAssertUtil.validateError(result, 37, "invalid token 'string'", 47, 12);
        BAssertUtil.validateError(result, 38, "missing as keyword", 50, 32);
        BAssertUtil.validateError(result, 39, "invalid token 'as'", 51, 29);
        BAssertUtil.validateError(result, 40, "missing semicolon token", 53, 1);
        BAssertUtil.validateError(result, 41, "missing identifier", 54, 1);
        BAssertUtil.validateError(result, 42, "missing semicolon token", 54, 1);
        BAssertUtil.validateError(result, 43, "annotation declaration requires a subtype of 'true', " +
                "'map<anydata|readonly>' or 'map<anydata|readonly>[]', but found 'other'", 55, 19);
        BAssertUtil.validateError(result, 44, "unknown type 'typeName'", 55, 19);
        BAssertUtil.validateError(result, 45, "missing annotation attach point", 55, 34);
        BAssertUtil.validateError(result, 46, "annotation declaration requires a subtype of 'true', " +
                "'map<anydata|readonly>' or 'map<anydata|readonly>[]', but found 'other'", 56, 1);
        BAssertUtil.validateError(result, 47, "missing annotation keyword", 56, 1);
        BAssertUtil.validateError(result, 48, "unknown type 'typeName'", 56, 1);
        BAssertUtil.validateError(result, 49, "missing function keyword", 56, 27);
        BAssertUtil.validateError(result, 50, "annotation declaration requires a subtype of 'true', " +
                "'map<anydata|readonly>' or 'map<anydata|readonly>[]', but found 'other'", 57, 19);
        BAssertUtil.validateError(result, 51, "unknown type 'typeName'", 57, 19);
        BAssertUtil.validateError(result, 52, "missing semicolon token", 58, 1);
    }

    @Test
    public void testResilientParsingClassDefn() {
<<<<<<< HEAD
        CompileResult result = BCompileUtil.compile("test-src/parser/resilient-parsing-class-defn.bal");
        Assert.assertEquals(result.getErrorCount(), 4);
        BAssertUtil.validateError(result, 0, "missing class keyword", 1, 16);
        BAssertUtil.validateError(result, 1, "missing close brace token", 1, 16);
        BAssertUtil.validateError(result, 2, "missing identifier", 1, 16);
        BAssertUtil.validateError(result, 3, "missing open brace token", 1, 16);
=======
        CompileResult result = BCompileUtil.compile("test-src/parser/resilient-parsing-class-defn.bal",
                CompilerPhase.COMPILER_PLUGIN);
        Assert.assertEquals(result.getErrorCount(), 3);
        BAssertUtil.validateError(result, 0, "missing close brace token", 1, 22);
        BAssertUtil.validateError(result, 1, "missing identifier", 1, 22);
        BAssertUtil.validateError(result, 2, "missing open brace token", 1, 22);
>>>>>>> 5b42c866
    }

    @Test
    public void testResilientParsingError() {
        CompileResult result = BCompileUtil.compile("test-src/parser/resilient-parsing-error.bal");
        Assert.assertEquals(result.getErrorCount(), 4);
        BAssertUtil.validateError(result, 0, "missing error message binding pattern", 2, 5);
        BAssertUtil.validateError(result, 1, "incompatible types: expected 'error', found 'other'", 2, 12);
        BAssertUtil.validateError(result, 2, "missing equal token", 2, 12);
        BAssertUtil.validateError(result, 3, "missing identifier", 2, 12);
    }
}<|MERGE_RESOLUTION|>--- conflicted
+++ resolved
@@ -199,21 +199,11 @@
 
     @Test
     public void testResilientParsingClassDefn() {
-<<<<<<< HEAD
         CompileResult result = BCompileUtil.compile("test-src/parser/resilient-parsing-class-defn.bal");
-        Assert.assertEquals(result.getErrorCount(), 4);
-        BAssertUtil.validateError(result, 0, "missing class keyword", 1, 16);
-        BAssertUtil.validateError(result, 1, "missing close brace token", 1, 16);
-        BAssertUtil.validateError(result, 2, "missing identifier", 1, 16);
-        BAssertUtil.validateError(result, 3, "missing open brace token", 1, 16);
-=======
-        CompileResult result = BCompileUtil.compile("test-src/parser/resilient-parsing-class-defn.bal",
-                CompilerPhase.COMPILER_PLUGIN);
         Assert.assertEquals(result.getErrorCount(), 3);
         BAssertUtil.validateError(result, 0, "missing close brace token", 1, 22);
         BAssertUtil.validateError(result, 1, "missing identifier", 1, 22);
         BAssertUtil.validateError(result, 2, "missing open brace token", 1, 22);
->>>>>>> 5b42c866
     }
 
     @Test
