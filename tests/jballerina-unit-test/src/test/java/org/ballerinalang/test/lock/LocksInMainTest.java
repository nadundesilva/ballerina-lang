--- conflicted
+++ resolved
@@ -23,17 +23,10 @@
 import org.ballerinalang.core.model.values.BString;
 import org.ballerinalang.core.model.values.BValue;
 import org.ballerinalang.core.model.values.BValueArray;
-<<<<<<< HEAD
-import org.ballerinalang.test.util.BAssertUtil;
-import org.ballerinalang.test.util.BCompileUtil;
-import org.ballerinalang.test.util.BRunUtil;
-import org.ballerinalang.test.util.CompileResult;
-=======
 import org.ballerinalang.test.BAssertUtil;
 import org.ballerinalang.test.BCompileUtil;
 import org.ballerinalang.test.BRunUtil;
 import org.ballerinalang.test.CompileResult;
->>>>>>> dfa1fba9
 import org.ballerinalang.test.utils.ByteArrayUtils;
 import org.testng.Assert;
 import org.testng.annotations.BeforeClass;
@@ -285,13 +278,7 @@
 
     @Test(description = "Test for parallel run when invocations are imported and contains global var dependencies")
     public void testParallelRunWithImportInvocationDependencies() {
-<<<<<<< HEAD
-        CompileResult importInvocationDependencies = BCompileUtil.compile("test-src/lock/locks-in-imports-test",
-                                                                          "mod1", true);
-
-=======
         CompileResult importInvocationDependencies = BCompileUtil.compile("test-src/lock/locks-in-imports-test");
->>>>>>> dfa1fba9
         BRunUtil.invoke(importInvocationDependencies, "testLockWIthInvokableChainsAccessingGlobal");
     }
 
