/*
 *  Copyright (c) 2019, WSO2 Inc. (http://www.wso2.org) All Rights Reserved.
 *
 *  WSO2 Inc. licenses this file to you under the Apache License,
 *  Version 2.0 (the "License"); you may not use this file except
 *  in compliance with the License.
 *  You may obtain a copy of the License at
 *
 *    http://www.apache.org/licenses/LICENSE-2.0
 *
 *  Unless required by applicable law or agreed to in writing,
 *  software distributed under the License is distributed on an
 *  "AS IS" BASIS, WITHOUT WARRANTIES OR CONDITIONS OF ANY
 *  KIND, either express or implied.  See the License for the
 *  specific language governing permissions and limitations
 *  under the License.
 */
package org.ballerinalang.test.javainterop;

import io.ballerina.runtime.api.PredefinedTypes;
<<<<<<< HEAD
import io.ballerina.runtime.api.StringUtils;
import io.ballerina.runtime.scheduling.Scheduler;
import io.ballerina.runtime.util.exceptions.BLangRuntimeException;
import io.ballerina.runtime.values.ErrorValue;
import io.ballerina.runtime.values.FPValue;
import io.ballerina.runtime.values.FutureValue;
import io.ballerina.runtime.values.HandleValue;
import io.ballerina.runtime.values.TypedescValue;
import io.ballerina.runtime.values.TypedescValueImpl;
import io.ballerina.runtime.values.XMLItem;
import io.ballerina.runtime.values.XMLValue;
=======
import io.ballerina.runtime.api.utils.StringUtils;
import io.ballerina.runtime.internal.scheduling.Scheduler;
import io.ballerina.runtime.internal.values.ErrorValue;
import io.ballerina.runtime.internal.values.FPValue;
import io.ballerina.runtime.internal.values.FutureValue;
import io.ballerina.runtime.internal.values.HandleValue;
import io.ballerina.runtime.internal.values.TypedescValue;
import io.ballerina.runtime.internal.values.TypedescValueImpl;
import io.ballerina.runtime.internal.values.XmlItem;
import io.ballerina.runtime.internal.values.XmlValue;
>>>>>>> dfa1fba9
import org.ballerinalang.core.model.values.BBoolean;
import org.ballerinalang.core.model.values.BFloat;
import org.ballerinalang.core.model.values.BHandleValue;
import org.ballerinalang.core.model.values.BInteger;
import org.ballerinalang.core.model.values.BMap;
import org.ballerinalang.core.model.values.BString;
import org.ballerinalang.core.model.values.BTypeDescValue;
import org.ballerinalang.core.model.values.BValue;
import org.ballerinalang.core.model.values.BValueArray;
import org.ballerinalang.core.model.values.BValueType;
import org.ballerinalang.core.model.values.BXML;
<<<<<<< HEAD
import org.ballerinalang.test.util.BCompileUtil;
import org.ballerinalang.test.util.BRunUtil;
import org.ballerinalang.test.util.CompileResult;
=======
import org.ballerinalang.core.util.exceptions.BLangRuntimeException;
import org.ballerinalang.test.BCompileUtil;
import org.ballerinalang.test.BRunUtil;
import org.ballerinalang.test.CompileResult;
>>>>>>> dfa1fba9
import org.testng.Assert;
import org.testng.annotations.BeforeClass;
import org.testng.annotations.Test;

import java.util.HashMap;
import java.util.Map;

import javax.xml.namespace.QName;

/**
 * Test cases for java interop with ballerina ref types.
 *
 * @since 1.0.0
 */
@Test(groups = { "brokenOnOldParser" })
public class RefTypeTests {

    private CompileResult result;

    @BeforeClass
    public void setup() {
        result = BCompileUtil.compile("test-src/javainterop/ballerina_types_as_interop_types.bal");
    }

    @Test(description = "Test interoperability with ballerina array value as return and map as a param")
    public void testInteropWithBalArrayAndMap() {
        BValue[] returns = BRunUtil.invoke(result, "interopWithArrayAndMap");
        Assert.assertEquals(returns.length, 1);

        Assert.assertTrue(returns[0] instanceof BValueArray);
        BValueArray arr = (BValueArray) returns[0];
        Assert.assertEquals(arr.stringValue(), "[1, 8]");
    }

    @Test(description = "Test interoperability with ballerina service type value as a param")
    public void testInteropWithServiceTypesAndStringReturn() {
        BValue[] returns = BRunUtil.invoke(result, "acceptServiceAndBooleanReturn");
        Assert.assertEquals(returns.length, 1);

        Assert.assertTrue(returns[0] instanceof BBoolean);
        BBoolean bool = (BBoolean) returns[0];
        Assert.assertTrue(bool.booleanValue());
    }

    @Test(description = "Test interoperability with ballerina ref types as params and map return")
    public void testInteropWithRefTypesAndMapReturn() {
        BValue[] returns = BRunUtil.invoke(result, "interopWithRefTypesAndMapReturn");
        Assert.assertEquals(returns.length, 1);

        Assert.assertTrue(returns[0] instanceof BMap);
        BMap bMap = (BMap) returns[0];
        Assert.assertEquals(bMap.stringValue(), "{\"a\":{}, \"b\":[5, \"hello\", {}]," +
                " \"c\":{name:\"sameera\"}, \"e\":{}, \"f\":83, \"g\":{name:\"sample\"}}");
    }

    @Test(description = "Test interoperability with ballerina error return")
    public void testInteropWithErrorReturn() {
        BValue[] returns = BRunUtil.invoke(result, "interopWithErrorReturn");
        Assert.assertEquals(returns.length, 1);

        Assert.assertTrue(returns[0] instanceof BString);
        Assert.assertEquals(returns[0].stringValue(), "example error with given reason");
    }

    @Test(description = "Test interoperability with ballerina union return")
    public void testInteropWithUnionReturn() {
        BValue[] returns = BRunUtil.invoke(result, "interopWithUnionReturn");
        Assert.assertEquals(returns.length, 1);

        Assert.assertTrue(returns[0] instanceof BBoolean);
        Assert.assertTrue(((BBoolean) returns[0]).booleanValue());
    }

    @Test(description = "Test interoperability with ballerina object return")
    public void testInteropWithObjectReturn() {
        BValue[] returns = BRunUtil.invoke(result, "interopWithObjectReturn");
        Assert.assertEquals(returns.length, 1);

        Assert.assertTrue(returns[0] instanceof BBoolean);
        Assert.assertTrue(((BBoolean) returns[0]).booleanValue());
    }

    @Test(description = "Test interoperability with ballerina record return")
    public void testInteropWithRecordReturn() {
        BValue[] returns = BRunUtil.invoke(result, "interopWithRecordReturn");
        Assert.assertEquals(returns.length, 1);

        Assert.assertTrue(returns[0] instanceof BBoolean);
        Assert.assertTrue(((BBoolean) returns[0]).booleanValue());
    }

    @Test(description = "Test interoperability with ballerina any return")
    public void testInteropWithAnyReturn() {
        BValue[] returns = BRunUtil.invoke(result, "interopWithAnyReturn");
        Assert.assertEquals(returns.length, 1);

        Assert.assertTrue(returns[0] instanceof BBoolean);
        Assert.assertTrue(((BBoolean) returns[0]).booleanValue());
    }

    @Test(description = "Test interoperability with ballerina anydata return")
    public void testInteropWithAnydataReturn() {
        BValue[] returns = BRunUtil.invoke(result, "interopWithAnydataReturn");
        Assert.assertEquals(returns.length, 1);

        Assert.assertTrue(returns[0] instanceof BBoolean);
        Assert.assertTrue(((BBoolean) returns[0]).booleanValue());
    }

    @Test(description = "Test interoperability with ballerina json return")
    public void testInteropWithJsonReturns() {
        BValue[] returns = BRunUtil.invoke(result, "testJsonReturns");
        Assert.assertEquals(returns.length, 5);

        Assert.assertTrue(returns[0] instanceof BMap);
        Assert.assertEquals(returns[0].toString(), "{\"name\":\"John\"}");

        Assert.assertTrue(returns[1] instanceof BInteger);
        Assert.assertEquals(((BInteger) returns[1]).intValue(), 4);

        Assert.assertTrue(returns[2] instanceof BMap);
        Assert.assertEquals(returns[2].toString(), "{\"name\":\"Doe\"}");

        Assert.assertTrue(returns[3] instanceof BValueArray);
        Assert.assertEquals(returns[3].toString(), "[\"John\"]");

        Assert.assertNull(returns[4]);
    }

    @Test(description = "Test interoperability with ballerina json params")
    public void testInteropWithJsonParams() {
        BValue[] returns = BRunUtil.invoke(result, "testJsonParams");
        Assert.assertTrue(returns[0] instanceof BInteger);
        Assert.assertEquals(((BInteger) returns[0]).intValue(), 7);
    }

    @Test
    public void testGetXML() {
        BValue[] returns = BRunUtil.invoke(result, "getXML");
        Assert.assertTrue(returns[0] instanceof BXML);
        Assert.assertEquals(returns[0].stringValue(), "<hello></hello>");
    }

    @Test
    public void testPassXML() {
        BValue[] returns = BRunUtil.invoke(result, "testPassingXML");
        Assert.assertTrue(returns[0] instanceof BString);
        Assert.assertEquals(returns[0].stringValue(), "<foo></foo>");
    }

    @Test
    public void testGetAllInts() {
        BValue[] returns = BRunUtil.invoke(result, "getAllInts");
        Assert.assertTrue(returns[0] instanceof BInteger);
        Assert.assertEquals(((BInteger) returns[0]).intValue(), 2);
    }

    @Test
    public void testAcceptAllInts() {
        BValue[] returns = BRunUtil.invoke(result, "testAcceptAllInts");
        Assert.assertTrue(returns[0] instanceof BInteger);
        Assert.assertEquals(((BInteger) returns[0]).intValue(), 4);
        Assert.assertTrue(returns[1] instanceof BFloat);
        Assert.assertEquals(((BFloat) returns[1]).floatValue(), 4.0);
        Assert.assertTrue(returns[2] instanceof BInteger);
        Assert.assertEquals(((BInteger) returns[2]).intValue(), 4);
    }

    @Test
    public void testGetMixType() {
        BValue[] returns = BRunUtil.invoke(result, "getMixType");
        Assert.assertTrue(returns[0] instanceof BValueType);
        Assert.assertEquals(((BValueType) returns[0]).intValue(), 5);
    }

    @Test
    public void testGetIntegersAsMixType() {
        BValue[] returns = BRunUtil.invoke(result, "getIntegersAsMixType");
        Assert.assertTrue(returns[0] instanceof BValueType);
        Assert.assertEquals(((BValueType) returns[0]).intValue(), 2);
    }

    @Test(expectedExceptions = { BLangRuntimeException.class },
            expectedExceptionsMessageRegExp = "error: \\{ballerina\\}TypeCastError \\{\"message\":\"incompatible " +
<<<<<<< HEAD
                    "types: 'int' cannot be cast to 'MIX_TYPE'.*", enabled = false)
=======
                    "types: 'int' cannot be cast to 'MIX_TYPE'.*")
>>>>>>> dfa1fba9
    public void testGetInvalidIntegerAsMixType() {
        BValue[] returns = BRunUtil.invoke(result, "getInvalidIntegerAsMixType");
        Assert.assertTrue(returns[0] instanceof BValueType);
        Assert.assertEquals(((BValueType) returns[0]).intValue(), 3);
    }

    @Test
    public void testAcceptMixType() {
        BValue[] returns = BRunUtil.invoke(result, "testAcceptMixTypes");
        Assert.assertTrue(returns[0] instanceof BInteger);
        Assert.assertEquals(((BInteger) returns[0]).intValue(), 2);
        Assert.assertTrue(returns[1] instanceof BString);
        Assert.assertEquals(returns[1].stringValue(), "hello");
        Assert.assertTrue(returns[2] instanceof BBoolean);
        Assert.assertFalse(((BBoolean) returns[2]).booleanValue());
    }

    @Test
    public void testUseFunctionPointer() {
        BValue[] returns = BRunUtil.invoke(result, "testUseFunctionPointer");
        Assert.assertTrue(returns[0] instanceof BValueType);
        Assert.assertEquals(((BValueType) returns[0]).intValue(), 7);
    }

    @Test
    public void testGetFunctionPointer() {
        BValue[] returns = BRunUtil.invoke(result, "testGetFunctionPointer");
        Assert.assertTrue(returns[0] instanceof BValueType);
        Assert.assertEquals(((BValueType) returns[0]).intValue(), 10);
    }

    @Test
    public void testUseTypeDesc() {
        BValue[] returns = BRunUtil.invoke(result, "testUseTypeDesc");
        Assert.assertTrue(returns[0] instanceof BString);
        Assert.assertEquals(returns[0].stringValue(), "typedesc json");
    }

    @Test
    public void testGetTypeDesc() {
        BValue[] returns = BRunUtil.invoke(result, "testGetTypeDesc");
        Assert.assertTrue(returns[0] instanceof BTypeDescValue);
        Assert.assertEquals(returns[0].stringValue(), "xml");
    }

    @Test
    public void testUseFuture() {
        BValue[] returns = BRunUtil.invoke(result, "testUseFuture");
        Assert.assertTrue(returns[0] instanceof BInteger);
        Assert.assertEquals(((BInteger) returns[0]).intValue(), 4);
    }

    @Test
    public void testGetFuture() {
        BValue[] returns = BRunUtil.invoke(result, "testGetFuture");
        Assert.assertTrue(returns[0] instanceof BInteger);
        Assert.assertEquals(((BInteger) returns[0]).intValue(), 4);
    }

    @Test
    public void testGetHandle() {
        BValue[] returns = BRunUtil.invoke(result, "testGetHandle");
        Assert.assertTrue(returns[0] instanceof BHandleValue);
        BHandleValue handle = (BHandleValue) returns[0];
        Assert.assertTrue(handle.getValue() instanceof Map);
        Map map = (Map) handle.getValue();
        Assert.assertEquals(map.size(), 1);
        Assert.assertEquals(map.get("name"), "John");
    }

    @Test
    public void testUseHandle() {
        BValue[] returns = BRunUtil.invoke(result, "testUseHandle");
        Assert.assertTrue(returns[0] instanceof BString);
        Assert.assertEquals(((BString) returns[0]).stringValue(), "John");
    }

    @Test
    public void testUseHandleInUnion() {
        BValue[] returns = BRunUtil.invoke(result, "testUseHandleInUnion");
        Assert.assertTrue(returns[0] instanceof BString);
        Assert.assertEquals(((BString) returns[0]).stringValue(), "John");
    }

    @Test
    public void testThrowJavaException() {
        Object returns = BRunUtil.invokeAndGetJVMResult(result, "testThrowJavaException2");
        Assert.assertTrue(returns instanceof ErrorValue);
        ErrorValue error = (ErrorValue) returns;
        Assert.assertEquals(error.getPrintableStackTrace(), "java.util.EmptyStackException\n" +
                "\tat ballerina_types_as_interop_types:javaStackPop(ballerina_types_as_interop_types.bal:400)\n" +
                "\t   ballerina_types_as_interop_types:testThrowJavaException2(ballerina_types_as_interop_types.bal:" +
                "392)");
    }

    @Test
    public void testDifferentRefTypesForIntersectionEffectiveType() {
        BRunUtil.invoke(result, "testDifferentRefTypesForIntersectionEffectiveType");
    }

    @Test
    public void testUsingIntersectionEffectiveType() {
        BRunUtil.invoke(result, "testUsingIntersectionEffectiveType");
    }

    @Test
    public void testReadOnlyAsParamAndReturnTypes() {
        BRunUtil.invoke(result, "testReadOnlyAsParamAndReturnTypes");
    }

    @Test
    public void testNarrowerTypesAsReadOnlyReturnTypes() {
        BRunUtil.invoke(result, "testNarrowerTypesAsReadOnlyReturnTypes");
    }

    // static methods

    public static XmlValue getXML() {
        return new XmlItem(new QName("hello"));
    }

<<<<<<< HEAD
    public static io.ballerina.runtime.api.values.BString getStringFromXML(XMLValue x) {
=======
    public static io.ballerina.runtime.api.values.BString getStringFromXML(XmlValue x) {
>>>>>>> dfa1fba9
        return StringUtils.fromString(x.toString());
    }

    public static int getAllInts() {
        return 2;
    }

    public static int getInvalidMixType() {
        return 456;
    }

    public static int acceptAllInts(int x) {
        return x;
    }

    public static float getAllFloats() {
        return (float) 3.54;
    }

    public static float acceptAllFloats(float x) {
        return x;
    }

    public static Object getAny() {
        return 5;
    }

    public static Object acceptAny(Object x) {
        return x;
    }

    public static int useFunctionPointer(FPValue fp) {
        return ((Long) fp.call(new Object[]{Scheduler.getStrand(), 3, true, 4, true})).intValue();
    }

    public static FPValue getFunctionPointer(Object fp) {
        return (FPValue) fp;
    }

    public static io.ballerina.runtime.api.values.BString useTypeDesc(TypedescValue type) {
        return StringUtils.fromString(type.stringValue(null));
    }

    public static TypedescValue getTypeDesc() {
        return new TypedescValueImpl(PredefinedTypes.TYPE_XML);
    }

    public static Object useFuture(FutureValue future) {
        return future.getResult();
    }

    public static FutureValue getFuture(Object a) {
        return (FutureValue) a;
    }

    public static HandleValue getHandle() {
        Map<String, String> m = new HashMap<>();
        m.put("name", "John");
        return new HandleValue(m);
    }

    public static io.ballerina.runtime.api.values.BString useHandle(HandleValue h) {
        Map<String, String> m = (Map<String, String>) h.getValue();
        return StringUtils.fromString(m.get("name"));
    }
}<|MERGE_RESOLUTION|>--- conflicted
+++ resolved
@@ -18,19 +18,6 @@
 package org.ballerinalang.test.javainterop;
 
 import io.ballerina.runtime.api.PredefinedTypes;
-<<<<<<< HEAD
-import io.ballerina.runtime.api.StringUtils;
-import io.ballerina.runtime.scheduling.Scheduler;
-import io.ballerina.runtime.util.exceptions.BLangRuntimeException;
-import io.ballerina.runtime.values.ErrorValue;
-import io.ballerina.runtime.values.FPValue;
-import io.ballerina.runtime.values.FutureValue;
-import io.ballerina.runtime.values.HandleValue;
-import io.ballerina.runtime.values.TypedescValue;
-import io.ballerina.runtime.values.TypedescValueImpl;
-import io.ballerina.runtime.values.XMLItem;
-import io.ballerina.runtime.values.XMLValue;
-=======
 import io.ballerina.runtime.api.utils.StringUtils;
 import io.ballerina.runtime.internal.scheduling.Scheduler;
 import io.ballerina.runtime.internal.values.ErrorValue;
@@ -41,7 +28,6 @@
 import io.ballerina.runtime.internal.values.TypedescValueImpl;
 import io.ballerina.runtime.internal.values.XmlItem;
 import io.ballerina.runtime.internal.values.XmlValue;
->>>>>>> dfa1fba9
 import org.ballerinalang.core.model.values.BBoolean;
 import org.ballerinalang.core.model.values.BFloat;
 import org.ballerinalang.core.model.values.BHandleValue;
@@ -53,16 +39,10 @@
 import org.ballerinalang.core.model.values.BValueArray;
 import org.ballerinalang.core.model.values.BValueType;
 import org.ballerinalang.core.model.values.BXML;
-<<<<<<< HEAD
-import org.ballerinalang.test.util.BCompileUtil;
-import org.ballerinalang.test.util.BRunUtil;
-import org.ballerinalang.test.util.CompileResult;
-=======
 import org.ballerinalang.core.util.exceptions.BLangRuntimeException;
 import org.ballerinalang.test.BCompileUtil;
 import org.ballerinalang.test.BRunUtil;
 import org.ballerinalang.test.CompileResult;
->>>>>>> dfa1fba9
 import org.testng.Assert;
 import org.testng.annotations.BeforeClass;
 import org.testng.annotations.Test;
@@ -77,7 +57,6 @@
  *
  * @since 1.0.0
  */
-@Test(groups = { "brokenOnOldParser" })
 public class RefTypeTests {
 
     private CompileResult result;
@@ -247,11 +226,7 @@
 
     @Test(expectedExceptions = { BLangRuntimeException.class },
             expectedExceptionsMessageRegExp = "error: \\{ballerina\\}TypeCastError \\{\"message\":\"incompatible " +
-<<<<<<< HEAD
-                    "types: 'int' cannot be cast to 'MIX_TYPE'.*", enabled = false)
-=======
                     "types: 'int' cannot be cast to 'MIX_TYPE'.*")
->>>>>>> dfa1fba9
     public void testGetInvalidIntegerAsMixType() {
         BValue[] returns = BRunUtil.invoke(result, "getInvalidIntegerAsMixType");
         Assert.assertTrue(returns[0] instanceof BValueType);
@@ -373,11 +348,7 @@
         return new XmlItem(new QName("hello"));
     }
 
-<<<<<<< HEAD
-    public static io.ballerina.runtime.api.values.BString getStringFromXML(XMLValue x) {
-=======
     public static io.ballerina.runtime.api.values.BString getStringFromXML(XmlValue x) {
->>>>>>> dfa1fba9
         return StringUtils.fromString(x.toString());
     }
 
