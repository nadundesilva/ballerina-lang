--- conflicted
+++ resolved
@@ -18,15 +18,9 @@
 
 import io.ballerina.tools.diagnostics.Diagnostic;
 import org.ballerinalang.model.tree.PackageNode;
-<<<<<<< HEAD
-import org.ballerinalang.test.util.BAssertUtil;
-import org.ballerinalang.test.util.BCompileUtil;
-import org.ballerinalang.test.util.CompileResult;
-=======
 import org.ballerinalang.test.BAssertUtil;
 import org.ballerinalang.test.BCompileUtil;
 import org.ballerinalang.test.CompileResult;
->>>>>>> dfa1fba9
 import org.testng.Assert;
 import org.testng.annotations.BeforeClass;
 import org.testng.annotations.Test;
@@ -94,7 +88,7 @@
                 EMPTY_STRING), "struct `field c` documentation");
     }
 
-    @Test(description = "Test doc negative cases.", groups = { "disableOnOldParser" }, enabled = false)
+    @Test(description = "Test doc negative cases.", groups = { "disableOnOldParser" })
     public void testDocumentationNegative() {
         CompileResult compileResult = BCompileUtil.compile("test-src/record/record_documentation_negative.bal");
         Assert.assertEquals(compileResult.getErrorCount(), 0,
