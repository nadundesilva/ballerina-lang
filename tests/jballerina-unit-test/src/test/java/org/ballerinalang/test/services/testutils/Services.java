--- conflicted
+++ resolved
@@ -55,16 +55,9 @@
         throw new UnsupportedOperationException();
     }
 
-<<<<<<< HEAD
-    public static HttpCarbonMessage invokeNew(CompileResult compileResult, String pkgName, String version,
-                                              String endpointName, HTTPTestRequest request) {
-        HTTPServicesRegistry httpServicesRegistry =
-                MockHTTPConnectorListener.getInstance().getHttpServicesRegistry(9009);
-=======
     public static HttpCarbonMessage invoke(int listenerPort, HTTPTestRequest request) {
         HTTPServicesRegistry httpServicesRegistry =
                 MockHTTPConnectorListener.getInstance().getHttpServicesRegistry(listenerPort);
->>>>>>> 32844e6b
         TestCallableUnitCallback callback = new TestCallableUnitCallback(request);
         request.setCallback(callback);
 
