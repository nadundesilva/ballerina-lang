/*
 * Copyright (c) 2018, WSO2 Inc. (http://www.wso2.org) All Rights Reserved.
 *
 * WSO2 Inc. licenses this file to you under the Apache License,
 * Version 2.0 (the "License"); you may not use this file except
 * in compliance with the License.
 * You may obtain a copy of the License at
 * http://www.apache.org/licenses/LICENSE-2.0
 *
 * Unless required by applicable law or agreed to in writing,
 * software distributed under the License is distributed on an
 * "AS IS" BASIS, WITHOUT WARRANTIES OR CONDITIONS OF ANY
 * KIND, either express or implied. See the License for the
 * specific language governing permissions and limitations
 * under the License.
 */
package org.ballerinalang.test.worker;

<<<<<<< HEAD
//import org.ballerinalang.test.util.BAssertUtil;
//import org.ballerinalang.test.util.BCompileUtil;
//import org.ballerinalang.test.util.CompileResult;
//import org.testng.Assert;
//import org.testng.annotations.BeforeClass;
=======
import org.ballerinalang.test.BAssertUtil;
import org.ballerinalang.test.BCompileUtil;
import org.ballerinalang.test.CompileResult;
import org.testng.Assert;
import org.testng.annotations.BeforeClass;
>>>>>>> dfa1fba9
import org.testng.annotations.Test;

/**
 * Negative wait action related tests.
 *
 * @since 0.985.0
 */
public class WaitActionsNegativeTest {

//    private CompileResult resultNegative;
//
//    @BeforeClass
//    public void setup() {
//        this.resultNegative = BCompileUtil.compile("test-src/workers/wait-actions-negative.bal");
//    }
//
//    @Test(description = "Test negative scenarios of worker actions")
//    public void testNegativeWorkerActions() {
//        int index = 0;
//        Assert.assertEquals(resultNegative.getErrorCount(), 20, "Wait actions negative test error count");
//        BAssertUtil.validateError(resultNegative, index++,
//                "incompatible types: expected 'future<string>', found 'future<int>'", 56, 22);
//        BAssertUtil.validateError(resultNegative, index++,
//                "variable assignment is required", 57, 5);
//        BAssertUtil.validateError(resultNegative, index++,
//                "incompatible types: expected 'future<int>', found 'future<string>'", 66, 31);
//        BAssertUtil.validateError(resultNegative, index++,
//                "incompatible types: expected 'future<(int|boolean)>', found 'future<string>'", 67, 36);
//        BAssertUtil.validateError(resultNegative, index++,
//                "incompatible types: expected 'future<map<(int|boolean)>>', found 'future<int>'", 68, 37);
//        BAssertUtil.validateError(resultNegative, index++,
//                "incompatible types: expected 'future<map<(int|boolean)>>', found 'future<string>'", 68, 41);
//        BAssertUtil.validateError(resultNegative, index++,
//                "incompatible types: expected 'future<map<(int|boolean)>>', found 'future<boolean>'", 68, 44);
//        // Commented errors won't get captured after (typeChecker, semanticAnalyzer) & codeAnalyzer separation.
//        //        BAssertUtil.validateError(resultNegative, index++,
//        //                "operator '|' cannot be applied to type 'future'", 69, 27);
//        //        BAssertUtil.validateError(resultNegative, index++,
//        //                "operator '|' cannot be applied to type 'future'", 70, 33);
//        BAssertUtil.validateError(resultNegative, index++,
//                "operator '|' not defined for 'future<int>' and 'future<string>'", 70, 33);
//        BAssertUtil.validateError(resultNegative, index++,
//                "incompatible types: expected 'future<future<(int|string)>>', found 'future<int>'", 71, 40);
//        BAssertUtil.validateError(resultNegative, index++,
//                "incompatible types: expected 'future<future<(int|string)>>', found 'future<string>'", 71, 43);
//        BAssertUtil.validateError(resultNegative, index++,
//                "incompatible types: expected 'future<int>', found 'future<string>'", 81, 34);
//        BAssertUtil.validateError(resultNegative, index++,
//                "incompatible types: expected 'future<(boolean|string)>', found 'future<int>'", 82, 41);
//        BAssertUtil.validateError(resultNegative, index++,
//                "incompatible types: expected 'future<(boolean|string)>', found 'future<int>'", 82, 45);
//        BAssertUtil.validateError(resultNegative, index++,
//                "incompatible types: expected 'future<int>', found 'future<string>'", 83, 51);
//        BAssertUtil.validateError(resultNegative, index++,
//                "missing non-defaultable required record field 'f3'", 85, 50);
//        BAssertUtil.validateError(resultNegative, index++,
//                "missing non-defaultable required record field 'f2'", 86, 30);
//        BAssertUtil.validateError(resultNegative, index++,
//                                  "incompatible types: expected 'sealedRec', found 'record {| int id; string name; " +
//                                          "boolean status; |}'", 87, 31);
//        BAssertUtil.validateError(resultNegative, index++,
//                "invalid field name 'status' in type 'sealedRec'", 88, 31);
//        BAssertUtil.validateError(resultNegative, index++,
//                "incompatible types: expected 'future<int>', found 'future<string>'", 89, 55);
//        BAssertUtil.validateError(resultNegative, index,
//                "incompatible types: expected 'future<string>', found 'future<int>'", 90, 54);
//    }
}<|MERGE_RESOLUTION|>--- conflicted
+++ resolved
@@ -16,19 +16,11 @@
  */
 package org.ballerinalang.test.worker;
 
-<<<<<<< HEAD
-//import org.ballerinalang.test.util.BAssertUtil;
-//import org.ballerinalang.test.util.BCompileUtil;
-//import org.ballerinalang.test.util.CompileResult;
-//import org.testng.Assert;
-//import org.testng.annotations.BeforeClass;
-=======
 import org.ballerinalang.test.BAssertUtil;
 import org.ballerinalang.test.BCompileUtil;
 import org.ballerinalang.test.CompileResult;
 import org.testng.Assert;
 import org.testng.annotations.BeforeClass;
->>>>>>> dfa1fba9
 import org.testng.annotations.Test;
 
 /**
@@ -38,62 +30,62 @@
  */
 public class WaitActionsNegativeTest {
 
-//    private CompileResult resultNegative;
-//
-//    @BeforeClass
-//    public void setup() {
-//        this.resultNegative = BCompileUtil.compile("test-src/workers/wait-actions-negative.bal");
-//    }
-//
-//    @Test(description = "Test negative scenarios of worker actions")
-//    public void testNegativeWorkerActions() {
-//        int index = 0;
-//        Assert.assertEquals(resultNegative.getErrorCount(), 20, "Wait actions negative test error count");
-//        BAssertUtil.validateError(resultNegative, index++,
-//                "incompatible types: expected 'future<string>', found 'future<int>'", 56, 22);
-//        BAssertUtil.validateError(resultNegative, index++,
-//                "variable assignment is required", 57, 5);
-//        BAssertUtil.validateError(resultNegative, index++,
-//                "incompatible types: expected 'future<int>', found 'future<string>'", 66, 31);
-//        BAssertUtil.validateError(resultNegative, index++,
-//                "incompatible types: expected 'future<(int|boolean)>', found 'future<string>'", 67, 36);
-//        BAssertUtil.validateError(resultNegative, index++,
-//                "incompatible types: expected 'future<map<(int|boolean)>>', found 'future<int>'", 68, 37);
-//        BAssertUtil.validateError(resultNegative, index++,
-//                "incompatible types: expected 'future<map<(int|boolean)>>', found 'future<string>'", 68, 41);
-//        BAssertUtil.validateError(resultNegative, index++,
-//                "incompatible types: expected 'future<map<(int|boolean)>>', found 'future<boolean>'", 68, 44);
-//        // Commented errors won't get captured after (typeChecker, semanticAnalyzer) & codeAnalyzer separation.
-//        //        BAssertUtil.validateError(resultNegative, index++,
-//        //                "operator '|' cannot be applied to type 'future'", 69, 27);
-//        //        BAssertUtil.validateError(resultNegative, index++,
-//        //                "operator '|' cannot be applied to type 'future'", 70, 33);
-//        BAssertUtil.validateError(resultNegative, index++,
-//                "operator '|' not defined for 'future<int>' and 'future<string>'", 70, 33);
-//        BAssertUtil.validateError(resultNegative, index++,
-//                "incompatible types: expected 'future<future<(int|string)>>', found 'future<int>'", 71, 40);
-//        BAssertUtil.validateError(resultNegative, index++,
-//                "incompatible types: expected 'future<future<(int|string)>>', found 'future<string>'", 71, 43);
-//        BAssertUtil.validateError(resultNegative, index++,
-//                "incompatible types: expected 'future<int>', found 'future<string>'", 81, 34);
-//        BAssertUtil.validateError(resultNegative, index++,
-//                "incompatible types: expected 'future<(boolean|string)>', found 'future<int>'", 82, 41);
-//        BAssertUtil.validateError(resultNegative, index++,
-//                "incompatible types: expected 'future<(boolean|string)>', found 'future<int>'", 82, 45);
-//        BAssertUtil.validateError(resultNegative, index++,
-//                "incompatible types: expected 'future<int>', found 'future<string>'", 83, 51);
-//        BAssertUtil.validateError(resultNegative, index++,
-//                "missing non-defaultable required record field 'f3'", 85, 50);
-//        BAssertUtil.validateError(resultNegative, index++,
-//                "missing non-defaultable required record field 'f2'", 86, 30);
-//        BAssertUtil.validateError(resultNegative, index++,
-//                                  "incompatible types: expected 'sealedRec', found 'record {| int id; string name; " +
-//                                          "boolean status; |}'", 87, 31);
-//        BAssertUtil.validateError(resultNegative, index++,
-//                "invalid field name 'status' in type 'sealedRec'", 88, 31);
-//        BAssertUtil.validateError(resultNegative, index++,
-//                "incompatible types: expected 'future<int>', found 'future<string>'", 89, 55);
-//        BAssertUtil.validateError(resultNegative, index,
-//                "incompatible types: expected 'future<string>', found 'future<int>'", 90, 54);
-//    }
+    private CompileResult resultNegative;
+
+    @BeforeClass
+    public void setup() {
+        this.resultNegative = BCompileUtil.compile("test-src/workers/wait-actions-negative.bal");
+    }
+
+    @Test(description = "Test negative scenarios of worker actions")
+    public void testNegativeWorkerActions() {
+        int index = 0;
+        Assert.assertEquals(resultNegative.getErrorCount(), 20, "Wait actions negative test error count");
+        BAssertUtil.validateError(resultNegative, index++,
+                "incompatible types: expected 'future<string>', found 'future<int>'", 56, 22);
+        BAssertUtil.validateError(resultNegative, index++,
+                "variable assignment is required", 57, 5);
+        BAssertUtil.validateError(resultNegative, index++,
+                "incompatible types: expected 'future<int>', found 'future<string>'", 66, 31);
+        BAssertUtil.validateError(resultNegative, index++,
+                "incompatible types: expected 'future<(int|boolean)>', found 'future<string>'", 67, 36);
+        BAssertUtil.validateError(resultNegative, index++,
+                "incompatible types: expected 'future<map<(int|boolean)>>', found 'future<int>'", 68, 37);
+        BAssertUtil.validateError(resultNegative, index++,
+                "incompatible types: expected 'future<map<(int|boolean)>>', found 'future<string>'", 68, 41);
+        BAssertUtil.validateError(resultNegative, index++,
+                "incompatible types: expected 'future<map<(int|boolean)>>', found 'future<boolean>'", 68, 44);
+        // Commented errors won't get captured after (typeChecker, semanticAnalyzer) & codeAnalyzer separation.
+        //        BAssertUtil.validateError(resultNegative, index++,
+        //                "operator '|' cannot be applied to type 'future'", 69, 27);
+        //        BAssertUtil.validateError(resultNegative, index++,
+        //                "operator '|' cannot be applied to type 'future'", 70, 33);
+        BAssertUtil.validateError(resultNegative, index++,
+                "operator '|' not defined for 'future<int>' and 'future<string>'", 70, 33);
+        BAssertUtil.validateError(resultNegative, index++,
+                "incompatible types: expected 'future<future<(int|string)>>', found 'future<int>'", 71, 40);
+        BAssertUtil.validateError(resultNegative, index++,
+                "incompatible types: expected 'future<future<(int|string)>>', found 'future<string>'", 71, 43);
+        BAssertUtil.validateError(resultNegative, index++,
+                "incompatible types: expected 'future<int>', found 'future<string>'", 81, 34);
+        BAssertUtil.validateError(resultNegative, index++,
+                "incompatible types: expected 'future<(boolean|string)>', found 'future<int>'", 82, 41);
+        BAssertUtil.validateError(resultNegative, index++,
+                "incompatible types: expected 'future<(boolean|string)>', found 'future<int>'", 82, 45);
+        BAssertUtil.validateError(resultNegative, index++,
+                "incompatible types: expected 'future<int>', found 'future<string>'", 83, 51);
+        BAssertUtil.validateError(resultNegative, index++,
+                "missing non-defaultable required record field 'f3'", 85, 50);
+        BAssertUtil.validateError(resultNegative, index++,
+                "missing non-defaultable required record field 'f2'", 86, 30);
+        BAssertUtil.validateError(resultNegative, index++,
+                                  "incompatible types: expected 'sealedRec', found 'record {| int id; string name; " +
+                                          "boolean status; |}'", 87, 31);
+        BAssertUtil.validateError(resultNegative, index++,
+                "invalid field name 'status' in type 'sealedRec'", 88, 31);
+        BAssertUtil.validateError(resultNegative, index++,
+                "incompatible types: expected 'future<int>', found 'future<string>'", 89, 55);
+        BAssertUtil.validateError(resultNegative, index,
+                "incompatible types: expected 'future<string>', found 'future<int>'", 90, 54);
+    }
 }