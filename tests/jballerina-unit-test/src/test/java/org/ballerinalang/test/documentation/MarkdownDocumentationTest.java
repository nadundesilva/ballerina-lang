--- conflicted
+++ resolved
@@ -18,10 +18,6 @@
 
 package org.ballerinalang.test.documentation;
 
-<<<<<<< HEAD
-import org.ballerinalang.compiler.CompilerPhase;
-=======
->>>>>>> dfa1fba9
 import org.ballerinalang.model.tree.ClassDefinition;
 import org.ballerinalang.model.tree.DocumentationReferenceType;
 import org.ballerinalang.model.tree.PackageNode;
@@ -369,7 +365,7 @@
         Assert.assertEquals(references.get(5).identifier, "baz");
     }
 
-    @Test(description = "Test doc negative cases.", groups = { "disableOnOldParser" }, enabled = false)
+    @Test(description = "Test doc negative cases.", groups = { "disableOnOldParser" })
     public void testDocumentationNegative() {
         CompileResult compileResult = BCompileUtil.compile("test-src/documentation/markdown_negative.bal");
         Assert.assertEquals(compileResult.getErrorCount(), 0);
@@ -430,7 +426,7 @@
         BAssertUtil.validateWarning(compileResult, index, "undocumented parameter 'filePath'", 110, 22);
     }
 
-    @Test(description = "Test doc service", enabled = false)
+    @Test(description = "Test doc service")
     public void testDocService() {
         CompileResult compileResult = BCompileUtil.compile("test-src/documentation/markdown_service.bal");
         Assert.assertEquals(compileResult.getErrorCount(), 0);
@@ -627,7 +623,7 @@
                 "    # ```");
     }
 
-    @Test(description = "Test doc multiple.", groups = { "disableOnOldParser" }, enabled = false)
+    @Test(description = "Test doc multiple.", groups = { "disableOnOldParser" })
     public void testMultiple() {
         CompileResult compileResult = BCompileUtil.compile("test-src/documentation/markdown_multiple.bal");
         Assert.assertEquals(compileResult.getErrorCount(), 0);
