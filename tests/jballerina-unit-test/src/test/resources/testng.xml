<?xml version="1.0" encoding="UTF-8"?>
<!--
  ~ Copyright (c) 2020, WSO2 Inc. (http://www.wso2.org) All Rights Reserved.
  ~
  ~ WSO2 Inc. licenses this file to you under the Apache License,
  ~ Version 2.0 (the "License"); you may not use this file except
  ~ in compliance with the License.
  ~ You may obtain a copy of the License at
  ~
  ~     http://www.apache.org/licenses/LICENSE-2.0
  ~
  ~ Unless required by applicable law or agreed to in writing,
  ~ software distributed under the License is distributed on an
  ~ "AS IS" BASIS, WITHOUT WARRANTIES OR CONDITIONS OF ANY
  ~ KIND, either express or implied. See the License for the
  ~ specific language governing permissions and limitations
  ~ under the License.
  ~
  -->

<!DOCTYPE suite SYSTEM "http://testng.org/testng-1.0.dtd" >

<<<<<<< HEAD
<suite name="ballerina-root-test-suite" time-out="120000">
    <listeners>
        <listener class-name="org.ballerinalang.test.utils.BLogInitializer"/>
        <listener class-name="org.ballerinalang.test.listener.JBallerinaTestInitializer"/>
        <!--<listener class-name="org.ballerinalang.test.utils.TestNGListener"/>-->
    </listeners>
    <suite-files>
<!--        <suite-file path="./testng-jballerina.xml" />-->
        <suite-file path="./testng-new-parser.xml" />
    </suite-files>
=======
<suite name="ballerina-new-parser-test-suite" time-out="120000">
    <test name="jballerina-test" parallel="false">
        <parameter name="enableJBallerinaTests" value="true"/>
        <groups>
            <run>
                <exclude name="brokenOnJBallerina"/>
                <exclude name="brokenOnSpecDeviation"/>
                <exclude name="brokenOnXMLLangLibChange"/>
                <exclude name="brokenOnNewParser"/>
                <exclude name="brokenOnErrorChange"/>
                <exclude name="brokenOnClassChange"/>
            </run>
        </groups>
        <packages>
            <package name="org.ballerinalang.test.vm.*"/>
            <package name="org.ballerinalang.test.annotations.*"/>
            <package name="org.ballerinalang.test.action.*"/>
            <package name="org.ballerinalang.test.imports.*"/>
<!--            <package name="org.ballerinalang.test.parser.*"/>-->
            <package name="org.ballerinalang.test.closures.*"/>
            <package name="org.ballerinalang.test.bir.*"/>

            <!-- has complex match stmt usages -->
            <!-- <package name="org.ballerinalang.test.dataflow.analysis.*"/> -->

            <package name="org.ballerinalang.test.variable.shadowing.*"/>
            <package name="org.ballerinalang.test.net.*"/>
            <package name="org.ballerinalang.test.typedefs.*"/>
<!--            <package name="org.ballerinalang.test.access.*"/>-->
            <package name="org.ballerinalang.test.structs.*"/>
            <package name="org.ballerinalang.test.testerina.*"/>
            <package name="org.ballerinalang.test.jvm.*"/>
            <package name="org.ballerinalang.test.types.integer"/>
            <package name="org.ballerinalang.test.types.floattype"/>
            <package name="org.ballerinalang.test.main.function.*"/>
            <package name="org.ballerinalang.test.types.decimaltype.*"/>
            <package name="org.ballerinalang.test.types.any.*"/>
            <package name="org.ballerinalang.test.error.*"/>
            <package name="org.ballerinalang.test.enums.*"/>
            <package name="org.ballerinalang.test.types.finaltypes.*"/>
            <package name="org.ballerinalang.test.types.finite.*"/>
            <package name="org.ballerinalang.test.types.map.*"/>
            <package name="org.ballerinalang.test.types.string.*"/>
            <package name="org.ballerinalang.test.types.stream.*"/>
            <package name="org.ballerinalang.test.types.table.*"/>
            <package name="org.ballerinalang.test.types.errors.*"/>
            <package name="org.ballerinalang.test.types.var.*"/>
            <package name="org.ballerinalang.test.types.uniontypes.*"/>
            <package name="org.ballerinalang.test.types.typedesc.*"/>
            <package name="org.ballerinalang.test.types.tuples.*"/>
            <package name="org.ballerinalang.test.types.anydata.*"/>
            <package name="org.ballerinalang.test.statements.arrays.*"/>
            <package name="org.ballerinalang.test.statements.assign.*"/>
            <package name="org.ballerinalang.test.statements.block.*"/>
            <package name="org.ballerinalang.test.statements.breakstatement.*"/>
            <package name="org.ballerinalang.test.statements.comment.*"/>
            <package name="org.ballerinalang.test.statements.compoundassignment.*"/>
            <package name="org.ballerinalang.test.statements.continuestatement.*"/>

            <!-- No longer valid since new parser handles those -->
            <!-- <package name="org.ballerinalang.test.statements.expressionstmt.*"/> -->

            <package name="org.ballerinalang.test.statements.ifelse.*"/>
            <package name="org.ballerinalang.test.statements.packageimport.*"/>
            <package name="org.ballerinalang.test.statements.returnstmt.*"/>
            <package name="org.ballerinalang.test.statements.vardeclr.*"/>
            <package name="org.ballerinalang.test.statements.whilestatement.*"/>
            <package name="org.ballerinalang.test.statements.variabledef.*"/>
<!--            <package name="org.ballerinalang.test.statements.matchstmt.*"/>-->
            <package name="org.ballerinalang.test.types.json.*"/>
            <package name="org.ballerinalang.test.types.nullable.*"/>
            <package name="org.ballerinalang.test.types.nullvalue.*"/>
            <package name="org.ballerinalang.test.types.service.*"/>
            <package name="org.ballerinalang.test.types.globalvar.*"/>
            <package name="org.ballerinalang.test.types.intersection.*"/>
            <package name="org.ballerinalang.test.expressions.builtinoperations.*"/>
            <package name="org.ballerinalang.test.expressions.let.*"/>
            <package name="org.ballerinalang.test.expressions.checkpanicexpr.*"/>
            <package name="org.ballerinalang.test.expressions.builtinfunctions.*"/>
            <package name="org.ballerinalang.test.expressions.conversion.*"/>
            <package name="org.ballerinalang.test.expressions.unaryoperations.*"/>
            <package name="org.ballerinalang.test.expressions.access.*"/>
            <package name="org.ballerinalang.test.expressions.binaryoperations.*"/>
            <package name="org.ballerinalang.test.expressions.checkedexpr.*"/>
            <package name="org.ballerinalang.test.expressions.elvis.*"/>
            <package name="org.ballerinalang.test.expressions.ternary.*"/>
            <package name="org.ballerinalang.test.expressions.typeof.*"/>
            <package name="org.ballerinalang.test.expressions.stamp.*"/>
            <package name="org.ballerinalang.test.expressions.group.*"/>
            <package name="org.ballerinalang.test.expressions.lambda.*"/>
            <package name="org.ballerinalang.test.expressions.invocations.*"/>
            <package name="org.ballerinalang.test.expressions.mappingconstructor.*"/>
            <package name="org.ballerinalang.test.expressions.listconstructor.*"/>
            <package name="org.ballerinalang.test.expressions.rawtemplate.*"/>
            <package name="org.ballerinalang.test.expressions.object.*" />
            <package name="org.ballerinalang.test.object.*" />
            <package name="org.ballerinalang.test.documentation.*" />
            <package name="org.ballerinalang.test.endpoint.*" />
            <package name="org.ballerinalang.test.packaging.*" />
            <package name="org.ballerinalang.test.types.xml.*" />
            <package name="org.ballerinalang.test.record.*"/>
            <package name="org.ballerinalang.test.types.constant.*" />
            <package name="org.ballerinalang.test.types.bytetype.*"/>
            <package name="org.ballerinalang.test.types.handle.*"/>
            <package name="org.ballerinalang.test.balo.*"/>
            <package name="org.ballerinalang.test.expressions.typecast.*"/>
            <package name="org.ballerinalang.test.expressions.literals.*"/>
            <package name="org.ballerinalang.test.expressions.varref.*"/>
            <package name="org.ballerinalang.test.worker.*"/>
            <package name="org.ballerinalang.test.taintchecking.*"/>
            <package name="org.ballerinalang.test.functions.*"/>
            <package name="org.ballerinalang.test.javainterop.*"/>
            <package name="org.ballerinalang.test.execution.*" />
            <package name="org.ballerinalang.test.taintchecking*"/>
            <package name="org.ballerinalang.test.query.*"/>
            <package name="org.ballerinalang.test.statements.retrystmt.*"/>
            <package name="org.ballerinalang.test.types.readonly.*"/>
            <package name="org.ballerinalang.test.strand.*"/>
            <package name="org.ballerinalang.test.klass.*"/>
        </packages>

        <classes>
            <class name="org.ballerinalang.test.parser.ResilientParserTest"/>
            <class name="org.ballerinalang.test.typedefs.DistinctTypeDefTest"/>
            <class name="org.ballerinalang.test.statements.transaction.TransactionStmtTest"/>
            <class name="org.ballerinalang.test.statements.transaction.RetryTransactionBlockStmtOutcomesTest"/>
            <class name="org.ballerinalang.test.statements.transaction.NestedTransactionTest"/>
            <class name="org.ballerinalang.test.statements.transaction.NestedRetryTransactionStmtsTest" />
            <class name="org.ballerinalang.test.statements.transaction.SetRollbackOnlyTest" />
            <class name="org.ballerinalang.test.statements.transaction.RetryTransactionStmtTest"></class>
            <class name="org.ballerinalang.test.balo.constant.SimpleConstantBaloNegativeTests"></class>
            <class name="org.ballerinalang.test.expressions.builtinoperations.BuiltinOperationsTest"></class>
            <class name="org.ballerinalang.test.expressions.invocations.StringFunctionInvocationExprTest"></class>
            <class name="org.ballerinalang.test.expressions.invocations.PackageInitInvocationTest"></class>
            <class name="org.ballerinalang.test.expressions.unaryoperations.UnaryExprTest"></class>
            <class name="org.ballerinalang.test.statements.ifelse.IfElseStmtTest"></class>
            <class name="org.ballerinalang.test.worker.StackOverflowTest"></class>
            <class name="org.ballerinalang.test.worker.WaitForAllWorkersTest"></class>
            <class name="org.ballerinalang.test.javainterop.basic.AsyncTest"></class>
            <class name="org.ballerinalang.test.javainterop.basic.ConstructorTest"></class>
            <class name="org.ballerinalang.test.javainterop.basic.FieldAccessMutateTest"></class>
            <class name="org.ballerinalang.test.javainterop.basic.JavaToBallerinaTest"></class>
            <class name="org.ballerinalang.test.javainterop.primitivetypes.FunctionsReturningPrimitivesTest"></class>
            <class name="org.ballerinalang.test.javainterop.basic.HandleRefersNullTest"></class>
            <class name="org.ballerinalang.test.javainterop.primitivetypes.PrimitiveConversionInFunctionReturnsTest"></class>
            <class name="org.ballerinalang.test.javainterop.primitivetypes.PrimitiveConversionsInFunctionParamsTest"></class>
            <class name="org.ballerinalang.test.javainterop.primitivetypes.PrimitiveTypeFunctionParamTest"></class>
            <class name="org.ballerinalang.test.javainterop.primitivetypes.UnionsWithPrimitiveTypesTest"></class>
            <class name="org.ballerinalang.test.jvm.BuiltinMethodTest"></class>
            <class name="org.ballerinalang.test.jvm.IOBasicTest"></class>
            <class name="org.ballerinalang.test.jvm.TypeTestExprTest"></class>
            <class name="org.ballerinalang.test.record.RecordValueTest"></class>
            <class name="org.ballerinalang.test.statements.arrays.ArrayIndexTooLargeTest"></class>
            <class name="org.ballerinalang.test.statements.arrays.ArrayLengthAccessExprTest"></class>
            <class name="org.ballerinalang.test.statements.arrays.BArrayValueTest"></class>
            <class name="org.ballerinalang.test.statements.ifelse.IfElseStmtTest"></class>
            <class name="org.ballerinalang.test.statements.returnstmt.NamedReturnParameterTest"></class>
            <class name="org.ballerinalang.test.statements.returnstmt.ReturnStmtInBranchTest"></class>
            <class name="org.ballerinalang.test.statements.variabledef.VariableDefinitionTest"></class>
            <class name="org.ballerinalang.test.structs.StructEquivalencyNegativeTest"></class>
            <class name="org.ballerinalang.test.testerina.TopLevelNodesTest"></class>
            <class name="org.ballerinalang.test.types.any.BAnyTypeInvalidCastError"></class>
            <class name="org.ballerinalang.test.types.globalvar.GlobalVarFunctionTest"></class>
            <class name="org.ballerinalang.test.types.var.TopLevelVarDeclarationTest"></class>
            <class name="org.ballerinalang.test.vm.DynamicControlStackTest"></class>
            <class name="org.ballerinalang.test.javainterop.RefTypeNegativeTests"></class>
            <class name="org.ballerinalang.test.types.constant.ConstantAccessNegativeTest"></class>
            <class name="org.ballerinalang.test.types.constant.ConstantAccessTest"></class>
            <class name="org.ballerinalang.test.types.var.VarIgnoreTest"></class>
            <class name="org.ballerinalang.test.documentation.MultilineDocsTest"></class>
            <class name="org.ballerinalang.test.documentation.ObjectFieldDefaultValueTest"></class>
            <!--<class name="org.ballerinalang.test.closures.VarMutabilityClosureTest" />-->
            <!--<class name="org.ballerinalang.test.lock.LocksInMainTest">-->
            <!--<methods>-->
            <!--<include name="simpleLock"/>-->
            <!--</methods>-->
            <!--</class>-->
            <class name="org.ballerinalang.test.lock.LocksInServicesTest">
                <methods>
                    <!-- Not supported at the moment -->
                    <exclude name="testFieldLock"></exclude>
                </methods>
            </class>
            <class name="org.ballerinalang.test.lock.LocksInMainTest" />
            <class name="org.ballerinalang.test.lock.FieldLockTest">
                <methods>
                    <!-- Not supported at the moment -->
                    <exclude name="testObjectLock" />
                    <exclude name="testLockInRecords" />
                </methods>
            </class>
            <!-- <class name="org.ballerinalang.test.types.TypeUnificationTest"/> -->
            <!--<class name="org.ballerinalang.test.error.ErrorTest" />-->
            <class name="org.ballerinalang.test.expressions.async.BasicAsyncOperationsTest">
                <methods>
                    <exclude name="testAsyncNonNativeBasic6" />
                    <exclude name="testAsyncNonNativeBasic7" />
                    <exclude name="testAsyncNonNativeBasic8" />
                    <exclude name="testAsyncNonNativeBasic9" />
                    <exclude name="testAsyncNonNativeBasic10" />
                    <exclude name="testAsyncNonNativeBasic11" />
                </methods>
            </class>
            <class name="org.ballerinalang.test.balo.record.OpenRecordTypeReferenceTest" />
            <class name="org.ballerinalang.test.balo.record.ClosedRecordTypeReferenceTest" />
        </classes>
    </test>
>>>>>>> 55df6f92
</suite><|MERGE_RESOLUTION|>--- conflicted
+++ resolved
@@ -20,18 +20,6 @@
 
 <!DOCTYPE suite SYSTEM "http://testng.org/testng-1.0.dtd" >
 
-<<<<<<< HEAD
-<suite name="ballerina-root-test-suite" time-out="120000">
-    <listeners>
-        <listener class-name="org.ballerinalang.test.utils.BLogInitializer"/>
-        <listener class-name="org.ballerinalang.test.listener.JBallerinaTestInitializer"/>
-        <!--<listener class-name="org.ballerinalang.test.utils.TestNGListener"/>-->
-    </listeners>
-    <suite-files>
-<!--        <suite-file path="./testng-jballerina.xml" />-->
-        <suite-file path="./testng-new-parser.xml" />
-    </suite-files>
-=======
 <suite name="ballerina-new-parser-test-suite" time-out="120000">
     <test name="jballerina-test" parallel="false">
         <parameter name="enableJBallerinaTests" value="true"/>
@@ -239,5 +227,4 @@
             <class name="org.ballerinalang.test.balo.record.ClosedRecordTypeReferenceTest" />
         </classes>
     </test>
->>>>>>> 55df6f92
 </suite>