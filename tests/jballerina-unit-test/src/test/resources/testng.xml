<?xml version="1.0" encoding="UTF-8"?>
<!--
  ~ Copyright (c) 2019, WSO2 Inc. (http://www.wso2.org) All Rights Reserved.
  ~
  ~ WSO2 Inc. licenses this file to you under the Apache License,
  ~ Version 2.0 (the "License"); you may not use this file except
  ~ in compliance with the License.
  ~ You may obtain a copy of the License at
  ~
  ~     http://www.apache.org/licenses/LICENSE-2.0
  ~
  ~ Unless required by applicable law or agreed to in writing,
  ~ software distributed under the License is distributed on an
  ~ "AS IS" BASIS, WITHOUT WARRANTIES OR CONDITIONS OF ANY
  ~ KIND, either express or implied. See the License for the
  ~ specific language governing permissions and limitations
  ~ under the License.
  ~
  -->

<!DOCTYPE suite SYSTEM "http://testng.org/testng-1.0.dtd" >

<suite name="ballerina-test-suite" time-out="120000">

    <listeners>
        <listener class-name="org.ballerinalang.test.utils.BLogInitializer"/>
        <listener class-name="org.ballerinalang.test.listener.JBallerinaTestInitializer"/>
        <!--<listener class-name="org.ballerinalang.test.utils.TestNGListener"/>-->
    </listeners>
    <test name="jballerina-test" parallel="false">
        <parameter name="enableJBallerinaTests" value="true"/>
        <groups>
            <run>
                <exclude name="brokenOnJBallerina"/>
                <exclude name="brokenOnSpecDeviation"/>
            </run>
        </groups>
        <packages>
            <package name="org.ballerinalang.test.types.integer"/>
            <package name="org.ballerinalang.test.types.floattype"/>
            <package name="org.ballerinalang.test.types.decimaltype.*"/>
            <package name="org.ballerinalang.test.types.any.*"/>
            <package name="org.ballerinalang.test.types.finaltypes.*"/>
            <package name="org.ballerinalang.test.types.finite.*"/>
            <package name="org.ballerinalang.test.types.map.*"/>
            <package name="org.ballerinalang.test.types.string.*"/>
            <package name="org.ballerinalang.test.types.errors.*"/>
            <package name="org.ballerinalang.test.types.var.*"/>
            <package name="org.ballerinalang.test.types.uniontypes.*"/>
            <package name="org.ballerinalang.test.types.typedesc.*"/>
            <package name="org.ballerinalang.test.types.tuples.*"/>
            <package name="org.ballerinalang.test.types.anydata.*"/>
            <package name="org.ballerinalang.test.types.json.*"/>
            <package name="org.ballerinalang.test.types.nullable.*"/>
            <package name="org.ballerinalang.test.types.nullvalue.*"/>
            <package name="org.ballerinalang.test.types.service.*"/>
            <package name="org.ballerinalang.test.types.globalvar.*"/>
            <package name="org.ballerinalang.test.types.constant.*" />
            <package name="org.ballerinalang.test.types.bytetype.*"/>
            <package name="org.ballerinalang.test.types.handle.*"/>
            <package name="org.ballerinalang.test.types.xml.*" />
            <package name="org.ballerinalang.test.vm.*"/>
            <package name="org.ballerinalang.test.annotations.*"/>
            <package name="org.ballerinalang.test.action.*"/>
            <package name="org.ballerinalang.test.imports.*"/>
            <package name="org.ballerinalang.test.parser.*"/>
            <package name="org.ballerinalang.test.closures.*"/>
            <package name="org.ballerinalang.test.bir.*"/>
            <package name="org.ballerinalang.test.dataflow.*"/>
            <package name="org.ballerinalang.test.variable.shadowing.*"/>
            <package name="org.ballerinalang.test.net.*"/>
            <package name="org.ballerinalang.test.typedefs.*"/>
            <package name="org.ballerinalang.test.access.*"/>
            <package name="org.ballerinalang.test.structs.*"/>
            <package name="org.ballerinalang.test.jvm.*"/>
            <package name="org.ballerinalang.test.main.function.*"/>
            <package name="org.ballerinalang.test.error.*"/>
<<<<<<< HEAD
=======
            <package name="org.ballerinalang.test.types.finaltypes.*"/>
            <package name="org.ballerinalang.test.types.finite.*"/>
            <package name="org.ballerinalang.test.types.map.*"/>
            <package name="org.ballerinalang.test.types.string.*"/>
            <package name="org.ballerinalang.test.types.stream.*"/>
            <package name="org.ballerinalang.test.types.errors.*"/>
            <package name="org.ballerinalang.test.types.var.*"/>
            <package name="org.ballerinalang.test.types.uniontypes.*"/>
            <package name="org.ballerinalang.test.types.typedesc.*"/>
            <package name="org.ballerinalang.test.types.tuples.*"/>
            <package name="org.ballerinalang.test.types.anydata.*"/>
>>>>>>> 7e0d4677
            <package name="org.ballerinalang.test.statements.arrays.*"/>
            <package name="org.ballerinalang.test.statements.assign.*"/>
            <package name="org.ballerinalang.test.statements.block.*"/>
            <package name="org.ballerinalang.test.statements.breakstatement.*"/>
            <package name="org.ballerinalang.test.statements.comment.*"/>
            <package name="org.ballerinalang.test.statements.compoundassignment.*"/>
            <package name="org.ballerinalang.test.statements.continuestatement.*"/>
            <package name="org.ballerinalang.test.statements.expressionstmt.*"/>
            <package name="org.ballerinalang.test.statements.ifelse.*"/>
            <package name="org.ballerinalang.test.statements.packageimport.*"/>
            <package name="org.ballerinalang.test.statements.returnstmt.*"/>
            <package name="org.ballerinalang.test.statements.vardeclr.*"/>
            <package name="org.ballerinalang.test.statements.whilestatement.*"/>
            <package name="org.ballerinalang.test.statements.variabledef.*"/>
            <package name="org.ballerinalang.test.statements.matchstmt.*"/>
            <package name="org.ballerinalang.test.expressions.builtinoperations.*"/>
            <package name="org.ballerinalang.test.expressions.builtinfunctions.*"/>
            <package name="org.ballerinalang.test.expressions.conversion.*"/>
            <package name="org.ballerinalang.test.expressions.unaryoperations.*"/>
            <package name="org.ballerinalang.test.expressions.access.*"/>
            <package name="org.ballerinalang.test.expressions.binaryoperations.*"/>
            <package name="org.ballerinalang.test.expressions.checkedexpr.*"/>
            <package name="org.ballerinalang.test.expressions.checkpanicexpr.*"/>
            <package name="org.ballerinalang.test.expressions.elvis.*"/>
            <package name="org.ballerinalang.test.expressions.ternary.*"/>
            <package name="org.ballerinalang.test.expressions.typeof.*"/>
            <package name="org.ballerinalang.test.expressions.stamp.*"/>
            <package name="org.ballerinalang.test.expressions.lambda.*"/>
            <package name="org.ballerinalang.test.expressions.invocations.*"/>
            <package name="org.ballerinalang.test.expressions.mappingconstructor.*"/>
            <package name="org.ballerinalang.test.expressions.listconstructor.*"/>
            <package name="org.ballerinalang.test.expressions.group.*"/>
            <package name="org.ballerinalang.test.object.*" />
            <package name="org.ballerinalang.test.dataflow.analysis.*" />
            <package name="org.ballerinalang.test.documentation.*" />
            <package name="org.ballerinalang.test.endpoint.*" />
            <package name="org.ballerinalang.test.packaging.*" />
            <package name="org.ballerinalang.test.record.*"/>
            <package name="org.ballerinalang.test.balo.*"/>
            <package name="org.ballerinalang.test.expressions.typecast.*"/>
            <package name="org.ballerinalang.test.expressions.literals.*"/>
            <package name="org.ballerinalang.test.expressions.varref.*"/>
            <package name="org.ballerinalang.test.worker.*"/>
            <package name="org.ballerinalang.test.taintchecking.*"/>
            <package name="org.ballerinalang.test.statements.transaction.*"/>
            <package name="org.ballerinalang.test.functions.*"/>
            <package name="org.ballerinalang.test.javainterop.*"/>
            <package name="org.ballerinalang.test.execution.*" />
            <package name="org.ballerinalang.test.query.*" />
        </packages>

        <classes>
            <class name="org.ballerinalang.test.lock.LocksInServicesTest">
                <methods>
                    <!-- Not supported at the moment -->
                    <exclude name="testFieldLock"></exclude>
                </methods>
            </class>
            <class name="org.ballerinalang.test.lock.LocksInMainTest"/>
            <class name="org.ballerinalang.test.lock.FieldLockTest">
                <methods>
                    <!-- Not supported at the moment -->
                    <exclude name="testObjectLock"/>
                    <exclude name="testLockInRecords"/>
                </methods>
            </class>
            <class name="org.ballerinalang.test.types.table.TableLiteralSyntaxTest"/>
            <class name="org.ballerinalang.test.expressions.async.BasicAsyncOperationsTest">
                <methods>
                    <exclude name="testAsyncNonNativeBasic6" />
                    <exclude name="testAsyncNonNativeBasic7" />
                    <exclude name="testAsyncNonNativeBasic8" />
                    <exclude name="testAsyncNonNativeBasic9" />
                    <exclude name="testAsyncNonNativeBasic10" />
                    <exclude name="testAsyncNonNativeBasic11" />
                </methods>
            </class>
            <class name="org.ballerinalang.test.balo.record.OpenRecordTypeReferenceTest" />
            <class name="org.ballerinalang.test.balo.record.ClosedRecordTypeReferenceTest" />
        </classes>


        <!-- The following tests were already commented out prior to jBallerina 1.2.0 release, moving them towards
             the end to track them separately-->
<!--            <class name="org.ballerinalang.test.closures.VarMutabilityClosureTest"/>-->
<!--            <class name="org.ballerinalang.test.lock.LocksInMainTest">-->
<!--                <methods>-->
<!--                    <include name="simpleLock"/>-->
<!--                </methods>-->
<!--            </class>-->
<!--            <class name="org.ballerinalang.test.types.table.TableLiteralIterableTest"/>-->
<!--            <class name="org.ballerinalang.test.types.TypeUnificationTest"/>-->
<!--            <class name="org.ballerinalang.test.error.ErrorTest"/>-->
    </test>
</suite><|MERGE_RESOLUTION|>--- conflicted
+++ resolved
@@ -75,20 +75,7 @@
             <package name="org.ballerinalang.test.jvm.*"/>
             <package name="org.ballerinalang.test.main.function.*"/>
             <package name="org.ballerinalang.test.error.*"/>
-<<<<<<< HEAD
-=======
-            <package name="org.ballerinalang.test.types.finaltypes.*"/>
-            <package name="org.ballerinalang.test.types.finite.*"/>
-            <package name="org.ballerinalang.test.types.map.*"/>
-            <package name="org.ballerinalang.test.types.string.*"/>
             <package name="org.ballerinalang.test.types.stream.*"/>
-            <package name="org.ballerinalang.test.types.errors.*"/>
-            <package name="org.ballerinalang.test.types.var.*"/>
-            <package name="org.ballerinalang.test.types.uniontypes.*"/>
-            <package name="org.ballerinalang.test.types.typedesc.*"/>
-            <package name="org.ballerinalang.test.types.tuples.*"/>
-            <package name="org.ballerinalang.test.types.anydata.*"/>
->>>>>>> 7e0d4677
             <package name="org.ballerinalang.test.statements.arrays.*"/>
             <package name="org.ballerinalang.test.statements.assign.*"/>
             <package name="org.ballerinalang.test.statements.block.*"/>
