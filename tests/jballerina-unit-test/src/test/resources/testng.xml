--- conflicted
+++ resolved
@@ -70,10 +70,7 @@
             <package name="org.ballerinalang.test.types.json.*"/>
             <package name="org.ballerinalang.test.types.nullable.*"/>
             <package name="org.ballerinalang.test.types.nullvalue.*"/>
-<<<<<<< HEAD
-=======
             <package name="org.ballerinalang.test.types.globalvar.*"/>
->>>>>>> 3b1c628d
         </packages>
 
         <classes>
