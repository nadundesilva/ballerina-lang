<?xml version="1.0" encoding="UTF-8"?>
<!--
  ~ Copyright (c) 2019, WSO2 Inc. (http://www.wso2.org) All Rights Reserved.
  ~
  ~ WSO2 Inc. licenses this file to you under the Apache License,
  ~ Version 2.0 (the "License"); you may not use this file except
  ~ in compliance with the License.
  ~ You may obtain a copy of the License at
  ~
  ~     http://www.apache.org/licenses/LICENSE-2.0
  ~
  ~ Unless required by applicable law or agreed to in writing,
  ~ software distributed under the License is distributed on an
  ~ "AS IS" BASIS, WITHOUT WARRANTIES OR CONDITIONS OF ANY
  ~ KIND, either express or implied. See the License for the
  ~ specific language governing permissions and limitations
  ~ under the License.
  ~
  -->

<!DOCTYPE suite SYSTEM "http://testng.org/testng-1.0.dtd" >

<suite name="ballerina-test-suite">

    <listeners>
        <listener class-name="org.ballerinalang.test.utils.BLogInitializer"/>
        <listener class-name="org.ballerinalang.test.listener.JBallerinaTestInitializer"/>
        <!--<listener class-name="org.ballerinalang.test.utils.TestNGListener"/>-->
    </listeners>
    <test name="jballerina-test" parallel="false">
        <parameter name="enableJBallerinaTests" value="true"/>
        <groups>
            <run>
                <exclude name="brokenOnJBallerina"/>
            </run>
        </groups>
        <packages>
            <package name="org.ballerinalang.test.vm.*"/>
            <package name="org.ballerinalang.test.annotations.*"/>
            <package name="org.ballerinalang.test.imports.*"/>
            <package name="org.ballerinalang.test.parser.*"/>
            <!-- <package name="org.ballerinalang.test.privacy.*"/> -->
            <package name="org.ballerinalang.test.dataflow.*"/>
            <package name="org.ballerinalang.test.variable.shadowing.*"/>
            <package name="org.ballerinalang.test.net.*"/>
            <package name="org.ballerinalang.test.typedefs.*"/>
            <package name="org.ballerinalang.test.access.*"/>
            <package name="org.ballerinalang.test.structs.*"/>
            <package name="org.ballerinalang.test.jvm.*"/>
            <package name="org.ballerinalang.test.types.integer"/>
            <package name="org.ballerinalang.test.types.floattype"/>
            <package name="org.ballerinalang.test.main.function.*"/>
            <package name="org.ballerinalang.test.types.decimaltype.*"/>
            <package name="org.ballerinalang.test.types.any.*"/>
<<<<<<< HEAD
=======
            <package name="org.ballerinalang.test.expressions.builtinoperations.*"/>
            <package name="org.ballerinalang.test.expressions.builtinfunctions.*"/>
            <package name="org.ballerinalang.test.expressions.stamp.*"/>
            <package name="org.ballerinalang.test.expressions.conversion.*"/>
            <package name="org.ballerinalang.test.expressions.fieldaccess.*"/>
>>>>>>> e609286a
            <package name="org.ballerinalang.test.error.*"/>
            <package name="org.ballerinalang.test.types.finaltypes.*"/>
            <package name="org.ballerinalang.test.types.finite.*"/>
            <package name="org.ballerinalang.test.types.map.*"/>
            <package name="org.ballerinalang.test.types.string.*"/>
            <package name="org.ballerinalang.test.types.errors.*"/>
            <package name="org.ballerinalang.test.types.var.*"/>
            <package name="org.ballerinalang.test.types.uniontypes.*"/>
            <package name="org.ballerinalang.test.types.typedesc.*"/>
            <package name="org.ballerinalang.test.types.tuples.*"/>
            <package name="org.ballerinalang.test.types.anydata.*"/>
            <package name="org.ballerinalang.test.statements.arrays.*"/>
            <package name="org.ballerinalang.test.statements.assign.*"/>
            <package name="org.ballerinalang.test.statements.block.*"/>
            <package name="org.ballerinalang.test.statements.breakstatement.*"/>
            <package name="org.ballerinalang.test.statements.comment.*"/>
            <package name="org.ballerinalang.test.statements.compoundassignment.*"/>
            <package name="org.ballerinalang.test.statements.continuestatement.*"/>
            <package name="org.ballerinalang.test.statements.expressionstmt.*"/>
            <package name="org.ballerinalang.test.statements.ifelse.*"/>
            <package name="org.ballerinalang.test.statements.packageimport.*"/>
            <package name="org.ballerinalang.test.statements.returnstmt.*"/>
            <package name="org.ballerinalang.test.statements.vardeclr.*"/>
            <package name="org.ballerinalang.test.statements.whilestatement.*"/>
            <package name="org.ballerinalang.test.statements.foreach.*"/>
            <package name="org.ballerinalang.test.types.json.*"/>
            <package name="org.ballerinalang.test.types.nullable.*"/>
            <package name="org.ballerinalang.test.types.nullvalue.*"/>
            <package name="org.ballerinalang.test.types.globalvar.*"/>
<<<<<<< HEAD
            <package name="org.ballerinalang.test.expressions.unaryoperations.*"/>
            <package name="org.ballerinalang.test.expressions.binaryoperations.*"/>
            <package name="org.ballerinalang.test.expressions.binaryoperations.*"/>
            <package name="org.ballerinalang.test.expressions.builtinfunctions.*"/>
            <package name="org.ballerinalang.test.expressions.builtinoperations.*"/>
            <package name="org.ballerinalang.test.expressions.checkedexpr.*"/>
            <package name="org.ballerinalang.test.expressions.checkpanicexpr.*"/>
            <package name="org.ballerinalang.test.expressions.conversion.*"/>
            <package name="org.ballerinalang.test.expressions.elvis.*"/>
            <package name="org.ballerinalang.test.expressions.stamp.*"/>
            <package name="org.ballerinalang.test.expressions.ternary.*"/>
            <package name="org.ballerinalang.test.expressions.typeof.*"/>
            <package name="org.ballerinalang.test.expressions.unaryoperations.*"/>
=======
            <package name="org.ballerinalang.test.object.*" />
            <package name="org.ballerinalang.test.dataflow.analysis.*" />
            <package name="org.ballerinalang.test.documentation.*" />
            <package name="org.ballerinalang.test.endpoint.*" />
            <package name="org.ballerinalang.test.enum.*" />
            <!-- <package name="org.ballerinalang.test.loc.*" /> -->
            <package name="org.ballerinalang.test.packaging.*" />
            <package name="org.ballerinalang.test.types.xml.*" />
            <package name="org.ballerinalang.test.record.*"/>
            <package name="org.ballerinalang.test.types.constant.*" />
            <package name="org.ballerinalang.test.types.bytetype.*"/>
            <package name="org.ballerinalang.test.balo.*"/>
>>>>>>> e609286a
        </packages>

        <classes>
            <class name="org.ballerinalang.test.functions.FunctionSignatureTest" >
                <methods>
                    <exclude name="testOptionalArgsInNativeFunc" />
                </methods>
            </class>
            <class name="org.ballerinalang.test.functions.FunctionsWithDefaultableArguments" />
            <class name="org.ballerinalang.test.closures.VarMutabilityClosureTest" />
<<<<<<< HEAD
            <class name="org.ballerinalang.test.object.AbstractObjectTest">
                <methods>
                    <!-- Fails because index based access is not implemented -->
                    <exclude name="testAbstractAnonObjectInFunction" />
                    <exclude name="testAbstractAnonObjectInMatch" />
                    <exclude name="testAbstractAnonObjectInVarDef" />
                    <exclude name="testAbstractObjectInObject" />
                </methods>
            </class>
            <class name="org.ballerinalang.test.worker.WorkerCallingFunction"/>

            <class name="org.ballerinalang.test.types.string.StringTemplateLiteralTest"/>

            <class name="org.ballerinalang.test.types.constant.ConstantAccessTest" />
            <class name="org.ballerinalang.test.types.constant.ConstantAccessNegativeTest" />
            <class name="org.ballerinalang.test.types.constant.ConstantAccessTest" />
            <class name="org.ballerinalang.test.types.constant.ConstantAssignmentTest"/>
            <class name="org.ballerinalang.test.types.constant.ConstantInTypeDefinitionTest" />
            <class name="org.ballerinalang.test.types.constant.SimpleConstantNegativeTest" />
            <class name="org.ballerinalang.test.types.constant.SimpleConstantTest" />
<!--            <class name="org.ballerinalang.test.types.constant.MapConstantTest" />-->
=======
            <class name="org.ballerinalang.test.expressions.checkedexpr.CheckedExpressionOperatorTest">
                <methods>
                    <exclude name="testSemanticErrorsWithResources"/>
                    <exclude name="testCheckInBinaryAndExpression"/>
                    <exclude name="testCheckExprInBinaryExpr7"/>
                </methods>
            </class>
            <class name="org.ballerinalang.test.expressions.elvis.ElvisExpressionTest"/>
            <class name="org.ballerinalang.test.expressions.typeof.TypeofOverLiteralExpressionTest" />
            <class name="org.ballerinalang.test.expressions.ternary.TernaryExpressionTest"/>
>>>>>>> e609286a

            <class name="org.ballerinalang.test.worker.WorkerCallingFunction"/>
            <class name="org.ballerinalang.test.worker.BasicForkTest"/>
            <class name="org.ballerinalang.test.worker.BasicWorkerTest"/>
            <class name="org.ballerinalang.test.worker.WaitForAnyActionsTest"/>
            <class name="org.ballerinalang.test.worker.WaitForAllActionsTest"/>
            <class name="org.ballerinalang.test.worker.WorkerTest"/>
            <class name="org.ballerinalang.test.worker.WorkerSyncSendTest"/>
            <class name="org.ballerinalang.test.worker.WorkerInActionTest">
                <methods>
                    <exclude name="testConnectorAction1"/>
                    <exclude name="testConnectorAction2"/>
                </methods>
            </class>
            <class name="org.ballerinalang.test.worker.WorkerInFunctionTest"/>
            <class name="org.ballerinalang.test.worker.WorkerFlushTest"/>
            <class name="org.ballerinalang.test.worker.WorkerFailTest"/>
            <class name="org.ballerinalang.test.worker.WorkerCancelledTest"/>
            <class name="org.ballerinalang.test.worker.WorkerCallingFunction"/>
            <class name="org.ballerinalang.test.worker.WaitForOneActionsTest"/>
            <class name="org.ballerinalang.test.worker.WaitActionsNegativeTest"/>
            <class name="org.ballerinalang.test.worker.StackOverflowTest">
                <methods>
                    <!--TODO:Need to improve error detail transformation, java errors get returned-->
                    <exclude name="recursiveFunction"/>
                    <exclude name="testStackOverflowInFunction"/>
                </methods>
            </class>
            <class name="org.ballerinalang.test.worker.NotSoBasicWorkerTest">
                <methods>
                    <!--TODO:convert within while returns empty-->
                    <exclude name="largeForkCreationTest"/>
                </methods>
            </class>
            <class name="org.ballerinalang.test.worker.ForkReturnAnyTest"/>
            <class name="org.ballerinalang.test.worker.ForkInFunctionTest"/>
            <class name="org.ballerinalang.test.worker.BasicWorkerActionsNegativeTest"/>
            <class name="org.ballerinalang.test.worker.BasicWorkerActionsNegativeTest"/>
            <class name="org.ballerinalang.test.worker.BasicForkNegativeTest"/>
            <class name="org.ballerinalang.test.worker.WorkerCancelledTest"/>
            <!--<class name="org.ballerinalang.test.io.IOTest"/>-->
            <class name="org.ballerinalang.test.expressions.lambda.FunctionPointersTest" >
                <methods>
                    <exclude name="testFunctionPointerNative"/>
                </methods>
            </class>
            <class name="org.ballerinalang.test.lock.LocksInMainTest">
                <methods>
                    <include name="simpleLock"/>
                </methods>
            </class>
            <class name="org.ballerinalang.test.types.table.TableSqlQueryTest"/>
            <class name="org.ballerinalang.test.types.stream.BStreamValueTest"/>
            <class name="org.ballerinalang.test.types.TypeUnificationTest"/>
        </classes>
    </test>
</suite><|MERGE_RESOLUTION|>--- conflicted
+++ resolved
@@ -52,14 +52,6 @@
             <package name="org.ballerinalang.test.main.function.*"/>
             <package name="org.ballerinalang.test.types.decimaltype.*"/>
             <package name="org.ballerinalang.test.types.any.*"/>
-<<<<<<< HEAD
-=======
-            <package name="org.ballerinalang.test.expressions.builtinoperations.*"/>
-            <package name="org.ballerinalang.test.expressions.builtinfunctions.*"/>
-            <package name="org.ballerinalang.test.expressions.stamp.*"/>
-            <package name="org.ballerinalang.test.expressions.conversion.*"/>
-            <package name="org.ballerinalang.test.expressions.fieldaccess.*"/>
->>>>>>> e609286a
             <package name="org.ballerinalang.test.error.*"/>
             <package name="org.ballerinalang.test.types.finaltypes.*"/>
             <package name="org.ballerinalang.test.types.finite.*"/>
@@ -89,7 +81,11 @@
             <package name="org.ballerinalang.test.types.nullable.*"/>
             <package name="org.ballerinalang.test.types.nullvalue.*"/>
             <package name="org.ballerinalang.test.types.globalvar.*"/>
-<<<<<<< HEAD
+            <package name="org.ballerinalang.test.expressions.builtinoperations.*"/>
+            <package name="org.ballerinalang.test.expressions.builtinfunctions.*"/>
+            <package name="org.ballerinalang.test.expressions.stamp.*"/>
+            <package name="org.ballerinalang.test.expressions.conversion.*"/>
+            <package name="org.ballerinalang.test.expressions.fieldaccess.*"/>
             <package name="org.ballerinalang.test.expressions.unaryoperations.*"/>
             <package name="org.ballerinalang.test.expressions.binaryoperations.*"/>
             <package name="org.ballerinalang.test.expressions.binaryoperations.*"/>
@@ -103,7 +99,6 @@
             <package name="org.ballerinalang.test.expressions.ternary.*"/>
             <package name="org.ballerinalang.test.expressions.typeof.*"/>
             <package name="org.ballerinalang.test.expressions.unaryoperations.*"/>
-=======
             <package name="org.ballerinalang.test.object.*" />
             <package name="org.ballerinalang.test.dataflow.analysis.*" />
             <package name="org.ballerinalang.test.documentation.*" />
@@ -116,7 +111,6 @@
             <package name="org.ballerinalang.test.types.constant.*" />
             <package name="org.ballerinalang.test.types.bytetype.*"/>
             <package name="org.ballerinalang.test.balo.*"/>
->>>>>>> e609286a
         </packages>
 
         <classes>
@@ -127,41 +121,6 @@
             </class>
             <class name="org.ballerinalang.test.functions.FunctionsWithDefaultableArguments" />
             <class name="org.ballerinalang.test.closures.VarMutabilityClosureTest" />
-<<<<<<< HEAD
-            <class name="org.ballerinalang.test.object.AbstractObjectTest">
-                <methods>
-                    <!-- Fails because index based access is not implemented -->
-                    <exclude name="testAbstractAnonObjectInFunction" />
-                    <exclude name="testAbstractAnonObjectInMatch" />
-                    <exclude name="testAbstractAnonObjectInVarDef" />
-                    <exclude name="testAbstractObjectInObject" />
-                </methods>
-            </class>
-            <class name="org.ballerinalang.test.worker.WorkerCallingFunction"/>
-
-            <class name="org.ballerinalang.test.types.string.StringTemplateLiteralTest"/>
-
-            <class name="org.ballerinalang.test.types.constant.ConstantAccessTest" />
-            <class name="org.ballerinalang.test.types.constant.ConstantAccessNegativeTest" />
-            <class name="org.ballerinalang.test.types.constant.ConstantAccessTest" />
-            <class name="org.ballerinalang.test.types.constant.ConstantAssignmentTest"/>
-            <class name="org.ballerinalang.test.types.constant.ConstantInTypeDefinitionTest" />
-            <class name="org.ballerinalang.test.types.constant.SimpleConstantNegativeTest" />
-            <class name="org.ballerinalang.test.types.constant.SimpleConstantTest" />
-<!--            <class name="org.ballerinalang.test.types.constant.MapConstantTest" />-->
-=======
-            <class name="org.ballerinalang.test.expressions.checkedexpr.CheckedExpressionOperatorTest">
-                <methods>
-                    <exclude name="testSemanticErrorsWithResources"/>
-                    <exclude name="testCheckInBinaryAndExpression"/>
-                    <exclude name="testCheckExprInBinaryExpr7"/>
-                </methods>
-            </class>
-            <class name="org.ballerinalang.test.expressions.elvis.ElvisExpressionTest"/>
-            <class name="org.ballerinalang.test.expressions.typeof.TypeofOverLiteralExpressionTest" />
-            <class name="org.ballerinalang.test.expressions.ternary.TernaryExpressionTest"/>
->>>>>>> e609286a
-
             <class name="org.ballerinalang.test.worker.WorkerCallingFunction"/>
             <class name="org.ballerinalang.test.worker.BasicForkTest"/>
             <class name="org.ballerinalang.test.worker.BasicWorkerTest"/>
