<?xml version="1.0" encoding="UTF-8"?>
<!--
  ~ Copyright (c) 2019, WSO2 Inc. (http://www.wso2.org) All Rights Reserved.
  ~
  ~ WSO2 Inc. licenses this file to you under the Apache License,
  ~ Version 2.0 (the "License"); you may not use this file except
  ~ in compliance with the License.
  ~ You may obtain a copy of the License at
  ~
  ~     http://www.apache.org/licenses/LICENSE-2.0
  ~
  ~ Unless required by applicable law or agreed to in writing,
  ~ software distributed under the License is distributed on an
  ~ "AS IS" BASIS, WITHOUT WARRANTIES OR CONDITIONS OF ANY
  ~ KIND, either express or implied. See the License for the
  ~ specific language governing permissions and limitations
  ~ under the License.
  ~
  -->

<!DOCTYPE suite SYSTEM "http://testng.org/testng-1.0.dtd" >

<suite name="ballerina-test-suite">

    <listeners>
        <listener class-name="org.ballerinalang.test.utils.BLogInitializer"/>
        <listener class-name="org.ballerinalang.test.listener.JBallerinaTestInitializer"/>
        <!--<listener class-name="org.ballerinalang.test.utils.TestNGListener"/>-->
    </listeners>
    <test name="jballerina-test" parallel="false">
        <parameter name="enableJBallerinaTests" value="true"/>
        <groups>
            <run>
                <exclude name="brokenOnJBallerina"/>
            </run>
        </groups>
        <packages>
            <package name="org.ballerinalang.test.vm.*"/>
            <package name="org.ballerinalang.test.annotations.*"/>
            <package name="org.ballerinalang.test.imports.*"/>
            <package name="org.ballerinalang.test.parser.*"/>
            <package name="org.ballerinalang.test.privacy.*"/>
            <package name="org.ballerinalang.test.dataflow.*"/>
            <package name="org.ballerinalang.test.variable.shadowing.*"/>
            <package name="org.ballerinalang.test.net.*"/>
            <package name="org.ballerinalang.test.typedefs.*"/>
            <package name="org.ballerinalang.test.access.*"/>
            <package name="org.ballerinalang.test.structs.*"/>
            
            <package name="org.ballerinalang.test.jvm.*"/>
            <package name="org.ballerinalang.test.types.integer"/>
            <package name="org.ballerinalang.test.types.floattype"/>
            <package name="org.ballerinalang.test.main.function.*"/>
            <package name="org.ballerinalang.test.expressions.unaryoperations.*"/>
            <package name="org.ballerinalang.test.expressions.binaryoperations.*"/>
            <package name="org.ballerinalang.test.types.decimaltype.*"/>
            <package name="org.ballerinalang.test.types.any.*"/>
            <package name="org.ballerinalang.test.expressions.builtinoperations.*"/>
            <package name="org.ballerinalang.test.expressions.builtinfunctions.*"/>
            <package name="org.ballerinalang.test.error.*"/>
            <package name="org.ballerinalang.test.types.finaltypes.*"/>
            <package name="org.ballerinalang.test.types.finite.*"/>
            <package name="org.ballerinalang.test.types.map.*"/>
            <package name="org.ballerinalang.test.types.string.*"/>
            <package name="org.ballerinalang.test.types.errors.*"/>
            <package name="org.ballerinalang.test.types.var.*"/>
            <package name="org.ballerinalang.test.types.uniontypes.*"/>
            <package name="org.ballerinalang.test.types.typedesc.*"/>
            <package name="org.ballerinalang.test.types.tuples.*"/>
        </packages>

        <classes>
            <class name="org.ballerinalang.test.functions.FunctionSignatureTest" >
                <methods>
                    <exclude name="testOptionalArgsInNativeFunc" />
                </methods>
            </class>
            <class name="org.ballerinalang.test.functions.FunctionsWithDefaultableArguments" />
            <class name="org.ballerinalang.test.object.ObjectFunctionsWithDefaultableArguments" />
            <class name="org.ballerinalang.test.object.ObjectTest" >
                <methods>
                    <!-- Fails due to link error at runtime -->
                    <exclude name="testObjectWithMissingNativeImpl" />

                    <!-- fails in getBIRModuleBinary -->
                    <exclude name="testObjectAnyTypeFieldAsConstructorParam" />
                    <exclude name="testObjectWithAttachedFunction" />
                    <exclude name="testStructPrint" />

                    <!-- fails because of missing lambda functions support -->
                    <exclude name="testFunctionReferencesFromObjects" />
                </methods>
            </class>
            <class name="org.ballerinalang.test.object.AnonymousObjectTest" />
            <class name="org.ballerinalang.test.object.ObjectEquivalencyNegativeTest" />
            <class name="org.ballerinalang.test.closures.VarMutabilityClosureTest" />
            <class name="org.ballerinalang.test.object.AbstractObjectTest">
                <methods>
                    <!-- Fails because index based access is not implemented -->
                    <exclude name="testAbstractAnonObjectInFunction" />
                    <exclude name="testAbstractAnonObjectInMatch" />
                    <exclude name="testAbstractAnonObjectInVarDef" />
                    <exclude name="testAbstractObjectInObject" />
                </methods>
            </class>
            <class name="org.ballerinalang.test.expressions.checkedexpr.CheckedExpressionOperatorTest">
                <methods>
                    <exclude name="testSemanticErrorsWithResources"/>
                    <exclude name="testCheckInBinaryAndExpression"/>
                    <exclude name="testCheckExprInBinaryExpr7"/>
                </methods>
            </class>
            <class name="org.ballerinalang.test.expressions.elvis.ElvisExpressionTest"/>
            <class name="org.ballerinalang.test.expressions.typeof.TypeofOverLiteralExpressionTest" />
            <class name="org.ballerinalang.test.worker.WorkerCallingFunction"/>

            <!--Built in methods-->
            <class name="org.ballerinalang.test.expressions.conversion.NativeConversionWithStampTypesTest"/>

            <class name="org.ballerinalang.test.expressions.stamp.XMLStampInbuiltFunctionTest"/>
            <class name="org.ballerinalang.test.expressions.stamp.AnydataStampInbuiltFunctionTest"/>
            <class name="org.ballerinalang.test.expressions.stamp.ArrayStampInbuiltFunctionTest"/>
            <class name="org.ballerinalang.test.expressions.stamp.JSONStampInbuiltFunctionTest"/>
            <class name="org.ballerinalang.test.expressions.stamp.MapStampInbuiltFunctionTest">
                <!-- Fails because of cyclic record type issue-->
                <methods>
                    <exclude name="testStampRecordToMapWithCyclicValueReferences"/>
                    <exclude name="testStampRecordToRecordWithCyclicValueReferences"/>
                </methods>
            </class>

            <class name="org.ballerinalang.test.expressions.stamp.RecordStampInbuiltFunctionTest">
                <!-- Fails because of optional fields not implemented-->
                <methods>
                    <exclude name="testStampRecordToRecordWithOptionalFields"/>
                </methods>
            </class>
            <class name="org.ballerinalang.test.expressions.stamp.StampInbuiltFunctionNegativeTest"/>
            <class name="org.ballerinalang.test.expressions.stamp.TupleTypeStampInbuiltFunctionTest"/>
            <class name="org.ballerinalang.test.expressions.stamp.UnionTypeStampInbuiltFunctionTest"/>
            <class name="org.ballerinalang.test.expressions.stamp.XMLStampInbuiltFunctionTest"/>

            <class name="org.ballerinalang.test.expressions.ternary.TernaryExpressionTest">
                <methods>
                    <exclude name="testInMapLiteral" />
                </methods>
            </class>
            <class name="org.ballerinalang.test.types.string.StringTemplateLiteralTest"/>
            <class name="org.ballerinalang.test.types.constant.ConstantAccessTest" />
            <class name="org.ballerinalang.test.types.constant.MapConstantTest" />

<<<<<<< HEAD
            <class name="org.ballerinalang.test.worker.BasicForkTest"/>
            <class name="org.ballerinalang.test.worker.BasicWorkerTest"/>
            <class name="org.ballerinalang.test.worker.WaitForAnyActionsTest">
                <methods>
                    <exclude name="waitTest13"/>
                    <exclude name="waitTest23"/>
                </methods>
            </class>
            <class name="org.ballerinalang.test.worker.WaitForAllActionsTest">
                <methods>
                    <exclude name="waitTest16"/>
                </methods>
            </class>
            <class name="org.ballerinalang.test.worker.WorkerTest">
                <methods>
                    <!--TODO:Fix trap and future.cancel()-->
                    <exclude name="receiveWithTrap"/>
                    <exclude name="receiveWithCheckAndTrap"/>
                    <exclude name="receiveWithTrapForDefault"/>
                    <exclude name="receiveDefaultWithCheckAndTrap"/>
                    <exclude name="workerWithFutureTest1"/>
                </methods>
            </class>
            <class name="org.ballerinalang.test.worker.WorkerSyncSendTest"/>
            <class name="org.ballerinalang.test.worker.WorkerInActionTest">
                <methods>
                    <exclude name="testConnectorAction1"/>
                    <exclude name="testConnectorAction2"/>
                </methods>
            </class>
            <class name="org.ballerinalang.test.worker.WorkerInFunctionTest"/>
            <class name="org.ballerinalang.test.worker.WorkerFlushTest"/>
            <class name="org.ballerinalang.test.worker.WorkerFailTest"/>
            <class name="org.ballerinalang.test.worker.WorkerCancelledTest"/>
            <class name="org.ballerinalang.test.worker.WorkerCallingFunction"/>
            <class name="org.ballerinalang.test.worker.WaitForOneActionsTest">
                <methods><exclude name="waitTest9"/></methods>
            </class>
            <class name="org.ballerinalang.test.worker.WaitActionsNegativeTest"/>
            <class name="org.ballerinalang.test.worker.VarMutabilityWithWorkersTest"/>
            <class name="org.ballerinalang.test.worker.StackOverflowTest">
                <methods>
                    <!--TODO:Need to improve error detail transformation, java errors get returned-->
                    <exclude name="recursiveFunction"/>
                    <exclude name="testStackOverflowInFunction"/>
                </methods>
            </class>
            <class name="org.ballerinalang.test.worker.NotSoBasicWorkerTest">
                <methods>
                    <!--TODO:convert within while returns empty-->
                    <exclude name="largeForkCreationTest"/>
                </methods>
            </class>
            <class name="org.ballerinalang.test.worker.ForkReturnAnyTest"/>
            <class name="org.ballerinalang.test.worker.ForkInFunctionTest"/>
            <class name="org.ballerinalang.test.worker.BasicWorkerActionsNegativeTest"/>
            <class name="org.ballerinalang.test.worker.BasicWorkerActionsNegativeTest"/>
            <class name="org.ballerinalang.test.worker.BasicForkNegativeTest"/>
=======
            <!--<class name="org.ballerinalang.test.worker.BasicForkTest"/>-->
            <!--<class name="org.ballerinalang.test.worker.BasicWorkerTest"/>-->
            <!--<class name="org.ballerinalang.test.worker.WaitForAnyActionsTest"/>-->
            <!--<class name="org.ballerinalang.test.worker.WaitForAllActionsTest"/>-->
            <!--<class name="org.ballerinalang.test.worker.WorkerTest"/>-->
            <!--<class name="org.ballerinalang.test.worker.WorkerSyncSendTest"/>-->
            <!--<class name="org.ballerinalang.test.worker.WorkerInActionTest">-->
                <!--<methods>-->
                    <!--<exclude name="testConnectorAction1"/>-->
                    <!--<exclude name="testConnectorAction2"/>-->
                <!--</methods>-->
            <!--</class>-->
            <!--<class name="org.ballerinalang.test.worker.WorkerInFunctionTest"/>-->
            <!--<class name="org.ballerinalang.test.worker.WorkerFlushTest"/>-->
            <!--<class name="org.ballerinalang.test.worker.WorkerFailTest"/>-->
            <!--<class name="org.ballerinalang.test.worker.WorkerCancelledTest"/>-->
            <!--<class name="org.ballerinalang.test.worker.WorkerCallingFunction"/>-->
            <!--<class name="org.ballerinalang.test.worker.WaitForOneActionsTest"/>-->
            <!--<class name="org.ballerinalang.test.worker.WaitActionsNegativeTest"/>-->
            <!--<class name="org.ballerinalang.test.worker.StackOverflowTest">-->
                <!--<methods>-->
                    <!--&lt;!&ndash;TODO:Need to improve error detail transformation, java errors get returned&ndash;&gt;-->
                    <!--<exclude name="recursiveFunction"/>-->
                    <!--<exclude name="testStackOverflowInFunction"/>-->
                <!--</methods>-->
            <!--</class>-->
            <!--<class name="org.ballerinalang.test.worker.NotSoBasicWorkerTest">-->
                <!--<methods>-->
                    <!--&lt;!&ndash;TODO:convert within while returns empty&ndash;&gt;-->
                    <!--<exclude name="largeForkCreationTest"/>-->
                <!--</methods>-->
            <!--</class>-->
            <!--<class name="org.ballerinalang.test.worker.ForkReturnAnyTest"/>-->
            <!--<class name="org.ballerinalang.test.worker.ForkInFunctionTest"/>-->
            <!--<class name="org.ballerinalang.test.worker.BasicWorkerActionsNegativeTest"/>-->
            <!--<class name="org.ballerinalang.test.worker.BasicWorkerActionsNegativeTest"/>-->
            <!--<class name="org.ballerinalang.test.worker.BasicForkNegativeTest"/>-->
            <!--<class name="org.ballerinalang.test.worker.WorkerCancelledTest"/>-->
>>>>>>> 045d9eb1
            <!--<class name="org.ballerinalang.test.io.IOTest"/>-->
            <class name="org.ballerinalang.test.expressions.lambda.FunctionPointersTest" >
                <methods>
                    <exclude name="testFunctionPointerNative"/>
                </methods>
            </class>
            <class name="org.ballerinalang.test.lock.LocksInMainTest">
                <methods>
                    <include name="simpleLock"/>
                </methods>
            </class>
            <class name="org.ballerinalang.test.types.bytetype.BByteOperationsTest" />
            <class name="org.ballerinalang.test.types.bytetype.BByteArrayValueNegativeTest" />
            <class name="org.ballerinalang.test.types.bytetype.BByteValueNegativeTest" />
            <class name="org.ballerinalang.test.types.bytetype.BByteValueTest">
                <methods>
                    <exclude name="simpleWorkerMessagePassingTest"/>
                </methods>
            </class>
            <class name="org.ballerinalang.test.types.table.TableSqlQueryTest"/>
            <class name="org.ballerinalang.test.types.globalvar.GlobalVarFunctionTest"/>
            <class name="org.ballerinalang.test.types.globalvar.GlobalVarFunctionWithPkgTest"/>
            <class name="org.ballerinalang.test.types.globalvar.GlobalVarNegativeTest"/>
            <class name="org.ballerinalang.test.types.stream.BStreamValueTest"/>
            <class name="org.ballerinalang.test.types.TypeUnificationTest"/>
            <class name="org.ballerinalang.test.error.ErrorTest" >
                <methods>
                    <!-- un-identified error -->
                    <exclude name="testOneLinePanic" />
                    <exclude name="errorTrapTest" />
                    <exclude name="testConsecutiveTraps" />
                    <!-- JBallerina ErrorValue and BallerinaException are not unified yet-->
                    <exclude name="testUnspecifiedErrorDetailFrozenness" />
                </methods>
            </class>
            <class name="org.ballerinalang.test.statements.matchstmt.MatchStructuredErrorPatternsTest"/>
            <class name="org.ballerinalang.test.statements.foreach.ForeachErrorBindingPatternsTests" />
            <class name="org.ballerinalang.test.expressions.varref.ErrorVariableReferenceTest">
                <methods>
                    <exclude name="testErrorInRecordWithDestructure"></exclude>
                    <exclude name="testErrorInRecordWithDestructure2"></exclude>
                </methods>
            </class>
            <class name="org.ballerinalang.test.statements.variabledef.ErrorVariableDefinitionTest">
                <methods>
                    <!-- fails at record destructure -->
                    <exclude name="testErrorInRecordWithDestructure"></exclude>
                </methods>
            </class>
        </classes>
    </test>
</suite><|MERGE_RESOLUTION|>--- conflicted
+++ resolved
@@ -46,7 +46,7 @@
             <package name="org.ballerinalang.test.typedefs.*"/>
             <package name="org.ballerinalang.test.access.*"/>
             <package name="org.ballerinalang.test.structs.*"/>
-            
+
             <package name="org.ballerinalang.test.jvm.*"/>
             <package name="org.ballerinalang.test.types.integer"/>
             <package name="org.ballerinalang.test.types.floattype"/>
@@ -147,68 +147,8 @@
             </class>
             <class name="org.ballerinalang.test.types.string.StringTemplateLiteralTest"/>
             <class name="org.ballerinalang.test.types.constant.ConstantAccessTest" />
-            <class name="org.ballerinalang.test.types.constant.MapConstantTest" />
-
-<<<<<<< HEAD
-            <class name="org.ballerinalang.test.worker.BasicForkTest"/>
-            <class name="org.ballerinalang.test.worker.BasicWorkerTest"/>
-            <class name="org.ballerinalang.test.worker.WaitForAnyActionsTest">
-                <methods>
-                    <exclude name="waitTest13"/>
-                    <exclude name="waitTest23"/>
-                </methods>
-            </class>
-            <class name="org.ballerinalang.test.worker.WaitForAllActionsTest">
-                <methods>
-                    <exclude name="waitTest16"/>
-                </methods>
-            </class>
-            <class name="org.ballerinalang.test.worker.WorkerTest">
-                <methods>
-                    <!--TODO:Fix trap and future.cancel()-->
-                    <exclude name="receiveWithTrap"/>
-                    <exclude name="receiveWithCheckAndTrap"/>
-                    <exclude name="receiveWithTrapForDefault"/>
-                    <exclude name="receiveDefaultWithCheckAndTrap"/>
-                    <exclude name="workerWithFutureTest1"/>
-                </methods>
-            </class>
-            <class name="org.ballerinalang.test.worker.WorkerSyncSendTest"/>
-            <class name="org.ballerinalang.test.worker.WorkerInActionTest">
-                <methods>
-                    <exclude name="testConnectorAction1"/>
-                    <exclude name="testConnectorAction2"/>
-                </methods>
-            </class>
-            <class name="org.ballerinalang.test.worker.WorkerInFunctionTest"/>
-            <class name="org.ballerinalang.test.worker.WorkerFlushTest"/>
-            <class name="org.ballerinalang.test.worker.WorkerFailTest"/>
-            <class name="org.ballerinalang.test.worker.WorkerCancelledTest"/>
-            <class name="org.ballerinalang.test.worker.WorkerCallingFunction"/>
-            <class name="org.ballerinalang.test.worker.WaitForOneActionsTest">
-                <methods><exclude name="waitTest9"/></methods>
-            </class>
-            <class name="org.ballerinalang.test.worker.WaitActionsNegativeTest"/>
-            <class name="org.ballerinalang.test.worker.VarMutabilityWithWorkersTest"/>
-            <class name="org.ballerinalang.test.worker.StackOverflowTest">
-                <methods>
-                    <!--TODO:Need to improve error detail transformation, java errors get returned-->
-                    <exclude name="recursiveFunction"/>
-                    <exclude name="testStackOverflowInFunction"/>
-                </methods>
-            </class>
-            <class name="org.ballerinalang.test.worker.NotSoBasicWorkerTest">
-                <methods>
-                    <!--TODO:convert within while returns empty-->
-                    <exclude name="largeForkCreationTest"/>
-                </methods>
-            </class>
-            <class name="org.ballerinalang.test.worker.ForkReturnAnyTest"/>
-            <class name="org.ballerinalang.test.worker.ForkInFunctionTest"/>
-            <class name="org.ballerinalang.test.worker.BasicWorkerActionsNegativeTest"/>
-            <class name="org.ballerinalang.test.worker.BasicWorkerActionsNegativeTest"/>
-            <class name="org.ballerinalang.test.worker.BasicForkNegativeTest"/>
-=======
+<!--            <class name="org.ballerinalang.test.types.constant.MapConstantTest" />-->
+
             <!--<class name="org.ballerinalang.test.worker.BasicForkTest"/>-->
             <!--<class name="org.ballerinalang.test.worker.BasicWorkerTest"/>-->
             <!--<class name="org.ballerinalang.test.worker.WaitForAnyActionsTest"/>-->
@@ -247,7 +187,6 @@
             <!--<class name="org.ballerinalang.test.worker.BasicWorkerActionsNegativeTest"/>-->
             <!--<class name="org.ballerinalang.test.worker.BasicForkNegativeTest"/>-->
             <!--<class name="org.ballerinalang.test.worker.WorkerCancelledTest"/>-->
->>>>>>> 045d9eb1
             <!--<class name="org.ballerinalang.test.io.IOTest"/>-->
             <class name="org.ballerinalang.test.expressions.lambda.FunctionPointersTest" >
                 <methods>
