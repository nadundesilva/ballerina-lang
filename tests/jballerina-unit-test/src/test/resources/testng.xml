<?xml version="1.0" encoding="UTF-8"?>
<!--
  ~ Copyright (c) 2020, WSO2 Inc. (http://www.wso2.org) All Rights Reserved.
  ~
  ~ WSO2 Inc. licenses this file to you under the Apache License,
  ~ Version 2.0 (the "License"); you may not use this file except
  ~ in compliance with the License.
  ~ You may obtain a copy of the License at
  ~
  ~     http://www.apache.org/licenses/LICENSE-2.0
  ~
  ~ Unless required by applicable law or agreed to in writing,
  ~ software distributed under the License is distributed on an
  ~ "AS IS" BASIS, WITHOUT WARRANTIES OR CONDITIONS OF ANY
  ~ KIND, either express or implied. See the License for the
  ~ specific language governing permissions and limitations
  ~ under the License.
  ~
  -->

<!DOCTYPE suite SYSTEM "http://testng.org/testng-1.0.dtd" >

<suite name="ballerina-new-parser-test-suite" time-out="120000">
    <test name="jballerina-test" parallel="false">
        <parameter name="enableJBallerinaTests" value="true"/>
        <groups>
            <run>
                <exclude name="brokenOnJBallerina"/>
                <exclude name="brokenOnSpecDeviation"/>
                <exclude name="brokenOnXMLLangLibChange"/>
                <exclude name="brokenOnNewParser"/>
                <exclude name="brokenOnErrorChange"/>
                <exclude name="brokenOnClassChange"/>
            </run>
        </groups>
        <packages>
            <package name="org.ballerinalang.test.vm.*"/>
            <package name="org.ballerinalang.test.annotations.*"/>
            <package name="org.ballerinalang.test.action.*"/>
            <package name="org.ballerinalang.test.imports.*"/>
<!--            <package name="org.ballerinalang.test.parser.*"/>-->
            <package name="org.ballerinalang.test.closures.*"/>
            <package name="org.ballerinalang.test.bir.*"/>

            <!-- has complex match stmt usages -->
            <!-- <package name="org.ballerinalang.test.dataflow.analysis.*"/> -->
            <package name="org.ballerinalang.test.isolation.*"/>

            <package name="org.ballerinalang.test.variable.shadowing.*"/>
            <package name="org.ballerinalang.test.net.*"/>
            <package name="org.ballerinalang.test.typedefs.*"/>
<!--            <package name="org.ballerinalang.test.access.*"/>-->
            <package name="org.ballerinalang.test.structs.*"/>
            <package name="org.ballerinalang.test.testerina.*"/>
            <package name="org.ballerinalang.test.jvm.*"/>
            <package name="org.ballerinalang.test.types.integer"/>
            <package name="org.ballerinalang.test.types.floattype"/>
            <package name="org.ballerinalang.test.main.function.*"/>
            <package name="org.ballerinalang.test.types.decimaltype.*"/>
            <package name="org.ballerinalang.test.types.any.*"/>
            <package name="org.ballerinalang.test.error.*"/>
            <package name="org.ballerinalang.test.enums.*"/>
            <package name="org.ballerinalang.test.types.finaltypes.*"/>
            <package name="org.ballerinalang.test.types.finite.*"/>
            <package name="org.ballerinalang.test.types.map.*"/>
            <package name="org.ballerinalang.test.types.string.*"/>
            <package name="org.ballerinalang.test.types.stream.*"/>
            <package name="org.ballerinalang.test.types.table.*"/>
            <package name="org.ballerinalang.test.types.errors.*"/>
            <package name="org.ballerinalang.test.types.var.*"/>
            <package name="org.ballerinalang.test.types.uniontypes.*"/>
            <package name="org.ballerinalang.test.types.typedesc.*"/>
            <package name="org.ballerinalang.test.types.tuples.*"/>
            <package name="org.ballerinalang.test.types.anydata.*"/>
            <package name="org.ballerinalang.test.statements.arrays.*"/>
            <package name="org.ballerinalang.test.statements.assign.*"/>
            <package name="org.ballerinalang.test.statements.block.*"/>
            <package name="org.ballerinalang.test.statements.breakstatement.*"/>
            <package name="org.ballerinalang.test.statements.comment.*"/>
            <package name="org.ballerinalang.test.statements.compoundassignment.*"/>
            <package name="org.ballerinalang.test.statements.continuestatement.*"/>
            <package name="org.ballerinalang.test.statements.dostatement.*"/>
            <package name="org.ballerinalang.test.statements.fail.*"/>
            <package name="org.ballerinalang.test.statements.onfail.*"/>

            <!-- No longer valid since new parser handles those -->
            <!-- <package name="org.ballerinalang.test.statements.expressionstmt.*"/> -->

            <package name="org.ballerinalang.test.statements.ifelse.*"/>
            <package name="org.ballerinalang.test.statements.packageimport.*"/>
            <package name="org.ballerinalang.test.statements.returnstmt.*"/>
            <package name="org.ballerinalang.test.statements.vardeclr.*"/>
            <package name="org.ballerinalang.test.statements.whilestatement.*"/>
            <package name="org.ballerinalang.test.statements.variabledef.*"/>
<!--            <package name="org.ballerinalang.test.statements.matchstmt.*"/>-->
            <package name="org.ballerinalang.test.types.json.*"/>
            <package name="org.ballerinalang.test.types.nullable.*"/>
            <package name="org.ballerinalang.test.types.nullvalue.*"/>
            <package name="org.ballerinalang.test.types.service.*"/>
            <package name="org.ballerinalang.test.types.globalvar.*"/>
            <package name="org.ballerinalang.test.types.intersection.*"/>
            <package name="org.ballerinalang.test.expressions.builtinoperations.*"/>
            <package name="org.ballerinalang.test.expressions.let.*"/>
            <package name="org.ballerinalang.test.expressions.checkpanicexpr.*"/>
            <package name="org.ballerinalang.test.expressions.builtinfunctions.*"/>
            <package name="org.ballerinalang.test.expressions.conversion.*"/>
            <package name="org.ballerinalang.test.expressions.unaryoperations.*"/>
            <package name="org.ballerinalang.test.expressions.access.*"/>
            <package name="org.ballerinalang.test.expressions.binaryoperations.*"/>
            <package name="org.ballerinalang.test.expressions.checkedexpr.*"/>
            <package name="org.ballerinalang.test.expressions.elvis.*"/>
            <package name="org.ballerinalang.test.expressions.ternary.*"/>
            <package name="org.ballerinalang.test.expressions.typeof.*"/>
            <package name="org.ballerinalang.test.expressions.stamp.*"/>
            <package name="org.ballerinalang.test.expressions.group.*"/>
            <package name="org.ballerinalang.test.expressions.lambda.*"/>
            <package name="org.ballerinalang.test.expressions.invocations.*"/>
            <package name="org.ballerinalang.test.expressions.mappingconstructor.*"/>
            <package name="org.ballerinalang.test.expressions.listconstructor.*"/>
            <package name="org.ballerinalang.test.expressions.rawtemplate.*"/>
            <package name="org.ballerinalang.test.expressions.object.*" />
            <package name="org.ballerinalang.test.object.*" />
            <package name="org.ballerinalang.test.documentation.*" />
            <package name="org.ballerinalang.test.endpoint.*" />
            <package name="org.ballerinalang.test.packaging.*" />
            <package name="org.ballerinalang.test.types.xml.*" />
            <package name="org.ballerinalang.test.record.*"/>
            <package name="org.ballerinalang.test.types.constant.*" />
            <package name="org.ballerinalang.test.types.bytetype.*"/>
            <package name="org.ballerinalang.test.types.handle.*"/>
            <package name="org.ballerinalang.test.balo.*"/>
            <package name="org.ballerinalang.test.expressions.typecast.*"/>
            <package name="org.ballerinalang.test.expressions.literals.*"/>
            <package name="org.ballerinalang.test.expressions.varref.*"/>
            <package name="org.ballerinalang.test.worker.*"/>
            <package name="org.ballerinalang.test.taintchecking.*"/>
            <package name="org.ballerinalang.test.functions.*"/>
            <package name="org.ballerinalang.test.javainterop.*"/>
            <package name="org.ballerinalang.test.execution.*" />
            <package name="org.ballerinalang.test.taintchecking*"/>
            <package name="org.ballerinalang.test.query.*"/>
            <package name="org.ballerinalang.test.statements.retrystmt.*"/>
            <package name="org.ballerinalang.test.types.readonly.*"/>
            <package name="org.ballerinalang.test.strand.*"/>
            <package name="org.ballerinalang.test.klass.*"/>
            <package name="org.ballerinalang.test.services.*"/>
        </packages>

        <classes>
            <class name="org.ballerinalang.test.parser.ResilientParserTest"/>
            <class name="org.ballerinalang.test.typedefs.DistinctTypeDefTest"/>
            <class name="org.ballerinalang.test.statements.transaction.TransactionStmtTest"/>
            <class name="org.ballerinalang.test.statements.transaction.TransactionalWorkerTest"/>
            <class name="org.ballerinalang.test.statements.transaction.RetryTransactionBlockStmtOutcomesTest"/>
            <class name="org.ballerinalang.test.statements.transaction.NestedTransactionTest"/>
            <class name="org.ballerinalang.test.statements.transaction.NestedRetryTransactionStmtsTest" />
            <class name="org.ballerinalang.test.statements.transaction.SetRollbackOnlyTest" />
            <class name="org.ballerinalang.test.statements.transaction.RetryTransactionStmtTest"></class>
            <class name="org.ballerinalang.test.statements.transaction.TransactionOnFailTest" />
            <class name="org.ballerinalang.test.balo.constant.SimpleConstantBaloNegativeTests"></class>
            <class name="org.ballerinalang.test.expressions.builtinoperations.BuiltinOperationsTest"></class>
            <class name="org.ballerinalang.test.expressions.invocations.StringFunctionInvocationExprTest"></class>
            <class name="org.ballerinalang.test.expressions.invocations.PackageInitInvocationTest"></class>
            <class name="org.ballerinalang.test.expressions.unaryoperations.UnaryExprTest"></class>
            <class name="org.ballerinalang.test.statements.ifelse.IfElseStmtTest"></class>
            <class name="org.ballerinalang.test.worker.StackOverflowTest"></class>
            <class name="org.ballerinalang.test.worker.WaitForAllWorkersTest"></class>
            <class name="org.ballerinalang.test.javainterop.basic.AsyncTest"></class>
            <class name="org.ballerinalang.test.javainterop.basic.ConstructorTest"></class>
            <class name="org.ballerinalang.test.javainterop.basic.FieldAccessMutateTest"></class>
            <class name="org.ballerinalang.test.javainterop.basic.JavaToBallerinaTest"></class>
            <class name="org.ballerinalang.test.javainterop.primitivetypes.FunctionsReturningPrimitivesTest"></class>
            <class name="org.ballerinalang.test.javainterop.basic.HandleRefersNullTest"></class>
            <class name="org.ballerinalang.test.javainterop.primitivetypes.PrimitiveConversionInFunctionReturnsTest"></class>
            <class name="org.ballerinalang.test.javainterop.primitivetypes.PrimitiveConversionsInFunctionParamsTest"></class>
            <class name="org.ballerinalang.test.javainterop.primitivetypes.PrimitiveTypeFunctionParamTest"></class>
            <class name="org.ballerinalang.test.javainterop.primitivetypes.UnionsWithPrimitiveTypesTest"></class>
            <class name="org.ballerinalang.test.jvm.BuiltinMethodTest"></class>
            <class name="org.ballerinalang.test.jvm.TypeTestExprTest"></class>
            <class name="org.ballerinalang.test.record.RecordValueTest"></class>
            <class name="org.ballerinalang.test.statements.arrays.ArrayIndexTooLargeTest"></class>
            <class name="org.ballerinalang.test.statements.arrays.ArrayLengthAccessExprTest"></class>
            <class name="org.ballerinalang.test.statements.arrays.BArrayValueTest"></class>
            <class name="org.ballerinalang.test.statements.ifelse.IfElseStmtTest"></class>
            <class name="org.ballerinalang.test.statements.returnstmt.NamedReturnParameterTest"></class>
            <class name="org.ballerinalang.test.statements.returnstmt.ReturnStmtInBranchTest"></class>
            <class name="org.ballerinalang.test.statements.variabledef.VariableDefinitionTest"></class>
            <class name="org.ballerinalang.test.structs.StructEquivalencyNegativeTest"></class>
            <class name="org.ballerinalang.test.testerina.TopLevelNodesTest"></class>
            <class name="org.ballerinalang.test.types.any.BAnyTypeInvalidCastError"></class>
            <class name="org.ballerinalang.test.types.globalvar.GlobalVarFunctionTest"></class>
            <class name="org.ballerinalang.test.types.var.TopLevelVarDeclarationTest"></class>
            <class name="org.ballerinalang.test.vm.DynamicControlStackTest"></class>
            <class name="org.ballerinalang.test.javainterop.RefTypeNegativeTests"></class>
            <class name="org.ballerinalang.test.types.constant.ConstantAccessNegativeTest"></class>
            <class name="org.ballerinalang.test.types.constant.ConstantAccessTest"></class>
            <class name="org.ballerinalang.test.types.var.VarIgnoreTest"></class>
            <class name="org.ballerinalang.test.documentation.MultilineDocsTest"></class>
            <class name="org.ballerinalang.test.documentation.ObjectFieldDefaultValueTest"></class>
            <class name="org.ballerinalang.test.statements.matchstmt.MatchStmtConstPatternTest"></class>
            <class name="org.ballerinalang.test.statements.matchstmt.MatchStatementSyntaxErrorsTest"></class>
            <class name="org.ballerinalang.test.statements.matchstmt.varbindingpatternmatchpattern.CaptureBindingPatternTest"></class>
            <class name="org.ballerinalang.test.statements.matchstmt.MatchStmtListMatchPatternTest"></class>
            <class name="org.ballerinalang.test.statements.matchstmt.MatchStatementOnFailTest"></class>
            <class name="org.ballerinalang.test.lock.LocksWithOnFailTest"></class>
            <!--<class name="org.ballerinalang.test.closures.VarMutabilityClosureTest" />-->
            <!--<class name="org.ballerinalang.test.lock.LocksInMainTest">-->
            <!--<methods>-->
            <!--<include name="simpleLock"/>-->
            <!--</methods>-->
            <!--</class>-->
<!--            <class name="org.ballerinalang.test.lock.LocksInServicesTest">-->
<!--                <methods>-->
<!--                    &lt;!&ndash; Not supported at the moment &ndash;&gt;-->
<!--                    <exclude name="testFieldLock"></exclude>-->
<!--                </methods>-->
<!--            </class>-->
            <class name="org.ballerinalang.test.lock.LocksInMainTest" />
            <class name="org.ballerinalang.test.lock.FieldLockTest">
                <methods>
                    <!-- Not supported at the moment -->
                    <exclude name="testObjectLock" />
                    <exclude name="testLockInRecords" />
                </methods>
            </class>
            <!-- <class name="org.ballerinalang.test.types.TypeUnificationTest"/> -->
            <!--<class name="org.ballerinalang.test.error.ErrorTest" />-->
            <class name="org.ballerinalang.test.expressions.async.BasicAsyncOperationsTest">
                <methods>
                    <exclude name="testAsyncNonNativeBasic6" />
                    <exclude name="testAsyncNonNativeBasic7" />
                    <exclude name="testAsyncNonNativeBasic8" />
                    <exclude name="testAsyncNonNativeBasic9" />
                    <exclude name="testAsyncNonNativeBasic10" />
                    <exclude name="testAsyncNonNativeBasic11" />
                </methods>
            </class>
            <class name="org.ballerinalang.test.balo.record.OpenRecordTypeReferenceTest"/>
            <class name="org.ballerinalang.test.balo.record.ClosedRecordTypeReferenceTest" />
            <class name="org.ballerinalang.test.balo.object.ReadOnlyObjectBaloTest"/>


            <!-- Disabled tests related to ProjectAPI change -->
            <!-- ########################## START ############################# -->

            <class name="org.ballerinalang.test.record.AnonymousOpenRecordTest">
                <methods>
                    <exclude name="testAnonRecordAsRestFieldOfAnonRecord"/>
                    <exclude name="testAnonRecordWithRestField"/>
                    <exclude name="testAnonStructAsFuncParam"/>
                    <exclude name="testAnonStructAsLocalVar"/>
                    <exclude name="testAnonStructAsPkgVar"/>
                    <exclude name="testAnonStructAsStructField"/>
                </methods>
            </class>
            <class name="org.ballerinalang.test.balo.object.RemoteObjectBaloTest">
                <methods>
<!--                    <exclude name="testRemoteObject"/>-->
                </methods>
            </class>
            <class name="org.ballerinalang.test.balo.constant.SimpleConstantAccessInBaloTest">
                <methods>
                    <exclude name="testAccessConstantWithType"/>
                    <exclude name="testAccessConstantWithoutType"/>
                    <exclude name="testAccessConstantWithoutTypeAsString"/>
                    <exclude name="testAccessFiniteType"/>
                    <exclude name="testAccessTypeWithContInDef"/>
                    <exclude name="testBooleanTypeWithType"/>
                    <exclude name="testBooleanTypeWithoutType"/>
                    <exclude name="testByteTypeWithType"/>
                    <exclude name="testDecimalTypeWithType"/>
                    <exclude name="testFloatTypeWithType"/>
                    <exclude name="testFloatTypeWithoutType"/>
                    <exclude name="testIntTypeWithType"/>
                    <exclude name="testIntTypeWithoutType"/>
                    <exclude name="testReturnFiniteType"/>
                    <exclude name="testStringTypeWithType"/>
                    <exclude name="testStringTypeWithoutType"/>
                </methods>
            </class>
            <class name="org.ballerinalang.test.worker.WorkerSyncSendTest">
                <methods>
                    <exclude name="basicSyncSendTest"/>
                    <exclude name="errorAfterSendTest"/>
                    <exclude name="errorResultWithMultipleWorkers"/>
                    <exclude name="multiWorkerTest"/>
                    <exclude name="multipleSendsToErroredWorker"/>
                    <exclude name="multipleSyncSendTest"/>
                    <exclude name="multipleSyncSendWithPanic"/>
                    <exclude name="multipleSyncSendWithPanicInSend"/>
                    <exclude name="nilReturnTest"/>
                    <exclude name="panicAfterSendTest"/>
                    <exclude name="panicWithMultipleSendStmtsTest"/>
                    <exclude name="simpleSyncSendTest"/>
                    <exclude name="syncSendWithPanicInReceive"/>
                    <exclude name="testComplexTypeSend"/>
                    <exclude name="testFailureForReceiveWithError"/>
                    <exclude name="testNoFailureForReceiveWithError"/>
                    <exclude name="testSyncSendAfterSend"/>
                </methods>
            </class>
            <class name="org.ballerinalang.test.javainterop.basic.InstanceMethodTest">
                <methods>
                    <exclude name="handleOrErrorReturn"/>
                    <exclude name="handleOrErrorWithObjectReturn"/>
                    <exclude name="testAcceptNothingAndReturnNothing"/>
                    <exclude name="testAcceptNothingButReturnSomething"/>
                    <exclude name="testAcceptSomethingAndReturnSomething"/>
                    <exclude name="testAcceptSomethingButReturnNothing"/>
                    <exclude name="testAcceptTwoParamsAndReturnSomething"/>
                    <exclude name="testErrorDetail"/>
                    <exclude name="testInstanceResolve"/>
                    <exclude name="testInteropFunctionWithDifferentName"/>
                    <exclude name="testPrimitiveOrErrorReturn"/>
                    <exclude name="testUncheckedErrorDetail"/>
                    <exclude name="testUnionWithErrorReturn"/>
                    <exclude name="testVoidWithThrows"/>
                </methods>
            </class>
            <class name="org.ballerinalang.test.functions.FunctionSignatureTest">
                <methods>
                    <exclude name="defaultValueForObjectFunctionParam"/>
                    <exclude name="funcInvocAsRestArgs"/>
                    <exclude name="testAttachedFunction"/>
                    <exclude name="testFuncWithNilDefaultParamExpr"/>
                    <exclude name="testFuncWithUnionTypedDefaultParam"/>
                    <exclude name="testFunctionWithFunctionTypedParamWithOnlyRestParam1"/>
                    <exclude name="testFunctionWithFunctionTypedParamWithOnlyRestParam2"/>
                    <exclude name="testInvokeFuncWithAnyRestParam1"/>
                    <exclude name="testInvokeFuncWithOnlyNamedParams1"/>
                    <exclude name="testInvokeFuncWithOnlyNamedParams2"/>
                    <exclude name="testInvokeFuncWithOnlyNamedParams3"/>
                    <exclude name="testInvokeFuncWithOnlyRestParam1"/>
                    <exclude name="testInvokeFuncWithOnlyRestParam2"/>
                    <exclude name="testInvokeFuncWithOnlyRestParam3"/>
                    <exclude name="testInvokeFuncWithoutRestParamsAndMissingDefaultableParam"/>
                    <exclude name="testInvokeFunctionInMixOrder1"/>
                    <exclude name="testInvokeFunctionInMixOrder2"/>
                    <exclude name="testInvokeFunctionInOrder1"/>
                    <exclude name="testInvokeFunctionInOrder2"/>
                    <exclude name="testInvokeFunctionWithAllParamsAndRestArgs"/>
                    <exclude name="testInvokeFunctionWithRequiredArgsOnly"/>
                    <exclude name="testInvokeFunctionWithoutSomeNamedArgs"/>
                    <exclude name="testInvokePkgFunctionInMixOrder"/>
                    <exclude name="testInvokePkgFunctionInOrderWithRestParams"/>
                    <exclude name="testInvokePkgFunctionWithRequiredArgsOnly"/>
                    <exclude name="testOptionalArgsInNativeFunc"/>
                </methods>
            </class>
            <class name="org.ballerinalang.test.balo.types.FiniteTypeTest">
                <methods>
                    <exclude name="finiteAssignmentIntArrayType"/>
                    <exclude name="finiteAssignmentIntSetType"/>
                    <exclude name="finiteAssignmentNumberSetType"/>
                    <exclude name="finiteAssignmentRefValueType"/>
                    <exclude name="finiteAssignmentRefValueTypeCaseTwo"/>
                    <exclude name="finiteAssignmentStateSameTypeComparison"/>
                    <exclude name="finiteAssignmentStateSameTypeComparisonCaseTwo"/>
                    <exclude name="finiteAssignmentStateType"/>
                    <exclude name="finiteAssignmentStringOrIntSetType"/>
                    <exclude name="finiteAssignmentStringOrIntSetTypeCaseTwo"/>
                    <exclude name="testByteTypeDefinitionWithVarArgs"/>
                    <exclude name="testFiniteAssignmentByteType"/>
                    <exclude name="testFiniteTypeAssignmentToBroaderType"/>
                    <exclude name="testFiniteTypeAssignmentToBroaderType"/>
                    <exclude name="testFiniteTypeAssignmentToBroaderType"/>
                    <exclude name="testFiniteTypeAssignmentToBroaderType"/>
                    <exclude name="testFiniteTypeAssignmentToBroaderType"/>
                    <exclude name="testFiniteTypeAssignmentToBroaderType"/>
                    <exclude name="testFiniteTypeAssignmentToBroaderType"/>
                    <exclude name="testFiniteTypeAssignmentToBroaderType"/>
                    <exclude name="testFiniteTypeAssignmentToBroaderType"/>
                    <exclude name="testFiniteTypeAssignmentToBroaderType"/>
                    <exclude name="testFiniteTypeWithMatch"/>
                    <exclude name="testFiniteTypesWithDefaultValues"/>
                    <exclude name="testFiniteTypesWithTuple"/>
                    <exclude name="testFiniteTypesWithUnion"/>
                    <exclude name="testFiniteTypesWithUnionCaseOne"/>
                    <exclude name="testFiniteTypesWithUnionCaseThree"/>
                    <exclude name="testFiniteTypesWithUnionCaseTwo"/>
                    <exclude name="testTypeAliasing"/>
                    <exclude name="testTypeAliasingCaseOne"/>
                    <exclude name="testTypeDefWithFunctions"/>
                    <exclude name="testTypeDefWithFunctions2"/>
                    <exclude name="testTypeDefinitionWithArray"/>
                    <exclude name="testTypeDefinitionWithByteArray"/>
                    <exclude name="testTypeDefinitionWithVarArgs"/>
                </methods>
            </class>
            <class name="org.ballerinalang.test.object.DistinctObjectTest">
                <methods>
                    <exclude name="testDistinctObjectAssignability"/>
                </methods>
            </class>
            <class name="org.ballerinalang.test.javainterop.basic.StaticMethodTest">
                <methods>
                    <exclude name="testAcceptNothingAndReturnNothing"/>
                    <exclude name="testAcceptNothingButReturnDate"/>
                    <exclude name="testAcceptNothingButReturnString"/>
                    <exclude name="testAcceptSomethingAndReturnSomething"/>
                    <exclude name="testBalEnvFastAsync"/>
                    <exclude name="testBalEnvFastAsyncVoidSig"/>
                    <exclude name="testBalEnvSlowAsync"/>
                    <exclude name="testBalEnvSlowAsyncVoidSig"/>
                    <exclude name="testDecimalParamAndReturn"/>
                    <exclude name="testFuncWithAsyncDefaultParamExpression"/>
                    <exclude name="testInteropFunctionWithDifferentName"/>
                    <exclude name="testJavaInteropFunctionThatAcceptsThreeParameters"/>
                    <exclude name="testJavaInteropFunctionThatAcceptsTwoParameters"/>
                    <exclude name="testMapValueOrErrorReturn"/>
                    <exclude name="testReturnObjectValueOrError"/>
                    <exclude name="testStaticResolve"/>
                    <exclude name="testStringParamAndReturn"/>
                    <exclude name="testTupleReturn"/>
                    <exclude name="testUsingParamValues"/>
                </methods>
            </class>
            <class name="org.ballerinalang.test.balo.listener.ListenerBaloTest">
                <methods>
                    <exclude name="testBasicStructAsObject"/>
                </methods>
            </class>
            <class name="org.ballerinalang.test.action.start.StartActionTest">
                <methods>
                    <exclude name="testStartActionNegative"/>
                </methods>
            </class>
            <class name="org.ballerinalang.test.worker.WaitForAllActionsTest">
                <methods>
                    <exclude name="waitTest1"/>
                    <exclude name="waitTest10"/>
                    <exclude name="waitTest11"/>
                    <exclude name="waitTest12"/>
                    <exclude name="waitTest13"/>
                    <exclude name="waitTest14"/>
                    <exclude name="waitTest15"/>
                    <exclude name="waitTest16"/>
                    <exclude name="waitTest17"/>
                    <exclude name="waitTest18"/>
                    <exclude name="waitTest19"/>
                    <exclude name="waitTest2"/>
                    <exclude name="waitTest20"/>
                    <exclude name="waitTest21"/>
                    <exclude name="waitTest22"/>
                    <exclude name="waitTest23"/>
                    <exclude name="waitTest24"/>
                    <exclude name="waitTest25"/>
                    <exclude name="waitTest26"/>
                    <exclude name="waitTest27"/>
                    <exclude name="waitTest3"/>
                    <exclude name="waitTest4"/>
                    <exclude name="waitTest5"/>
                    <exclude name="waitTest6"/>
                    <exclude name="waitTest7"/>
                    <exclude name="waitTest8"/>
                    <exclude name="waitTest9"/>
                </methods>
            </class>
            <class name="org.ballerinalang.test.testerina.TopLevelNodesTest">
                <methods>
                    <exclude name="testModule"/>
                </methods>
            </class>
            <class name="org.ballerinalang.test.record.AnonymousClosedRecordTest">
                <methods>
                    <exclude name="testAnonStructAsFuncParam"/>
                    <exclude name="testAnonStructAsLocalVar"/>
                    <exclude name="testAnonStructAsPkgVar"/>
                    <exclude name="testAnonStructAsStructField"/>
                </methods>
            </class>
            <class name="org.ballerinalang.test.execution.ModuleExecutionFlowTests">
                <methods>
                    <exclude name="testModuleDependencyChainForInit"/>
                    <exclude name="testModuleDependencyChainForStart"/>
                    <exclude name="testModuleExecutionOrder"/>
                    <exclude name="testModuleImmediateStopPanic"/>
                    <exclude name="testModuleInitPanic"/>
                    <exclude name="testModuleInitReturningError"/>
                    <exclude name="testModuleMainPanicError"/>
                    <exclude name="testModuleMainReturnError"/>
                    <exclude name="testModuleStartAndStopPanic"/>
                    <exclude name="testModuleStartPanic"/>
                    <exclude name="testModuleStartReturningError"/>
                    <exclude name="testModuleStopPanic"/>
                </methods>
            </class>
            <class name="org.ballerinalang.test.taintchecking.TaintedStatusPropagationTest">
                <methods>
                    <exclude name="testParameterStatusWithNativeInvocations"/>
                    <exclude name="testParameterStatusWithNativeInvocationsNegative"/>
                </methods>
            </class>
            <class name="org.ballerinalang.test.query.QueryExprWithQueryConstructTypeTest">
                <methods>
                    <exclude name="testInnerJoinAndLimitReturnStream"/>
                    <exclude name="testKeyLessTableWithReturnTable"/>
                    <exclude name="testMultipleFromWhereAndLetReturnStream"/>
                    <exclude name="testQueryExprWithJoinClauseReturnTable"/>
                    <exclude name="testQueryExprWithLimitClauseReturnTable"/>
                    <exclude name="testQueryExprWithOtherClausesReturnTable"/>
                    <exclude name="testSimpleQueryExprReturnTable"/>
                    <exclude name="testSimpleQueryReturnStream"/>
                    <exclude name="testStreamInFromClauseWithReturnStream"/>
                    <exclude name="testTableNoDuplicatesAndOnConflictReturnTable"/>
                    <exclude name="testTableWithDuplicateKeys"/>
                    <exclude name="testTableWithDuplicatesAndOnConflictReturnTable"/>
                </methods>
            </class>
            <class name="org.ballerinalang.test.error.ErrorTest">
                <methods>
                    <exclude name="customErrorDetailsTest"/>
                    <exclude name="errorConstructDetailTest"/>
                    <exclude name="errorConstructReasonTest"/>
                    <exclude name="errorPanicTest"/>
                    <exclude name="errorReasonSubtypeTest"/>
                    <exclude name="errorTrapTest"/>
                    <exclude name="indirectErrorCtorTest"/>
                    <exclude name="testConsecutiveTraps"/>
                    <exclude name="testCustomErrorDetails2"/>
                    <exclude name="testDefaultErrorTypeDescriptionInferring"/>
                    <exclude name="testErrorTrapVarReuse"/>
                    <exclude name="testErrorTypeDescriptionInferring"/>
                    <exclude name="testErrorUnionPassedToErrorParam"/>
                    <exclude name="testErrorWithConstantAsReason"/>
                    <exclude name="testErrorWithConstantAsReason"/>
                    <exclude name="testErrorWithErrorConstructor"/>
                    <exclude name="testErrorWithUserDefinedReasonType"/>
                    <exclude name="testErrorWithUserDefinedReasonType"/>
                    <exclude name="testGenericErrorWithDetailRecord"/>
                    <exclude name="testIndirectErrorCtor"/>
                    <exclude name="testIndirectErrorReturn"/>
                    <exclude name="testOneLinePanic"/>
                    <exclude name="testOptionalErrorReturn"/>
                    <exclude name="testPanicOnErrorUnion"/>
                    <exclude name="testPanicOnErrorUnionCustomError"/>
                    <exclude name="testPanicOnErrorUnionCustomError2"/>
                    <exclude name="testStackOverFlow"/>
                    <exclude name="testTrapSuccessScenario"/>
                    <exclude name="testUnionErrorTypeDescriptionInferring"/>
                    <exclude name="testUnionLhsWithIndirectErrorRhs"/>
                    <exclude name="testUnspecifiedErrorDetailFrozenness"/>
                </methods>
            </class>
            <class name="org.ballerinalang.test.object.ObjectTest">
                <methods>
                    <exclude name="testObjectAttachFuncReturningTuple"/>
                    <exclude name="testObjectInitFunctionWithDefaultableParams"/>
                    <exclude name="testObjectInitFunctionWithDefaultableParams2"/>
                    <exclude name="testObjectVisibilityModifiers"/>
                </methods>
            </class>
            <class name="org.ballerinalang.test.worker.BasicWorkerTest">
                <methods>
                    <exclude name="basicForkTest"/>
                    <exclude name="forkWithMessageParsingTest"/>
                    <exclude name="forkWithWaitForAny"/>
                    <exclude name="simpleWorkerMessagePassingTest"/>
                    <exclude name="workerDeclTest"/>
                    <exclude name="workerReturnTest"/>
                    <exclude name="workerSameThreadSchedulingTest"/>
                </methods>
            </class>
            <class name="org.ballerinalang.test.worker.WaitForOneActionsTest">
                <methods>
                    <exclude name="asyncObjectCreationTest"/>
                    <exclude name="waitTest1"/>
                    <exclude name="waitTest2"/>
                    <exclude name="waitTest3"/>
                    <exclude name="waitTest4"/>
                    <exclude name="waitTest5"/>
                    <exclude name="waitTest6"/>
                    <exclude name="waitTest7"/>
                    <exclude name="waitTest8"/>
                    <exclude name="waitTest9"/>
                </methods>
            </class>
            <class name="org.ballerinalang.test.expressions.conversion.NativeConversionTest">
                <methods>
                    <exclude name="structWithComplexArraysToJson"/>
                    <exclude name="structWithComplexMapToJson"/>
                    <exclude name="testAnyRecordToAnydataMap"/>
                    <exclude name="testArrayToJson1"/>
                    <exclude name="testArrayToJson2"/>
                    <exclude name="testConvertWithFuncCall"/>
                    <exclude name="testConvertWithFuncReturnUnion"/>
                    <exclude name="testEmptyJSONtoStructWithOptionals"/>
                    <exclude name="testImplicitConversionToString"/>
                    <exclude name="testIncompatibleJsonToStruct"/>
                    <exclude name="testJsonArrayToStruct"/>
                    <exclude name="testJsonFloatToRecordWithFloat"/>
                    <exclude name="testJsonIntArrayToStringArray"/>
                    <exclude name="testJsonToAnyArray"/>
                    <exclude name="testJsonToArray1"/>
                    <exclude name="testJsonToArray2"/>
                    <exclude name="testJsonToArrayFail"/>
                    <exclude name="testJsonToIntArray"/>
                    <exclude name="testJsonToMapConstrained1"/>
                    <exclude name="testJsonToMapConstrained2"/>
                    <exclude name="testJsonToMapConstrainedFail"/>
                    <exclude name="testJsonToMapUnconstrained"/>
                    <exclude name="testJsonToRecordInPackage"/>
                    <exclude name="testJsonToStringArray"/>
                    <exclude name="testJsonToStruct"/>
                    <exclude name="testJsonToStructWithMissingOptionalFields"/>
                    <exclude name="testJsonToStructWithMissingRequiredFields"/>
                    <exclude name="testJsonToXmlArray"/>
                    <exclude name="testJsonWithIncompatibleMapToStruct"/>
                    <exclude name="testJsonWithIncompatibleStructToStruct"/>
                    <exclude name="testJsonWithIncompatibleTypeToStruct"/>
                    <exclude name="testMapToJsonConversion"/>
                    <exclude name="testMapToRecordInPackage"/>
                    <exclude name="testMapToStruct"/>
                    <exclude name="testMapToStructWithMapValueForJsonField"/>
                    <exclude name="testMapWithIncompatibleArrayToStruct"/>
                    <exclude name="testMapWithIncompatibleStructToStruct"/>
                    <exclude name="testMapWithMissingOptionalFieldsToStruct"/>
                    <exclude name="testNestedMapToNestedStruct"/>
                    <exclude name="testNonArrayJsonToArray"/>
                    <exclude name="testNullJsonArrayToArray"/>
                    <exclude name="testNullJsonToArray"/>
                    <exclude name="testNullJsonToStruct"/>
                    <exclude name="testNullStructToJson"/>
                    <exclude name="testRecordToJsonWithIsJson"/>
                    <exclude name="testStructArrayConversion1"/>
                    <exclude name="testStructArrayConversion2"/>
                    <exclude name="testStructToJson"/>
                    <exclude name="testStructToMap"/>
                    <exclude name="testStructToMapWithRefTypeArray"/>
                    <exclude name="testStructWithIncompatibleTypeMapToJson"/>
                    <exclude name="testStructWithIncompatibleTypeToJson"/>
                    <exclude name="testStructWithStringArrayToJSON"/>
                    <exclude name="testTupleConversion1"/>
                    <exclude name="testTupleConversion2"/>
                </methods>
            </class>
            <class name="org.ballerinalang.test.balo.documentation.DocumentationTest">
                <methods>
                    <exclude name="testAnnotationDoc"/>
                    <exclude name="testDocAttachmentBalo"/>
                </methods>
            </class>
            <class name="org.ballerinalang.test.worker.WaitForAnyActionsTest">
                <methods>
                    <exclude name="waitTest1"/>
                    <exclude name="waitTest10"/>
                    <exclude name="waitTest11"/>
                    <exclude name="waitTest12"/>
                    <exclude name="waitTest13"/>
                    <exclude name="waitTest14"/>
                    <exclude name="waitTest15"/>
                    <exclude name="waitTest16"/>
                    <exclude name="waitTest17"/>
                    <exclude name="waitTest18"/>
                    <exclude name="waitTest19"/>
                    <exclude name="waitTest2"/>
                    <exclude name="waitTest20"/>
                    <exclude name="waitTest21"/>
                    <exclude name="waitTest22"/>
                    <exclude name="waitTest23"/>
                    <exclude name="waitTest24"/>
                    <exclude name="waitTest3"/>
                    <exclude name="waitTest4"/>
                    <exclude name="waitTest5"/>
                    <exclude name="waitTest6"/>
                    <exclude name="waitTest7"/>
                    <exclude name="waitTest8"/>
                    <exclude name="waitTest9"/>
                </methods>
            </class>
            <class name="org.ballerinalang.test.worker.WaitForAllWorkersTest">
                <methods>
                    <exclude name="sendToFork"/>
                </methods>
            </class>
            <class name="org.ballerinalang.test.worker.WorkerCancelledTest">
                <methods>
                    <exclude name="workerCancelledBeforeSend"/>
                </methods>
            </class>
            <class name="org.ballerinalang.test.balo.record.ClosedRecordTypeReferenceTest">
                <methods>
                    <exclude name="testDefaultValueInit"/>
                    <exclude name="testDefaultValueInitInBALOs"/>
                    <exclude name="testOrdering"/>
                    <exclude name="testRefTypes"/>
                    <exclude name="testReferenceChains"/>
                    <exclude name="testTypeReferencingInBALOs"/>
                    <exclude name="testValRefType"/>
                </methods>
            </class>
            <class name="org.ballerinalang.test.balo.constant.SimpleConstantInBaloTest">
                <methods>
                    <exclude name="testBooleanConstInTuple"/>
                    <exclude name="testBooleanConstInUnion"/>
                    <exclude name="testBooleanWithType"/>
                    <exclude name="testBooleanWithoutType"/>
                    <exclude name="testBuiltinFunctionInvocation"/>
                    <exclude name="testBuiltinFunctionInvocationOnArrayElement"/>
                    <exclude name="testBuiltinFunctionInvocationOnField"/>
                    <exclude name="testByteConstInTuple"/>
                    <exclude name="testByteConstInUnion"/>
                    <exclude name="testByteWithType"/>
                    <exclude name="testConstAndTypeComparison"/>
                    <exclude name="testConstInJsonKey"/>
                    <exclude name="testConstInJsonValue"/>
                    <exclude name="testConstInMapKey"/>
                    <exclude name="testConstInMapValue"/>
                    <exclude name="testConstInRecord"/>
                    <exclude name="testConstWithTypeAsParam"/>
                    <exclude name="testConstWithTypeAssignmentToGlobalVariable"/>
                    <exclude name="testConstWithTypeAssignmentToLocalVariable"/>
                    <exclude name="testConstWithTypeAssignmentToType"/>
                    <exclude name="testConstWithTypeConcat"/>
                    <exclude name="testConstWithTypeInCondition"/>
                    <exclude name="testConstWithTypeInReturn"/>
                    <exclude name="testConstWithoutTypeAsParam"/>
                    <exclude name="testConstWithoutTypeAssignmentToGlobalVariable"/>
                    <exclude name="testConstWithoutTypeAssignmentToLocalVariable"/>
                    <exclude name="testConstWithoutTypeAssignmentToType"/>
                    <exclude name="testConstWithoutTypeConcat"/>
                    <exclude name="testConstWithoutTypeInCondition"/>
                    <exclude name="testConstWithoutTypeInReturn"/>
                    <exclude name="testDecimalWithType"/>
                    <exclude name="testEqualityWithConstWithType"/>
                    <exclude name="testFloatAsFiniteType"/>
                    <exclude name="testFloatConstInTuple"/>
                    <exclude name="testFloatConstInUnion"/>
                    <exclude name="testFloatWithType"/>
                    <exclude name="testFloatWithoutType"/>
                    <exclude name="testIntConstInTuple"/>
                    <exclude name="testIntConstInUnion"/>
                    <exclude name="testIntWithType"/>
                    <exclude name="testIntWithoutType"/>
                    <exclude name="testLabeling"/>
                    <exclude name="testNilWithType"/>
                    <exclude name="testNilWithoutType"/>
                    <exclude name="testProperSubset"/>
                    <exclude name="testStringConstInTuple"/>
                    <exclude name="testStringConstInUnion"/>
                    <exclude name="testStringWithType"/>
                    <exclude name="testStringWithoutType"/>
                    <exclude name="testTypeConstAsParam"/>
                    <exclude name="testTypeConstants"/>
                </methods>
            </class>
            <class name="org.ballerinalang.test.documentation.FieldLevelDocsTest">
                <methods>
                    <exclude name="testObjWithModuleLevelAndFieldLevelFieldDocs"/>
                    <exclude name="testObjectDocsWithMarkdownStyles"/>
                    <exclude name="testObjectWithFieldLevelFieldDocs"/>
                    <exclude name="testObjectWithModuleLevelFieldDocs"/>
                    <exclude name="testRecordDocsWithMarkdownStyles"/>
                    <exclude name="testRecordWithFieldLevelFieldDocs"/>
                    <exclude name="testRecordWithModuleLevelAndFieldLevelFieldDocs"/>
                    <exclude name="testRecordWithModuleLevelFieldDocs"/>
                </methods>
            </class>
            <class name="org.ballerinalang.test.balo.listener.ListenerBaloTestExtPackage">
                <methods>
                    <exclude name="testListenerObjectDefinedInDifferentPackage"/>
                </methods>
            </class>
            <class name="org.ballerinalang.test.types.constant.ConstantAssignmentTest">
                <methods>
                    <exclude name="testConstantAssignmentExpression"/>
                </methods>
            </class>
            <class name="org.ballerinalang.test.lock.LocksInMainTest">
                <methods>
                    <exclude name="testBreakInsideLock"/>
                    <exclude name="testForGlobalRefUpdateInsideConditional"/>
                    <exclude name="testForGlobalRefUpdateInsideWorker"/>
                    <exclude name="testLockInsideWhileLoop"/>
                    <exclude name="testLockNegativeCases"/>
                    <exclude name="testLockWithinFunctionsDownTheLine"/>
                    <exclude name="testLockWithinLock"/>
                    <exclude name="testLockWithinLockInWorkers"/>
                    <exclude name="testLockWithinLockInWorkersForBlobAndBoolean"/>
                    <exclude name="testLocksWhenGlobalVariablesReferToSameValue"/>
                    <exclude name="testNextInsideLock"/>
                    <exclude name="testParallelRunWithChainedInvocationDependencies"/>
                    <exclude name="testParallelRunWithImportInvocationDependencies"/>
                    <exclude name="testParallelRunWithInvocationDependencies"/>
                    <exclude name="testParallelRunWithRecursiveInvocationDependencies"/>
                    <exclude name="testThrowErrorInsideLockInsideTrap"/>
                    <exclude name="testThrowErrorInsideLockInsideTryCatch"/>
                    <exclude name="testThrowErrorInsideTryCatchFinallyInsideLock"/>
                    <exclude name="testThrowErrorInsideTryCatchInsideLock"/>
                </methods>
            </class>
            <class name="org.ballerinalang.test.functions.FunctionsWithDefaultableArguments">
                <methods>
                    <exclude name="testAttachedAsyncDefaultParam"/>
                    <exclude name="testCombinedExprAsDefaultValue"/>
                    <exclude name="testDefaultExprInFunctionPointers"/>
                    <exclude name="testDefaultObject"/>
                    <exclude name="testDefaultValueWithError"/>
                    <exclude name="testDefaultValueWithTernary"/>
                    <exclude name="testFuncWithAsyncDefaultParamExpression"/>
                    <exclude name="testFunctionCallAsDefaultExpr"/>
                    <exclude name="testPanicWithinDefaultExpr"/>
                    <exclude name="testRecordAsDefaultExpr"/>
                    <exclude name="testUsingParamValues"/>
                    <exclude name="testUsingParamValuesInAttachedFunc"/>
                </methods>
            </class>
            <class name="org.ballerinalang.test.expressions.literals.IdentifierLiteralPackageTest">
                <methods>
                    <exclude name="testAccessStructGlobalVarWithIdentifierLiteralInOtherPackage"/>
                    <exclude name="testAccessingVarsInOtherPackage"/>
                </methods>
            </class>
            <class name="org.ballerinalang.test.balo.types.NeverTypeBaloTest">
                <methods>
                    <exclude name="testExclusiveRecordTypeWithNeverTypedField"/>
                    <exclude name="testInclusiveRecordTypeWithNeverTypedField"/>
                    <exclude name="testNeverReturnTypedFunctionCall"/>
                    <exclude name="testNeverWithKeyLessTable"/>
                    <exclude name="testTypeOfNeverReturnTypedFunction"/>
                </methods>
            </class>
            <class name="org.ballerinalang.test.balo.constant.MapConstantEqualityInDifferentBaloTest">
                <methods>
                    <exclude name="testComplexBooleanMapReferenceEquality"/>
                    <exclude name="testComplexBooleanMapReferenceEqualityUsingDifferentReference"/>
                    <exclude name="testComplexBooleanMapReferenceEqualityUsingMapAccessDifferentReference"/>
                    <exclude name="testComplexBooleanMapReferenceEqualityUsingMapAccessSameReference"/>
                    <exclude name="testComplexBooleanMapReferenceEqualityUsingSameReference"/>
                    <exclude name="testComplexBooleanMapValueEquality"/>
                    <exclude name="testComplexBooleanMapValueEqualityUsingDifferentReference"/>
                    <exclude name="testComplexBooleanMapValueEqualityUsingMapAccessDifferentReference"/>
                    <exclude name="testComplexBooleanMapValueEqualityUsingMapAccessSameReference"/>
                    <exclude name="testComplexBooleanMapValueEqualityUsingSameReference"/>
                    <exclude name="testComplexByteMapReferenceEquality"/>
                    <exclude name="testComplexByteMapReferenceEqualityUsingDifferentReference"/>
                    <exclude name="testComplexByteMapReferenceEqualityUsingMapAccessDifferentReference"/>
                    <exclude name="testComplexByteMapReferenceEqualityUsingMapAccessSameReference"/>
                    <exclude name="testComplexByteMapReferenceEqualityUsingSameReference"/>
                    <exclude name="testComplexByteMapValueEquality"/>
                    <exclude name="testComplexByteMapValueEqualityUsingDifferentReference"/>
                    <exclude name="testComplexByteMapValueEqualityUsingMapAccessDifferentReference"/>
                    <exclude name="testComplexByteMapValueEqualityUsingMapAccessSameReference"/>
                    <exclude name="testComplexByteMapValueEqualityUsingSameReference"/>
                    <exclude name="testComplexDecimalMapReferenceEquality"/>
                    <exclude name="testComplexDecimalMapReferenceEqualityUsingDifferentReference"/>
                    <exclude name="testComplexDecimalMapReferenceEqualityUsingMapAccessDifferentReference"/>
                    <exclude name="testComplexDecimalMapReferenceEqualityUsingMapAccessSameReference"/>
                    <exclude name="testComplexDecimalMapReferenceEqualityUsingSameReference"/>
                    <exclude name="testComplexDecimalMapValueEquality"/>
                    <exclude name="testComplexDecimalMapValueEqualityUsingDifferentReference"/>
                    <exclude name="testComplexDecimalMapValueEqualityUsingMapAccessDifferentReference"/>
                    <exclude name="testComplexDecimalMapValueEqualityUsingMapAccessSameReference"/>
                    <exclude name="testComplexDecimalMapValueEqualityUsingSameReference"/>
                    <exclude name="testComplexFloatMapReferenceEquality"/>
                    <exclude name="testComplexFloatMapReferenceEqualityUsingDifferentReference"/>
                    <exclude name="testComplexFloatMapReferenceEqualityUsingMapAccessDifferentReference"/>
                    <exclude name="testComplexFloatMapReferenceEqualityUsingMapAccessSameReference"/>
                    <exclude name="testComplexFloatMapReferenceEqualityUsingSameReference"/>
                    <exclude name="testComplexFloatMapValueEquality"/>
                    <exclude name="testComplexFloatMapValueEqualityUsingDifferentReference"/>
                    <exclude name="testComplexFloatMapValueEqualityUsingMapAccessDifferentReference"/>
                    <exclude name="testComplexFloatMapValueEqualityUsingMapAccessSameReference"/>
                    <exclude name="testComplexFloatMapValueEqualityUsingSameReference"/>
                    <exclude name="testComplexIntMapReferenceEquality"/>
                    <exclude name="testComplexIntMapReferenceEqualityUsingDifferentReference"/>
                    <exclude name="testComplexIntMapReferenceEqualityUsingMapAccessDifferentReference"/>
                    <exclude name="testComplexIntMapReferenceEqualityUsingMapAccessSameReference"/>
                    <exclude name="testComplexIntMapReferenceEqualityUsingSameReference"/>
                    <exclude name="testComplexIntMapValueEquality"/>
                    <exclude name="testComplexIntMapValueEqualityUsingDifferentReference"/>
                    <exclude name="testComplexIntMapValueEqualityUsingMapAccessDifferentReference"/>
                    <exclude name="testComplexIntMapValueEqualityUsingMapAccessSameReference"/>
                    <exclude name="testComplexIntMapValueEqualityUsingSameReference"/>
                    <exclude name="testComplexNilMapReferenceEquality"/>
                    <exclude name="testComplexNilMapReferenceEqualityUsingDifferentReference"/>
                    <exclude name="testComplexNilMapReferenceEqualityUsingMapAccessDifferentReference"/>
                    <exclude name="testComplexNilMapReferenceEqualityUsingMapAccessSameReference"/>
                    <exclude name="testComplexNilMapReferenceEqualityUsingSameReference"/>
                    <exclude name="testComplexNilMapValueEquality"/>
                    <exclude name="testComplexNilMapValueEqualityUsingDifferentReference"/>
                    <exclude name="testComplexNilMapValueEqualityUsingMapAccessDifferentReference"/>
                    <exclude name="testComplexNilMapValueEqualityUsingMapAccessSameReference"/>
                    <exclude name="testComplexNilMapValueEqualityUsingSameReference"/>
                    <exclude name="testComplexStringMapReferenceEquality"/>
                    <exclude name="testComplexStringMapReferenceEqualityUsingDifferentReference"/>
                    <exclude name="testComplexStringMapReferenceEqualityUsingMapAccessDifferentReference"/>
                    <exclude name="testComplexStringMapReferenceEqualityUsingMapAccessSameReference"/>
                    <exclude name="testComplexStringMapReferenceEqualityUsingSameReference"/>
                    <exclude name="testComplexStringMapValueEquality"/>
                    <exclude name="testComplexStringMapValueEqualityUsingDifferentReference"/>
                    <exclude name="testComplexStringMapValueEqualityUsingMapAccessDifferentReference"/>
                    <exclude name="testComplexStringMapValueEqualityUsingMapAccessSameReference"/>
                    <exclude name="testComplexStringMapValueEqualityUsingSameReference"/>
                    <exclude name="testSimpleBooleanMapReferenceEqualityInDifferentMap"/>
                    <exclude name="testSimpleBooleanMapReferenceEqualityUsingDifferentReference"/>
                    <exclude name="testSimpleBooleanMapReferenceEqualityUsingDifferentReferenceInMap"/>
                    <exclude name="testSimpleBooleanMapReferenceEqualityUsingSameReference"/>
                    <exclude name="testSimpleBooleanMapReferenceEqualityUsingSameReferenceInMap"/>
                    <exclude name="testSimpleBooleanMapValueEqualityInDifferentMap"/>
                    <exclude name="testSimpleBooleanMapValueEqualityUsingDifferentReference"/>
                    <exclude name="testSimpleBooleanMapValueEqualityUsingDifferentReferenceInMap"/>
                    <exclude name="testSimpleBooleanMapValueEqualityUsingSameReference"/>
                    <exclude name="testSimpleBooleanMapValueEqualityUsingSameReferenceInMap"/>
                    <exclude name="testSimpleByteMapReferenceEqualityInDifferentMap"/>
                    <exclude name="testSimpleByteMapReferenceEqualityUsingDifferentReference"/>
                    <exclude name="testSimpleByteMapReferenceEqualityUsingDifferentReferenceInMap"/>
                    <exclude name="testSimpleByteMapReferenceEqualityUsingSameReference"/>
                    <exclude name="testSimpleByteMapReferenceEqualityUsingSameReferenceInMap"/>
                    <exclude name="testSimpleByteMapValueEqualityInDifferentMap"/>
                    <exclude name="testSimpleByteMapValueEqualityUsingDifferentReference"/>
                    <exclude name="testSimpleByteMapValueEqualityUsingDifferentReferenceInMap"/>
                    <exclude name="testSimpleByteMapValueEqualityUsingSameReference"/>
                    <exclude name="testSimpleByteMapValueEqualityUsingSameReferenceInMap"/>
                    <exclude name="testSimpleDecimalMapReferenceEqualityInDifferentMap"/>
                    <exclude name="testSimpleDecimalMapReferenceEqualityUsingDifferentReference"/>
                    <exclude name="testSimpleDecimalMapReferenceEqualityUsingDifferentReferenceInMap"/>
                    <exclude name="testSimpleDecimalMapReferenceEqualityUsingSameReference"/>
                    <exclude name="testSimpleDecimalMapReferenceEqualityUsingSameReferenceInMap"/>
                    <exclude name="testSimpleDecimalMapValueEqualityInDifferentMap"/>
                    <exclude name="testSimpleDecimalMapValueEqualityUsingDifferentReference"/>
                    <exclude name="testSimpleDecimalMapValueEqualityUsingDifferentReferenceInMap"/>
                    <exclude name="testSimpleDecimalMapValueEqualityUsingSameReference"/>
                    <exclude name="testSimpleDecimalMapValueEqualityUsingSameReferenceInMap"/>
                    <exclude name="testSimpleFloatMapReferenceEqualityInDifferentMap"/>
                    <exclude name="testSimpleFloatMapReferenceEqualityUsingDifferentReference"/>
                    <exclude name="testSimpleFloatMapReferenceEqualityUsingDifferentReferenceInMap"/>
                    <exclude name="testSimpleFloatMapReferenceEqualityUsingSameReference"/>
                    <exclude name="testSimpleFloatMapReferenceEqualityUsingSameReferenceInMap"/>
                    <exclude name="testSimpleFloatMapValueEqualityInDifferentMap"/>
                    <exclude name="testSimpleFloatMapValueEqualityUsingDifferentReference"/>
                    <exclude name="testSimpleFloatMapValueEqualityUsingDifferentReferenceInMap"/>
                    <exclude name="testSimpleFloatMapValueEqualityUsingSameReference"/>
                    <exclude name="testSimpleFloatMapValueEqualityUsingSameReferenceInMap"/>
                    <exclude name="testSimpleIntMapReferenceEqualityInDifferentMap"/>
                    <exclude name="testSimpleIntMapReferenceEqualityUsingDifferentReference"/>
                    <exclude name="testSimpleIntMapReferenceEqualityUsingDifferentReferenceInMap"/>
                    <exclude name="testSimpleIntMapReferenceEqualityUsingSameReference"/>
                    <exclude name="testSimpleIntMapReferenceEqualityUsingSameReferenceInMap"/>
                    <exclude name="testSimpleIntMapValueEqualityInDifferentMap"/>
                    <exclude name="testSimpleIntMapValueEqualityUsingDifferentReference"/>
                    <exclude name="testSimpleIntMapValueEqualityUsingDifferentReferenceInMap"/>
                    <exclude name="testSimpleIntMapValueEqualityUsingSameReference"/>
                    <exclude name="testSimpleIntMapValueEqualityUsingSameReferenceInMap"/>
                    <exclude name="testSimpleNilMapReferenceEqualityInDifferentMap"/>
                    <exclude name="testSimpleNilMapReferenceEqualityUsingDifferentReference"/>
                    <exclude name="testSimpleNilMapReferenceEqualityUsingDifferentReferenceInMap"/>
                    <exclude name="testSimpleNilMapReferenceEqualityUsingSameReference"/>
                    <exclude name="testSimpleNilMapReferenceEqualityUsingSameReferenceInMap"/>
                    <exclude name="testSimpleNilMapValueEqualityInDifferentMap"/>
                    <exclude name="testSimpleNilMapValueEqualityUsingDifferentReference"/>
                    <exclude name="testSimpleNilMapValueEqualityUsingDifferentReferenceInMap"/>
                    <exclude name="testSimpleNilMapValueEqualityUsingSameReference"/>
                    <exclude name="testSimpleNilMapValueEqualityUsingSameReferenceInMap"/>
                    <exclude name="testSimpleStringMapReferenceEqualityInDifferentMap"/>
                    <exclude name="testSimpleStringMapReferenceEqualityUsingDifferentReference"/>
                    <exclude name="testSimpleStringMapReferenceEqualityUsingDifferentReferenceInMap"/>
                    <exclude name="testSimpleStringMapReferenceEqualityUsingSameReference"/>
                    <exclude name="testSimpleStringMapReferenceEqualityUsingSameReferenceInMap"/>
                    <exclude name="testSimpleStringMapValueEqualityInDifferentMap"/>
                    <exclude name="testSimpleStringMapValueEqualityUsingDifferentReference"/>
                    <exclude name="testSimpleStringMapValueEqualityUsingDifferentReferenceInMap"/>
                    <exclude name="testSimpleStringMapValueEqualityUsingSameReference"/>
                    <exclude name="testSimpleStringMapValueEqualityUsingSameReferenceInMap"/>
                </methods>
            </class>
            <class name="org.ballerinalang.test.expressions.async.BasicAsyncOperationsTest">
                <methods>
                    <exclude name="testAsyncInvWithDefaultParams"/>
                    <exclude name="testAsyncInvWithoutDefaultParams"/>
                    <exclude name="testAsyncNegative"/>
                    <exclude name="testAsyncNonNativeBasic1"/>
                    <exclude name="testAsyncNonNativeBasic2"/>
                    <exclude name="testAsyncNonNativeBasic3"/>
                    <exclude name="testAsyncNonNativeBasic4"/>
                    <exclude name="testAsyncNonNativeBasic5"/>
                    <exclude name="testAsyncObjectAttachedFunctions"/>
                    <exclude name="testAttachedAsyncInvWithDefaultParams"/>
                    <exclude name="testAttachedAsyncInvWithoutDefaultParams"/>
                </methods>
            </class>
            <class name="org.ballerinalang.test.balo.annotation.AnnotationTests">
                <methods>
                    <exclude name="testDeprecation"/>
                </methods>
            </class>
            <class name="org.ballerinalang.test.balo.types.ErrorTypeTest">
                <methods>
                    <exclude name="errorFromAnotherPkg"/>
                    <exclude name="indirectErrorCtorFromAnotherPkg"/>
                    <exclude name="testDistinctErrorTypeNegative"/>
                    <exclude name="testDistinctTypeFromAnotherPackageInATypeDef"/>
                    <exclude name="testDistinctTypeFromAnotherPackageInATypeDefWithACast"/>
                    <exclude name="testErrorDetailDefinedAfterErrorDef"/>
                    <exclude name="testPerformInvalidCastWithDistinctErrorType"/>
                    <exclude name="testUsageOfDistinctTypeFromAnotherPackage"/>
                </methods>
            </class>
            <class name="org.ballerinalang.test.services.ErrorReturnTest">
                <methods>
                    <exclude name="testErrorReturnFunction"/>
                </methods>
            </class>
            <class name="org.ballerinalang.test.statements.variabledef.ForwardReferencingGlobalDefinitionTest">
                <methods>
                    <exclude name="globalDefinitionsReOrdering"/>
                    <exclude name="inFunctionGlobalReference"/>
                    <exclude name="inFunctionGlobalReferenceCauseCycle"/>
                </methods>
            </class>
            <class name="org.ballerinalang.test.worker.WorkerFlushTest">
                <methods>
                    <exclude name="errorBeforeFlush"/>
                    <exclude name="flushAll"/>
                    <exclude name="flushInDefault"/>
                    <exclude name="flushInDefaultError"/>
                    <exclude name="flushReturnNilTest"/>
                    <exclude name="panicBeforeFlush"/>
                    <exclude name="simpleFlushTest"/>
                </methods>
            </class>
            <class name="org.ballerinalang.test.worker.WorkerInActionTest">
                <methods>
                    <exclude name="testConnectorAction1"/>
                    <exclude name="testConnectorAction2"/>
                    <exclude name="testDefaultErrorBeforeSend"/>
                </methods>
            </class>
            <class name="org.ballerinalang.test.balo.readonly.SelectivelyImmutableTypeBaloTest">
                <methods>
                    <exclude name="testImmutableTypesNegative"/>
                    <exclude name="testReadonlyType"/>
                </methods>
            </class>
            <class name="org.ballerinalang.test.documentation.MultilineDocsTest">
                <methods>
                    <exclude name="testMultilineDocs"/>
                    <exclude name="testMultilineDocsWithDeprecation"/>
                </methods>
            </class>
            <class name="org.ballerinalang.test.statements.matchstmt.MatchStmtListMatchPatternTest">
                <methods>
                    <exclude name="testListMatchPattern1"/>
                    <exclude name="testListMatchPattern10"/>
                    <exclude name="testListMatchPattern11"/>
                    <exclude name="testListMatchPattern12"/>
                    <exclude name="testListMatchPattern13"/>
                    <exclude name="testListMatchPattern14"/>
                    <exclude name="testListMatchPattern15"/>
                    <exclude name="testListMatchPattern16"/>
                    <exclude name="testListMatchPattern17"/>
                    <exclude name="testListMatchPattern18"/>
                    <exclude name="testListMatchPattern19"/>
                    <exclude name="testListMatchPattern2"/>
                    <exclude name="testListMatchPattern3"/>
                    <exclude name="testListMatchPattern4"/>
                    <exclude name="testListMatchPattern5"/>
                    <exclude name="testListMatchPattern6"/>
                    <exclude name="testListMatchPattern7"/>
                    <exclude name="testListMatchPattern8"/>
                    <exclude name="testListMatchPattern9"/>
                    <exclude name="testListMatchPatternNegative"/>
                    <exclude name="testNegativeSemantics"/>
                    <exclude name="testRestMatchPattern1"/>
                    <exclude name="testRestMatchPattern2"/>
                    <exclude name="testRestMatchPattern3"/>
                    <exclude name="testRestMatchPattern4"/>
                    <exclude name="testRestMatchPattern5"/>
                </methods>
            </class>
            <class name="org.ballerinalang.test.balo.constant.SimpleConstantBaloNegativeTests">
                <methods>
                    <exclude name="testNegative"/>
                </methods>
            </class>
            <class name="org.ballerinalang.test.worker.WorkerTest">
                <methods>
                    <exclude name="innerWorkerPanicTest"/>
                    <exclude name="receiveDefaultWithCheckAndTrap"/>
                    <exclude name="receiveFromDefaultWithPanicAfterReceiveInWorker"/>
                    <exclude name="receiveFromDefaultWithPanicAfterSendInDefault"/>
                    <exclude name="receiveFromDefaultWithPanicBeforeReceiveInWorker"/>
                    <exclude name="receiveFromDefaultWithPanicBeforeSendInDefault"/>
                    <exclude name="receiveWithCheck"/>
                    <exclude name="receiveWithCheckAndTrap"/>
                    <exclude name="receiveWithCheckForDefault"/>
                    <exclude name="receiveWithCheckpanic"/>
                    <exclude name="receiveWithTrap"/>
                    <exclude name="receiveWithTrapForDefault"/>
                    <exclude name="sendToDefaultWithPanicAfterSendInDefault"/>
                    <exclude name="sendToDefaultWithPanicAfterSendInWorker"/>
                    <exclude name="sendToDefaultWithPanicBeforeSendInDefault"/>
                    <exclude name="sendToDefaultWithPanicBeforeSendInWorker"/>
                    <exclude name="syncSendReceiveWithCheck"/>
                    <exclude name="syncSendReceiveWithCheckpanic"/>
                    <exclude name="syncSendReceiveWithTrap"/>
                    <exclude name="testComplexTypeSend"/>
                    <exclude name="testFunctionWithStartInsideLock"/>
                    <exclude name="testFunctionWithStartInsideLockWithDepth3"/>
                    <exclude name="testFunctionWithWorkerInsideLock"/>
                    <exclude name="testFunctionWithWorkerInsideLockWithDepth3"/>
                    <exclude name="testWorkerInsideLock"/>
                    <exclude name="waitInReturn"/>
                    <exclude name="waitOnSameFutureByMultiple"/>
                    <exclude name="workerReturnTest"/>
                    <exclude name="workerSendFromDefault"/>
                    <exclude name="workerSendToDefault"/>
                    <exclude name="workerSendToWorkerTest"/>
                    <exclude name="workerTestWithLambda"/>
                    <exclude name="workerWithFutureTest1"/>
                    <exclude name="workerWithFutureTest2"/>
                    <exclude name="workerWithFutureTest3"/>
                </methods>
            </class>
            <class name="org.ballerinalang.test.documentation.DeprecatedAnnotationTest">
                <methods>
                    <exclude name="testDeprecatedAnnotationDef"/>
                    <exclude name="testDeprecatedConstantDecl"/>
                    <exclude name="testDeprecatedErrorTypeDef"/>
                    <exclude name="testDeprecatedFiniteTypeDef"/>
                    <exclude name="testDeprecatedFunctionDef"/>
                    <exclude name="testDeprecatedObjectMemberField"/>
                    <exclude name="testDeprecatedObjectMemberMethod"/>
                    <exclude name="testDeprecatedObjectTypeDef"/>
                    <exclude name="testDeprecatedRecordTypeDef"/>
                    <exclude name="testDeprecatedUnionTypeDef"/>
                    <exclude name="testFunctionParams"/>
                </methods>
            </class>
            <class name="org.ballerinalang.test.balo.constant.MapConstantPanicInBaloTest">
                <methods>
                    <exclude name="updateConstantBooleanMapValueInArrayWithExistingKey"/>
                    <exclude name="updateConstantBooleanMapValueInArrayWithNewKey"/>
                    <exclude name="updateConstantByteMapValueInArrayWithExistingKey"/>
                    <exclude name="updateConstantByteMapValueInArrayWithNewKey"/>
                    <exclude name="updateConstantDecimalMapValueInArrayWithExistingKey"/>
                    <exclude name="updateConstantDecimalMapValueInArrayWithNewKey"/>
                    <exclude name="updateConstantFloatMapValueInArrayWithExistingKey"/>
                    <exclude name="updateConstantFloatMapValueInArrayWithNewKey"/>
                    <exclude name="updateConstantIntMapValueInArrayWithExistingKey"/>
                    <exclude name="updateConstantIntMapValueInArrayWithNewKey"/>
                    <exclude name="updateConstantNilMapValueInArrayWithExistingKey"/>
                    <exclude name="updateConstantNilMapValueInArrayWithNewKey"/>
                    <exclude name="updateConstantStringMapValueInArrayWithExistingKey"/>
                    <exclude name="updateConstantStringMapValueInArrayWithNewKey"/>
                    <exclude name="updateNestedConstantByteMapValueWithExistingKey"/>
                    <exclude name="updateNestedConstantByteMapValueWithNewKey"/>
                    <exclude name="updateNestedConstantDecimalMapValueWithExistingKey"/>
                    <exclude name="updateNestedConstantDecimalMapValueWithNewKey"/>
                    <exclude name="updateNestedConstantFloatMapValueWithExistingKey"/>
                    <exclude name="updateNestedConstantFloatMapValueWithNewKey"/>
                    <exclude name="updateNestedConstantIntMapValueWithExistingKey"/>
                    <exclude name="updateNestedConstantIntMapValueWithNewKey"/>
                    <exclude name="updateNestedConstantNilMapValueWithExistingKey"/>
                    <exclude name="updateNestedConstantNilMapValueWithNewKey"/>
                    <exclude name="updateNestedConstantStringMapValueWithExistingKey"/>
                    <exclude name="updateNestedConstantStringMapValueWithNewKey"/>
                    <exclude name="updateReturnedConstantBooleanMap2WithNewKey"/>
                    <exclude name="updateReturnedConstantBooleanMapWithExistingKey"/>
                    <exclude name="updateReturnedConstantByteMap2WithNewKey"/>
                    <exclude name="updateReturnedConstantByteMapWithExistingKey"/>
                    <exclude name="updateReturnedConstantDecimalMap2WithNewKey"/>
                    <exclude name="updateReturnedConstantDecimalMapWithExistingKey"/>
                    <exclude name="updateReturnedConstantFloatMap2WithNewKey"/>
                    <exclude name="updateReturnedConstantFloatMapWithExistingKey"/>
                    <exclude name="updateReturnedConstantIntMap2WithNewKey"/>
                    <exclude name="updateReturnedConstantIntMapWithExistingKey"/>
                    <exclude name="updateReturnedConstantNilMap2WithNewKey"/>
                    <exclude name="updateReturnedConstantNilMapWithExistingKey"/>
                    <exclude name="updateReturnedConstantStringMap2WithNewKey"/>
                    <exclude name="updateReturnedConstantStringMapWithExistingKey"/>
                </methods>
            </class>
<<<<<<< HEAD
            <class name="org.ballerinalang.test.balo.record.RecordInBaloTest">
                <methods>
                    <exclude name="testRestFieldTypeDefAfterRecordDef"/>
=======
            <class name="org.ballerinalang.test.balo.record.OpenRecordTypeReferenceTest">
                <methods>
                    <exclude name="testCreatingRecordWithOverriddenFields"/>
                    <exclude name="testDefaultValueInit"/>
                    <exclude name="testDefaultValueInitInBALOs"/>
                    <exclude name="testOrdering"/>
                    <exclude name="testRefTypes"/>
                    <exclude name="testReferenceChains"/>
                    <exclude name="testTypeReferencingInBALOs"/>
                    <exclude name="testValRefType"/>
                </methods>
            </class>
            <class name="org.ballerinalang.test.balo.object.ReadOnlyObjectBaloTest">
                <methods>
                    <exclude name="testReadonlyRecordFieldsNegative"/>
                    <exclude name="testReadonlyType"/>
>>>>>>> 5b201231
                </methods>
            </class>
            <class name="org.ballerinalang.test.balo.globalvar.GlobalVarFunctionInBaloTest">
                <methods>
                    <exclude name="testAccessGlobalVarWithinFunctions"/>
                    <exclude name="testAssignGlobalVarToAnotherGlobalVar"/>
                    <exclude name="testChangeGlobalVarWithinFunction"/>
                    <exclude name="testDefiningGlobalVar"/>
                    <exclude name="testGlobalArraysWithinFunction"/>
                    <exclude name="testGlobalVarByte"/>
                    <exclude name="testGlobalVarByteArray1"/>
                    <exclude name="testGlobalVarByteArray2"/>
                    <exclude name="testGlobalVarByteArray3"/>
                    <exclude name="testInitializingGlobalVarWithinFunction"/>
                </methods>
            </class>
            <class name="org.ballerinalang.test.worker.PackageInitWorkerTest">
                <methods>
                    <exclude name="testPackageInitWorkerTest"/>
                </methods>
            </class>
            <class name="org.ballerinalang.test.documentation.ObjectFieldDefaultValueTest">
                <methods>
                    <exclude name="testDefValInitInt"/>
                    <exclude name="testDefValInitObject"/>
                    <exclude name="testDefValInitString"/>
                </methods>
            </class>
            <class name="org.ballerinalang.test.lock.FieldLockTest">
                <methods>
                    <exclude name="testLockInAttachedFunc"/>
                </methods>
            </class>
            <class name="org.ballerinalang.test.expressions.invocations.PackageInitTest">
                <methods>
                    <exclude name="testPackageInitsInDependantPackages"/>
                </methods>
            </class>
            <class name="org.ballerinalang.test.statements.packageimport.PackageImportTest">
                <methods>
                    <exclude name="testImportsPerfile"/>
                </methods>
            </class>
            <class name="org.ballerinalang.test.expressions.typecast.TypeCastExprTest">
                <methods>
                    <exclude name="testCastToStructInDifferentPkg"/>
                </methods>
            </class>
            <class name="org.ballerinalang.test.documentation.ErrorsTest">
                <methods>
                    <exclude name="testErrorAsAType"/>
                </methods>
            </class>
            <class name="org.ballerinalang.test.strand.worker.StrandMetadataTest">
                <methods>
                    <exclude name="testStrandMetadataAsyncCalls"/>
                </methods>
            </class>
            <class name="org.ballerinalang.test.javainterop.basic.JavaToBallerinaTest">
                <methods>
                    <exclude name="testUsingExistingBallerinaRuntime"/>
                </methods>
            </class>
            <class name="org.ballerinalang.test.documentation.MarkdownDocumentationTest">
                <methods>
                    <exclude name="testDocNativeFunction"/>
                </methods>
            </class>
            <class name="org.ballerinalang.test.worker.NotSoBasicWorkerTest">
                <methods>
                    <exclude name="chainedWorkerSendReceive"/>
                    <exclude name="forkWithMessagePassing"/>
                    <exclude name="forkWithSameWorkerContent"/>
                    <exclude name="forkWithStructTest"/>
                    <exclude name="forkWithWaitOnAllSelectedWorkers1"/>
                    <exclude name="forkWithWaitOnAllSelectedWorkers2"/>
                    <exclude name="forkWithWaitOnSomeSelectedWorkers1"/>
                    <exclude name="forkWithWaitOnSomeSelectedWorkers2"/>
                    <exclude name="forkWithWaitOnSomeSelectedWorkers3"/>
                    <exclude name="forkWithinWorkers"/>
                    <exclude name="largeForkCreationTest"/>
                    <exclude name="testVoidFunctionWorkers"/>
                </methods>
            </class>
            <class name="org.ballerinalang.test.balo.object.ObjectInBaloTest">
                <methods>
                    <exclude name="testBasicStructAsObject"/>
                    <exclude name="testBasicStructAsObjectWithJustNew"/>
                    <exclude name="testFieldWithExpr"/>
                    <exclude name="testInitializingInterfaceObject"/>
                    <exclude name="testInitializingObjectWithStructLiteral"/>
                    <exclude name="testNewAsReturnWithDifferentType"/>
                    <exclude name="testNewAsReturnWithSameType"/>
                    <exclude name="testObjectCallAttachedFunctions"/>
                    <exclude name="testObjectFieldDefaultable"/>
                    <exclude name="testObjectInsideObject"/>
                    <exclude name="testObjectNegativeSemanticTestForNonInitializable"/>
                    <exclude name="testObjectNegativeTestForAttachFunctions"/>
                    <exclude name="testObjectNegativeTestForNonInitializable"/>
                    <exclude name="testObjectNegativeTestForReturnDifferentType"/>
                    <exclude name="testObjectPassSelfAsValue"/>
                    <exclude name="testObjectReferingNonAbstractObjFromBalo"/>
                    <exclude name="testObjectReferingNonAbstractObjLoadedFromBalo"/>
                    <exclude name="testObjectReferingTypeFromBalo_1"/>
                    <exclude name="testObjectReferingTypeFromBalo_2"/>
                    <exclude name="testObjectReferingTypeFromBalo_3"/>
                    <exclude name="testObjectSelfreferenceWithDefaultable"/>
                    <exclude name="testObjectWithAttachedFunction"/>
                    <exclude name="testObjectWithAttachedFunction1"/>
                    <exclude name="testObjectWithByteTypeFields"/>
                    <exclude name="testObjectWithDefaultInitializeGlobalVar"/>
                    <exclude name="testObjectWithDefaultableField"/>
                    <exclude name="testObjectWithSelfKeyword"/>
                    <exclude name="testObjectWithSimpleInit"/>
                    <exclude name="testObjectWithSimpleInitWithDiffValues"/>
                    <exclude name="testObjectWithWithDefaultInitialize"/>
                    <exclude name="testObjectWithoutRHSType"/>
                    <exclude name="testPassingValueForDefaultableObjectField"/>
                    <exclude name="testRecursiveObjectRefWithNillable"/>
                    <exclude name="testReferUndefinedFieldBal"/>
                    <exclude name="testShadowingObjectField"/>
                    <exclude name="testUnInitializableObjFieldAsParam"/>
                </methods>
            </class>
            <class name="org.ballerinalang.test.bir.BirVariableOptimizationTest">
                <methods>
                    <exclude name="testAttachedFunctions"/>
                    <exclude name="testFunctions"/>
                </methods>
            </class>
            <class name="org.ballerinalang.test.balo.constant.MapConstantInBaloTest">
                <methods>
                    <exclude name="testBooleanConstKeyReference"/>
                    <exclude name="testBooleanConstKeyReferenceInLocalVar"/>
                    <exclude name="testByteConstKeyReference"/>
                    <exclude name="testByteConstKeyReferenceInLocalVar"/>
                    <exclude name="testComplexBooleanConstMap"/>
                    <exclude name="testComplexByteConstMap"/>
                    <exclude name="testComplexConstMap"/>
                    <exclude name="testComplexDecimalConstMap"/>
                    <exclude name="testComplexFloatConstMap"/>
                    <exclude name="testComplexIntConstMap"/>
                    <exclude name="testComplexNilConstMap"/>
                    <exclude name="testComplexStringConstMap"/>
                    <exclude name="testConstInAnnotations"/>
                    <exclude name="testDecimalConstKeyReference"/>
                    <exclude name="testDecimalConstKeyReferenceInLocalVar"/>
                    <exclude name="testFloatConstKeyReference"/>
                    <exclude name="testFloatConstKeyReferenceInLocalVar"/>
                    <exclude name="testIntConstKeyReference"/>
                    <exclude name="testIntConstKeyReferenceInLocalVar"/>
                    <exclude name="testNullConstKeyReference"/>
                    <exclude name="testNullConstKeyReferenceInLocalVar"/>
                    <exclude name="testSimpleBooleanConstMap"/>
                    <exclude name="testSimpleByteConstMap"/>
                    <exclude name="testSimpleDecimalConstMap"/>
                    <exclude name="testSimpleFloatConstMap"/>
                    <exclude name="testSimpleIntConstMap"/>
                    <exclude name="testSimpleNilConstMap"/>
                    <exclude name="testSimpleStringConstMap"/>
                    <exclude name="testStringConstKeyReference"/>
                    <exclude name="testStringConstKeyReferenceInLocalVar"/>
                </methods>
            </class>
            <class name="org.ballerinalang.test.execution.LargeInitBuildTest">
                <methods>
                    <exclude name="testFileWithLargeInitMethod"/>
                </methods>
            </class>
            <!-- ########################## END ############################# -->

        </classes>
    </test>
</suite><|MERGE_RESOLUTION|>--- conflicted
+++ resolved
@@ -235,9 +235,8 @@
                     <exclude name="testAsyncNonNativeBasic11" />
                 </methods>
             </class>
-            <class name="org.ballerinalang.test.balo.record.OpenRecordTypeReferenceTest"/>
+            <class name="org.ballerinalang.test.balo.record.OpenRecordTypeReferenceTest" />
             <class name="org.ballerinalang.test.balo.record.ClosedRecordTypeReferenceTest" />
-            <class name="org.ballerinalang.test.balo.object.ReadOnlyObjectBaloTest"/>
 
 
             <!-- Disabled tests related to ProjectAPI change -->
@@ -1171,11 +1170,6 @@
                     <exclude name="updateReturnedConstantStringMapWithExistingKey"/>
                 </methods>
             </class>
-<<<<<<< HEAD
-            <class name="org.ballerinalang.test.balo.record.RecordInBaloTest">
-                <methods>
-                    <exclude name="testRestFieldTypeDefAfterRecordDef"/>
-=======
             <class name="org.ballerinalang.test.balo.record.OpenRecordTypeReferenceTest">
                 <methods>
                     <exclude name="testCreatingRecordWithOverriddenFields"/>
@@ -1192,7 +1186,6 @@
                 <methods>
                     <exclude name="testReadonlyRecordFieldsNegative"/>
                     <exclude name="testReadonlyType"/>
->>>>>>> 5b201231
                 </methods>
             </class>
             <class name="org.ballerinalang.test.balo.globalvar.GlobalVarFunctionInBaloTest">
