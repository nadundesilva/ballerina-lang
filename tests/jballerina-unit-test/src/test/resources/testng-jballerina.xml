<?xml version="1.0" encoding="UTF-8"?>
<!--
  ~ Copyright (c) 2019, WSO2 Inc. (http://www.wso2.org) All Rights Reserved.
  ~
  ~ WSO2 Inc. licenses this file to you under the Apache License,
  ~ Version 2.0 (the "License"); you may not use this file except
  ~ in compliance with the License.
  ~ You may obtain a copy of the License at
  ~
  ~     http://www.apache.org/licenses/LICENSE-2.0
  ~
  ~ Unless required by applicable law or agreed to in writing,
  ~ software distributed under the License is distributed on an
  ~ "AS IS" BASIS, WITHOUT WARRANTIES OR CONDITIONS OF ANY
  ~ KIND, either express or implied. See the License for the
  ~ specific language governing permissions and limitations
  ~ under the License.
  ~
  -->

<!DOCTYPE suite SYSTEM "http://testng.org/testng-1.0.dtd" >

<suite name="ballerina-test-suite" time-out="120000">
    <test name="jballerina-test" parallel="false">
        <parameter name="enableJBallerinaTests" value="true"/>
        <groups>
            <run>
                <exclude name="brokenOnJBallerina"/>
                <exclude name="brokenOnSpecDeviation"/>
<<<<<<< HEAD
                <exclude name="brokenOnOldParser"/>
=======
                <exclude name="brokenOnErrorChange"/>
                <exclude name="disableOnOldParser"/>
>>>>>>> 7261efa0
            </run>
        </groups>
        <packages>
            <package name="org.ballerinalang.test.vm.*"/>
            <package name="org.ballerinalang.test.annotations.*"/>
            <package name="org.ballerinalang.test.action.*"/>
            <package name="org.ballerinalang.test.imports.*"/>
            <package name="org.ballerinalang.test.parser.*"/>
            <package name="org.ballerinalang.test.closures.*"/>
            <package name="org.ballerinalang.test.bir.*"/>
            <package name="org.ballerinalang.test.dataflow.*"/>
            <package name="org.ballerinalang.test.variable.shadowing.*"/>
            <package name="org.ballerinalang.test.net.*"/>
            <package name="org.ballerinalang.test.typedefs.*"/>
            <package name="org.ballerinalang.test.access.*"/>
            <package name="org.ballerinalang.test.structs.*"/>
            <package name="org.ballerinalang.test.testerina.*"/>
            <package name="org.ballerinalang.test.jvm.*"/>
            <package name="org.ballerinalang.test.types.integer"/>
            <package name="org.ballerinalang.test.types.floattype"/>
            <package name="org.ballerinalang.test.main.function.*"/>
            <package name="org.ballerinalang.test.types.decimaltype.*"/>
            <package name="org.ballerinalang.test.types.any.*"/>
            <package name="org.ballerinalang.test.error.*"/>
            <package name="org.ballerinalang.test.enums.*"/>
            <package name="org.ballerinalang.test.types.finaltypes.*"/>
            <package name="org.ballerinalang.test.types.finite.*"/>
            <package name="org.ballerinalang.test.types.future.*"/>
            <package name="org.ballerinalang.test.types.map.*"/>
            <package name="org.ballerinalang.test.types.string.*"/>
            <package name="org.ballerinalang.test.types.stream.*"/>
            <package name="org.ballerinalang.test.types.table.*"/>
            <package name="org.ballerinalang.test.types.errors.*"/>
            <package name="org.ballerinalang.test.types.var.*"/>
            <package name="org.ballerinalang.test.types.uniontypes.*"/>
            <package name="org.ballerinalang.test.types.typedesc.*"/>
            <package name="org.ballerinalang.test.types.tuples.*"/>
            <package name="org.ballerinalang.test.types.anydata.*"/>
            <package name="org.ballerinalang.test.statements.arrays.*"/>
            <package name="org.ballerinalang.test.statements.assign.*"/>
            <package name="org.ballerinalang.test.statements.block.*"/>
            <package name="org.ballerinalang.test.statements.breakstatement.*"/>
            <package name="org.ballerinalang.test.statements.comment.*"/>
            <package name="org.ballerinalang.test.statements.compoundassignment.*"/>
            <package name="org.ballerinalang.test.statements.continuestatement.*"/>
            <package name="org.ballerinalang.test.statements.expressionstmt.*"/>
            <package name="org.ballerinalang.test.statements.ifelse.*"/>
            <package name="org.ballerinalang.test.statements.packageimport.*"/>
            <package name="org.ballerinalang.test.statements.returnstmt.*"/>
            <package name="org.ballerinalang.test.statements.vardeclr.*"/>
            <package name="org.ballerinalang.test.statements.whilestatement.*"/>
            <package name="org.ballerinalang.test.statements.variabledef.*"/>
            <package name="org.ballerinalang.test.statements.matchstmt.*"/>
            <package name="org.ballerinalang.test.types.json.*"/>
            <package name="org.ballerinalang.test.types.nullable.*"/>
            <package name="org.ballerinalang.test.types.nullvalue.*"/>
            <package name="org.ballerinalang.test.types.never.*"/>
            <package name="org.ballerinalang.test.types.service.*"/>
            <package name="org.ballerinalang.test.types.globalvar.*"/>
            <package name="org.ballerinalang.test.types.intersection.*"/>
            <package name="org.ballerinalang.test.types.readonly.*"/>
            <package name="org.ballerinalang.test.expressions.builtinoperations.*"/>
            <package name="org.ballerinalang.test.expressions.let.*"/>
            <package name="org.ballerinalang.test.expressions.builtinfunctions.*"/>
            <package name="org.ballerinalang.test.expressions.conversion.*"/>
            <package name="org.ballerinalang.test.expressions.unaryoperations.*"/>
            <package name="org.ballerinalang.test.expressions.access.*"/>
            <package name="org.ballerinalang.test.expressions.binaryoperations.*"/>
            <package name="org.ballerinalang.test.expressions.checkedexpr.*"/>
            <package name="org.ballerinalang.test.expressions.checkpanicexpr.*"/>
            <package name="org.ballerinalang.test.expressions.elvis.*"/>
            <package name="org.ballerinalang.test.expressions.ternary.*"/>
            <package name="org.ballerinalang.test.expressions.typeof.*"/>
            <package name="org.ballerinalang.test.expressions.stamp.*"/>
            <package name="org.ballerinalang.test.expressions.lambda.*"/>
            <package name="org.ballerinalang.test.expressions.invocations.*"/>
            <package name="org.ballerinalang.test.expressions.mappingconstructor.*"/>
            <package name="org.ballerinalang.test.expressions.listconstructor.*"/>
            <package name="org.ballerinalang.test.expressions.group.*"/>
            <package name="org.ballerinalang.test.object.*" />
            <package name="org.ballerinalang.test.dataflow.analysis.*" />
            <package name="org.ballerinalang.test.documentation.*" />
            <package name="org.ballerinalang.test.endpoint.*" />
            <!--&lt;!&ndash; <package name="org.ballerinalang.test.loc.*" /> &ndash;&gt;-->
            <package name="org.ballerinalang.test.packaging.*" />
            <package name="org.ballerinalang.test.types.xml.*" />
            <package name="org.ballerinalang.test.record.*"/>
            <package name="org.ballerinalang.test.types.constant.*" />
            <package name="org.ballerinalang.test.types.bytetype.*"/>
            <package name="org.ballerinalang.test.types.handle.*"/>
            <package name="org.ballerinalang.test.balo.*"/>
            <package name="org.ballerinalang.test.expressions.typecast.*"/>
            <package name="org.ballerinalang.test.expressions.literals.*"/>
            <package name="org.ballerinalang.test.expressions.varref.*"/>
            <package name="org.ballerinalang.test.worker.*"/>
            <package name="org.ballerinalang.test.taintchecking.*"/>
<!--            <package name="org.ballerinalang.test.statements.transaction.*"/>-->
            <package name="org.ballerinalang.test.functions.*"/>
            <package name="org.ballerinalang.test.javainterop.*"/>
            <package name="org.ballerinalang.test.execution.*" />
            <package name="org.ballerinalang.test.query.*" />
        </packages>

        <classes>
            <class name="org.ballerinalang.test.statements.transaction.RetryStmtTest"/>
            <class name="org.ballerinalang.test.statements.transaction.TransactionStmtTest"/>
            <class name="org.ballerinalang.test.statements.transaction.Test"/>
            <class name="org.ballerinalang.test.statements.transaction.RetryTransactionStmtTest" />
            <!--<class name="org.ballerinalang.test.closures.VarMutabilityClosureTest" />-->
            <!--<class name="org.ballerinalang.test.lock.LocksInMainTest">-->
            <!--<methods>-->
            <!--<include name="simpleLock"/>-->
            <!--</methods>-->
            <!--</class>-->
            <class name="org.ballerinalang.test.lock.LocksInServicesTest">
                <methods>
                    <!-- Not supported at the moment -->
                    <exclude name="testFieldLock"></exclude>
                </methods>
            </class>
            <class name="org.ballerinalang.test.lock.LocksInMainTest"/>
            <class name="org.ballerinalang.test.lock.FieldLockTest">
                <methods>
                    <!-- Not supported at the moment -->
                    <exclude name="testObjectLock"/>
                    <exclude name="testLockInRecords"/>
                </methods>
            </class>
            <!--<class name="org.ballerinalang.test.types.table.TableLiteralIterableTest"/>-->
            <!--<class name="org.ballerinalang.test.types.TypeUnificationTest"/>-->
            <!--<class name="org.ballerinalang.test.error.ErrorTest" />-->
            <class name="org.ballerinalang.test.expressions.async.BasicAsyncOperationsTest">
                <methods>
                    <exclude name="testAsyncNonNativeBasic6" />
                    <exclude name="testAsyncNonNativeBasic7" />
                    <exclude name="testAsyncNonNativeBasic8" />
                    <exclude name="testAsyncNonNativeBasic9" />
                    <exclude name="testAsyncNonNativeBasic10" />
                    <exclude name="testAsyncNonNativeBasic11" />
                </methods>
            </class>
            <class name="org.ballerinalang.test.balo.record.OpenRecordTypeReferenceTest" />
            <class name="org.ballerinalang.test.balo.record.ClosedRecordTypeReferenceTest" />
        </classes>
    </test>
</suite><|MERGE_RESOLUTION|>--- conflicted
+++ resolved
@@ -27,12 +27,8 @@
             <run>
                 <exclude name="brokenOnJBallerina"/>
                 <exclude name="brokenOnSpecDeviation"/>
-<<<<<<< HEAD
-                <exclude name="brokenOnOldParser"/>
-=======
                 <exclude name="brokenOnErrorChange"/>
                 <exclude name="disableOnOldParser"/>
->>>>>>> 7261efa0
             </run>
         </groups>
         <packages>
