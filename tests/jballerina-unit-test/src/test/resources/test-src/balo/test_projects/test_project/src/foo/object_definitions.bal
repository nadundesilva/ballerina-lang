
public class Man {
    public int age = 10;
    public string name = "sample name";
    public int year = 50;
    public string month = "february";
}

public class Human {
    public int age = 10;
    public string name = "sample name";
    public int year = 50;
    public string month = "february";

    public function init (int year, int count, string name = "sample value1", string val1 = "default value") {
        self.year = year;
        self.name = name;
        self.age += count;
        self.month = val1;
    }
}

public class Planet {
    public int age = 10;
    public string name;
    public int year;
    public string month = "february";

    public function init (int count, int year = 50, string name = "sample value1", string val1 = "default value") {
        self.year = year;
        self.name = name;
        self.age += count;
        self.month = val1;
    }
}

public class Company {
    public int age = 10;
    public string name = "sample name";
    public int year = 50;
    public string month = "february";

    public function init (int year, int count, string name = "sample value1", string val1 = "default value") {
        self.year = year;
        self.name = name;
        self.age += count;
    }

    public function attachFunc1(int add, string value1) returns [int, string] {
        int count = self.age + add;
        string val2 = value1 + self.month;
        return [count, val2];
    }
}

public class Building {
    public int age = 10;
    public string name = "sample name";

    private int year = 50;
    private string month = "february";

    public function getName() returns string {
        return self.name;
    }

    public function getNameWrapperInside1() returns string {
        return self.getName();
    }

    public function getNameWrapperInside2() returns string {
        return self.getNameOut();
    }

    public function getNameOut() returns string {
        return self.name;
    }

    public function getNameWrapperOutside1() returns string {
        return self.getName();
    }

    public function getNameWrapperOutside2() returns string {
        return self.getNameOut();
    }
}

public class Boy {
    public int age = 10;
    public string name = "sample name";

    private int year = 50;
    private string month = "february";

    public function getName() returns string {
        return self.name;
    }

    public function getNameWrapperInside1() returns string {
        return self.getName();
    }

    public function getNameFromDiffObject() returns string {
        Boy p = new ();
        p.name = "changed value";
        return p.getName();
    }

    public function selfAsValue() returns string {
        return passSelfAsValue(self);
    }
}

function passSelfAsValue(Boy p) returns string {
    return p.getName();
}

public type Bin object {
    public int age;
    public string name;
    public int year;
    public string month;

    public function attachFunc1(int add, string value1) returns [int, string];

    public function attachInterface(int add, string value1) returns [int, string];
};

public class Car {
    public int age = 10;
    public string name;

    public function init (int a = 10, string n = "sample result") {
        self.age = a;
        self.name = n;
    }
}

public class Girl {
    public int age;

    public function init (int age) {
        self.age = age;
    }
}

public class Bus {
    public int age;
    public string name;

    public function init (int age = 6, string key = "abc") {
        self.age = age;
        self.name = "sample value";
    }
}

public class Tyre {
    public int key = 0;
    public string value = "";

    public function init () {

    }
}

public class Wheel {
    public string address = "";
}

public class Tiger {
    public int age = 0;
    public Cat? emp = ();
}

public class Cat {
    public int age = 0;
    public Dog? foo = ();
    public Lion? bar = ();
}

public class Dog {
    public int calc = 0;
    public Lion? bar1 = ();
}

public type Lion record {
    int barVal;
    string name;
    Tiger? person;
};

public class Bird {
    public int age = 90;
    public Parrot ep = new();
}

public class Parrot {
    public int pp = 0;
    public Bird? p = ();
}

public class Architect {
    public int pp;
    public string name;

    public function init (int pp, string name) {
        self.pp = pp;
        self.name = name;
    }
}

public type Country object {
    public int age;
    public string month;

    public function attachInterface(int add) returns int;
};

public class House {
    public int age;

    public function init (int age) {
        self.age = age;
    }
}

public class Apartment {
    public int age;

    public function init (int age, int addVal) {
        self.age = age;
        self.age += addVal;
    }
}

public class Desk {

    public int length = 23;
    public int width = 12;
    public float height = 4.5;
    public byte[] dimensions = [3,4,5,8];
    public byte[] code1 = base64 `aGVsbG8gYmFsbGVyaW5hICEhIQ==`;
    public byte[] code2 = base16 `aaabcfccad afcd34 1a4bdf abcd8912df`;

    public function init () {
    }
<<<<<<< HEAD
};

public type ObjectWithModuleLevelVisibilityField object {
    public int i;
    boolean b;

    public function init(int i, boolean b) {
        self.i = i;
        self.b = b;
    }

    public function getInt() returns int {
        return self.i;
    }
};

public type ObjectWithModuleLevelVisibilityMethod object {
    public int i;
    public boolean b;

    public function init(int i, boolean b) {
        self.i = i;
        self.b = b;
    }

    function getInt() returns int {
        return self.i;
    }
};

public type ObjectWithPublicFieldsAndMethods object {
    public int i;
    public boolean b;

    public function init(int i, boolean b = true) {
        self.i = i;
        self.b = b;
    }

    public function getInt() returns int {
        return self.i;
    }
};

public function getObjectWithModuleLevelVisibilityField() returns ObjectWithModuleLevelVisibilityField => new (1, true);

public function getObjectWithModuleLevelVisibilityMethod() returns ObjectWithModuleLevelVisibilityMethod =>
    new (2, false);

public function getObjectWithPublicFieldsAndMethods() returns ObjectWithPublicFieldsAndMethods => new (3);
=======
}
>>>>>>> 562bdc85
<|MERGE_RESOLUTION|>--- conflicted
+++ resolved
@@ -244,10 +244,9 @@
 
     public function init () {
     }
-<<<<<<< HEAD
-};
-
-public type ObjectWithModuleLevelVisibilityField object {
+}
+
+public class ObjectWithModuleLevelVisibilityField {
     public int i;
     boolean b;
 
@@ -259,9 +258,9 @@
     public function getInt() returns int {
         return self.i;
     }
-};
-
-public type ObjectWithModuleLevelVisibilityMethod object {
+}
+
+public class ObjectWithModuleLevelVisibilityMethod {
     public int i;
     public boolean b;
 
@@ -273,9 +272,9 @@
     function getInt() returns int {
         return self.i;
     }
-};
-
-public type ObjectWithPublicFieldsAndMethods object {
+}
+
+public class ObjectWithPublicFieldsAndMethods {
     public int i;
     public boolean b;
 
@@ -287,14 +286,11 @@
     public function getInt() returns int {
         return self.i;
     }
-};
+}
 
 public function getObjectWithModuleLevelVisibilityField() returns ObjectWithModuleLevelVisibilityField => new (1, true);
 
 public function getObjectWithModuleLevelVisibilityMethod() returns ObjectWithModuleLevelVisibilityMethod =>
     new (2, false);
 
-public function getObjectWithPublicFieldsAndMethods() returns ObjectWithPublicFieldsAndMethods => new (3);
-=======
-}
->>>>>>> 562bdc85
+public function getObjectWithPublicFieldsAndMethods() returns ObjectWithPublicFieldsAndMethods => new (3);