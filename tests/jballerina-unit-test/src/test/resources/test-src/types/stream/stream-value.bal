// Copyright (c) 2020 WSO2 Inc. (http://www.wso2.org) All Rights Reserved.
//
// WSO2 Inc. licenses this file to you under the Apache License,
// Version 2.0 (the "License"); you may not use this file except
// in compliance with the License.
// You may obtain a copy of the License at
//
// http://www.apache.org/licenses/LICENSE-2.0
//
// Unless required by applicable law or agreed to in writing,
// software distributed under the License is distributed on an
// "AS IS" BASIS, WITHOUT WARRANTIES OR CONDITIONS OF ANY
// KIND, either express or implied.  See the License for the
// specific language governing permissions and limitations
// under the License.

type ResultValue record {|
    int value;
|};

class NumberGenerator {
    int i = 0;
    public isolated function next() returns record {| int value; |}? {
        self.i += 1;
        return { value: self.i };
    }
}

class EvenNumberGenerator {
    int i = 0;
    public isolated function next() returns record {| int value; |}|error? {
        self.i += 2;
        return { value: self.i };
    }
}

class OddNumberGenerator {
    int i = 1;
    public isolated function next() returns record {| int value; |}|error? {
        self.i += 2;
        return { value: self.i };
    }
}

function getRecordValue((record {| int value; |}|error?)|(record {| int value; |}?) returnedVal) returns ResultValue? {
    if (returnedVal is ResultValue) {
        return returnedVal;
    } else {
        return ();
    }
}

EvenNumberGenerator evenGen = new();
stream<int,error> evenNumberStream = new(evenGen);

function testGlobalStreamConstruct() returns boolean {
    boolean testPassed = true;

    record {| int value; |}? evenNumber = getRecordValue(evenNumberStream.next());
    testPassed = testPassed && (evenNumber?.value == 2);

    evenNumber = getRecordValue(evenNumberStream.next());
    testPassed = testPassed && (evenNumber?.value == 4);

    evenNumber = getRecordValue(evenNumberStream.next());
    testPassed = testPassed && (evenNumber?.value == 6);

    evenNumber = getRecordValue(evenNumberStream.next());
    testPassed = testPassed && (evenNumber?.value == 8);

    return testPassed;
}

function testStreamConstruct() returns boolean {
    boolean testPassed = true;

    OddNumberGenerator oddGen = new();
    var oddNumberStream = new stream<int,error>(oddGen);

    record {| int value; |}? oddNumber = getRecordValue(oddNumberStream.next());
    testPassed = testPassed && (oddNumber?.value == 3);

    oddNumber = getRecordValue(oddNumberStream.next());
    testPassed = testPassed && (oddNumber?.value == 5);

    oddNumber = getRecordValue(oddNumberStream.next());
    testPassed = testPassed && (oddNumber?.value == 7);

    oddNumber = getRecordValue(oddNumberStream.next());
    testPassed = testPassed && (oddNumber?.value == 9);

    return testPassed;
}

function testStreamConstructWithFilter() returns boolean {
    boolean testPassed = true;
    NumberGenerator numGen = new NumberGenerator();
    var intStream = new stream<int>(numGen);

    stream<int> oddNumberStream = intStream.filter(function (int intVal) returns boolean {
        return intVal % 2 == 1;
    });

    ResultValue? oddNumber = <ResultValue?>oddNumberStream.next();
    testPassed = testPassed && (<int>oddNumber["value"] % 2 == 1);

    oddNumber = getRecordValue(oddNumberStream.next());
    testPassed = testPassed && (<int>oddNumber["value"] % 2 == 1);

    oddNumber = getRecordValue(oddNumberStream.next());
    testPassed = testPassed && (<int>oddNumber["value"] % 2 == 1);

    oddNumber = getRecordValue(oddNumberStream.next());
    testPassed = testPassed && (<int>oddNumber["value"] % 2 == 1);

    return testPassed;
}

function getIntStream() returns stream<int> {
    NumberGenerator numGen = new();
    stream<int> intStream = new(numGen);
    return intStream;
}

function testStreamReturnTypeExplicit() returns boolean {
    boolean testPassed = true;
    stream<int> intStream = getIntStream();

    record {| int value; |}? intNumber = getRecordValue(intStream.next());
    testPassed = testPassed && (<int>intNumber["value"] == 1);

    intNumber = getRecordValue(intStream.next());
    testPassed = testPassed && (<int>intNumber["value"] == 2);

    intNumber = getRecordValue(intStream.next());
    testPassed = testPassed && (<int>intNumber["value"] == 3);

    intNumber = getRecordValue(intStream.next());
    testPassed = testPassed && (<int>intNumber["value"] == 4);

    return testPassed;
}

function testStreamReturnTypeImplicit() returns boolean {
    boolean testPassed = true;
    var intStream = getIntStream();

    record {| int value; |}? intNumber = getRecordValue(intStream.next());
    testPassed = testPassed && (<int>intNumber["value"] == 1);

    intNumber = getRecordValue(intStream.next());
    testPassed = testPassed && (<int>intNumber["value"] == 2);

    intNumber = getRecordValue(intStream.next());
    testPassed = testPassed && (<int>intNumber["value"] == 3);

    intNumber = getRecordValue(intStream.next());
    testPassed = testPassed && (<int>intNumber["value"] == 4);

    return testPassed;
}

// ------------------- Error Related Tests -------------------

type CustomErrorData record {|
    string message?;
    error cause?;
    int accountID?;
|};

type CustomError distinct error<CustomErrorData>;

class IteratorWithCustomError {
    public boolean closed = false;
    int i = 0;

    public isolated function next() returns record {| int value; |}|CustomError? {
        self.i += 1;
        if (self.i == 2) {
            CustomError e = error CustomError("CustomError", message = "custom error occured", accountID = 1);
            return e;
        } else {
            return { value: self.i };
        }
    }

    public isolated function close() returns CustomError? {
        self.closed = true;
    }
}

function testIteratorWithCustomError() returns boolean {
    boolean testPassed = true;

    IteratorWithCustomError numGen = new();
    var intStreamA = new stream<int, CustomError>(numGen);
    stream<int, CustomError> intStreamB = new(numGen);

    var returnedVal = getRecordValue(intStreamA.next());
    testPassed = testPassed && (<int>returnedVal["value"] == 1);

    returnedVal = getRecordValue(intStreamB.next());
    testPassed = testPassed && (returnedVal is ());

    returnedVal = getRecordValue(intStreamA.next());
    testPassed = testPassed && (<int>returnedVal["value"] == 3);

    returnedVal = getRecordValue(intStreamB.next());
    testPassed = testPassed && (<int>returnedVal["value"] == 4);
    error? err = intStreamB.close();
    testPassed = testPassed && numGen.closed;
    return testPassed;
}

class IteratorWithGenericError {
    int i = 0;

    public isolated function next() returns record {| int value; |}|error? {
        self.i += 1;
        if (self.i == 2) {
            return error("GenericError", message = "generic error occured");
        } else {
            return { value: self.i };
        }
    }
}

function testIteratorWithGenericError() returns boolean {
    boolean testPassed = true;

    IteratorWithGenericError numGen = new();
    var intStreamA = new stream<int, error>(numGen);
    stream<int, error> intStreamB = new(numGen);

    var returnedVal = getRecordValue(intStreamA.next());
    testPassed = testPassed && (<int>returnedVal["value"] == 1);

    returnedVal = getRecordValue(intStreamB.next());
    testPassed = testPassed && (returnedVal is ());

    returnedVal = getRecordValue(intStreamA.next());
    testPassed = testPassed && (<int>returnedVal["value"] == 3);

    returnedVal = getRecordValue(intStreamB.next());
    testPassed = testPassed && (<int>returnedVal["value"] == 4);

    return testPassed;
}

class IteratorWithOutError {
    int i = 0;

    public isolated function next() returns record {| int value; |}? {
        self.i += 1;
        return { value: self.i };
    }
}

function testIteratorWithOutError() returns boolean {
    boolean testPassed = true;

    IteratorWithOutError numGen = new();
    var intStreamA = new stream<int>(numGen);
    stream<int> intStreamB = new(numGen);

    var returnedVal = getRecordValue(intStreamA.next());
    testPassed = testPassed && (<int>returnedVal["value"] == 1);

    returnedVal = getRecordValue(intStreamB.next());
    testPassed = testPassed && (<int>returnedVal["value"] == 2);

    returnedVal = getRecordValue(intStreamA.next());
    testPassed = testPassed && (<int>returnedVal["value"] == 3);

    returnedVal = getRecordValue(intStreamB.next());
    testPassed = testPassed && (<int>returnedVal["value"] == 4);

    return testPassed;
}

type CustomError1 distinct error<CustomErrorData>;
type Error CustomError | CustomError1;

class IteratorWithErrorUnion {
    int i = 0;

    public isolated function next() returns record {| int value; |}|Error? {
        self.i += 1;
        if (self.i == 2) {
            CustomError e = error CustomError("CustomError", message = "custom error occured", accountID = 2);
            return e;
        } else if (self.i == 3) {
            CustomError1 e = error CustomError1("CustomError1", message = "custom error occured", accountID = 3);
            return e;
        } else {
            return { value: self.i };
        }
    }
}

function testIteratorWithErrorUnion() returns boolean {
    boolean testPassed = true;

    IteratorWithErrorUnion numGen = new();
    var intStreamA = new stream<int, Error>(numGen);
    stream<int, Error> intStreamB = new(numGen);

    var returnedVal = getRecordValue(intStreamA.next());
    testPassed = testPassed && (<int>returnedVal["value"] == 1);

    returnedVal = getRecordValue(intStreamB.next());
    testPassed = testPassed && (returnedVal is ());

    returnedVal = getRecordValue(intStreamA.next());
    testPassed = testPassed && (returnedVal is ());

    returnedVal = getRecordValue(intStreamB.next());
    testPassed = testPassed && (<int>returnedVal["value"] == 4);

    return testPassed;
}

class NeverNumberGenerator {
    int i = 0;
    public isolated function next() returns record {| int value; |}?|never {
        self.i += 1;
        if (self.i < 3) {
            return { value: self.i };
        }
    }
}

function testStreamConstructWithNever() returns boolean {
    boolean testPassed = true;

    NumberGenerator numGen = new();
    stream<int> numberStream1 = new stream<int,never>(numGen);
    stream<int, never> numberStream2 = new(numGen);

    record {| int value; |}? number1 = getRecordValue(numberStream1.next());
    testPassed = testPassed && (number1?.value == 1);

    record {| int value; |}? number2 = getRecordValue(numberStream2.next());
    testPassed = testPassed && (number2?.value == 2);

    NeverNumberGenerator neverNumGen = new();
    stream<int|never> neverNumStream = new(neverNumGen);

    record {| int value; |}? neverNum1 = neverNumStream.next();
    record {| int value; |}? neverNum2 = neverNumStream.next();
    record {| int value; |}? neverNum3 = neverNumStream.next();
    testPassed = testPassed && (neverNum3 == ());

    return testPassed;
}

class NumberStreamGenerator {
    public isolated function next() returns record {| stream<int> value; |}? {
         NumberGenerator numGen = new();
         stream<int> numberStream = new (numGen);
         return { value: numberStream};
    }
}

function testStreamOfStreams() returns boolean {
    boolean testPassed = false;
    NumberStreamGenerator numStreamGen = new();
    stream<stream<int>> numberStream = new (numStreamGen);
    record {| stream<int> value; |}? nextStream1 = numberStream.next();
    stream<int>? str1 = nextStream1?.value;
    if(str1 is stream) {
        record {| int value; |}? val = str1.next();
        int? num = val?.value;
        testPassed = (num == 1);
    }
    record {| stream<int> value; |}? nextStream2 = numberStream.next();
    stream<int>? str2 = nextStream2?.value;
    if(str2 is stream) {
       record {| int value; |}? val = str2.next();
       int? num = val?.value;
       testPassed = testPassed && (num == 1);
    }
    return testPassed;
}

function testEmptyStreamConstructs() returns boolean {
    boolean testPassed = true;
    stream<int> emptyStream1 = new;
    stream<int> emptyStream2 = new stream<int>();
    stream<int, never> emptyStream3 = new;
    stream<int, error> emptyStream4 = new;
    stream<int, never> emptyStream5 = new stream<int, never>();
    stream<int, error> emptyStream6 = new stream<int, error>();
    var emptyStream7 = new stream<int>();
    var emptyStream8 = new stream<int, never>();
    var emptyStream9 = new stream<int, error>();

<<<<<<< HEAD
    testPassed = testPassed && (emptyStream1.next() === ());
    testPassed = testPassed && (emptyStream2.next() === ());
    testPassed = testPassed && (emptyStream3.next() === ());
    testPassed = testPassed && (emptyStream4.next() === ());
    testPassed = testPassed && (emptyStream5.next() === ());
    testPassed = testPassed && (emptyStream6.next() === ());
    testPassed = testPassed && (emptyStream7.next() === ());
    testPassed = testPassed && (emptyStream8.next() === ());
    testPassed = testPassed && (emptyStream9.next() === ());
=======
    testPassed = testPassed && (emptyStream1.next() == ());
    testPassed = testPassed && (emptyStream2.next() == ());
    testPassed = testPassed && (emptyStream3.next() == ());
    testPassed = testPassed && (emptyStream4.next() == ());
    testPassed = testPassed && (emptyStream5.next() == ());
    testPassed = testPassed && (emptyStream6.next() == ());
    testPassed = testPassed && (emptyStream7.next() == ());
    testPassed = testPassed && (emptyStream8.next() == ());
    testPassed = testPassed && (emptyStream9.next() == ());

    // test the assignability of stream<int> and stream<int, never>
    emptyStream1 = emptyStream5;
    emptyStream2 = emptyStream5;
    emptyStream7 = emptyStream8;
    emptyStream7 = emptyStream5;

    return testPassed;
}

type Foo record {|
    string v;
|};

type Bar record {|
    int v;
|};

function testUnionOfStreamsAsFunctionParams() returns boolean {
    boolean testPassed = false;
    Foo[] fooArr = [{v: "foo1"}, {v: "foo2"}];
    stream<Foo>|stream<Bar> fooBarStream = fooArr.toStream();
    record {|Foo|Bar value;|}|error? res = fooBarStream.next();
    if (res is record {|Foo value;|}) {
        testPassed = (res.value == {v: "foo1"});
    }
    testPassed = testPassed && functionWithStreamArgs(fooBarStream);
>>>>>>> 3359afb4
    return testPassed;
}

function functionWithStreamArgs(stream<any|error> str) returns boolean {
    record {|any|error value;|}? res = str.next();
    if (res is record {|Foo value;|}) {
        return res.value == {v: "foo2"};
    }
    return false;
}<|MERGE_RESOLUTION|>--- conflicted
+++ resolved
@@ -395,7 +395,6 @@
     var emptyStream8 = new stream<int, never>();
     var emptyStream9 = new stream<int, error>();
 
-<<<<<<< HEAD
     testPassed = testPassed && (emptyStream1.next() === ());
     testPassed = testPassed && (emptyStream2.next() === ());
     testPassed = testPassed && (emptyStream3.next() === ());
@@ -405,16 +404,6 @@
     testPassed = testPassed && (emptyStream7.next() === ());
     testPassed = testPassed && (emptyStream8.next() === ());
     testPassed = testPassed && (emptyStream9.next() === ());
-=======
-    testPassed = testPassed && (emptyStream1.next() == ());
-    testPassed = testPassed && (emptyStream2.next() == ());
-    testPassed = testPassed && (emptyStream3.next() == ());
-    testPassed = testPassed && (emptyStream4.next() == ());
-    testPassed = testPassed && (emptyStream5.next() == ());
-    testPassed = testPassed && (emptyStream6.next() == ());
-    testPassed = testPassed && (emptyStream7.next() == ());
-    testPassed = testPassed && (emptyStream8.next() == ());
-    testPassed = testPassed && (emptyStream9.next() == ());
 
     // test the assignability of stream<int> and stream<int, never>
     emptyStream1 = emptyStream5;
@@ -442,7 +431,6 @@
         testPassed = (res.value == {v: "foo1"});
     }
     testPassed = testPassed && functionWithStreamArgs(fooBarStream);
->>>>>>> 3359afb4
     return testPassed;
 }
 
