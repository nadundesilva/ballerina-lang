function testBasicTypes() returns [typedesc<any>, typedesc<any>, typedesc<any>, typedesc<any>, typedesc<any>] {
    typedesc<int> a = int;
    typedesc<string> b = string;
    typedesc<float> c = float;
    typedesc<boolean> d = boolean;
    typedesc<byte> e = byte;
    return [a, b, c, d, e];
}

function testRefTypes() returns [typedesc<any>, typedesc<any>, typedesc<any>, typedesc<any>] {
    typedesc<xml> a = xml;
    typedesc<json> b = json;
    typedesc<map<any>> c = map<any>;
    typedesc<table<Employee>> d = table<Employee>;
    return [a, b, c, d];
}

function testObjectTypes() returns [typedesc<any>, typedesc<any>] {
    typedesc<Person> a = Person;
    typedesc<any> b = object {
        public string name = "";
    };
    return [a,b];
}

type Person object {
    public string name;

    function __init(string name) {
        self.name = name;
    }

    public function getName() returns string {
        return self.name;
    }
};


type Employee record {
    string name;
};


function testArrayTypes() returns [typedesc<any>, typedesc<any>] {
    typedesc<int[]> a = int[];
    typedesc<int[][]> b = int[][];
    return [a,b];
}

function testRecordTypes() returns [typedesc<any>, typedesc<any>] {
    typedesc<RecordA> a = RecordA;
    typedesc<any> b = record {string c; int d;};
    return [a,b];
}

type RecordA record {
    string a;
    int b;
};

function testTupleUnionTypes() returns [typedesc<any>, typedesc<any>] {
    typedesc<any> a = [string, Person];
    typedesc<int|string> b = int|string;
    return [a,b];
}

function testTuplesWithExpressions() returns typedesc<any> {
    int[] fib = [1, 1, 2, 3, 5, 8];
    typedesc<any> desc = ["foo", 25, ["foo", "bar", "john"], utilFunc(), fib[4]];
    return desc;
}

function testAnyToTypedesc() returns typedesc<any>|error {
    any a = int;
    typedesc<int> desc = <typedesc<int>>a;
    return desc;
}

function utilFunc() returns string {
    return "util function";
}


typedesc<any> glbTypeDesc = json;

function testModuleLevelTypeDesc() returns typedesc<any> {
    return glbTypeDesc;
}

function testMethodLevelTypeDesc() returns typedesc<any> {
    typedesc<any> methodLocalTypeDesc = json;
    return methodLocalTypeDesc;
}

<<<<<<< HEAD
=======
const FOO_REASON = "FooError";

type FooError error<FOO_REASON>;

function testCustomErrorTypeDesc() {
    typedesc<error> te = FooError;
    if (!(te is typedesc<FooError>)) {
        panic error("AssertionError", message = "expected typedesc<FooError> but found: " + te.toString());
    }
}
>>>>>>> 2bc85f24
<|MERGE_RESOLUTION|>--- conflicted
+++ resolved
@@ -92,8 +92,6 @@
     return methodLocalTypeDesc;
 }
 
-<<<<<<< HEAD
-=======
 const FOO_REASON = "FooError";
 
 type FooError error<FOO_REASON>;
@@ -103,5 +101,4 @@
     if (!(te is typedesc<FooError>)) {
         panic error("AssertionError", message = "expected typedesc<FooError> but found: " + te.toString());
     }
-}
->>>>>>> 2bc85f24
+}