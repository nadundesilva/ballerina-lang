--- conflicted
+++ resolved
@@ -205,46 +205,12 @@
                   <string> checkpanic e.detail()["message"]);
 }
 
-<<<<<<< HEAD
-function testFunctionWithNeverOrNeverEqualReturnType() {
-    function () returns int|never x1 = blowUp1;
-    function () returns int x2 = blowUp1;
-    function () returns int? x3 = blowUp1;
-    function () returns never x4 = blowUp1;
-
-    function () returns int|never y1 = blowUp2;
-    function () returns int y2 = blowUp2;
-    function () returns int? y3 = blowUp2;
-    function () returns never y4 = blowUp2;
-
-    function () returns string|never z1 = blowUp3;
-    function () returns string|record {| never x; |} z2 = blowUp3;
-
-    function () returns int a1 = blowUp4;
-}
-
-function blowUp1() returns never {
-    panic error("Error!");
-}
-
-function blowUp2() returns record {| never x; |} {
-    panic error("Error!");
-}
-
-function blowUp3() returns string {
-    panic error("Error!");
-}
-
-function blowUp4() returns int|never {
-    panic error("Error!");
-=======
 //---------------Test runtime 'hashCode' via 'function' equality------------
 
 function testRuntimeHashCodeViaFunctionEquality() {
     function[] arr = [testCastingToFunctionWithAnyFunctionReturnType];
     function[] & readonly immutableArr = arr.cloneReadOnly();
     assertEquality(arr[0], immutableArr[0]);
->>>>>>> f99ed23e
 }
 
 const ASSERTION_ERROR_REASON = "AssertionError";
