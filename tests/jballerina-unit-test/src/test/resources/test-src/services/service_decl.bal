--- conflicted
+++ resolved
@@ -94,11 +94,6 @@
     name: "getResourceMethodAnnotations"
 } external;
 
-<<<<<<< HEAD
-type S service object {
-};
-=======
->>>>>>> bdac417e
 
 listener Listener lsn = new Listener();
 
