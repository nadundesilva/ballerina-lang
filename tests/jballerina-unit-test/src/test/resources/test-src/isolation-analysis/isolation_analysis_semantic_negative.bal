--- conflicted
+++ resolved
@@ -39,8 +39,9 @@
 
 function () returns int foo = () => 1;
 
-<<<<<<< HEAD
-isolated function () returns int bar = foo;
+type IsolatedFunction isolated function () returns int;
+
+IsolatedFunction bar = foo;
 
 int val = 2;
 
@@ -72,9 +73,4 @@
 
     Foo|Quux fooQuux = new Quux();
     isolated function (int i) returns int fooQuuxFunc = fooQuux.func;
-}
-=======
-type IsolatedFunction isolated function () returns int;
-
-IsolatedFunction bar = foo;
->>>>>>> b0ae0fc9
+}