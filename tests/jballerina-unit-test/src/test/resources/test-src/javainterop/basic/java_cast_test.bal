--- conflicted
+++ resolved
@@ -14,13 +14,8 @@
 // Incorrect Java class cast.
 public function testIncorrectJavaCast() returns string|error {
     String1 strValue = newString1("cast this object");
-<<<<<<< HEAD
-    ArrayList1 castedValue = <ArrayList1>check java:cast(strValue, ArrayList1Typedesc);
+    ArrayList1 castedValue = check java:cast(strValue);
     return value:toString(castedValue);
-=======
-    ArrayList1 castedValue = check java:cast(strValue);
-    return castedValue.toString();
->>>>>>> 2433a314
 }
 
 // Typedesc is an object without a handle argument for initialization.
