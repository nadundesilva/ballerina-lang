--- conflicted
+++ resolved
@@ -264,7 +264,6 @@
     'class:"org/ballerinalang/nativeimpl/jvm/tests/StaticMethods"
 } external;
 
-<<<<<<< HEAD
 function getCurrentModule(int a) returns string  = @java:Method {
         'class: "org/ballerinalang/nativeimpl/jvm/tests/StaticMethods"
 } external;
@@ -288,11 +287,10 @@
     int added = addTwoNumbersFastAsync(1, 2);
     assertEquality(3, added);
 }
-=======
- public function returnNullString(boolean nullVal) returns string? = @java:Method {
-    'class:"org/ballerinalang/nativeimpl/jvm/tests/StaticMethods"
-} external;
->>>>>>> cf871cd3
+
+public function returnNullString(boolean nullVal) returns string? = @java:Method {
+    'class:"org/ballerinalang/nativeimpl/jvm/tests/StaticMethods"
+} external;
 
 public function testGetCurrentModule() {
      string moduleString =  getCurrentModule(4);
