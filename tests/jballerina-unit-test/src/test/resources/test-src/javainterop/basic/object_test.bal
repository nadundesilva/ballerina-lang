--- conflicted
+++ resolved
@@ -101,14 +101,8 @@
     assertEquality(counter, 24);
     int age = p.getObjectValueField(h);
     assertEquality(age, 5);
-<<<<<<< HEAD
     int x = p.getInt(h, 444);
     assertEquality(x, 5);
-=======
-    // todo: https://github.com/ballerina-platform/ballerina-lang/issues/25631
-    //int x = p.getInt(h, 444);
-    //assertEquality(x, 444);
->>>>>>> ed5e41ea
     int y = p.getRandomInt(h);
     assertEquality(y, 123);
 
