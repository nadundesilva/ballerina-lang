import ballerina/runtime;

function errorConstructReasonTest() returns [error, error, error, string, any, string] {
    error er1 = error("error1");

    string s = "error2";
    error er2 = error(s);

    map<string> m = { k1: "error3" };
    error er3 = error(m.get("k1"));

    return [er1, er2, er3, er1.reason(), er2.reason(), er3.reason()];
}

function errorConstructDetailTest() returns [error, error, error, any, any, any] {
    error er1 = error("error1", message = "msg1");

    string s = "error2";
    map<anydata> m2 = { message: "msg2" };
    anydata msg2 = m2.get("message");
    error er2 = error(s, message = <string>m2.get("message"));

    map<string> reason = { k1: "error3" };
    map<string> details = { message: "msg3" };
    error er3 = error(reason.get("k1"), message = details.get("message"));

    return [er1, er2, er3, er1.detail(), er2.detail(), er3.detail()];
}

function errorPanicTest(int i) returns string {
    string val = errorPanicCallee(i);
    return val;
}

function errorPanicCallee(int i) returns string {
    if (i > 10) {
        error err = error("largeNumber", message = "large number");
        panic err;
    }
    return "done";
}

function errorTrapTest(int i) returns string|error {
    string|error val = trap errorPanicCallee(i);
    return val;
}

type TrxErrorData record {|
    string message = "";
    error cause?;
    string data = "";
|};

type TrxError error<string, TrxErrorData>;

type TrxErrorData2 record {|
    string message = "";
    error cause?;
    map<string> data = {};
|};

public function testCustomErrorDetails() returns error {
    TrxError err = error("trxErr", data = "test");
    return err;
}

public function testCustomErrorDetails2() returns string {
    TrxError err = error("trxErr", data = "test");
    TrxErrorData errorData = err.detail();
    return errorData.data;
}

public function testErrorWithErrorConstructor() returns string {
    error<string, TrxErrorData> err = error("trxErr", data = "test");
    TrxErrorData errorData = err.detail();
    return errorData.data;
}

function testTrapWithSuccessScenario() returns int {
    var a = trap retIntSuccess();
    if(a is int) {
        return a;
    } else {
        panic a;
    }
}

function retIntSuccess() returns int {
    return 1;
}

function getCallStackTest() returns runtime:CallStackElement[] {
    return runtime:getCallStack();
}

function testConsecutiveTraps() returns [string, string] {
    error? e1 = trap generatePanic();
    error? e2 = trap generatePanic();
    if e1 is error {
        if e2 is error {
            return [e1.reason(), e2.reason()];
        }
    }
    return ["Failed", "Failed"];
}

function generatePanic() {
    error e = error("Error");
    panic e;
}

function testOneLinePanic() returns string[] {
    error? error1 = trap panicWithReasonOnly();
    error? error2 = trap panicWithReasonAndDetailMap();
    error? error3 = trap panicWithReasonAndDetailRecord();
    string[] results = [];
    if error1 is error {
        results[0] = error1.reason();
    }

    if error2 is error {
        results[1] = error2.reason();
        var detail = error2.detail();
        results[2] = <string>detail.get("msg");
    }

    if error3 is error {
        results[3] = error3.reason();
        var detail = error3.detail();
        results[4] = <string>detail.get("message");
        results[5] = detail.get("statusCode").toString();
    }

    return results;
}

function panicWithReasonOnly() {
    panic error("Error1");
}

function panicWithReasonAndDetailMap() {
    panic error("Error2", msg = "Something Went Wrong");
}

type DetailRec record {
    string message;
    int statusCode;
};

function panicWithReasonAndDetailRecord() {
    panic error("Error3", message = "Something Went Wrong", statusCode = 1);
}

function testGenericErrorWithDetailRecord() returns boolean {
    string reason = "error reason 1";
    string detailMessage = "Something Went Wrong";
    int detailStatusCode = 123;
    error e = error(reason, message = detailMessage, statusCode = detailStatusCode);
    string errReason = e.reason();
    map<anydata|error> errDetail = e.detail();
    return errReason == reason && <string> errDetail.get("message") == detailMessage &&
            <int> errDetail.get("statusCode") == detailStatusCode;
}

type ErrorReasons "reason one"|"reason two";

const ERROR_REASON_ONE = "reason one";
const ERROR_REASON_TWO = "reason two";

type UserDefErrorOne error<ErrorReasons>;
type UserDefErrorTwo error<ERROR_REASON_ONE, TrxErrorData>;

function testErrorConstrWithConstForUserDefinedReasonType() returns error {
    UserDefErrorOne e = error(ERROR_REASON_ONE);
    return e;
}

function testErrorConstrWithLiteralForUserDefinedReasonType() returns error {
    UserDefErrorOne e = error("reason one");
    return e;
}

function testErrorConstrWithConstForConstReason() returns error {
    UserDefErrorTwo e = error(ERROR_REASON_ONE, message = "error detail message");
    return e;
}

function testErrorConstrWithConstLiteralForConstReason() returns error {
    UserDefErrorTwo e = error("reason one", message = "error detail message");
    return e;
}

//type MyError error<string, map<MyError>>;
//
//function testCustomErrorWithMappingOfSelf() returns boolean {
//    MyError e1 = error(ERROR_REASON_ONE);
//    MyError e2 = error(ERROR_REASON_TWO, e1);
//
//    boolean errOneInitSuccesful = e1.reason() == ERROR_REASON_ONE && e1.detail().length() == 0;
//    boolean errTwoInitSuccesful = e2.reason() == ERROR_REASON_TWO && e2.detail().length() == 1 &&
//                e2.detail().err.reason() == ERROR_REASON_ONE && e2.detail().err.detail().length() == 0;
//    return errOneInitSuccesful && errTwoInitSuccesful;
//}

function testUnspecifiedErrorDetailFrozenness() returns boolean {
    error e1 = error("reason 1");
    map<anydata|error> m1 = e1.detail();
    error? err = trap addValueToMap(m1, "k", 1);
    return err is error && err.reason() == "{ballerina/lang.map}InvalidUpdate";
}

function addValueToMap(map<anydata|error> m, string key, anydata|error value) {
    m[key] = value;
}

public function testRuntimeFailingWhenAssigningErrorToAny() {
    map<any> m1 = { one: "a", two: "b" };
    error errValOne = error("error reason one");

    insertMemberToMap(m1, "three", errValOne); // panic
}

public function insertMemberToMap(map<any|error> mapVal, string index, any|error member) {
    mapVal[index] = member;
}

const string reasonA = "ErrNo-1";
type UserDefErrorTwoA error<reasonA, TrxErrorData2>;

const string reasonB = "ErrorNo-2";
type UserDefErrorTwoB error<reasonA|reasonB, TrxErrorData>;
public function errorReasonSubType() returns [error, error, error, error] {
    UserDefErrorTwoB er_rA = error(reasonA);
    UserDefErrorTwoB er_rB = error(reasonB);
    UserDefErrorTwoB er_aALit = error("ErrNo-1");
    UserDefErrorTwoB er_aBLit = error("ErrorNo-2");
    return [er_rA, er_rB, er_aALit, er_aBLit];
}

function testIndirectErrorConstructor() returns [UserDefErrorTwoA, UserDefErrorTwoA, error, error] {
    var e0 = UserDefErrorTwoA(message="arg");
    UserDefErrorTwoA e1 = UserDefErrorTwoA(message="arg");
    return [e0, e1, e0, e1];
}

type Detail record {
    int code;
    string message?;
    error cause?;
};

const FOO = "foo";

type FooError error<FOO, Detail>;

public function indirectErrorCtor() returns [string, boolean, error] {
    error e = FooError(code = 3456);
    return [e.reason(), e is FooError, e];
}

const F = "Foo";
const G = "Foo";

type E1 error<F, record { string message?; error cause?;}>;
type E2 error<G, record { string message?; error cause?;}>;
type E E1|E2;

public function testUnionLhsWithIndirectErrorRhs() returns error {
    E x = E1(); // Ok, since it say E1.
    return x;
}

public function testOptionalErrorReturn() returns error? {
    return error("this is broken", message = "too bad");
}

public function testStackTraceInNative() {
    string[] array = ["apple", "orange"];
    _ = array.slice(1, 4);
}

const C1 = "x";
const C2 = "y";

type C1E error<C1, record {| string message?; error cause?; |}>;
type C2E error<C2, record {| string message?; error cause?; int code; |}>;

public function testPanicOnErrorUnion(int i) returns string {
    var res = testFunc(i);
    if (res is string) {
        return res;
    } else {
        panic res;
    }
}

function testFunc(int i) returns string|E1|E2 { // fails even if one of the errors is `error`
    if (i == 0) {
        return "str";
    } else if (i == 1) {
        return C1E();
    }
    return C2E(code=4);
}

public function testIndirectErrorReturn() returns E1|E2|string {
    return E1(message = "error msg");
}

const A1 = "a1";
const B1 = "b1";

type A error<A1>;
type B error<B1>;

type MyError A|B;

public function testErrorUnionPassedToErrorParam() returns string {
    A aErr = error(A1, one = 1);
    MyError eErr = aErr;
    return takeError(eErr);
}

function takeError(error e) returns string {
    return e.reason();
}

<<<<<<< HEAD
function testErrorTrapVarReuse() returns [error?, error?] {
    var result = trap panicNow();
    var temp = result;
    result = trap dontPanic();
    return [temp, result];
}

function panicNow() {
    panic error("panic now");
}

function dontPanic() {
=======
function bar(){
    bar2();
}

function bar2(){
    bar();
}

function testStackOverFlow() returns [runtime:CallStackElement[], string]? {
    error? e = trap bar();
    if (e is error){
        return [e.stackTrace().callStack, e.reason()];
    }
>>>>>>> af509a0f
}<|MERGE_RESOLUTION|>--- conflicted
+++ resolved
@@ -325,7 +325,6 @@
     return e.reason();
 }
 
-<<<<<<< HEAD
 function testErrorTrapVarReuse() returns [error?, error?] {
     var result = trap panicNow();
     var temp = result;
@@ -338,7 +337,8 @@
 }
 
 function dontPanic() {
-=======
+}
+
 function bar(){
     bar2();
 }
@@ -352,5 +352,4 @@
     if (e is error){
         return [e.stackTrace().callStack, e.reason()];
     }
->>>>>>> af509a0f
 }