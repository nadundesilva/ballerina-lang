--- conflicted
+++ resolved
@@ -279,10 +279,6 @@
     _ = array.slice(1, 4);
 }
 
-<<<<<<< HEAD
-public function testIndirectErrorReturn() returns E1|E2|string {
-    return E1(message = "error msg");
-=======
 const C1 = "x";
 const C2 = "y";
 
@@ -305,5 +301,8 @@
         return C1E();
     }
     return C2E(code=4);
->>>>>>> cd7b5e68
+}
+
+public function testIndirectErrorReturn() returns E1|E2|string {
+    return E1(message = "error msg");
 }