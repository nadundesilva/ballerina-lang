
type Foo distinct error;

function testFooError() returns Foo {
    Foo foo = Foo("error message", detailField=true);
    var x = foo.detail();
    Foo f = foo;

    return foo;
}

public type GraphAPIError distinct error<GraphAPIErrorDetails>;
<<<<<<< HEAD
public type GraphAPIErrorDetails record {|
    string code;
    map<anydata> details;
|};
=======
public type GraphAPIErrorDetails record {
    string code;
    map<anydata> details;
};
>>>>>>> dfa1fba9

public function testFunctionCallInDetailArgExpr() {
    json codeJson = "1234";
    map<anydata> details = {};
    var x = GraphAPIError("Concurrent graph modification", code = codeJson.toString(), details = details);
    assertEquality(x.message(), "Concurrent graph modification");
    assertEquality(x.detail().code, "1234");
    assertEquality(x.detail().details, details);
}

const ASSERTION_ERROR_REASON = "AssertionError";

function assertEquality(any|error actual, any|error expected) {
    if expected is anydata && actual is anydata && expected == actual {
        return;
    }

    if expected === actual {
        return;
    }

    panic error(ASSERTION_ERROR_REASON,
                message = "expected '" + expected.toString() + "', found '" + actual.toString () + "'");
}<|MERGE_RESOLUTION|>--- conflicted
+++ resolved
@@ -10,17 +10,10 @@
 }
 
 public type GraphAPIError distinct error<GraphAPIErrorDetails>;
-<<<<<<< HEAD
-public type GraphAPIErrorDetails record {|
-    string code;
-    map<anydata> details;
-|};
-=======
 public type GraphAPIErrorDetails record {
     string code;
     map<anydata> details;
 };
->>>>>>> dfa1fba9
 
 public function testFunctionCallInDetailArgExpr() {
     json codeJson = "1234";
