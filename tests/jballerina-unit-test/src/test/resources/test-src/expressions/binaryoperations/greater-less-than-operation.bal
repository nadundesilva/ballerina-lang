<<<<<<< HEAD
import ballerina/test;
=======
import ballerina/lang.test as test;
>>>>>>> dfa1fba9

function testIntRanges(int a) returns (int) {
    int retunType = 0;
    if (a <= 0) {
        retunType = 1;
    } else if ((a > 0) && (a < 100)) {
        retunType = 2;
    } else if (a >= 100) {
        retunType = 3;
    }
    return retunType;
}

function testFloatRanges(float a) returns (int) {
    int retunType = 0;
    if (a <= 0.0) {
        retunType = 1;
    } else if ((a > 0.0) && (a < 100.0)) {
        retunType = 2;
    } else if (a >= 101.0) {
        retunType = 3;
    }
    return retunType;
}

function testIntAndFloatCompare(int a, float b) returns (boolean) {
    return a > b;
}

function intGTFloat(int a, float b) returns (boolean) {
    return a > b;
}

function floatGTInt(float a, int b) returns (boolean) {
    return a > b;
}

function intLTFloat(int a, float b) returns (boolean) {
    return a < b;
}

function floatLTInt(float a, int b) returns (boolean) {
    return a < b;
}

function intLTEFloat(int a, float b) returns (boolean) {
    return a <= b;
}

function floatLTEInt(float a, int b) returns (boolean) {
    return a <= b;
}

function intGTEFloat(int a, float b) returns (boolean) {
    return a >= b;
}

function floatGTEInt(float a, int b) returns (boolean) {
    return a >= b;
}

function testDecimalComparison() {
    decimal lowValue = 3;
    decimal highValue = 5;

    test:assertTrue(lowValue < highValue);
    test:assertTrue(lowValue <= highValue);

    test:assertTrue(highValue > lowValue);
    test:assertTrue(highValue >= lowValue);

    test:assertFalse(highValue < lowValue);
    test:assertFalse(highValue <= lowValue);
    test:assertFalse(lowValue > highValue);
    test:assertFalse(lowValue >= highValue);

    test:assertFalse(lowValue > lowValue);
    test:assertFalse(lowValue < lowValue);
    test:assertTrue(lowValue >= lowValue);
    test:assertTrue(lowValue <= lowValue);
}<|MERGE_RESOLUTION|>--- conflicted
+++ resolved
@@ -1,8 +1,4 @@
-<<<<<<< HEAD
-import ballerina/test;
-=======
 import ballerina/lang.test as test;
->>>>>>> dfa1fba9
 
 function testIntRanges(int a) returns (int) {
     int retunType = 0;
