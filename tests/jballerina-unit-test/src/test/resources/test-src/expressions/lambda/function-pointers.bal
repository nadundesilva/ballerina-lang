function test1() returns (int){
    function (int, int) returns (int) addFunction = func1;
    return addFunction(1, 2);
}

function func1 (int a, int b) returns (int) {
    int c = a + b;
    return c;
}

function test2 () returns (string) {
    function (int , int ) returns (string) sumFunction = function (int a, int b) returns (string) {
                                       int value =  a + b;
                                       return "sum is " + value;
                                   };
    return sumFunction(1,2);
}

function test3() returns (int){
    int x = test3Callee(1, func1);
    return x;
}

function test3Callee(int a, function (int x, int y) returns (int) func ) returns (int){
    int x = a + func(1, 2);
    return x;
}

function test4() returns (string){
    function (string a, string b) returns (string) foo = test4Callee();
    string v = foo("hello ", "world.");
    return v;
}

function test4Callee() returns (function (string a, string b) returns (string)){
   return function (string x, string y) returns (string){
             string z = x + y;
             return z;
          };
}

function test5() returns (string){
    function (string, float) returns (string) bar = test5Callee();
    return "test5 " + bar("string", 1.0);
}

function test5Callee() returns (function (string, float) returns (string)){
       return test5Ref;
}

function test5Ref(string a, float b) returns (string){
    string c = a + b;
    return c;
}

function test6() returns (string){
    function (string, function (string, float) returns (string)) returns (string) foo = test6Callee();
    return foo("test6 ", test5Ref);
}

function test6Callee() returns (function (string, function (string, float) returns (string)) returns (string)){
       return test6Ref;
}

function test6Ref(string a, function (string, float) returns (string) b) returns (string){
    string c = a + b(a , 1.0);
    return c;
}

function testFuncWithArrayParams () returns (int){
    string[] s = ["me", "myself"];
    function (string[])  returns (int) x = funcWithArrayParams;
    return x(s);
}

function funcWithArrayParams (string[] a) returns (int) {
    return 0;
}

public function getCount(function (int , int ) returns (int) sumFunction, string first, string last) returns string {
    return first + ": " + sumFunction(4, 2) + " " + last;
}

function testFunctionPointerAsFuncParam() returns [int, string] {
    function (int , int ) returns (int) sumFunction = function (int a, int b) returns (int) {
                               int value =  a + b;
                               return value;
                           };

    string s = getCount(sumFunction, "Total", "USD");
    return [sumFunction(5, 8), s];
}

function testAnyToFuncPointerConversion_1() returns (int|error) {
    any anyFunc = function (int a, int b) returns (int) {
                int value =  a + b;
                return value;
            };

    function (int , int ) returns (int) sumFunction = <function (int , int ) returns (int)> anyFunc;
    return sumFunction(3, 2);
}

type Person object {
    int age;

    function __init (int age) {
        self.age = age;
    }

    function getAge() returns (int) {
        return self.age;
    }
};

type Student object {
    int age = 40;
    private int marks;

    function getAge() returns (int) {
        return self.age;
    }
};

function testFuncPointerConversion() returns (int) {
    function (Person) returns (int) personFunc = function (Person p) returns (int) {
                return p.getAge();
            };

    function (Student) returns (int) studentFunc = personFunc;
    Student s = new Student();
    return studentFunc(s);
}

function testAnyToFuncPointerConversion_2() returns (int|error) {
    any anyFunc = function (Student s) returns (int) {
                        return s.getAge();
                    };

    function (Person) returns (int) personFunc = <function (Person) returns (int)> anyFunc;
    Person p = new Person(23);
<<<<<<< HEAD
    return personFunc.call(p);
}

function testInTypeGuard() returns int {
    (function (string[]) returns int) | error func = funcWithArrayParams;
    if (func is (function (string[]) returns int)) {
        return func([""]);
    }
    return 1;
=======
    return personFunc(p);
>>>>>>> c2fa99f1
}<|MERGE_RESOLUTION|>--- conflicted
+++ resolved
@@ -139,8 +139,7 @@
 
     function (Person) returns (int) personFunc = <function (Person) returns (int)> anyFunc;
     Person p = new Person(23);
-<<<<<<< HEAD
-    return personFunc.call(p);
+    return personFunc(p);
 }
 
 function testInTypeGuard() returns int {
@@ -149,7 +148,4 @@
         return func([""]);
     }
     return 1;
-=======
-    return personFunc(p);
->>>>>>> c2fa99f1
 }