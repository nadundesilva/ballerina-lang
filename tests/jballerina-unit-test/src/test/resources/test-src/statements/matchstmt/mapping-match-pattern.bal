--- conflicted
+++ resolved
@@ -507,32 +507,6 @@
     assertEquals("No match", mappingMatchPattern23({x: 3, y: 3}));
 }
 
-<<<<<<< HEAD
-function testMappingMatchPattern24() {
-    map<string>|error v1 = {a: "str5", b: "str6", c: "str7"};
-    string result = "";
-    match v1 {
-        {a: "str1", b: "str2"} | {a: "str5", b: "str6", c: "str8"} => {
-            result = "Matched";
-        }
-        _ => {
-            result = "Default";
-        }
-    }
-    assertEquals("Default", result);
-
-    any|error v2 = error("SampleError");
-    result = "Not Matched";
-    match v2 {
-        {a: "str1", b: "str2"} => {
-            result = "Matched";
-        }
-        _ => {
-            result = "Default";
-        }
-    }
-    assertEquals("Not Matched", result);
-=======
 function mappingMatchPattern24(anydata v) returns anydata {
     match v {
         {x: var a, y: var b} => {
@@ -565,7 +539,6 @@
     assertEquals("matched x and y", mappingMatchPattern25({x: "abc", y: 1, z: "hello"}));
     assertEquals("other", mappingMatchPattern25({a: "abc", b: 1}));
     assertEquals("other", mappingMatchPattern25(1));
->>>>>>> ef2b855c
 }
 
 function assertEquals(anydata expected, anydata actual) {
