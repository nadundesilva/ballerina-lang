// Copyright (c) 2020 WSO2 Inc. (http://www.wso2.org) All Rights Reserved.
//
// WSO2 Inc. licenses this file to you under the Apache License,
// Version 2.0 (the "License"); you may not use this file except
// in compliance with the License.
// You may obtain a copy of the License at
//
// http://www.apache.org/licenses/LICENSE-2.0
//
// Unless required by applicable law or agreed to in writing,
// software distributed under the License is distributed on an
// "AS IS" BASIS, WITHOUT WARRANTIES OR CONDITIONS OF ANY
// KIND, either express or implied.  See the License for the
// specific language governing permissions and limitations
// under the License.

function mappingBindingPatternRest1(any v) returns any|error {
    match v {
        var {w: a, x: b, y: c,  ...r} => {
            return <anydata> checkpanic r["z"];
        }
        var {x: a, y: b, ...r} => {
            return <anydata> checkpanic r["d"];
        }
        var _ => {
            return "No match";
        }
    }
}

function testMappingBindingPatternWithRest1() {
    assertEquals(3, <anydata> checkpanic mappingBindingPatternRest1({x: 2, y: 3, z: 3, w: 4}));
    assertEquals(1, <anydata> checkpanic mappingBindingPatternRest1({d: 1, x: 2, y: 3, z: "3"}));
    assertEquals("No match", <anydata> checkpanic mappingBindingPatternRest1({d: 3, y: 3, z: 3, w: 4}));
}

function mappingBindingPatternRest2(record { int x; int y; int z1; int z2; } v) returns anydata {
    match v {
        var {x: a, y: b, z1: c, ...r} => {
            return r.z2;
        }
        var _ => {
            return "No match";
        }
    }
}

function testMappingBindingPatternWithRest2() {
    assertEquals(22, mappingBindingPatternRest2({x: 2, y: 3, z1: 5, z2: 22}));
}

function mappingBindingPatternRest3(map<int> v) returns anydata {
    match v {
        var {x: a, y: b, z1: c, ...r} => {
            return r["z2"];
        }
        var {x: a, y: b, ...r} => {
            return r["z2"];
        }
        var _ => {
            return "No match";
        }
    }
}

function testMappingBindingPatternWithRest3() {
    assertEquals(22, mappingBindingPatternRest3({x: 2, y: 3, z1: 5, z2: 22}));
    assertEquals(25, mappingBindingPatternRest3({x : 2, y: 3, z3: 6, z2: 25}));
    assertEquals("No match", mappingBindingPatternRest3({w: 2, y: 2, z1: 6, z2: 22}));
}

function mappingBindingPatternRest4(anydata v) returns anydata {
    match v {
        var {x: {y: a, ...r}} => {
            return r["z"];
        }
    }
    return "";
}

function testMappingBindingPatternWithRest4() {
    assertEquals("z", mappingBindingPatternRest4({x: {y: 1, z: "z" }}));
}

function mappingBindingPatternRest5(json j) returns map<json> {
    match j {
        var {x: x, ...y} => {
            y["val"] = x;
            return y;
        }
    }
    return {};
}

function testMappingBindingPatternWithRest5() {
    assertEquals({val: "hello"}, mappingBindingPatternRest5({x: "hello"}));
    assertEquals({val: 1, y: "hello world"}, mappingBindingPatternRest5({y: "hello world", x: 1}));
    assertEquals({y: "hello world", val: ()}, mappingBindingPatternRest5({y: "hello world", x: ()}));
    assertEquals({}, mappingBindingPatternRest5({a: "hello world", x1: 1}));
    assertEquals({}, mappingBindingPatternRest5({}));
    assertEquals({}, mappingBindingPatternRest5(1));
}

type RecOne record {| int a; boolean b; string c; |};
type RecTwo record {| int m; string...; |};
type RecThree record { int n?; };

function mappingBindingPatternRest6(RecOne rec) returns [int, boolean, string, map<never>]? {
    match rec {
        var {a, b, c, ...d} => {
            int a2 = a;
            boolean b2 = b;
            string c2 = c;
            map<never> d2 = d;
            return [a2, b2, c2, d2];
        }
    }
}

function mappingBindingPatternRest7(RecOne rec) returns [int, map<boolean|string>]? {
    match rec {
        var {a, ...d} => {
            return [a, d];
        }
    }
}

function mappingBindingPatternRest8(RecTwo rec) returns [string, map<int|string>]? {
    match rec {
        var {p, ...q} => {
            return [p, q];
        }
    }
}

function mappingBindingPatternRest9(RecThree rec) returns int|[anydata, map<anydata>]? {
    match rec {
        var {p, ...q} => {
            return [p, q];
        }

        var {n, ...q} => {
            map<anydata> mp = q;
            return n + q.length();
        }
    }
}

function testMappingBindingPatternWithRest6() {
    RecOne rec1 = {a: 123, b: true, c: "hello"};
    [int, boolean, string, map<never>]? r1 = mappingBindingPatternRest6(rec1);
    assertEquals(true, r1 is [int, boolean, string, map<never>]);
    var v1 = <[int, boolean, string, map<never>]> r1;
    assertEquals(123, v1[0]);
    assertEquals(true, v1[1]);
    assertEquals("hello", v1[2]);
    assertEquals(0, v1[3].length());

    [int, map<boolean|string>]? r2 = mappingBindingPatternRest7(rec1);
    assertEquals(true, r2 is [int, map<boolean|string>]);
    var v2 = <[int, map<boolean|string>]> r2;
    assertEquals(123, v2[0]);
    map<boolean|string> m2 = v2[1];
    assertEquals(true, m2 is record {|never a?; boolean b; string c;|});
    assertEquals(true, m2["b"]);
    assertEquals("hello", m2["c"]);
    assertEquals(2, m2.length());

    [string, map<int|string>]? r3 = mappingBindingPatternRest8({m: 0});
    assertEquals((), r3);

    [string, map<int|string>]? r4 = mappingBindingPatternRest8({m: 0, "p": "hello", "q": "world"});
    assertEquals(true, r4 is [string, map<int|string>]);
    var v4 = <[string, map<int|string>]> r4;
    assertEquals("hello", v4[0]);
    map<int|string> m4 = v4[1];
    assertEquals(true, m4 is record {|never p?; int m; string...;|});
    record {|never p?; int m; string...;|} resRec = <record {|never p?; int m; string...;|}>m4;
    assertEquals(0, resRec.m);
    assertEquals("world", m4["q"]);
    assertEquals(2, m4.length());

    int|[anydata, map<anydata>]? r5 = mappingBindingPatternRest9({"m": 0});
    assertEquals((), r5);

    int|[anydata, map<anydata>]? r6 = mappingBindingPatternRest9({"m": 10, "p": "hello", "q": "world"});
    assertEquals(true, r6 is [anydata, map<anydata>]);
    var v6 = <[anydata, map<anydata>]> r6;
    assertEquals("hello", v6[0]);
    map<anydata> m6 = v6[1];
    assertEquals(true, m6 is record {|never p?; int n?; anydata...;|});
    assertEquals(10, m6["m"]);
    assertEquals("world", m6["q"]);
    assertEquals(2, m6.length());

    int|[anydata, map<anydata>]? r7 = mappingBindingPatternRest9({n: 120, "q": "world"});
    assertEquals(121, r7);
}

type Person record {|
    int id;
    string name;
    boolean employed;
|};

function mappingBindingPatternRest10(Person person) returns anydata {
    match person {
        var {id, ...rest} => {
            return [id, rest];
        }
    }
    return "";
}

function testMappingBindingPatternWithRest7() {
    anydata a = mappingBindingPatternRest10({id: 12, name: "May", employed: true});
    assertEquals(true, a is anydata[]);
    anydata[] b = <anydata[]> a;
    assertEquals(12, b[0]);
    map<anydata> mp = <map<anydata>> b[1];
    assertEquals(2, mp.length());
    assertEquals(true, mp["employed"]);
    assertEquals("May", mp["name"]);
}

type ClosedRecordWithOneField record {|
    int i;
|};

type EmptyClosedRecord record {|
|};

function mappingBindingPatternRest11(ClosedRecordWithOneField|EmptyClosedRecord rec) returns anydata {
    match rec {
        var {i, ...rest} => {
            int m = i;
            assertEquals(true, rest is record {| never i?; never...;|});
            map<never> n = rest;
            return <int[2]> [m, n.length()];
        }
        var {...rest} => {
            assertEquals(true, rest is record {| int i?; never...;|});
            map<int|never> n = rest;
            return n.length();
        }
    }
}

function testMappingBindingPatternWithRest8() {
    anydata a = mappingBindingPatternRest11({i: 12});
    assertEquals(true, a is int[2]);
    int[2] b = <int[2]> a;
    assertEquals(12, b[0]);
    assertEquals(0, b[1]);

    anydata c = mappingBindingPatternRest11({});
    assertEquals(0, c);
}

function mappingBindingPatternRest12(RecTwo rec)
        returns [string, map<int|string>]|[string, string, map<int|string>]|[int, map<string>]? {
    match rec {
        var {p, ...q} => {
            return [p, q];
        }
        // https://github.com/ballerina-platform/ballerina-lang/issues/30196
        // var {a, b, ...c} => {
        //     return [a, b, c];
        // }
        var {m, ...n} => {
            return [m, n];
        }
    }
}

public function testRestMappingAtRuntime() {
    RecTwo rec = {"p": "hello", m: 101, "q": "world"};
    var r1 = mappingBindingPatternRest12(rec);
    assertEquals(true, r1 is [string, map<int|string>]);
    var v1 = <[string, map<int|string>]> r1;
    assertEquals("hello", v1[0]);
    var m1 = v1[1];
    assertEquals(true, m1 is record{|never p?; int|string...;|});
    assertEquals(101, m1["m"]);
    assertEquals("world", m1["q"]);
    assertEquals(2, m1.length());
    assertEquals(<RecTwo> {m: 101, "p": "hello", "q": "world"}, rec);

    // https://github.com/ballerina-platform/ballerina-lang/issues/30196
    // RecTwo rec2 = {m: 202, "a": "hello", "b": "world", "c": "ballerina"};
    // var r2 = mappingBindingPatternRest12(rec2);
    // assertEquals(true, r2 is [string, string, map<int|string>]);
    // var v2 = <[string, string, map<int|string>]> r2;
    // assertEquals("hello", v2[0]);
    // assertEquals("world", v2[1]);
    // var m2 = v2[2];
    // assertEquals("ballerina", m2["c"]);
    // assertEquals(202, m2["m"]);
    // assertEquals(2, m2.length());
    // assertEquals(<RecTwo> {m: 202, "a": "hello", "b": "world", "c": "ballerina"}, rec2);

    RecTwo rec3 = {m: 303, "b": "ballerina"};
    var r3 = mappingBindingPatternRest12(rec3);
    assertEquals(true, r3 is [int, map<string>]);
    var v3 = <[int, map<string>]> r3;
    assertEquals(303, v3[0]);
    var m3 = v3[1];
    assertEquals(true, m3 is record{|never m?; string...;|});
    assertEquals("ballerina", m3["b"]);
    assertEquals(1, m3.length());
    assertEquals(<RecTwo> {m: 303, "b": "ballerina"}, rec3);
}

<<<<<<< HEAD
type PersonA record {|
    int id;
    string name;
    boolean employed;
|};

type PersonB record {|
    string...;
|};

function testRestRecordPattern() {
    Person p1 = {id: 20, name: "Jane Doe", employed: false};

    match p1 {
        {name: var s, ...var rest} => {
            assertEquals(true, rest is record{|never name?; int id; boolean employed; |});
            assertEquals(20, rest.id);
            assertEquals(false, rest.employed);
        }
    }

    match p1 {
         {...var rest} => {
             assertEquals(true, rest is record{|int id; string name; boolean employed;|});
             assertEquals("Jane Doe", rest.name);
             assertEquals(20, rest.id);
             assertEquals(false, rest.employed);
         }
    }

    PersonA|PersonB p2 = {id: 10, name: "Jone Doe", employed: true};

    match p2 {
         var {...rest} => {
             assertEquals(true, rest is record{|int id?; string name?; boolean employed?; (never|string)...;|});
             assertEquals("Jone Doe", rest?.name);
             assertEquals(10, rest?.id);
             assertEquals(true, rest?.employed);
         }
     }
=======
type Record record {| int m; string...; |};

function testReachableMappingBinding() {
    Record rec = {m: 1, "a": "foo", "b": "bar"};
    string result = "";
    match rec {
        var {p, ...q} => {
            result = "Match1";
        }
        var {a, b, ...c} => {
            result = "Match2";
        }
    }
    assertEquals("Match2", result);
>>>>>>> 09e9d165
}

function assertEquals(anydata expected, anydata actual) {
    if expected == actual {
        return;
    }

    panic error("expected '" + expected.toString() + "', found '" + actual.toString () + "'");
}<|MERGE_RESOLUTION|>--- conflicted
+++ resolved
@@ -311,7 +311,6 @@
     assertEquals(<RecTwo> {m: 303, "b": "ballerina"}, rec3);
 }
 
-<<<<<<< HEAD
 type PersonA record {|
     int id;
     string name;
@@ -352,7 +351,8 @@
              assertEquals(true, rest?.employed);
          }
      }
-=======
+}
+
 type Record record {| int m; string...; |};
 
 function testReachableMappingBinding() {
@@ -367,7 +367,6 @@
         }
     }
     assertEquals("Match2", result);
->>>>>>> 09e9d165
 }
 
 function assertEquals(anydata expected, anydata actual) {
