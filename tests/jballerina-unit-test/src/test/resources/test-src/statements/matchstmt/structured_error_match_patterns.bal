// Copyright (c) 2019 WSO2 Inc. (http://www.wso2.org) All Rights Reserved.
//
// WSO2 Inc. licenses this file to you under the Apache License,
// Version 2.0 (the "License"); you may not use this file except
// in compliance with the License.
// You may obtain a copy of the License at
//
// http://www.apache.org/licenses/LICENSE-2.0
//
// Unless required by applicable law or agreed to in writing,
// software distributed under the License is distributed on an
// "AS IS" BASIS, WITHOUT WARRANTIES OR CONDITIONS OF ANY
// KIND, either express or implied.  See the License for the
// specific language governing permissions and limitations
// under the License.

import ballerina/io;

type Message record {
    string a;
};

type ReasonRec record {
    Message message;
    string x;
};

type ReasonRecTup record {
    Message message;
    [string, int] x;
};

function testBasicErrorMatch() returns string {
    error <string, map<string>> err1 = error("Error Code", message = "Msg");
    match err1 {
        var error(reason, message = m) => return reason + ":" + <string>m;
    }
    return "Default";
}

function testErrorRestParamMatch(int errorNo) returns string {
    error err1 = selectError(errorNo);
    match err1 {
        var error(reason, message = m) => return <string>m;
        var error(reason, message = m, x = x) => return io:sprintf("%s", x);
        var error(reason, message = m, blah = x) => return <string>x;
        var error(reason, message = m, blah = x, ...rest) => return reason + io:sprintf("%s", rest);
    }
    return "Default";
}

function selectError(int errorNo) returns error {
    map<string> m1 = { m: "bhah" };
    var x1 = m1["m"];
    error <string, map<string>> err0 = error("Error Code", message = "Msg of error-0");
    Message mes = { a: "Hello" };
    [string, int] x = ["x", 1];
    error<string, ReasonRecTup> err1 = error("Error Code", message = mes, x = x);
    error<string, ReasonRec> err2 = error("Error Code", message = mes, x = "x");
    error <string, map<string>> err3 = error("Error Code", message = "message", blah = "bb", foo = "foo");

    match (errorNo) {
        0 => return err0;
        1 => return err1;
        2 => return err2;
        3 => return err3;
    }
    return error("Just Error");
}

function testBasicErrorMatch2() returns string {
<<<<<<< HEAD
    error <string, map<string>> err1 = error("Error Code", { message: "Msg" });
    [string, map<any>]|error t1 = err1;
    match t1 {
        var [reason, detail] => return "Matched with tuple : " + reason + " " + io:sprintf("%s", detail);
        var error(reason, detail) => return "Matched with error : " + reason + " " + io:sprintf("%s", detail);
=======
    error <string, map<string>> err1 = error("Error Code", message = "Msg");
    [string, map<any>]|error t1 = err1;
    match t1 {
        var [reason, detail] => return "Matched with tuple : " + reason + " " + "io:sprintf(\"%s\", detail)";
        var error(reason, message = message) => return "Matched with error : " + reason + " {\"message\":\"" + <string>message + "\"}";
>>>>>>> 0b77cfb5
    }
    return "Default";
}

function testBasicErrorMatch3() returns string {
    error <string> err1 = error("Error Code");
    [string, map<any>]|error <string> t1 = err1;
    match t1 {
        var [reason, detail] => return "Matched with tuple : " + reason + " " + io:sprintf("%s", detail);
<<<<<<< HEAD
        var error(reason, detail) => return "Matched with error : " + reason + " " + io:sprintf("%s", detail);
=======
        var error(reason) => return "Matched with error : " + reason;
>>>>>>> 0b77cfb5
    }
    return "Default";
}

type Foo record {
    boolean fatal;
};

type ER1 error <string, Foo>;
type ER2 error <string, map<anydata>>;

function testBasicErrorMatch4() returns string[] {
    ER1 er1 = error("Error 1", fatal = true, message = 1);
    ER2 er2 = error("Error 2", message = "It's fatal", fatal = "fatal string");
    string[] results = [foo(er1), foo(er2)];
    return results;
}

function foo(ER1|ER2 t1) returns string {
    match t1 {
        var error ( _, fatal = fatal, message = message) => {
            if fatal is boolean {
                return "Matched with boolean : " + fatal;
            } else if message is string {
                return "Matched with string : " + message;
            } else {
                return "Matched with fatal as Nil";
            }
        }
    }
    return "Default";
}

function testBasicErrorMatch5() returns string[] {
    Foo f = { fatal: true };
    error err1 = error("Error Code 1");
    error err2 = error("Error Code 1", message = "Something Wrong");
    Foo|error fe1 = err1;
    Foo|error fe2 = err2;
    string[] results = [foo2(f), foo2(fe1), foo2(fe2), foo3(fe1), foo3(fe2)];
    return results;
}

function foo2(any|error f) returns string {
    match f {
        var { fatal } => return "Matched with a record : " + <boolean>fatal;
        var error (reason) => return "Matched with an error : " + reason;
        var error (reason, ..._) => return "Matched with an error : " + reason + " {}";
    }
    return "Default";
}

function foo3(any|error f) returns string {
    match f {
        var { fatal } => return "Matched with a record : " + <boolean>fatal;
        var error (reason) => return "Matched with an error 1: " + reason;
        var error (reason, message = message) => return "Matched with an error : " + reason + ", message = " + <string>message;
    }
    return "Default";
}

function testBasicErrorMatch6() returns string[] {
    map<string> m = { key: "value" };
    var mRes = trap panik();
    io:println(mRes);
    string[] results = [foo4(m.key), foo4(mRes)];
    return results;
}

function panik() returns string {
    error e = error("Just Panic", message = "Bit of detail");
    panic e;
}

function foo4(any|error a) returns string {
    match a {
        "value" => return "Matched with string";
        var error (reason, message = message) => return "Matched with an error: reason = " + reason + ", message = " + <string>message;
    }
    return "Default";
}

function testErrorWithUnderscore() returns string[] {
    error err1 = error("Error One");
    string[] results = [foo5(err1)];
    return results;
}

function foo5(any|error e) returns string {
    match e {
<<<<<<< HEAD
        var [a, b] => return "Matched with tuple var : " + io:sprintf("%s", a);
        var { a, b } => return "Matched with record var : " + io:sprintf("%s", a);
        var error (reason, _) => return "Matched with error var : " + io:sprintf("%s", reason);
=======
        var [a, b] => return "Matched with tuple var";
        var { a, b } => return "Matched with record var";
        var error (reason, ..._) => return "Matched with error reason = " + <string>reason;
>>>>>>> 0b77cfb5
        var x => {
            if x is any {
                return "Matched nothing : " + <string>x;
            } else {
                return "Matched nothing";
            }
        }
    }
}

function testBasicErrorMatch7() returns string[] {
    Foo f = { fatal: true };
    error err1 = error("Error Code 1");
    error err2 = error("Error Code 1", message = "Something Wrong");
    error <string, map<string|boolean>> err3 = error("Error Code 1", message = "Something Wrong", fatal = true);
    Foo|error fe1 = err1;
    Foo|error fe2 = err2;
    string[] results = [foo6(f), foo6(fe1), foo6(fe2)];
    return results;
}

function foo6(any|error f) returns string {
    match f {
        var { fatal } => return "Matched with a record : " + <boolean>fatal;
        var error (reason, message = message) => return "Matched with an error : " + reason + <string>message;
    }
    return "Default";
}

type Fin1 "Error One"|"Error Two";
type Fin2 "Error Three"|"Error Four";

function testFiniteTypedReasonVariable() returns string[] {
    error<Fin1, map<string|boolean>> err1 = error("Error One", message = "msgOne", fatal = true);
    error<Fin2, map<string|boolean>> err2 = error("Error Three", message = "msgTwo", fatal = false);

    error<Fin2, map<string|boolean>>|error<Fin1, map<string|boolean>> err3 = err1;
    error<Fin2, map<string|boolean>>|error<Fin1, map<string|boolean>> err4 = err2;

    string[] results = [matching(err3), matching(err4)];
    return results;
}

function matching(error<Fin2, map<string|boolean>>|error<Fin1, map<string|boolean>> a) returns string {
    match a {
        var error(reason, message = message, fatal = fatal) => return "reason = " + reason + ", message = " + <string>message + ", fatal = " + (<boolean>fatal ? "true" : "false");
        var x => return "Failed";
    }
}

function testErrorMatchPattern() returns string {
    error <string, map<string>> err1 = error("Error Code", message = "Msg");
    match err1 {
        var error(reason) => return reason;
        error(var reason, message = m, ... var rest) => return reason + ":" + <string>m;
    }
    return "Default";
}<|MERGE_RESOLUTION|>--- conflicted
+++ resolved
@@ -69,19 +69,11 @@
 }
 
 function testBasicErrorMatch2() returns string {
-<<<<<<< HEAD
-    error <string, map<string>> err1 = error("Error Code", { message: "Msg" });
-    [string, map<any>]|error t1 = err1;
-    match t1 {
-        var [reason, detail] => return "Matched with tuple : " + reason + " " + io:sprintf("%s", detail);
-        var error(reason, detail) => return "Matched with error : " + reason + " " + io:sprintf("%s", detail);
-=======
     error <string, map<string>> err1 = error("Error Code", message = "Msg");
     [string, map<any>]|error t1 = err1;
     match t1 {
-        var [reason, detail] => return "Matched with tuple : " + reason + " " + "io:sprintf(\"%s\", detail)";
+        var [reason, detail] => return "Matched with tuple : " + reason + " " + io:sprintf(\"%s\", detail);
         var error(reason, message = message) => return "Matched with error : " + reason + " {\"message\":\"" + <string>message + "\"}";
->>>>>>> 0b77cfb5
     }
     return "Default";
 }
@@ -91,11 +83,7 @@
     [string, map<any>]|error <string> t1 = err1;
     match t1 {
         var [reason, detail] => return "Matched with tuple : " + reason + " " + io:sprintf("%s", detail);
-<<<<<<< HEAD
-        var error(reason, detail) => return "Matched with error : " + reason + " " + io:sprintf("%s", detail);
-=======
         var error(reason) => return "Matched with error : " + reason;
->>>>>>> 0b77cfb5
     }
     return "Default";
 }
@@ -186,15 +174,9 @@
 
 function foo5(any|error e) returns string {
     match e {
-<<<<<<< HEAD
-        var [a, b] => return "Matched with tuple var : " + io:sprintf("%s", a);
-        var { a, b } => return "Matched with record var : " + io:sprintf("%s", a);
-        var error (reason, _) => return "Matched with error var : " + io:sprintf("%s", reason);
-=======
         var [a, b] => return "Matched with tuple var";
         var { a, b } => return "Matched with record var";
         var error (reason, ..._) => return "Matched with error reason = " + <string>reason;
->>>>>>> 0b77cfb5
         var x => {
             if x is any {
                 return "Matched nothing : " + <string>x;
