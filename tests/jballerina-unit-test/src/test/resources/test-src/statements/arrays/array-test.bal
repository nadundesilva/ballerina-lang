--- conflicted
+++ resolved
@@ -202,7 +202,47 @@
     }
 }
 
-<<<<<<< HEAD
+const TYPEDESC_ARRAY = "typedesc int[][2]";
+
+function testMultidimensionalArrayString() {
+    int[][2] arr = [];
+    typedesc<any> t = typeof arr;
+    assertEquality(TYPEDESC_ARRAY, t.toString());
+
+}
+
+function testArrayMapString() {
+    map<Foo>[2][] arr = [];
+    typedesc<any> t = typeof arr;
+    assertEquality("typedesc map<Foo>[2][]", t.toString());
+
+}
+
+function testArrayUnionType() {
+    (int|string[4][3])[][2][4] arr = [];
+    typedesc<any> t = typeof arr;
+    assertEquality("typedesc (int|string[4][3])[][2][4]", t.toString());
+}
+
+function testArrayTupleType() {
+    [string[2],int,float[3][4]][][] arr = [];
+    typedesc<any> t = typeof arr;
+    assertEquality("typedesc [string[2],int,float[3][4]][][]", t.toString());
+}
+
+const ASSERTION_ERROR_REASON = "AssertionError";
+
+function assertEquality(any|error expected, any|error actual) {
+    if expected is anydata && actual is anydata && expected == actual {
+        return;
+    }
+    if expected === actual {
+        return;
+    }
+    panic error(ASSERTION_ERROR_REASON,
+                message = "expected '" + expected.toString() + "', found '" + actual.toString () + "'");
+}
+
 function testUpdatingJsonTupleViaArrayTypedVar() {
     [json...] a = [];
     json[] b = a;
@@ -216,45 +256,4 @@
         return;
     }
     panic error("AssertionError", message = "expected 'hello=world 2', found '" + a.toString() +"'");
-=======
-const TYPEDESC_ARRAY = "typedesc int[][2]";
-
-function testMultidimensionalArrayString() {
-    int[][2] arr = [];
-    typedesc<any> t = typeof arr;
-    assertEquality(TYPEDESC_ARRAY, t.toString());
-
-}
-
-function testArrayMapString() {
-    map<Foo>[2][] arr = [];
-    typedesc<any> t = typeof arr;
-    assertEquality("typedesc map<Foo>[2][]", t.toString());
-
-}
-
-function testArrayUnionType() {
-    (int|string[4][3])[][2][4] arr = [];
-    typedesc<any> t = typeof arr;
-    assertEquality("typedesc (int|string[4][3])[][2][4]", t.toString());
-}
-
-function testArrayTupleType() {
-    [string[2],int,float[3][4]][][] arr = [];
-    typedesc<any> t = typeof arr;
-    assertEquality("typedesc [string[2],int,float[3][4]][][]", t.toString());
-}
-
-const ASSERTION_ERROR_REASON = "AssertionError";
-
-function assertEquality(any|error expected, any|error actual) {
-    if expected is anydata && actual is anydata && expected == actual {
-        return;
-    }
-    if expected === actual {
-        return;
-    }
-    panic error(ASSERTION_ERROR_REASON,
-                message = "expected '" + expected.toString() + "', found '" + actual.toString () + "'");
->>>>>>> 6daa309c
 }