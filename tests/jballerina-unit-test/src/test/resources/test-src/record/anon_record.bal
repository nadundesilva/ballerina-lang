--- conflicted
+++ resolved
@@ -64,18 +64,6 @@
     return animal["legs"] == 4;
 }
 
-<<<<<<< HEAD
-function testCodeAnalyzerRunningOnAnonymousRecordsForDeprecatedFunctionAnnotation() {
-    record {
-        int b = Test();
-        } rec = {};
-}
-
-@deprecated
-isolated function Test() returns int { return 0;}
-
-=======
->>>>>>> dfa1fba9
 function testAnonRecordAsRestFieldOfAnonRecord() {
     record {|
         string s;
