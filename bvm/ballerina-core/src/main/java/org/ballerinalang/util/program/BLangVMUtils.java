/*
 *  Copyright (c) 2018, WSO2 Inc. (http://www.wso2.org) All Rights Reserved.
 *
 *  WSO2 Inc. licenses this file to you under the Apache License,
 *  Version 2.0 (the "License"); you may not use this file except
 *  in compliance with the License.
 *  You may obtain a copy of the License at
 *
 *    http://www.apache.org/licenses/LICENSE-2.0
 *
 *  Unless required by applicable law or agreed to in writing,
 *  software distributed under the License is distributed on an
 *  "AS IS" BASIS, WITHOUT WARRANTIES OR CONDITIONS OF ANY
 *  KIND, either express or implied.  See the License for the
 *  specific language governing permissions and limitations
 *  under the License.
 */
package org.ballerinalang.util.program;

import org.ballerinalang.bre.bvm.CPU;
import org.ballerinalang.bre.bvm.CPU.HandleErrorException;
import org.ballerinalang.bre.bvm.WorkerData;
import org.ballerinalang.bre.bvm.WorkerExecutionContext;
import org.ballerinalang.bre.vm.StackFrame;
import org.ballerinalang.bre.vm.Strand;
import org.ballerinalang.config.ConfigRegistry;
import org.ballerinalang.model.types.BType;
import org.ballerinalang.model.types.TypeTags;
import org.ballerinalang.model.values.BBoolean;
import org.ballerinalang.model.values.BByte;
import org.ballerinalang.model.values.BDecimal;
import org.ballerinalang.model.values.BError;
import org.ballerinalang.model.values.BFloat;
import org.ballerinalang.model.values.BInteger;
import org.ballerinalang.model.values.BRefType;
import org.ballerinalang.model.values.BString;
import org.ballerinalang.model.values.BValue;
import org.ballerinalang.model.values.BValueType;
import org.ballerinalang.runtime.Constants;
import org.ballerinalang.util.BLangConstants;
import org.ballerinalang.util.codegen.CallableUnitInfo;
import org.ballerinalang.util.codegen.ServiceInfo;
import org.ballerinalang.util.codegen.WorkerInfo;
import org.ballerinalang.util.codegen.attributes.CodeAttributeInfo;
import org.ballerinalang.util.transactions.LocalTransactionInfo;

import java.io.PrintStream;
import java.math.BigDecimal;

/**
 * Utilities related to the Ballerina VM.
 */
public class BLangVMUtils {

    public static final String SERVICE_INFO_KEY = "SERVICE_INFO";

    private static final String TRANSACTION_INFO_KEY = "TRANSACTION_INFO";

    private static final String GLOBAL_TRANSACTION_ENABLED = "GLOBAL_TRANSACTION_ENABLED";

    public static void copyArgValues(WorkerData caller, WorkerData callee, int[] argRegs, BType[] paramTypes) {
        int longRegIndex = -1;
        int doubleRegIndex = -1;
        int stringRegIndex = -1;
        int booleanRegIndex = -1;
        int refRegIndex = -1;

        for (int i = 0; i < argRegs.length; i++) {
            BType paramType = paramTypes[i];
            int argReg = argRegs[i];
            switch (paramType.getTag()) {
                case TypeTags.INT_TAG:
                    callee.longRegs[++longRegIndex] = caller.longRegs[argReg];
                    break;
                case TypeTags.BYTE_TAG:
                    callee.intRegs[++booleanRegIndex] = caller.intRegs[argReg];
                    break;
                case TypeTags.FLOAT_TAG:
                    callee.doubleRegs[++doubleRegIndex] = caller.doubleRegs[argReg];
                    break;
                case TypeTags.STRING_TAG:
                    callee.stringRegs[++stringRegIndex] = caller.stringRegs[argReg];
                    break;
                case TypeTags.BOOLEAN_TAG:
                    callee.intRegs[++booleanRegIndex] = caller.intRegs[argReg];
                    break;
                default:
                    callee.refRegs[++refRegIndex] = caller.refRegs[argReg];
            }
        }
    }

    public static void copyValuesForForkJoin(WorkerData caller, WorkerData callee, int[] argRegs) {
        int longLocalVals = argRegs[0];
        int doubleLocalVals = argRegs[1];
        int stringLocalVals = argRegs[2];
        int booleanLocalVals = argRegs[3];
        int refLocalVals = argRegs[4];

        for (int i = 0; i <= longLocalVals; i++) {
            callee.longRegs[i] = caller.longRegs[i];
        }

        for (int i = 0; i <= doubleLocalVals; i++) {
            callee.doubleRegs[i] = caller.doubleRegs[i];
        }

        for (int i = 0; i <= stringLocalVals; i++) {
            callee.stringRegs[i] = caller.stringRegs[i];
        }

        for (int i = 0; i <= booleanLocalVals; i++) {
            callee.intRegs[i] = caller.intRegs[i];
        }

        for (int i = 0; i <= refLocalVals; i++) {
            callee.refRegs[i] = caller.refRegs[i];
        }
    }

    public static WorkerData createWorkerDataForLocal(WorkerInfo workerInfo, WorkerExecutionContext parentCtx,
                                                      int[] argRegs, BType[] paramTypes) {
        WorkerData wd = createWorkerData(workerInfo);
        BLangVMUtils.copyArgValues(parentCtx.workerLocal, wd, argRegs, paramTypes);
        return wd;
    }

    static WorkerData createWorkerDataForLocal(WorkerInfo workerInfo, WorkerExecutionContext parentCtx,
                                               int[] argRegs) {
        WorkerData wd = createWorkerData(workerInfo);
        BLangVMUtils.copyValuesForForkJoin(parentCtx.workerLocal, wd, argRegs);
        return wd;
    }

    private static WorkerData createWorkerData(WorkerInfo workerInfo) {
        return new WorkerData(workerInfo.getCodeAttributeInfo());
    }

    @SuppressWarnings("rawtypes")
    public static void populateWorkerDataWithValues(StackFrame data, int regIndex, BValue val, BType retType) {
        switch (retType.getTag()) {
            case TypeTags.INT_TAG:
                if (val == null) {
                    data.longRegs[regIndex] = 0;
                    break;
                }
                data.longRegs[regIndex] = ((BInteger) val).intValue();
                break;
            case TypeTags.BYTE_TAG:
                if (val == null) {
                    data.intRegs[regIndex] = 0;
                    break;
                }
                data.intRegs[regIndex] = ((BByte) val).byteValue();
                break;
            case TypeTags.FLOAT_TAG:
                if (val == null) {
                    data.doubleRegs[regIndex] = 0;
                    break;
                }
                data.doubleRegs[regIndex] = ((BFloat) val).floatValue();
                break;
            case TypeTags.DECIMAL_TAG:
                if (val == null) {
                    data.refRegs[regIndex] = new BDecimal(BigDecimal.ZERO);
                    break;
                }
                data.refRegs[regIndex] = (BDecimal) val;
                break;
            case TypeTags.STRING_TAG:
                if (val == null) {
                    data.stringRegs[regIndex] = BLangConstants.STRING_EMPTY_VALUE;
                    break;
                }
                data.stringRegs[regIndex] = val.stringValue();
                break;
            case TypeTags.BOOLEAN_TAG:
                if (val == null) {
                    data.intRegs[regIndex] = 0;
                    break;
                }
                data.intRegs[regIndex] = ((BBoolean) val).booleanValue() ? 1 : 0;
                break;
            default:
                data.refRegs[regIndex] = (BRefType) val;
        }
    }
    
    @SuppressWarnings("rawtypes")
    public static void populateWorkerResultWithValues(WorkerData result, BValue[] vals, BType[] types) {
        if (vals == null) {
            return;
        }
        int longRegCount = 0;
        int doubleRegCount = 0;
        int stringRegCount = 0;
        int intRegCount = 0;
        int refRegCount = 0;

        for (int i = 0; i < vals.length; i++) {
            BType retType = types[i];
            switch (retType.getTag()) {
                case TypeTags.INT_TAG:
                    if (vals[i] == null) {
                        result.longRegs[longRegCount++] = 0;
                        break;
                    }
                    result.longRegs[longRegCount++] = ((BInteger) vals[i]).intValue();
                    break;
                case TypeTags.BYTE_TAG:
                    if (vals[i] == null) {
                        result.intRegs[intRegCount++] = 0;
                        break;
                    }
                    result.intRegs[intRegCount++] = ((BByte) vals[i]).byteValue();
                    break;
                case TypeTags.FLOAT_TAG:
                    if (vals[i] == null) {
                        result.doubleRegs[doubleRegCount++] = 0;
                        break;
                    }
                    result.doubleRegs[doubleRegCount++] = ((BFloat) vals[i]).floatValue();
                    break;
                case TypeTags.DECIMAL_TAG:
                    if (vals[i] == null) {
                        result.refRegs[refRegCount++] = new BDecimal(BigDecimal.ZERO);
                        break;
                    }
                    result.refRegs[refRegCount++] = ((BDecimal) vals[i]);
                    break;
                case TypeTags.STRING_TAG:
                    if (vals[i] == null) {
                        result.stringRegs[stringRegCount++] = BLangConstants.STRING_NULL_VALUE;
                        break;
                    }
                    result.stringRegs[stringRegCount++] = vals[i].stringValue();
                    break;
                case TypeTags.BOOLEAN_TAG:
                    if (vals[i] == null) {
                        result.intRegs[intRegCount++] = 0;
                        break;
                    }
                    result.intRegs[intRegCount++] = ((BBoolean) vals[i]).booleanValue() ? 1 : 0;
                    break;
                default:
                    result.refRegs[refRegCount++] = (BRefType) vals[i];
            }
        }
    }

    public static BValue[] populateReturnData(WorkerExecutionContext ctx, CallableUnitInfo callableUnitInfo,
                                              int[] retRegs) {
        WorkerData data = ctx.workerLocal;
        BType[] retTypes = callableUnitInfo.getRetParamTypes();
        BValue[] returnValues = new BValue[retTypes.length];
        for (int i = 0; i < returnValues.length; i++) {
            BType retType = retTypes[i];
            switch (retType.getTag()) {
                case TypeTags.INT_TAG:
                    returnValues[i] = new BInteger(data.longRegs[retRegs[i]]);
                    break;
                case TypeTags.BYTE_TAG:
                    returnValues[i] = new BByte((byte) data.intRegs[retRegs[i]]);
                    break;
                case TypeTags.FLOAT_TAG:
                    returnValues[i] = new BFloat(data.doubleRegs[retRegs[i]]);
                    break;
                case TypeTags.STRING_TAG:
                    returnValues[i] = new BString(data.stringRegs[retRegs[i]]);
                    break;
                case TypeTags.BOOLEAN_TAG:
                    boolean boolValue = data.intRegs[retRegs[i]] == 1;
                    returnValues[i] = new BBoolean(boolValue);
                    break;
                default:
                    returnValues[i] = data.refRegs[retRegs[i]];
                    break;
            }
        }
        return returnValues;
    }

    public static int[] createReturnRegValues(WorkerDataIndex paramWDI, WorkerDataIndex retWDI, BType[] retTypes) {
        int[] result = new int[retWDI.retRegs.length];
        System.arraycopy(retWDI.retRegs, 0, result, 0, result.length);
        for (int i = 0; i < result.length; i++) {
            BType retType = retTypes[i];
            switch (retType.getTag()) {
                case TypeTags.INT_TAG:
                    result[i] += paramWDI.longRegCount;
                    break;
                case TypeTags.BYTE_TAG:
                    result[i] += paramWDI.intRegCount;
                    break;
                case TypeTags.FLOAT_TAG:
                    result[i] += paramWDI.doubleRegCount;
                    break;
                case TypeTags.STRING_TAG:
                    result[i] += paramWDI.stringRegCount;
                    break;
                case TypeTags.BOOLEAN_TAG:
                    result[i] += paramWDI.intRegCount;
                    break;
                default:
                    result[i] += paramWDI.refRegCount;
                    break;
            }
        }
        return result;
    }
    
    @SuppressWarnings("rawtypes")
    public static int[][] populateArgAndReturnData(WorkerExecutionContext ctx,
                                                   CallableUnitInfo callableUnitInfo, BValue[] args) {
        WorkerDataIndex wdi1 = callableUnitInfo.paramWorkerIndex;
        WorkerDataIndex wdi2 = callableUnitInfo.retWorkerIndex;
        WorkerData local = createWorkerData(wdi1, wdi2);
        BType[] types = callableUnitInfo.getParamTypes();
        int longParamCount = 0, doubleParamCount = 0, stringParamCount = 0, intParamCount = 0, refParamCount = 0;
        for (int i = 0; i < types.length; i++) {
            switch (types[i].getTag()) {
                case TypeTags.INT_TAG:
                    local.longRegs[longParamCount++] = ((BValueType) args[i]).intValue();
                    break;
                case TypeTags.BYTE_TAG:
                    local.intRegs[intParamCount++] = ((BValueType) args[i]).byteValue();
                    break;
                case TypeTags.FLOAT_TAG:
                    local.doubleRegs[doubleParamCount++] = ((BValueType) args[i]).floatValue();
                    break;
                case TypeTags.STRING_TAG:
                    local.stringRegs[stringParamCount++] = args[i].stringValue();
                    break;
                case TypeTags.BOOLEAN_TAG:
                    if (args[i] instanceof BString) {
                        local.intRegs[intParamCount++] =
                                ((BString) args[i]).value().toLowerCase().equals("true") ? 1 : 0;
                    } else {
                        local.intRegs[intParamCount++] = ((BValueType) args[i]).booleanValue() ? 1 : 0;
                    }
                    break;
                default:
                    local.refRegs[refParamCount++] = (BRefType) args[i];
                    break;
            }
        }
        ctx.workerLocal = local;
        return new int[][] { wdi1.retRegs, BLangVMUtils.createReturnRegValues(
                wdi1, wdi2, callableUnitInfo.getRetParamTypes()) };
    }
    
    public static WorkerData createWorkerData(WorkerDataIndex wdi) {
        return new WorkerData(wdi);
    }
    
    private static WorkerData createWorkerData(WorkerDataIndex wdi1, WorkerDataIndex wdi2) {
        return new WorkerData(wdi1, wdi2);
    }
    
    public static void mergeResultData(WorkerData sourceData, WorkerData targetData, BType[] types,
                                       int[] regIndexes) {
        int callersRetRegIndex;
        int longRegCount = 0;
        int doubleRegCount = 0;
        int stringRegCount = 0;
        int intRegCount = 0;
        int refRegCount = 0;

        for (int i = 0; i < types.length; i++) {
            BType retType = types[i];
            callersRetRegIndex = regIndexes[i];
            switch (retType.getTag()) {
                case TypeTags.INT_TAG:
                    targetData.longRegs[callersRetRegIndex] = sourceData.longRegs[longRegCount++];
                    break;
                case TypeTags.BYTE_TAG:
                    targetData.intRegs[callersRetRegIndex] = sourceData.intRegs[intRegCount++];
                    break;
                case TypeTags.FLOAT_TAG:
                    targetData.doubleRegs[callersRetRegIndex] = sourceData.doubleRegs[doubleRegCount++];
                    break;
                case TypeTags.STRING_TAG:
                    targetData.stringRegs[callersRetRegIndex] = sourceData.stringRegs[stringRegCount++];
                    break;
                case TypeTags.BOOLEAN_TAG:
                    targetData.intRegs[callersRetRegIndex] = sourceData.intRegs[intRegCount++];
                    break;
                default:
                    targetData.refRegs[callersRetRegIndex] = sourceData.refRegs[refRegCount++];
                    break;
            }
        }
    }
    
    public static void mergeInitWorkerData(WorkerData sourceData, WorkerData targetData,
                                           CodeAttributeInfo initWorkerCAI) {
        for (int i = 0; i < initWorkerCAI.getMaxDoubleLocalVars(); i++) {
            targetData.doubleRegs[i] = sourceData.doubleRegs[i];
        }
        for (int i = 0; i < initWorkerCAI.getMaxIntLocalVars(); i++) {
            targetData.intRegs[i] = sourceData.intRegs[i];
        }
        for (int i = 0; i < initWorkerCAI.getMaxLongLocalVars(); i++) {
            targetData.longRegs[i] = sourceData.longRegs[i];
        }
        for (int i = 0; i < initWorkerCAI.getMaxStringLocalVars(); i++) {
            targetData.stringRegs[i] = sourceData.stringRegs[i];
        }
        for (int i = 0; i < initWorkerCAI.getMaxRefLocalVars(); i++) {
            targetData.refRegs[i] = sourceData.refRegs[i];
        }
    }
    
    public static WorkerExecutionContext handleNativeInvocationError(WorkerExecutionContext parentCtx, BError error) {
        parentCtx.setError(error);
        try {
            CPU.handleError(parentCtx);
            return parentCtx;
        } catch (HandleErrorException e) {
            if (e.ctx != null && !e.ctx.isRootContext()) {
                return e.ctx;
            } else {
                return null;
            }
        }
    }
    
    public static void log(String msg) {
        PrintStream out = System.out;
        out.println(msg);
    }
    
    public static void setServiceInfo(Strand ctx, ServiceInfo serviceInfo) {
        ctx.globalProps.put(SERVICE_INFO_KEY, serviceInfo);
    }
    
    public static ServiceInfo getServiceInfo(Strand ctx) {
        return (ServiceInfo) ctx.globalProps.get(SERVICE_INFO_KEY);
    }

    public static void setTransactionInfo(Strand ctx, LocalTransactionInfo localTransactionInfo) {
        ctx.globalProps.put(TRANSACTION_INFO_KEY, localTransactionInfo);
    }

    public static LocalTransactionInfo getTransactionInfo(Strand ctx) {
        return (LocalTransactionInfo) ctx.globalProps.get(TRANSACTION_INFO_KEY);
    }

    public static void removeTransactionInfo(Strand ctx) {
        ctx.globalProps.remove(TRANSACTION_INFO_KEY);
    }

    public static void setGlobalTransactionEnabledStatus(Strand strand) {
        strand.globalProps.put(GLOBAL_TRANSACTION_ENABLED, getGlobalTransactionEnabledFromConfig());
    }

    public static boolean getGlobalTransactionEnabled(Strand ctx) {
        return (boolean) ctx.globalProps.get(GLOBAL_TRANSACTION_ENABLED);
    }

    private static boolean getGlobalTransactionEnabledFromConfig() {
        String distributedTransactionsEnabledConfig = ConfigRegistry.getInstance()
                .getAsString(Constants.DISTRIBUTED_TRANSACTIONS);
        boolean distributedTransactionEnabled = true;
<<<<<<< HEAD
        if (distributedTransactionsEnabledConfig != null &&
                distributedTransactionsEnabledConfig.equals(Constants.FALSE)) {
=======
        if (distributedTransactionsEnabledConfig != null
                && distributedTransactionsEnabledConfig.equals(Constants.FALSE)) {
>>>>>>> 972e04bd
            distributedTransactionEnabled = false;
        }
        return distributedTransactionEnabled;
    }
}<|MERGE_RESOLUTION|>--- conflicted
+++ resolved
@@ -462,13 +462,8 @@
         String distributedTransactionsEnabledConfig = ConfigRegistry.getInstance()
                 .getAsString(Constants.DISTRIBUTED_TRANSACTIONS);
         boolean distributedTransactionEnabled = true;
-<<<<<<< HEAD
-        if (distributedTransactionsEnabledConfig != null &&
-                distributedTransactionsEnabledConfig.equals(Constants.FALSE)) {
-=======
         if (distributedTransactionsEnabledConfig != null
                 && distributedTransactionsEnabledConfig.equals(Constants.FALSE)) {
->>>>>>> 972e04bd
             distributedTransactionEnabled = false;
         }
         return distributedTransactionEnabled;
