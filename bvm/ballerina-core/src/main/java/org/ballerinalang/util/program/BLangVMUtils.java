/*
*  Copyright (c) 2018, WSO2 Inc. (http://www.wso2.org) All Rights Reserved.
*
*  WSO2 Inc. licenses this file to you under the Apache License,
*  Version 2.0 (the "License"); you may not use this file except
*  in compliance with the License.
*  You may obtain a copy of the License at
*
*    http://www.apache.org/licenses/LICENSE-2.0
*
*  Unless required by applicable law or agreed to in writing,
*  software distributed under the License is distributed on an
*  "AS IS" BASIS, WITHOUT WARRANTIES OR CONDITIONS OF ANY
*  KIND, either express or implied.  See the License for the
*  specific language governing permissions and limitations
*  under the License.
*/
package org.ballerinalang.util.program;

import org.ballerinalang.bre.bvm.CPU;
import org.ballerinalang.bre.bvm.CPU.HandleErrorException;
import org.ballerinalang.bre.bvm.WorkerData;
import org.ballerinalang.bre.bvm.WorkerExecutionContext;
import org.ballerinalang.model.types.BType;
import org.ballerinalang.model.types.TypeTags;
import org.ballerinalang.model.values.BBoolean;
import org.ballerinalang.model.values.BByte;
import org.ballerinalang.model.values.BFloat;
import org.ballerinalang.model.values.BInteger;
import org.ballerinalang.model.values.BMap;
import org.ballerinalang.model.values.BRefType;
import org.ballerinalang.model.values.BString;
import org.ballerinalang.model.values.BValue;
import org.ballerinalang.model.values.BValueType;
import org.ballerinalang.util.BLangConstants;
import org.ballerinalang.util.codegen.CallableUnitInfo;
import org.ballerinalang.util.codegen.ServiceInfo;
import org.ballerinalang.util.codegen.WorkerInfo;
import org.ballerinalang.util.codegen.attributes.CodeAttributeInfo;
import org.ballerinalang.util.transactions.LocalTransactionInfo;

import java.io.PrintStream;

/**
 * Utilities related to the Ballerina VM.
 */
public class BLangVMUtils {
    
    private static final String SERVICE_INFO_KEY = "SERVICE_INFO";

    private static final String TRANSACTION_INFO_KEY = "TRANSACTION_INFO";

    private static final String GLOBAL_TRANSACTION_ENABLED = "GLOBAL_TRANSACTION_ENABLED";

    public static void copyArgValues(WorkerData caller, WorkerData callee, int[] argRegs, BType[] paramTypes) {
        int longRegIndex = -1;
        int doubleRegIndex = -1;
        int stringRegIndex = -1;
        int booleanRegIndex = -1;
        int refRegIndex = -1;
        for (int i = 0; i < argRegs.length; i++) {
            BType paramType = paramTypes[i];
            int argReg = argRegs[i];
            switch (paramType.getTag()) {
            case TypeTags.INT_TAG:
                callee.longRegs[++longRegIndex] = caller.longRegs[argReg];
                break;
            case TypeTags.BYTE_TAG:
                callee.intRegs[++booleanRegIndex] = caller.intRegs[argReg];
                break;
            case TypeTags.FLOAT_TAG:
                callee.doubleRegs[++doubleRegIndex] = caller.doubleRegs[argReg];
                break;
            case TypeTags.STRING_TAG:
                callee.stringRegs[++stringRegIndex] = caller.stringRegs[argReg];
                break;
            case TypeTags.BOOLEAN_TAG:
                callee.intRegs[++booleanRegIndex] = caller.intRegs[argReg];
                break;
            default:
                callee.refRegs[++refRegIndex] = caller.refRegs[argReg];
            }
        }
    }

    public static void copyValuesForForkJoin(WorkerData caller, WorkerData callee, int[] argRegs) {
        int longLocalVals = argRegs[0];
        int doubleLocalVals = argRegs[1];
        int stringLocalVals = argRegs[2];
        int booleanLocalVals = argRegs[3];
        int refLocalVals = argRegs[4];

        for (int i = 0; i <= longLocalVals; i++) {
            callee.longRegs[i] = caller.longRegs[i];
        }

        for (int i = 0; i <= doubleLocalVals; i++) {
            callee.doubleRegs[i] = caller.doubleRegs[i];
        }

        for (int i = 0; i <= stringLocalVals; i++) {
            callee.stringRegs[i] = caller.stringRegs[i];
        }

        for (int i = 0; i <= booleanLocalVals; i++) {
            callee.intRegs[i] = caller.intRegs[i];
        }

        for (int i = 0; i <= refLocalVals; i++) {
            callee.refRegs[i] = caller.refRegs[i];
        }
    }

    public static WorkerData createWorkerDataForLocal(WorkerInfo workerInfo, WorkerExecutionContext parentCtx,
            int[] argRegs, BType[] paramTypes) {
        WorkerData wd = createWorkerData(workerInfo);
        BLangVMUtils.copyArgValues(parentCtx.workerLocal, wd, argRegs, paramTypes);
        return wd;
    }

    static WorkerData createWorkerDataForLocal(WorkerInfo workerInfo, WorkerExecutionContext parentCtx,
                                               int[] argRegs) {
        WorkerData wd = createWorkerData(workerInfo);
        BLangVMUtils.copyValuesForForkJoin(parentCtx.workerLocal, wd, argRegs);
        return wd;
    }

    private static WorkerData createWorkerData(WorkerInfo workerInfo) {
        return new WorkerData(workerInfo.getCodeAttributeInfo());
    }

    @SuppressWarnings("rawtypes")
    public static void populateWorkerDataWithValues(WorkerData data, int[] regIndexes, BValue[] vals, BType[] types) {
        if (vals == null) {
            return;
        }
        for (int i = 0; i < vals.length; i++) {
            int callersRetRegIndex = regIndexes[i];
            BType retType = types[i];
            switch (retType.getTag()) {
            case TypeTags.INT_TAG:
                if (vals[i] == null) {
                    data.longRegs[callersRetRegIndex] = 0;
                    break;
                }
                data.longRegs[callersRetRegIndex] = ((BInteger) vals[i]).intValue();
                break;
            case TypeTags.BYTE_TAG:
                if (vals[i] == null) {
                    data.intRegs[callersRetRegIndex] = 0;
                    break;
                }
                data.intRegs[callersRetRegIndex] = ((BByte) vals[i]).byteValue();
                break;
            case TypeTags.FLOAT_TAG:
                if (vals[i] == null) {
                    data.doubleRegs[callersRetRegIndex] = 0;
                    break;
                }
                data.doubleRegs[callersRetRegIndex] = ((BFloat) vals[i]).floatValue();
                break;
            case TypeTags.STRING_TAG:
                if (vals[i] == null) {
                    data.stringRegs[callersRetRegIndex] = BLangConstants.STRING_EMPTY_VALUE;
                    break;
                }
                data.stringRegs[callersRetRegIndex] = vals[i].stringValue();
                break;
            case TypeTags.BOOLEAN_TAG:
                if (vals[i] == null) {
                    data.intRegs[callersRetRegIndex] = 0;
                    break;
                }
                data.intRegs[callersRetRegIndex] = ((BBoolean) vals[i]).booleanValue() ? 1 : 0;
                break;
            default:
                data.refRegs[callersRetRegIndex] = (BRefType) vals[i];
            }
        }
    }
    
    @SuppressWarnings("rawtypes")
    public static void populateWorkerResultWithValues(WorkerData result, BValue[] vals, BType[] types) {
        if (vals == null) {
            return;
        }
        int longRegCount = 0;
        int doubleRegCount = 0;
        int stringRegCount = 0;
        int intRegCount = 0;
        int refRegCount = 0;
        int byteRegCount = 0;
        for (int i = 0; i < vals.length; i++) {
            BType retType = types[i];
            switch (retType.getTag()) {
            case TypeTags.INT_TAG:
                if (vals[i] == null) {
                    result.longRegs[longRegCount++] = 0;
                    break;
                }
                result.longRegs[longRegCount++] = ((BInteger) vals[i]).intValue();
                break;
            case TypeTags.BYTE_TAG:
                if (vals[i] == null) {
                    result.intRegs[intRegCount++] = 0;
                    break;
                }
                result.intRegs[intRegCount++] = ((BByte) vals[i]).byteValue();
                break;
            case TypeTags.FLOAT_TAG:
                if (vals[i] == null) {
                    result.doubleRegs[doubleRegCount++] = 0;
                    break;
                }
                result.doubleRegs[doubleRegCount++] = ((BFloat) vals[i]).floatValue();
                break;
            case TypeTags.STRING_TAG:
                if (vals[i] == null) {
                    result.stringRegs[stringRegCount++] = BLangConstants.STRING_NULL_VALUE;
                    break;
                }
                result.stringRegs[stringRegCount++] = vals[i].stringValue();
                break;
            case TypeTags.BOOLEAN_TAG:
                if (vals[i] == null) {
                    result.intRegs[intRegCount++] = 0;
                    break;
                }
                result.intRegs[intRegCount++] = ((BBoolean) vals[i]).booleanValue() ? 1 : 0;
                break;
            default:
                result.refRegs[refRegCount++] = (BRefType) vals[i];
            }
        }
    }
    
    public static BValue[] populateReturnData(WorkerExecutionContext ctx, CallableUnitInfo callableUnitInfo, 
            int[] retRegs) {
        WorkerData data = ctx.workerLocal;
        BType[] retTypes = callableUnitInfo.getRetParamTypes();
        BValue[] returnValues = new BValue[retTypes.length];
        for (int i = 0; i < returnValues.length; i++) {
            BType retType = retTypes[i];
            switch (retType.getTag()) {
            case TypeTags.INT_TAG:
                returnValues[i] = new BInteger(data.longRegs[retRegs[i]]);
                break;
            case TypeTags.BYTE_TAG:
                returnValues[i] = new BByte((byte) data.intRegs[retRegs[i]]);
                break;
            case TypeTags.FLOAT_TAG:
                returnValues[i] = new BFloat(data.doubleRegs[retRegs[i]]);
                break;
            case TypeTags.STRING_TAG:
                returnValues[i] = new BString(data.stringRegs[retRegs[i]]);
                break;
            case TypeTags.BOOLEAN_TAG:
                boolean boolValue = data.intRegs[retRegs[i]] == 1;
                returnValues[i] = new BBoolean(boolValue);
                break;
            default:
                returnValues[i] = data.refRegs[retRegs[i]];
                break;
            }
        }
        return returnValues;
    }

    public static int[] createReturnRegValues(WorkerDataIndex paramWDI, WorkerDataIndex retWDI, BType[] retTypes) {
        int[] result = new int[retWDI.retRegs.length];
        System.arraycopy(retWDI.retRegs, 0, result, 0, result.length);
        for (int i = 0; i < result.length; i++) {
            BType retType = retTypes[i];
            switch (retType.getTag()) {
            case TypeTags.INT_TAG:
                result[i] += paramWDI.longRegCount;
                break;
            case TypeTags.BYTE_TAG:
                result[i] += paramWDI.intRegCount;
                break;
            case TypeTags.FLOAT_TAG:
                result[i] += paramWDI.doubleRegCount;
                break;
            case TypeTags.STRING_TAG:
                result[i] += paramWDI.stringRegCount;
                break;
            case TypeTags.BOOLEAN_TAG:
                result[i] += paramWDI.intRegCount;
                break;
            default:
                result[i] += paramWDI.refRegCount;
                break;
            }
        }
        return result;
    }
    
    @SuppressWarnings("rawtypes")
    public static int[][] populateArgAndReturnData(WorkerExecutionContext ctx, 
            CallableUnitInfo callableUnitInfo, BValue[] args) {
        WorkerDataIndex wdi1 = callableUnitInfo.paramWorkerIndex;
        WorkerDataIndex wdi2 = callableUnitInfo.retWorkerIndex;
        WorkerData local = createWorkerData(wdi1, wdi2);
        BType[] types = callableUnitInfo.getParamTypes();
        int longParamCount = 0, doubleParamCount = 0, stringParamCount = 0, intParamCount = 0, 
                byteParamCount = 0, refParamCount = 0;
        for (int i = 0; i < types.length; i++) {
            switch (types[i].getTag()) {
                case TypeTags.INT_TAG:
                    local.longRegs[longParamCount++] = ((BValueType) args[i]).intValue();
                    break;
                case TypeTags.BYTE_TAG:
                    local.intRegs[intParamCount++] = ((BValueType) args[i]).byteValue();
                    break;
                case TypeTags.FLOAT_TAG:
                    local.doubleRegs[doubleParamCount++] = ((BValueType) args[i]).floatValue();
                    break;
                case TypeTags.STRING_TAG:
                    local.stringRegs[stringParamCount++] = args[i].stringValue();
                    break;
                case TypeTags.BOOLEAN_TAG:
                    if (args[i] instanceof BString) {
                        local.intRegs[intParamCount++] =
                                ((BString) args[i]).value().toLowerCase().equals("true") ? 1 : 0;
                    } else {
                        local.intRegs[intParamCount++] = ((BValueType) args[i]).booleanValue() ? 1 : 0;
                    }
                    break;
<<<<<<< HEAD
=======
                case TypeTags.BLOB_TAG:
                    local.byteRegs[byteParamCount++] = ((BValueType) args[i]).blobValue();
                    break;
>>>>>>> 907ae0ec
                default:
                    local.refRegs[refParamCount++] = (BRefType) args[i];
                    break;
            }
        }
        ctx.workerLocal = local;
        return new int[][] { wdi1.retRegs, BLangVMUtils.createReturnRegValues(
                wdi1, wdi2, callableUnitInfo.getRetParamTypes()) };
    }
    
    public static WorkerData createWorkerData(WorkerDataIndex wdi) {
        return new WorkerData(wdi);
    }
    
    private static WorkerData createWorkerData(WorkerDataIndex wdi1, WorkerDataIndex wdi2) {
        return new WorkerData(wdi1, wdi2);
    }
    
    public static void mergeResultData(WorkerData sourceData, WorkerData targetData, BType[] types,
            int[] regIndexes) {
        int callersRetRegIndex;
        int longRegCount = 0;
        int doubleRegCount = 0;
        int stringRegCount = 0;
        int intRegCount = 0;
        int refRegCount = 0;
        int byteRegCount = 0;
        for (int i = 0; i < types.length; i++) {
            BType retType = types[i];
            callersRetRegIndex = regIndexes[i];
            switch (retType.getTag()) {
            case TypeTags.INT_TAG:
                targetData.longRegs[callersRetRegIndex] = sourceData.longRegs[longRegCount++];
                break;
            case TypeTags.BYTE_TAG:
                targetData.intRegs[callersRetRegIndex] = sourceData.intRegs[intRegCount++];
                break;
            case TypeTags.FLOAT_TAG:
                targetData.doubleRegs[callersRetRegIndex] = sourceData.doubleRegs[doubleRegCount++];
                break;
            case TypeTags.STRING_TAG:
                targetData.stringRegs[callersRetRegIndex] = sourceData.stringRegs[stringRegCount++];
                break;
            case TypeTags.BOOLEAN_TAG:
                targetData.intRegs[callersRetRegIndex] = sourceData.intRegs[intRegCount++];
                break;
            default:
                targetData.refRegs[callersRetRegIndex] = sourceData.refRegs[refRegCount++];
                break;
            }
        }
    }
    
    public static void mergeInitWorkertData(WorkerData sourceData, WorkerData targetData, 
            CodeAttributeInfo initWorkerCAI) {
        for (int i = 0; i < initWorkerCAI.getMaxDoubleLocalVars(); i++) {
            targetData.doubleRegs[i] = sourceData.doubleRegs[i];
        }
        for (int i = 0; i < initWorkerCAI.getMaxIntLocalVars(); i++) {
            targetData.intRegs[i] = sourceData.intRegs[i];
        }
        for (int i = 0; i < initWorkerCAI.getMaxLongLocalVars(); i++) {
            targetData.longRegs[i] = sourceData.longRegs[i];
        }
        for (int i = 0; i < initWorkerCAI.getMaxStringLocalVars(); i++) {
            targetData.stringRegs[i] = sourceData.stringRegs[i];
        }
        for (int i = 0; i < initWorkerCAI.getMaxRefLocalVars(); i++) {
            targetData.refRegs[i] = sourceData.refRegs[i];
        }
    }
    
    public static WorkerExecutionContext handleNativeInvocationError(WorkerExecutionContext parentCtx,
                                                                     BMap<String, BValue> error) {
        parentCtx.setError(error);
        try {
            CPU.handleError(parentCtx);
            return parentCtx;
        } catch (HandleErrorException e) {
            if (e.ctx != null && !e.ctx.isRootContext()) {
                return e.ctx;
            } else {
                return null;
            }
        }
    }
    
    public static void log(String msg) {
        PrintStream out = System.out;
        out.println(msg);
    }
    
    public static void setServiceInfo(WorkerExecutionContext ctx, ServiceInfo serviceInfo) {
        ctx.globalProps.put(SERVICE_INFO_KEY, serviceInfo);
    }
    
    public static ServiceInfo getServiceInfo(WorkerExecutionContext ctx) {
        return (ServiceInfo) ctx.globalProps.get(SERVICE_INFO_KEY);
    }

    public static void setTransactionInfo(WorkerExecutionContext ctx, LocalTransactionInfo localTransactionInfo) {
        ctx.globalProps.put(TRANSACTION_INFO_KEY, localTransactionInfo);
    }

    public static LocalTransactionInfo getTransactionInfo(WorkerExecutionContext ctx) {
        return (LocalTransactionInfo) ctx.globalProps.get(TRANSACTION_INFO_KEY);
    }

    public static void removeTransactionInfo(WorkerExecutionContext ctx) {
        ctx.globalProps.remove(TRANSACTION_INFO_KEY);
    }

    public static void setGlobalTransactionEnabledStatus(WorkerExecutionContext ctx,
            boolean isGlobalTransactionEnabled) {
        ctx.globalProps.put(GLOBAL_TRANSACTION_ENABLED, isGlobalTransactionEnabled);
    }

    public static boolean getGlobalTransactionenabled(WorkerExecutionContext ctx) {
        return (boolean) ctx.globalProps.get(GLOBAL_TRANSACTION_ENABLED);
    }
}<|MERGE_RESOLUTION|>--- conflicted
+++ resolved
@@ -302,8 +302,7 @@
         WorkerDataIndex wdi2 = callableUnitInfo.retWorkerIndex;
         WorkerData local = createWorkerData(wdi1, wdi2);
         BType[] types = callableUnitInfo.getParamTypes();
-        int longParamCount = 0, doubleParamCount = 0, stringParamCount = 0, intParamCount = 0, 
-                byteParamCount = 0, refParamCount = 0;
+        int longParamCount = 0, doubleParamCount = 0, stringParamCount = 0, intParamCount = 0, refParamCount = 0;
         for (int i = 0; i < types.length; i++) {
             switch (types[i].getTag()) {
                 case TypeTags.INT_TAG:
@@ -326,12 +325,6 @@
                         local.intRegs[intParamCount++] = ((BValueType) args[i]).booleanValue() ? 1 : 0;
                     }
                     break;
-<<<<<<< HEAD
-=======
-                case TypeTags.BLOB_TAG:
-                    local.byteRegs[byteParamCount++] = ((BValueType) args[i]).blobValue();
-                    break;
->>>>>>> 907ae0ec
                 default:
                     local.refRegs[refParamCount++] = (BRefType) args[i];
                     break;
