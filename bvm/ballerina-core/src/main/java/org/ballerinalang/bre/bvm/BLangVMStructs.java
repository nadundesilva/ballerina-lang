/*
*   Copyright (c) 2017, WSO2 Inc. (http://www.wso2.org) All Rights Reserved.
*
*  WSO2 Inc. licenses this file to you under the Apache License,
*  Version 2.0 (the "License"); you may not use this file except
*  in compliance with the License.
*  You may obtain a copy of the License at
*
*    http://www.apache.org/licenses/LICENSE-2.0
*
* Unless required by applicable law or agreed to in writing,
* software distributed under the License is distributed on an
* "AS IS" BASIS, WITHOUT WARRANTIES OR CONDITIONS OF ANY
* KIND, either express or implied.  See the License for the
* specific language governing permissions and limitations
* under the License.
*/
package org.ballerinalang.bre.bvm;

import org.ballerinalang.model.types.BStructType;
import org.ballerinalang.model.types.BType;
import org.ballerinalang.model.types.TypeTags;
import org.ballerinalang.model.values.BBlob;
import org.ballerinalang.model.values.BBoolean;
import org.ballerinalang.model.values.BFloat;
import org.ballerinalang.model.values.BInteger;
import org.ballerinalang.model.values.BRefType;
import org.ballerinalang.model.values.BStruct;
import org.ballerinalang.model.values.BValue;
import org.ballerinalang.model.values.StructureType;
import org.ballerinalang.util.codegen.StructInfo;
<<<<<<< HEAD
import org.ballerinalang.util.codegen.attributes.AttributeInfo;
import org.ballerinalang.util.codegen.attributes.LocalVariableAttributeInfo;
import org.ballerinalang.util.program.BLangFunctions;
=======
>>>>>>> 6f693298

/**
 * Util Class for handling structs in Ballerina VM.
 *
 * @since 0.89
 */
public class BLangVMStructs {

    /**
     * Create BStruct for given StructInfo and BValues.
     *
     * @param structInfo {@link StructInfo} of the BStruct
     * @param values     field values of the BStruct.
     * @return BStruct instance.
     */
    public static BStruct createBStruct(StructInfo structInfo, Object... values) {
        BStructType structType = structInfo.getType();
        BStruct bStruct = new BStruct(structType);

        int[] indexes = new int[] {-1, -1, -1, -1, -1, -1};
        BStructType.StructField[] structFields = structType.getStructFields();
        for (int i = 0; i < structFields.length; i++) {
            if (values.length < i + 1) {
                break;
            }
            BType paramType = structFields[i].getFieldType();
            setValue(bStruct, indexes, paramType.getTag(), values[i]);
        }
        return bStruct;
    }

<<<<<<< HEAD
    /**
     * Create BStruct for given StructInfo and BValues.
     *
     * @param structInfo {@link StructInfo} of the BStruct
     * @param values     field values of the BStruct.
     * @return BStruct instance.
     */
    public static BStruct createObject(StructInfo structInfo, BValue... values) {
        BStructType structType = structInfo.getType();
        BStruct bStruct = new BStruct(structType);
        BValue[] vals = new BValue[values.length + 1];
        vals[0] = bStruct;

        System.arraycopy(values, 0, vals, 1, values.length);

        BLangFunctions.invokeCallable(structInfo.initializer.functionInfo, vals);
        return bStruct;
    }

    /**
     * Create BConnector with given values.
     *
     * @param connectorInfo {@link ConnectorInfo} of the {@link BConnector}
     * @param values        field values of the connector ( including args ).
     * @return BStruct instance.
     */
    public static BConnector createBConnector(ConnectorInfo connectorInfo, Object... values) {
        BConnector bConnector = new BConnector(connectorInfo.getType());
        final LocalVariableAttributeInfo localVar = (LocalVariableAttributeInfo) connectorInfo.getAttributeInfo(
                AttributeInfo.Kind.LOCAL_VARIABLES_ATTRIBUTE);
        int i = 0;
        int[] indexes = new int[] {-1, -1, -1, -1, -1, -1};
        for (LocalVariableInfo variableInfo : localVar.getLocalVariables()) {
            if (values.length < i + 1) {
                break;
            }
            final BType varType = variableInfo.getVariableType();
            setValue(bConnector, indexes, varType.getTag(), values[i]);
        }
        return bConnector;
    }

=======
>>>>>>> 6f693298
    @SuppressWarnings("rawtypes")
    private static void setValue(StructureType structureType, int[] regIndexes, int typeTag, Object value) {
        int index;
        switch (typeTag) {
            case TypeTags.INT_TAG:
                index = ++regIndexes[0];
                if (value != null) {
                    if (value instanceof Integer) {
                        structureType.setIntField(index, (Integer) value);
                    } else if (value instanceof Long) {
                        structureType.setIntField(index, (Long) value);
                    } else if (value instanceof BInteger) {
                        structureType.setIntField(index, ((BInteger) value).intValue());
                    }
                }
                break;
            case TypeTags.FLOAT_TAG:
                index = ++regIndexes[1];
                if (value != null) {
                    if (value instanceof Float) {
                        structureType.setFloatField(index, (Float) value);
                    } else if (value instanceof Double) {
                        structureType.setFloatField(index, (Double) value);
                    } else if (value instanceof BFloat) {
                        structureType.setFloatField(index, ((BFloat) value).floatValue());
                    }
                }
                break;
            case TypeTags.STRING_TAG:
                index = ++regIndexes[2];
                if (value != null) {
                    if (value instanceof String) {
                        structureType.setStringField(index, (String) value);
                    } else if (value instanceof BValue) {
                        structureType.setStringField(index, ((BValue) value).stringValue());
                    }
                }
                break;
            case TypeTags.BOOLEAN_TAG:
                index = ++regIndexes[3];
                if (value != null) {
                    if (value instanceof Boolean) {
                        structureType.setBooleanField(index, (Boolean) value ? 1 : 0);
                    } else if (value instanceof BBoolean) {
                        structureType.setBooleanField(index, ((BBoolean) value).booleanValue() ? 1 : 0);
                    }
                }
                break;
            case TypeTags.BLOB_TAG:
                index = ++regIndexes[4];
                if (value != null && value instanceof BBlob) {
                    structureType.setBlobField(index, ((BBlob) value).blobValue());
                }
                break;
            default:
                index = ++regIndexes[5];
                if (value != null && (value instanceof BRefType)) {
                    structureType.setRefField(index, (BRefType) value);
                }
        }
    }
}<|MERGE_RESOLUTION|>--- conflicted
+++ resolved
@@ -29,12 +29,7 @@
 import org.ballerinalang.model.values.BValue;
 import org.ballerinalang.model.values.StructureType;
 import org.ballerinalang.util.codegen.StructInfo;
-<<<<<<< HEAD
-import org.ballerinalang.util.codegen.attributes.AttributeInfo;
-import org.ballerinalang.util.codegen.attributes.LocalVariableAttributeInfo;
 import org.ballerinalang.util.program.BLangFunctions;
-=======
->>>>>>> 6f693298
 
 /**
  * Util Class for handling structs in Ballerina VM.
@@ -66,7 +61,6 @@
         return bStruct;
     }
 
-<<<<<<< HEAD
     /**
      * Create BStruct for given StructInfo and BValues.
      *
@@ -86,31 +80,6 @@
         return bStruct;
     }
 
-    /**
-     * Create BConnector with given values.
-     *
-     * @param connectorInfo {@link ConnectorInfo} of the {@link BConnector}
-     * @param values        field values of the connector ( including args ).
-     * @return BStruct instance.
-     */
-    public static BConnector createBConnector(ConnectorInfo connectorInfo, Object... values) {
-        BConnector bConnector = new BConnector(connectorInfo.getType());
-        final LocalVariableAttributeInfo localVar = (LocalVariableAttributeInfo) connectorInfo.getAttributeInfo(
-                AttributeInfo.Kind.LOCAL_VARIABLES_ATTRIBUTE);
-        int i = 0;
-        int[] indexes = new int[] {-1, -1, -1, -1, -1, -1};
-        for (LocalVariableInfo variableInfo : localVar.getLocalVariables()) {
-            if (values.length < i + 1) {
-                break;
-            }
-            final BType varType = variableInfo.getVariableType();
-            setValue(bConnector, indexes, varType.getTag(), values[i]);
-        }
-        return bConnector;
-    }
-
-=======
->>>>>>> 6f693298
     @SuppressWarnings("rawtypes")
     private static void setValue(StructureType structureType, int[] regIndexes, int typeTag, Object value) {
         int index;
