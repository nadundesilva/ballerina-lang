/*
*  Copyright (c) 2018, WSO2 Inc. (http://www.wso2.org) All Rights Reserved.
*
*  WSO2 Inc. licenses this file to you under the Apache License,
*  Version 2.0 (the "License"); you may not use this file except
*  in compliance with the License.
*  You may obtain a copy of the License at
*
*    http://www.apache.org/licenses/LICENSE-2.0
*
*  Unless required by applicable law or agreed to in writing,
*  software distributed under the License is distributed on an
*  "AS IS" BASIS, WITHOUT WARRANTIES OR CONDITIONS OF ANY
*  KIND, either express or implied.  See the License for the
*  specific language governing permissions and limitations
*  under the License.
*/
package org.ballerinalang.bre.bvm;

import org.ballerinalang.model.values.BStruct;
import org.ballerinalang.util.codegen.CallableUnitInfo;
import org.ballerinalang.util.codegen.Instruction;
import org.ballerinalang.util.codegen.ProgramFile;
import org.ballerinalang.util.codegen.WorkerInfo;
import org.ballerinalang.util.codegen.cpentries.ConstantPoolEntry;
<<<<<<< HEAD
import org.ballerinalang.util.debugger.DebugCommand;
import org.ballerinalang.util.debugger.DebugContext;
=======
import org.ballerinalang.util.exceptions.BallerinaException;
>>>>>>> f9d5dcc6

import java.util.HashMap;
import java.util.Map;
import java.util.concurrent.locks.Lock;
import java.util.concurrent.locks.ReentrantLock;

/**
 * This represents a Ballerina worker execution context.
 */
public class WorkerExecutionContext {

    public WorkerExecutionContext parent;
    
    public WorkerState state = WorkerState.CREATED;
    
    public Map<String, Object> globalProps;
    
    public Map<String, Object> localProps = new HashMap<>();
    
    public int ip;
    
    public int backupIP;
    
    public ProgramFile programFile;
    
    public ConstantPoolEntry[] constPool;
    
    public Instruction[] code;
    
    public WorkerData workerLocal;
    
    public WorkerData workerResult;
    
    public int[] retRegIndexes;
        
    public CallableUnitInfo callableUnitInfo;
    
    public WorkerInfo workerInfo;
    
    public WorkerResponseContext respCtx;
    
    public boolean runInCaller;

    private Lock executionLock;

    private BStruct error;

    private DebugContext debugContext;

    public WorkerExecutionContext(ProgramFile programFile) {
        this.programFile = programFile;
        this.globalProps = new HashMap<>();
        this.runInCaller = true;
    }
    
    public WorkerExecutionContext(WorkerExecutionContext parent, WorkerResponseContext respCtx, 
            CallableUnitInfo callableUnitInfo, WorkerInfo workerInfo, WorkerData workerLocal, 
            WorkerData workerResult, int[] retRegIndexes, Map<String, Object> globalProperties,
            boolean runInCaller) {
        this.parent = parent;
        this.respCtx = respCtx;
        this.callableUnitInfo = callableUnitInfo;
        this.workerInfo = workerInfo;
        this.programFile = callableUnitInfo.getPackageInfo().getProgramFile();
        this.constPool = callableUnitInfo.getPackageInfo().getConstPoolEntries();
        this.code = callableUnitInfo.getPackageInfo().getInstructions();
        this.workerLocal = workerLocal;
        this.workerResult = workerResult;
        this.retRegIndexes = retRegIndexes;
        this.globalProps = globalProperties;
        this.ip = this.workerInfo.getCodeAttributeInfo().getCodeAddrs();
        if (this.ip < 0) {
            throw new BallerinaException("invalid worker: " + workerInfo.getWorkerName() + 
                    " in callable unit: " + callableUnitInfo.getName());
        }
        this.runInCaller = runInCaller;
        initDebugger();
        if (!this.runInCaller) {
            executionLock = new ReentrantLock();
        }
    }

    public WorkerExecutionContext(WorkerExecutionContext parent, WorkerResponseContext respCtx,
                                  CallableUnitInfo callableUnitInfo, WorkerInfo workerInfo, WorkerData workerLocal,
                                  Map<String, Object> globalProperties, boolean runInCaller) {
        this.parent = parent;
        this.respCtx = respCtx;
        this.callableUnitInfo = callableUnitInfo;
        this.workerInfo = workerInfo;
        this.programFile = callableUnitInfo.getPackageInfo().getProgramFile();
        this.constPool = callableUnitInfo.getPackageInfo().getConstPoolEntries();
        this.code = callableUnitInfo.getPackageInfo().getInstructions();
        this.workerLocal = workerLocal;
        this.globalProps = globalProperties;
        this.ip = this.workerInfo.getCodeAttributeInfo().getCodeAddrs();
        if (this.ip < 0) {
            throw new BallerinaException("invalid worker: " + workerInfo.getWorkerName() + 
                    " in callable unit: " + callableUnitInfo.getName());
        }
        this.runInCaller = runInCaller;
        initDebugger();
        if (!this.runInCaller) {
            executionLock = new ReentrantLock();
        }
    }

    private void initDebugger() {
        if (!programFile.getDebugger().isDebugEnabled()) {
            return;
        }
        if (parent == null) {
            this.debugContext = new DebugContext();
            this.programFile.getDebugger().addWorkerContext(this);
            return;
        }
        DebugContext parentCtx = parent.getDebugContext();
        if (parentCtx == null || parentCtx.getCurrentCommand() == DebugCommand.RESUME) {
            this.debugContext = new DebugContext();
        } else if (parentCtx.getCurrentCommand() == DebugCommand.STEP_IN) {
            this.debugContext = new DebugContext(DebugCommand.STEP_IN);
        } else if (parentCtx.getCurrentCommand() == DebugCommand.STEP_OVER) {
            this.debugContext = new DebugContext();
        }
        this.programFile.getDebugger().addWorkerContext(this);
    }
    
    public void backupIP() {
        this.backupIP = this.ip;
    }
    
    public void restoreIP() {
        this.ip = this.backupIP;
    }
    
    public void setError(BStruct error) {
        this.error = error;
    }
    
    public BStruct getError() {
        return error;
    }

    public boolean isInTransaction() {
        // TODO 
        return false;
    }

//    public BallerinaTransactionManager getBallerinaTransactionManager() {
//        return null;
//    }

//    public void setBallerinaTransactionManager(BallerinaTransactionManager ballerinaTransactionManager) {
//        //TODO
//    }
    
    public void lockExecution() {
        if (this.executionLock != null) {
            this.executionLock.lock();
        }
    }
    
    public void unlockExecution() {
        if (this.executionLock != null) {
            this.executionLock.unlock();
        }
    }
    
    public boolean isRootContext() {
        return this.code == null;
    }

    public DebugContext getDebugContext() {
        return debugContext;
    }

    @Override
    public String toString() {
        StringBuilder builder = new StringBuilder();
        builder.append("\n{ ID: " + this.hashCode() + "\n");
        builder.append("Parent: " + (this.parent != null ? this.parent.hashCode() : "N/A") + "\n");
        builder.append("Callable Unit: " + (this.callableUnitInfo != null ? 
                this.callableUnitInfo.getName() : "N/A") + "\n");
        builder.append("Worker ID: " + (this.workerInfo != null ? this.workerInfo.getWorkerName() : "N/A") + "\n");
        builder.append("STATE: " + this.state + "\n");
        builder.append("Run In Caller: " + this.runInCaller + "\n");
        builder.append("IP: " + this.ip + "\n");
        builder.append("Backup IP: " + this.backupIP + "} \n");
        return builder.toString();
    }
    
    @Override
    public boolean equals(Object rhs) {
        return this == rhs;
    }
    
}<|MERGE_RESOLUTION|>--- conflicted
+++ resolved
@@ -23,12 +23,9 @@
 import org.ballerinalang.util.codegen.ProgramFile;
 import org.ballerinalang.util.codegen.WorkerInfo;
 import org.ballerinalang.util.codegen.cpentries.ConstantPoolEntry;
-<<<<<<< HEAD
 import org.ballerinalang.util.debugger.DebugCommand;
 import org.ballerinalang.util.debugger.DebugContext;
-=======
 import org.ballerinalang.util.exceptions.BallerinaException;
->>>>>>> f9d5dcc6
 
 import java.util.HashMap;
 import java.util.Map;
@@ -101,7 +98,7 @@
         this.globalProps = globalProperties;
         this.ip = this.workerInfo.getCodeAttributeInfo().getCodeAddrs();
         if (this.ip < 0) {
-            throw new BallerinaException("invalid worker: " + workerInfo.getWorkerName() + 
+            throw new BallerinaException("invalid worker: " + workerInfo.getWorkerName() +
                     " in callable unit: " + callableUnitInfo.getName());
         }
         this.runInCaller = runInCaller;
@@ -125,7 +122,7 @@
         this.globalProps = globalProperties;
         this.ip = this.workerInfo.getCodeAttributeInfo().getCodeAddrs();
         if (this.ip < 0) {
-            throw new BallerinaException("invalid worker: " + workerInfo.getWorkerName() + 
+            throw new BallerinaException("invalid worker: " + workerInfo.getWorkerName() +
                     " in callable unit: " + callableUnitInfo.getName());
         }
         this.runInCaller = runInCaller;
@@ -154,7 +151,7 @@
         }
         this.programFile.getDebugger().addWorkerContext(this);
     }
-    
+
     public void backupIP() {
         this.backupIP = this.ip;
     }
