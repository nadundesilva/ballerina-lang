--- conflicted
+++ resolved
@@ -72,42 +72,39 @@
         return generateError(null, null, false, reason);
     }
 
-    //                    TODO fix - rajith
-//    /**
-//     * Create BError value.
-//     *
-//     * @param reason error reason
-//     * @param detail error details
-//     * @return BError instance
-//     */
-//    public static BError createError(String reason, BMap<String, BValue> detail) {
-//        return generateError(null, null, false, BTypes.typeError, reason, detail);
-//    }
-
-    //                    TODO fix - rajith
-//    /**
-//     * Create BError value.
-//     *
-//     * @param errorType BError type
-//     * @param reason    error reason
-//     * @return BError instance
-//     */
-//    public static BError createError(BErrorType errorType, String reason) {
-//        return generateError(null, null, false, errorType, reason, null);
-//    }
-
-    //                    TODO fix - rajith
-//    /**
-//     * Create BError value.
-//     *
-//     * @param errorType BError type
-//     * @param reason    error reason
-//     * @param detail    error detail
-//     * @return BError instance
-//     */
-//    public static BError createError(BErrorType errorType, String reason, BMap<String, BValue> detail) {
-//        return generateError(null, null, false, errorType, reason, detail);
-//    }
+    /**
+     * Create BError value.
+     *
+     * @param reason error reason
+     * @param detail error details
+     * @return BError instance
+     */
+    public static BError createError(String reason, BMap<String, BValue> detail) {
+        return generateError(null, null, false, BTypes.typeError, reason, detail);
+    }
+
+    /**
+     * Create BError value.
+     *
+     * @param errorType BError type
+     * @param reason    error reason
+     * @return BError instance
+     */
+    public static BError createError(BErrorType errorType, String reason) {
+        return generateError(null, null, false, errorType, reason, null);
+    }
+
+    /**
+     * Create BError value.
+     *
+     * @param errorType BError type
+     * @param reason    error reason
+     * @param detail    error detail
+     * @return BError instance
+     */
+    public static BError createError(BErrorType errorType, String reason, BMap<String, BValue> detail) {
+        return generateError(null, null, false, errorType, reason, detail);
+    }
 
     /**
      * Create error Struct from given error reason.
@@ -181,19 +178,11 @@
 
     private static BError generateError(Strand strand, boolean attachCallStack, String reason) {
         BMap<String, BValue> details = new BMap<>(BTypes.typeMap);
-<<<<<<< HEAD
-        return generateError(strand.programFile, strand.currentFrame, attachCallStack,
-                BTypes.typeError, reason, details);
-    }
-
-    private static BError generateError(ProgramFile programFile, StackFrame sf, boolean attachCallStack,
-=======
         return generateErrorWithStack(strand.programFile, strand.currentFrame, attachCallStack,
                 BTypes.typeError, reason, details);
     }
 
     private static BError generateErrorWithStack(ProgramFile programFile, StackFrame sf, boolean attachCallStack,
->>>>>>> 5de214ab
                                         BErrorType type, String reason, BMap<String, BValue> details) {
         BError error = new BError(type, reason, details);
         if (attachCallStack) {
