--- conflicted
+++ resolved
@@ -628,68 +628,67 @@
                     execTypeConversionOpcodes(strand, sf, opcode, operands);
                     break;
 
-<<<<<<< HEAD
-                    case InstructionCodes.INEWARRAY:
-                        i = operands[0];
-                        j = operands[2];
-                        sf.refRegs[i] = new BValueArray(BTypes.typeInt, (int) sf.longRegs[j]);
-                        break;
-                    case InstructionCodes.BINEWARRAY:
-                        i = operands[0];
-                        j = operands[2];
-                        sf.refRegs[i] = new BValueArray(BTypes.typeByte, (int) sf.longRegs[j]);
-                        break;
-                    case InstructionCodes.FNEWARRAY:
-                        i = operands[0];
-                        j = operands[2];
-                        sf.refRegs[i] = new BValueArray(BTypes.typeFloat, (int) sf.longRegs[j]);
-                        break;
-                    case InstructionCodes.SNEWARRAY:
-                        i = operands[0];
-                        j = operands[2];
-                        sf.refRegs[i] = new BValueArray(BTypes.typeString, (int) sf.longRegs[j]);
-                        break;
-                    case InstructionCodes.BNEWARRAY:
-                        i = operands[0];
-                        j = operands[2];
-                        sf.refRegs[i] = new BValueArray(BTypes.typeBoolean, (int) sf.longRegs[j]);
-                        break;
-                    case InstructionCodes.RNEWARRAY:
-                        i = operands[0];
-                        cpIndex = operands[1];
-                        typeRefCPEntry = (TypeRefCPEntry) sf.constPool[cpIndex];
-                        sf.refRegs[i] = new BValueArray(typeRefCPEntry.getType());
-                        break;
-                    case InstructionCodes.NEWSTRUCT:
-                        createNewStruct(operands, sf);
-                        break;
-                    case InstructionCodes.NEWMAP:
-                        i = operands[0];
-                        cpIndex = operands[1];
-                        typeRefCPEntry = (TypeRefCPEntry) sf.constPool[cpIndex];
-                        sf.refRegs[i] = new BMap<String, BRefType>(typeRefCPEntry.getType());
-                        break;
-                    case InstructionCodes.NEWTABLE:
-                        i = operands[0];
-                        cpIndex = operands[1];
-                        j = operands[2];
-                        k = operands[3];
-                        l = operands[4];
-                        typeRefCPEntry = (TypeRefCPEntry) sf.constPool[cpIndex];
-                        BValueArray indexColumns = (BValueArray) sf.refRegs[j];
-                        BValueArray keyColumns = (BValueArray) sf.refRegs[k];
-                        BValueArray dataRows = (BValueArray) sf.refRegs[l];
-                        sf.refRegs[i] = new BTable(typeRefCPEntry.getType(), indexColumns, keyColumns, dataRows);
-                        break;
-                    case InstructionCodes.NEWSTREAM:
-                        i = operands[0];
-                        cpIndex = operands[1];
-                        typeRefCPEntry = (TypeRefCPEntry) sf.constPool[cpIndex];
-                        StringCPEntry name = (StringCPEntry) sf.constPool[operands[2]];
-                        BStream stream = new BStream(typeRefCPEntry.getType(), name.getValue());
-                        sf.refRegs[i] = stream;
-                        break;
-                    case InstructionCodes.IRET:
+                case InstructionCodes.INEWARRAY:
+                    i = operands[0];
+                    j = operands[2];
+                    sf.refRegs[i] = new BValueArray(BTypes.typeInt, (int) sf.longRegs[j]);
+                    break;
+                case InstructionCodes.BINEWARRAY:
+                    i = operands[0];
+                    j = operands[2];
+                    sf.refRegs[i] = new BValueArray(BTypes.typeByte, (int) sf.longRegs[j]);
+                    break;
+                case InstructionCodes.FNEWARRAY:
+                    i = operands[0];
+                    j = operands[2];
+                    sf.refRegs[i] = new BValueArray(BTypes.typeFloat, (int) sf.longRegs[j]);
+                    break;
+                case InstructionCodes.SNEWARRAY:
+                    i = operands[0];
+                    j = operands[2];
+                    sf.refRegs[i] = new BValueArray(BTypes.typeString, (int) sf.longRegs[j]);
+                    break;
+                case InstructionCodes.BNEWARRAY:
+                    i = operands[0];
+                    j = operands[2];
+                    sf.refRegs[i] = new BValueArray(BTypes.typeBoolean, (int) sf.longRegs[j]);
+                    break;
+                case InstructionCodes.RNEWARRAY:
+                    i = operands[0];
+                    cpIndex = operands[1];
+                    typeRefCPEntry = (TypeRefCPEntry) sf.constPool[cpIndex];
+                    sf.refRegs[i] = new BValueArray(typeRefCPEntry.getType());
+                    break;
+                case InstructionCodes.NEWSTRUCT:
+                    createNewStruct(operands, sf);
+                    break;
+                case InstructionCodes.NEWMAP:
+                    i = operands[0];
+                    cpIndex = operands[1];
+                    typeRefCPEntry = (TypeRefCPEntry) sf.constPool[cpIndex];
+                    sf.refRegs[i] = new BMap<String, BRefType>(typeRefCPEntry.getType());
+                    break;
+                case InstructionCodes.NEWTABLE:
+                    i = operands[0];
+                    cpIndex = operands[1];
+                    j = operands[2];
+                    k = operands[3];
+                    l = operands[4];
+                    typeRefCPEntry = (TypeRefCPEntry) sf.constPool[cpIndex];
+                    BValueArray indexColumns = (BValueArray) sf.refRegs[j];
+                    BValueArray keyColumns = (BValueArray) sf.refRegs[k];
+                    BValueArray dataRows = (BValueArray) sf.refRegs[l];
+                    sf.refRegs[i] = new BTable(typeRefCPEntry.getType(), indexColumns, keyColumns, dataRows);
+                    break;
+                case InstructionCodes.NEWSTREAM:
+                    i = operands[0];
+                    cpIndex = operands[1];
+                    typeRefCPEntry = (TypeRefCPEntry) sf.constPool[cpIndex];
+                    StringCPEntry name = (StringCPEntry) sf.constPool[operands[2]];
+                    BStream stream = new BStream(typeRefCPEntry.getType(), name.getValue());
+                    sf.refRegs[i] = stream;
+                    break;
+                case InstructionCodes.IRET:
                         j = operands[0];
                         if (strand.fp > 0) {
                             StackFrame pf = strand.peekFrame(1);
@@ -739,160 +738,17 @@
                         } else {
                             strand.respCallback.setRefReturn(sf.refRegs[j]);
                         }
-=======
-                case InstructionCodes.INEWARRAY:
-                    i = operands[0];
-                    j = operands[2];
-                    sf.refRegs[i] = new BValueArray(BTypes.typeInt, (int) sf.longRegs[j]);
-                    break;
-                case InstructionCodes.BINEWARRAY:
-                    i = operands[0];
-                    j = operands[2];
-                    sf.refRegs[i] = new BValueArray(BTypes.typeByte, (int) sf.longRegs[j]);
-                    break;
-                case InstructionCodes.FNEWARRAY:
-                    i = operands[0];
-                    j = operands[2];
-                    sf.refRegs[i] = new BValueArray(BTypes.typeFloat, (int) sf.longRegs[j]);
-                    break;
-                case InstructionCodes.SNEWARRAY:
-                    i = operands[0];
-                    j = operands[2];
-                    sf.refRegs[i] = new BValueArray(BTypes.typeString, (int) sf.longRegs[j]);
-                    break;
-                case InstructionCodes.BNEWARRAY:
-                    i = operands[0];
-                    j = operands[2];
-                    sf.refRegs[i] = new BValueArray(BTypes.typeBoolean, (int) sf.longRegs[j]);
-                    break;
-                case InstructionCodes.RNEWARRAY:
-                    i = operands[0];
-                    cpIndex = operands[1];
-                    typeRefCPEntry = (TypeRefCPEntry) sf.constPool[cpIndex];
-                    sf.refRegs[i] = new BValueArray(typeRefCPEntry.getType());
-                    break;
-                case InstructionCodes.NEWSTRUCT:
-                    createNewStruct(operands, sf);
-                    break;
-                case InstructionCodes.NEWMAP:
-                    i = operands[0];
-                    cpIndex = operands[1];
-                    typeRefCPEntry = (TypeRefCPEntry) sf.constPool[cpIndex];
-                    sf.refRegs[i] = new BMap<String, BRefType>(typeRefCPEntry.getType());
-                    break;
-                case InstructionCodes.NEWTABLE:
-                    i = operands[0];
-                    cpIndex = operands[1];
-                    j = operands[2];
-                    k = operands[3];
-                    l = operands[4];
-                    typeRefCPEntry = (TypeRefCPEntry) sf.constPool[cpIndex];
-                    BValueArray indexColumns = (BValueArray) sf.refRegs[j];
-                    BValueArray keyColumns = (BValueArray) sf.refRegs[k];
-                    BValueArray dataRows = (BValueArray) sf.refRegs[l];
-                    sf.refRegs[i] = new BTable(typeRefCPEntry.getType(), indexColumns, keyColumns, dataRows);
-                    break;
-                case InstructionCodes.NEWSTREAM:
-                    i = operands[0];
-                    cpIndex = operands[1];
-                    typeRefCPEntry = (TypeRefCPEntry) sf.constPool[cpIndex];
-                    StringCPEntry name = (StringCPEntry) sf.constPool[operands[2]];
-                    BStream stream = new BStream(typeRefCPEntry.getType(), name.getValue());
-                    sf.refRegs[i] = stream;
-                    break;
-                case InstructionCodes.NEW_INT_RANGE:
-                    createNewIntRange(operands, sf);
-                    break;
-                case InstructionCodes.IRET:
-                    j = operands[0];
-                    if (strand.fp > 0) {
-                        StackFrame pf = strand.peekFrame(1);
-                        callersRetRegIndex = sf.retReg;
-                        pf.longRegs[callersRetRegIndex] = sf.longRegs[j];
-                    } else {
-                        strand.respCallback.setIntReturn(sf.longRegs[j]);
-                    }
-                    break;
-                case InstructionCodes.FRET:
-                    j = operands[0];
-                    if (strand.fp > 0) {
-                        StackFrame pf = strand.peekFrame(1);
-                        callersRetRegIndex = sf.retReg;
-                        pf.doubleRegs[callersRetRegIndex] = sf.doubleRegs[j];
-                    } else {
-                        strand.respCallback.setFloatReturn(sf.doubleRegs[j]);
-                    }
-                    break;
-                case InstructionCodes.SRET:
-                    j = operands[0];
-                    if (strand.fp > 0) {
-                        StackFrame pf = strand.peekFrame(1);
-                        callersRetRegIndex = sf.retReg;
-                        pf.stringRegs[callersRetRegIndex] = sf.stringRegs[j];
-                    } else {
-                        strand.respCallback.setStringReturn(sf.stringRegs[j]);
-                    }
-                    break;
-                case InstructionCodes.BRET:
-                    j = operands[0];
-                    if (strand.fp > 0) {
-                        StackFrame pf = strand.peekFrame(1);
-                        callersRetRegIndex = sf.retReg;
-                        pf.intRegs[callersRetRegIndex] = sf.intRegs[j];
-                    } else {
-                        strand.respCallback.setBooleanReturn(sf.intRegs[j]);
-                    }
-                    break;
-                case InstructionCodes.DRET:
-                case InstructionCodes.RRET:
-                    j = operands[0];
-                    if (strand.fp > 0) {
-                        StackFrame pf = strand.peekFrame(1);
-                        callersRetRegIndex = sf.retReg;
-                        pf.refRegs[callersRetRegIndex] = sf.refRegs[j];
-                    } else {
-                        strand.respCallback.setRefReturn(sf.refRegs[j]);
-                    }
-                    break;
-                case InstructionCodes.RET:
-                    if (strand.fp > 0) {
-                        // Stop the observation context before popping the stack frame
-                        ObserveUtils.stopCallableObservation(strand);
-                        strand.popFrame();
->>>>>>> 8aa34cc5
                         break;
-                    }
-                    sf.ip = -1;
-                    strand.respCallback.signal();
-                    return;
-                case InstructionCodes.XMLATTRSTORE:
-                case InstructionCodes.XMLATTRLOAD:
-                case InstructionCodes.XML2XMLATTRS:
-                case InstructionCodes.S2QNAME:
-                case InstructionCodes.NEWQNAME:
-                case InstructionCodes.NEWXMLELEMENT:
-                case InstructionCodes.NEWXMLCOMMENT:
-                case InstructionCodes.NEWXMLTEXT:
-                case InstructionCodes.NEWXMLPI:
-                case InstructionCodes.XMLSEQSTORE:
-                case InstructionCodes.XMLSEQLOAD:
-                case InstructionCodes.XMLLOAD:
-                case InstructionCodes.XMLLOADALL:
-                case InstructionCodes.NEWXMLSEQ:
-                    execXMLOpcodes(strand, sf, opcode, operands);
-                    break;
-                case InstructionCodes.ITR_NEW:
-                case InstructionCodes.ITR_NEXT:
-                case InstructionCodes.ITR_HAS_NEXT:
-                    execIteratorOperation(strand, sf, instruction);
-                    break;
-                case InstructionCodes.LOCK:
-                    InstructionLock instructionLock = (InstructionLock) instruction;
-                    if (!handleVariableLock(strand, instructionLock.types, instructionLock.pkgRefs,
-                            instructionLock.varRegs, instructionLock.fieldRegs, instructionLock.varCount,
-                            instructionLock.uuid)) {
+                    case InstructionCodes.RET:
+                        if (strand.fp > 0) {
+                            // Stop the observation context before popping the stack frame
+                            ObserveUtils.stopCallableObservation(strand);
+                            strand.popFrame();
+                            break;
+                        }
+                        sf.ip = -1;
+                        strand.respCallback.signal();
                         return;
-<<<<<<< HEAD
                     case InstructionCodes.XMLATTRSTORE:
                     case InstructionCodes.XMLATTRLOAD:
                     case InstructionCodes.XML2XMLATTRS:
@@ -911,43 +767,14 @@
                         break;
                     case InstructionCodes.ITR_NEW:
                     case InstructionCodes.ITR_NEXT:
-                        execIteratorOperation(strand, sf, instruction);
-                        break;
-                    case InstructionCodes.LOCK:
-                        InstructionLock instructionLock = (InstructionLock) instruction;
-                        if (!handleVariableLock(strand, instructionLock.types, instructionLock.pkgRefs,
-                                instructionLock.varRegs, instructionLock.fieldRegs, instructionLock.varCount,
-                                instructionLock.uuid)) {
-                            return;
-                        }
-                        break;
-                    case InstructionCodes.UNLOCK:
-                        InstructionUnLock instructionUnLock = (InstructionUnLock) instruction;
-                        handleVariableUnlock(strand, instructionUnLock.types, instructionUnLock.pkgRefs,
-                                instructionUnLock.varRegs, instructionUnLock.varCount, instructionUnLock.uuid,
-                                instructionUnLock.hasFieldVar);
-                        break;
-                    case InstructionCodes.WAIT:
-                        strand = execWait(strand, operands);
-                        if (strand == null) {
-                            return;
-                        }
-                        break;
-                    case InstructionCodes.WAITALL:
-                        strand = execWaitForAll(strand, operands);
-                        if (strand == null) {
-                            return;
-                        }
-                        break;
-                    default:
-                        throw new UnsupportedOperationException();
-                }
-                sf = strand.currentFrame;
-            } catch (Throwable e) {
-                //Can we remove this?
-                strand.setError(BLangVMErrors.createError(strand, e.getMessage()));
-                handleError(strand);
-=======
+                    execIteratorOperation(strand, sf, instruction);
+                    break;
+                case InstructionCodes.LOCK:
+                    InstructionLock instructionLock = (InstructionLock) instruction;
+                    if (!handleVariableLock(strand, instructionLock.types, instructionLock.pkgRefs,
+                            instructionLock.varRegs, instructionLock.fieldRegs, instructionLock.varCount,
+                            instructionLock.uuid)) {
+                        return;
                     }
                     break;
                 case InstructionCodes.UNLOCK:
@@ -970,7 +797,6 @@
                     break;
                 default:
                     throw new UnsupportedOperationException();
->>>>>>> 8aa34cc5
             }
             sf = strand.currentFrame;
         }
@@ -2916,20 +2742,6 @@
 
                 sf.refRegs[j] = ((BCollection) collection).newIterator();
                 break;
-<<<<<<< HEAD
-=======
-            case InstructionCodes.ITR_HAS_NEXT:
-                i = instruction.getOperands()[0];   // iterator
-                j = instruction.getOperands()[1];   // boolean variable index to store has next result
-                iterator = (BIterator) sf.refRegs[i];
-                try {
-                    sf.intRegs[j] = Optional.of(iterator).get().hasNext() ? 1 : 0;
-                } catch (Throwable e) {
-                    ctx.setError(BLangVMErrors.createError(ctx, e.getMessage()));
-                    handleError(ctx);
-                }
-                break;
->>>>>>> 8aa34cc5
             case InstructionCodes.ITR_NEXT:
                 nextInstruction = (InstructionIteratorNext) instruction;
                 iterator = (BIterator) sf.refRegs[nextInstruction.iteratorIndex];
@@ -4886,7 +4698,7 @@
                 source.elementType == BTypes.typeByte) {
             return checkIsType(source.elementType, targetType.getElementType(), new ArrayList<>());
         }
-        
+
         BType arrayElementType = targetType.getElementType();
         BRefType<?>[] arrayValues = source.getValues();
         for (int i = 0; i < ((BValueArray) sourceValue).size(); i++) {
@@ -4920,7 +4732,7 @@
                     source.elementType == BTypes.typeByte) {
                 return checkIsType(source.elementType, targetType, new ArrayList<>());
             }
-            
+
             BRefType<?>[] arrayValues = source.getValues();
             for (int i = 0; i < ((BValueArray) sourceValue).size(); i++) {
                 if (!checkIsLikeType(arrayValues[i], targetType)) {
