/*
*  Copyright (c) 2018, WSO2 Inc. (http://www.wso2.org) All Rights Reserved.
*
*  WSO2 Inc. licenses this file to you under the Apache License,
*  Version 2.0 (the "License"); you may not use this file except
*  in compliance with the License.
*  You may obtain a copy of the License at
*
*    http://www.apache.org/licenses/LICENSE-2.0
*
*  Unless required by applicable law or agreed to in writing,
*  software distributed under the License is distributed on an
*  "AS IS" BASIS, WITHOUT WARRANTIES OR CONDITIONS OF ANY
*  KIND, either express or implied.  See the License for the
*  specific language governing permissions and limitations
*  under the License.
*/
package org.ballerinalang.model.values;

import org.ballerinalang.bre.vm.SafeStrandCallback;
import org.ballerinalang.model.types.BType;
import org.ballerinalang.model.types.BTypes;

import java.util.Map;

/**
 * Ballerina value for the callable "future" type.
 */
public class BCallableFuture implements BFuture {

    private String callableName;
    
    private SafeStrandCallback strandCallback;
    
    public BCallableFuture(String callableName, SafeStrandCallback strandCallback) {
        this.callableName = callableName;
        this.strandCallback = strandCallback;
    }

    @Override
    public String stringValue() {
        return "callable future: " + this.callableName;
    }

    @Override
    public BType getType() {
        return BTypes.typeFuture;
    }

    @Override
    public void stamp(BType type) {

    }

    @Override
<<<<<<< HEAD
    public BValue copy() {
        return new BCallableFuture(this.callableName, this.strandCallback);
=======
    public BValue copy(Map<BValue, BValue> refs) {
        return new BCallableFuture(this.callableName, this.respCtx);
>>>>>>> 8b6eafb6
    }

    @Override
    public SafeStrandCallback value() {
        return this.strandCallback;
    }

    @Override
    public boolean cancel() {
//        return this.respCtx.cancel();
        return true;
    }

    @Override
    public boolean isDone() {
//        return this.respCtx.isDone();
        return true;
    }

    @Override
    public boolean isCancelled() {
//        return this.respCtx.isCancelled();
        return true;
    }

}<|MERGE_RESOLUTION|>--- conflicted
+++ resolved
@@ -29,7 +29,7 @@
 public class BCallableFuture implements BFuture {
 
     private String callableName;
-    
+
     private SafeStrandCallback strandCallback;
     
     public BCallableFuture(String callableName, SafeStrandCallback strandCallback) {
@@ -53,13 +53,8 @@
     }
 
     @Override
-<<<<<<< HEAD
-    public BValue copy() {
+    public BValue copy(Map<BValue, BValue> refs) {
         return new BCallableFuture(this.callableName, this.strandCallback);
-=======
-    public BValue copy(Map<BValue, BValue> refs) {
-        return new BCallableFuture(this.callableName, this.respCtx);
->>>>>>> 8b6eafb6
     }
 
     @Override
