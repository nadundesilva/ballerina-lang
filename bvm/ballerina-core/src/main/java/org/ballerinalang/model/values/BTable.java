/*
 *  Copyright (c) 2017, WSO2 Inc. (http://www.wso2.org) All Rights Reserved.
 *
 *  WSO2 Inc. licenses this file to you under the Apache License,
 *  Version 2.0 (the "License"); you may not use this file except
 *  in compliance with the License.
 *  You may obtain a copy of the License at
 *
 *  http://www.apache.org/licenses/LICENSE-2.0
 *
 *  Unless required by applicable law or agreed to in writing,
 *  software distributed under the License is distributed on an
 *  "AS IS" BASIS, WITHOUT WARRANTIES OR CONDITIONS OF ANY
 *  KIND, either express or implied.  See the License for the
 *  specific language governing permissions and limitations
 *  under the License.
 */
package org.ballerinalang.model.values;

import org.ballerinalang.bre.Context;
import org.ballerinalang.model.ColumnDefinition;
import org.ballerinalang.model.DataIterator;
import org.ballerinalang.model.types.BStructureType;
import org.ballerinalang.model.types.BTableType;
import org.ballerinalang.model.types.BType;
import org.ballerinalang.model.types.BTypes;
import org.ballerinalang.util.TableProvider;
import org.ballerinalang.util.TableUtils;
import org.ballerinalang.util.exceptions.BallerinaException;
import org.ballerinalang.util.program.BLangFunctions;

import java.util.List;
import java.util.StringJoiner;

/**
 * The {@code BTable} represents a data set in Ballerina.
 *
 * @since 0.8.0
 */
public class BTable implements BRefType<Object>, BCollection {

    protected DataIterator iterator;
    private boolean hasNextVal;
    private boolean nextPrefetched;
    private TableProvider tableProvider;
    private String tableName;
    protected BStructureType constraintType;
    private BStringArray primaryKeys;
    private BStringArray indices;
    private boolean tableClosed;

    private static final String TABLE_CONFIG_PRIMARY_KEY_FIELD = "primaryKey";
    private static final String TABLE_CONFIG_INDEX_FIELD = "index";
    private static final String TABLE_CONFIG_DATA_FIELD = "data";

    public BTable() {
        this.iterator = null;
        this.tableProvider = null;
        this.nextPrefetched = false;
        this.hasNextVal = false;
        this.tableName = null;
        this.constraintType = null;
    }

    public BTable(String tableName, BStructureType constraintType) {
        this.nextPrefetched = false;
        this.hasNextVal = false;
        this.tableProvider = null;
        this.tableName = tableName;
        this.constraintType = constraintType;
    }

    public BTable(String query, BTable fromTable, BTable joinTable,
                  BStructureType constraintType, BRefValueArray params) {
        this.tableProvider = TableProvider.getInstance();
        if (joinTable != null) {
            this.tableName = tableProvider.createTable(fromTable.tableName, joinTable.tableName, query,
                    constraintType, params);
        } else {
            this.tableName = tableProvider.createTable(fromTable.tableName, query, constraintType, params);
        }
        this.constraintType = constraintType;
    }

<<<<<<< HEAD
    public BTable(BType type, BStringArray indexColumns, BStringArray keyColumns, BRefValueArray dataRows) {
=======
    public BTable(BType type, BMap<String, BValue> configStruct) {
        BStringArray primaryKeys = null;
        BStringArray indexColumns = null;
        BRefValueArray data = null;
        if (configStruct != null) {
            primaryKeys = (BStringArray) configStruct.get(TABLE_CONFIG_PRIMARY_KEY_FIELD);
            indexColumns = (BStringArray) configStruct.get(TABLE_CONFIG_INDEX_FIELD);
            data = (BRefValueArray) configStruct.get(TABLE_CONFIG_DATA_FIELD);
        }
>>>>>>> dd0c8603
        //Create table with given constraints.
        BType constrainedType = ((BTableType) type).getConstrainedType();
        if (constrainedType == null) {
            throw new BallerinaException("table cannot be created without a constraint");
        }
        this.tableProvider = TableProvider.getInstance();
        this.tableName = tableProvider.createTable(constrainedType, keyColumns, indexColumns);
        this.constraintType = (BStructureType) constrainedType;
        this.primaryKeys = keyColumns;
        this.indices = indexColumns;
        //Insert initial data
        if (dataRows != null) {
            insertInitialData(dataRows);
        }
    }

    @Override
    public Object value() {
        return null;
    }

    @Override
    public String stringValue() {
        String constraint = constraintType != null ? "<" + constraintType.toString() + ">" : "";
        StringBuilder tableWrapper = new StringBuilder("table" + constraint + " ");
        StringJoiner tableContent = new StringJoiner(", ", "{", "}");
        tableContent.add(createStringValueEntry("index", indices));
        tableContent.add(createStringValueEntry("primaryKey", primaryKeys));
        tableContent.add(createStringValueDataEntry());
        tableWrapper.append(tableContent.toString());

        return tableWrapper.toString();
    }

    private String createStringValueEntry(String key, BStringArray contents) {
        String stringValue = "[]";
        if (contents != null) {
            stringValue = contents.stringValue();
        }
        return key + ": " + stringValue;
    }

    private String createStringValueDataEntry() {
        StringBuilder sb = new StringBuilder();
        sb.append("data: ");
        StringJoiner sj = new StringJoiner(", ", "[", "]");
        while (hasNext(false)) {
            BMap<?, ?> struct = getNext();
            sj.add(struct.stringValue());
        }
        sb.append(sj.toString());
        return sb.toString();
    }

    @Override
    public BType getType() {
        return BTypes.typeTable;
    }


    public boolean hasNext(boolean isInTransaction) {
        if (tableClosed) {
            throw new BallerinaException("Trying to perform hasNext operation over a closed table");
        }
        if (isIteratorGenerationConditionMet()) {
            generateIterator();
        }
        if (!nextPrefetched) {
            hasNextVal = iterator.next();
            nextPrefetched = true;
        }
        if (!hasNextVal) {
           reset(isInTransaction);
        }
        return hasNextVal;
    }

    public void moveToNext() {
        if (tableClosed) {
            throw new BallerinaException("Trying to perform an operation over a closed table");
        }
        if (isIteratorGenerationConditionMet()) {
            generateIterator();
        }
        if (!nextPrefetched) {
            iterator.next();
        } else {
            nextPrefetched = false;
        }
    }

    public void close(boolean isInTransaction) {
        if (iterator != null) {
            iterator.close(isInTransaction);
        }
        tableClosed = true;
    }

    public void reset(boolean isInTransaction) {
        if (iterator != null) {
            iterator.reset(isInTransaction);
            iterator = null;
        }
        resetIterationHelperAttributes();
    }

    public BMap<String, BValue> getNext() {
        // Make next row the current row
        moveToNext();
        // Create BStruct from current row
        return (BMap<String, BValue>) iterator.generateNext();
    }

    /**
     * Performs addition of a record to the database.
     *
     * @param data The record to be inserted
     * @param context The context which represents the runtime state of the program that called "table.add"
     */
    public void performAddOperation(BMap<String, BValue> data, Context context) {
        try {
            this.addData(data, context);
            context.setReturnValues();
        } catch (Throwable e) {
            context.setReturnValues(TableUtils.createTableOperationError(context, e));
        }
    }

    public void addData(BMap<String, BValue> data, Context context) {
        if (data.getType() != this.constraintType) {
            throw new BallerinaException("incompatible types: record of type:" + data.getType().getName()
                    + " cannot be added to a table with type:" + this.constraintType.getName());
        }
        tableProvider.insertData(tableName, data);
        reset(false);
    }

    public void addData(BMap<String, BValue> data) {
        addData(data, null);
    }

    /**
     * Performs Removal of records matching the condition defined by the provided lambda function.
     *
     * @param context The context which represents the runtime state of the program that called "table.remove"
     * @param lambdaFunction The function that decides the condition of data removal
     */
    public void performRemoveOperation(Context context, BFunctionPointer lambdaFunction) {
        try {
            BType functionInputType = lambdaFunction.funcRefCPEntry.getFunctionInfo().getParamTypes()[0];
            if (functionInputType != this.constraintType) {
                throw new BallerinaException("incompatible types: function with record type:"
                        + functionInputType.getName() + " cannot be used to remove records from a table with type:"
                        + this.constraintType.getName());
            }
            int deletedCount = 0;
            while (this.hasNext(false)) {
                BMap<String, BValue> data = this.getNext();
                BValue[] args = { data };
                BValue[] returns = BLangFunctions.invokeCallable(lambdaFunction.value().getFunctionInfo(), args);
                if (((BBoolean) returns[0]).booleanValue()) {
                    ++deletedCount;
                    tableProvider.deleteData(tableName, data);
                }
            }
            context.setReturnValues(new BInteger(deletedCount));
            reset(false);
        } catch (Throwable e) {
            context.setReturnValues(TableUtils.createTableOperationError(context, e));
        }
    }

    public String getString(int columnIndex) {
        return iterator.getString(columnIndex);
    }

    public long getInt(int columnIndex) {
        return iterator.getInt(columnIndex);
    }

    public double getFloat(int columnIndex) {
        return iterator.getFloat(columnIndex);
    }

    public boolean getBoolean(int columnIndex) {
        return iterator.getBoolean(columnIndex);
    }

    public String getBlob(int columnIndex) {
        return iterator.getBlob(columnIndex);
    }

    public Object[] getStruct(int columnIndex) {
        return iterator.getStruct(columnIndex);
    }

    public Object[] getArray(int columnIndex) {
        return iterator.getArray(columnIndex);
    }

    public List<ColumnDefinition> getColumnDefs() {
        return iterator.getColumnDefinitions();
    }

    public BStructureType getStructType() {
        return iterator.getStructType();
    }

    @Override
    public BValue copy() {
        return null;
    }

    @Override
    public BIterator newIterator() {
        return new BTable.BTableIterator(this);
    }

    protected void generateIterator() {
        this.iterator = tableProvider.createIterator(tableName, this.constraintType);
        resetIterationHelperAttributes();
    }

    protected boolean isIteratorGenerationConditionMet() {
        return this.iterator == null;
    }

    protected void resetIterationHelperAttributes() {
        this.nextPrefetched = false;
        this.hasNextVal = false;
    }

    @Override
    protected void finalize() {
        if (this.iterator != null) {
            this.iterator.close(false);
        }
        tableProvider.dropTable(this.tableName);
    }

    private void insertInitialData(BRefValueArray data) {
        int count = (int) data.size();
        for (int i = 0; i < count; i++) {
            if (!(data.get(i) instanceof BMap)) {
                throw new BallerinaException("initial data should be in struct type");
            }
            addData((BMap<String, BValue>) data.get(i));
        }
    }

    /**
     * Provides iterator implementation for table values.
     *
     * @since 0.961.0
     */
    private static class BTableIterator<K, V extends BValue> implements BIterator {

        private BTable table;
        private int cursor = 0;

        BTableIterator(BTable value) {
            table = value;
        }

        @Override
        public BValue[] getNext(int arity) {
            if (arity == 1) {
                return new BValue[] {table.getNext()};
            }
            int cursor = this.cursor++;
            return new BValue[] {new BInteger(cursor), table.getNext()};
        }

        @Override
        public boolean hasNext() {
            return table.hasNext(false);
        }
    }
}<|MERGE_RESOLUTION|>--- conflicted
+++ resolved
@@ -49,10 +49,6 @@
     private BStringArray indices;
     private boolean tableClosed;
 
-    private static final String TABLE_CONFIG_PRIMARY_KEY_FIELD = "primaryKey";
-    private static final String TABLE_CONFIG_INDEX_FIELD = "index";
-    private static final String TABLE_CONFIG_DATA_FIELD = "data";
-
     public BTable() {
         this.iterator = null;
         this.tableProvider = null;
@@ -82,19 +78,7 @@
         this.constraintType = constraintType;
     }
 
-<<<<<<< HEAD
     public BTable(BType type, BStringArray indexColumns, BStringArray keyColumns, BRefValueArray dataRows) {
-=======
-    public BTable(BType type, BMap<String, BValue> configStruct) {
-        BStringArray primaryKeys = null;
-        BStringArray indexColumns = null;
-        BRefValueArray data = null;
-        if (configStruct != null) {
-            primaryKeys = (BStringArray) configStruct.get(TABLE_CONFIG_PRIMARY_KEY_FIELD);
-            indexColumns = (BStringArray) configStruct.get(TABLE_CONFIG_INDEX_FIELD);
-            data = (BRefValueArray) configStruct.get(TABLE_CONFIG_DATA_FIELD);
-        }
->>>>>>> dd0c8603
         //Create table with given constraints.
         BType constrainedType = ((BTableType) type).getConstrainedType();
         if (constrainedType == null) {
