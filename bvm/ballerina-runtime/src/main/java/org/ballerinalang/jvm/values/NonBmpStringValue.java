--- conflicted
+++ resolved
@@ -87,27 +87,6 @@
          return value;
      }
 
-<<<<<<< HEAD
-    @Override
-    public BString bStringValue() {
-        return this;
-    }
-
-    @Override
-    public int hashCode() {
-        return value.hashCode();
-    }
-
-    public int[] getSurrogates() {
-        return surrogates.clone();
-    }
-
-    @Override
-    public String toString() {
-        return value;
-    }
-}
-=======
      public int[] getSurrogates() {
          return surrogates.clone();
      }
@@ -167,5 +146,4 @@
          }
          return offset;
      }
- }
->>>>>>> 596a4651
+ }