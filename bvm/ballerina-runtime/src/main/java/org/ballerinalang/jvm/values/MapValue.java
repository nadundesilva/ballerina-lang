/*
 * Copyright (c) 2019, WSO2 Inc. (http://www.wso2.org) All Rights Reserved.
 *
 * WSO2 Inc. licenses this file to you under the Apache License,
 * Version 2.0 (the "License"); you may not use this file except
 * in compliance with the License.
 * You may obtain a copy of the License at
 *
 *    http://www.apache.org/licenses/LICENSE-2.0
 *
 * Unless required by applicable law or agreed to in writing,
 * software distributed under the License is distributed on an
 * "AS IS" BASIS, WITHOUT WARRANTIES OR CONDITIONS OF ANY
 * KIND, either express or implied. See the License for the
 * specific language governing permissions and limitations
 * under the License.
 */
package org.ballerinalang.jvm.values;

import java.util.Map;

/**
 * An interface for MapValue. This is created only for the purpose of java bytecode verifier to pass at runtime when
 * we used the implementation of MapValue.
 *
 * @param <K> the type of keys maintained by this map
 * @param <V> the type of mapped values
 * @since 0.995.0
 */
public interface MapValue<K, V> extends RefValue, CollectionValue, Map<K, V> {

    Long getIntValue(String key);

    Double getFloatValue(String key);

    String getStringValue(String key);

    Boolean getBooleanValue(String key);

    MapValue<?, ?> getMapValue(String key);

    ObjectValue getObjectValue(String key);

    ArrayValue getArrayValue(String key);

    long getDefaultableIntValue(String key);

    V getOrThrow(Object key);

    K[] getKeys();

<<<<<<< HEAD
=======
    default int size() {
        return -1;
    }

>>>>>>> e79aca3b
    void addNativeData(String key, Object data);

    Object getNativeData(String key);
}<|MERGE_RESOLUTION|>--- conflicted
+++ resolved
@@ -49,13 +49,10 @@
 
     K[] getKeys();
 
-<<<<<<< HEAD
-=======
     default int size() {
         return -1;
     }
 
->>>>>>> e79aca3b
     void addNativeData(String key, Object data);
 
     Object getNativeData(String key);
