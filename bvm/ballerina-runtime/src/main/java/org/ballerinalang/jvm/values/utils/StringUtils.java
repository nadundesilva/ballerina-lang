/*
 * Copyright (c) 2019, WSO2 Inc. (http://www.wso2.org) All Rights Reserved.
 *
 * WSO2 Inc. licenses this file to you under the Apache License,
 * Version 2.0 (the "License"); you may not use this file except
 * in compliance with the License.
 * You may obtain a copy of the License at
 *
 *     http://www.apache.org/licenses/LICENSE-2.0
 *
 * Unless required by applicable law or agreed to in writing,
 * software distributed under the License is distributed on an
 * "AS IS" BASIS, WITHOUT WARRANTIES OR CONDITIONS OF ANY
 * KIND, either express or implied. See the License for the
 * specific language governing permissions and limitations
 * under the License.
 */

package org.ballerinalang.jvm.values.utils;

import org.ballerinalang.jvm.TypeChecker;
import org.ballerinalang.jvm.scheduling.Scheduler;
import org.ballerinalang.jvm.types.AttachedFunction;
import org.ballerinalang.jvm.types.BObjectType;
import org.ballerinalang.jvm.types.BType;
import org.ballerinalang.jvm.types.TypeTags;
import org.ballerinalang.jvm.values.AbstractObjectValue;
import org.ballerinalang.jvm.values.ArrayValue;
import org.ballerinalang.jvm.values.MapValueImpl;
import org.ballerinalang.jvm.values.RefValue;
<<<<<<< HEAD
import org.ballerinalang.jvm.values.StringValue;
=======
>>>>>>> 596a4651
import org.ballerinalang.jvm.values.api.BString;

/**
 * This class contains the methods that deals with Strings.
 *
 * @since 1.0
 */
public class StringUtils {

    /**
     * Returns the human-readable string value of Ballerina values.
     * 
     * @param value The value on which the function is invoked
     * @return String value of the value
     */
    @Deprecated
    public static String getStringValue(Object value) {
        if (value == null) {
            return "";
        }

        BType type = TypeChecker.getType(value);

        //TODO: bstring - change to type tag check
        if (value instanceof BString) {
            return ((BString) value).getValue();
        }

        if (type.getTag() < TypeTags.JSON_TAG) {
            return String.valueOf(value);
        }

        if (type.getTag() == TypeTags.MAP_TAG || type.getTag() == TypeTags.RECORD_TYPE_TAG) {
            MapValueImpl mapValue = (MapValueImpl) value;
            return mapValue.stringValue();
        }

        if (type.getTag() == TypeTags.ARRAY_TAG || type.getTag() == TypeTags.TUPLE_TAG) {
            ArrayValue arrayValue = (ArrayValue) value;
            return arrayValue.stringValue();
        }

        if (type.getTag() == TypeTags.OBJECT_TYPE_TAG) {
            AbstractObjectValue objectValue = (AbstractObjectValue) value;
            BObjectType objectType = objectValue.getType();
            for (AttachedFunction func : objectType.getAttachedFunctions()) {
                if (func.funcName.equals("toString") && func.paramTypes.length == 0 &&
                    func.type.retType.getTag() == TypeTags.STRING_TAG) {
                    return (String) objectValue.call(Scheduler.getStrand(), "toString");
                }
            }
        }

        if (type.getTag() == TypeTags.ERROR_TAG) {
            RefValue errorValue = (RefValue) value;
            return errorValue.stringValue();
        }

        RefValue refValue = (RefValue) value;
        return refValue.stringValue();
    }

    public static BString getBStringValue(Object value) {
        if (value == null) {
            return org.ballerinalang.jvm.StringUtils.fromString("");
        }

        BType type = TypeChecker.getType(value);

        //TODO: bstring - change to type tag check
        if (value instanceof StringValue) {
            return (StringValue) value;
        }

        if (type.getTag() < TypeTags.JSON_TAG) {
            return org.ballerinalang.jvm.StringUtils.fromString(String.valueOf(value));
        }

        if (type.getTag() == TypeTags.MAP_TAG || type.getTag() == TypeTags.RECORD_TYPE_TAG) {
            MapValueImpl mapValue = (MapValueImpl) value;
            return org.ballerinalang.jvm.StringUtils.fromString(mapValue.stringValue());
        }

        if (type.getTag() == TypeTags.ARRAY_TAG || type.getTag() == TypeTags.TUPLE_TAG) {
            ArrayValue arrayValue = (ArrayValue) value;
            return org.ballerinalang.jvm.StringUtils.fromString(arrayValue.stringValue());
        }

        if (type.getTag() == TypeTags.OBJECT_TYPE_TAG) {
            AbstractObjectValue objectValue = (AbstractObjectValue) value;
            BObjectType objectType = objectValue.getType();
            for (AttachedFunction func : objectType.getAttachedFunctions()) {
                if (func.funcName.equals("toString") && func.paramTypes.length == 0 &&
                        func.type.retType.getTag() == TypeTags.STRING_TAG) {
                    return (StringValue) objectValue.call(Scheduler.getStrand(), "toString");
                }
            }
        }

        RefValue refValue = (RefValue) value;
        return refValue.bStringValue();
    }

    /**
     * Returns the json string value of Ballerina values.
     *
     * @param value The value on which the function is invoked
     * @return Json String value of the value
     */
    public static String getJsonString(Object value) {
        if (value == null) {
            return "null";
        }

        BType type = TypeChecker.getType(value);

        if (type.getTag() < TypeTags.JSON_TAG) {
            return String.valueOf(value);
        }

        if (type.getTag() == TypeTags.MAP_TAG) {
            MapValueImpl mapValue = (MapValueImpl) value;
            return mapValue.getJSONString();
        }

        if (type.getTag() == TypeTags.ARRAY_TAG) {
            ArrayValue arrayValue = (ArrayValue) value;
            return arrayValue.getJSONString();
        }

        RefValue refValue = (RefValue) value;
        return refValue.stringValue();
    }

    private StringUtils() {
    }
}<|MERGE_RESOLUTION|>--- conflicted
+++ resolved
@@ -28,10 +28,6 @@
 import org.ballerinalang.jvm.values.ArrayValue;
 import org.ballerinalang.jvm.values.MapValueImpl;
 import org.ballerinalang.jvm.values.RefValue;
-<<<<<<< HEAD
-import org.ballerinalang.jvm.values.StringValue;
-=======
->>>>>>> 596a4651
 import org.ballerinalang.jvm.values.api.BString;
 
 /**
@@ -47,7 +43,6 @@
      * @param value The value on which the function is invoked
      * @return String value of the value
      */
-    @Deprecated
     public static String getStringValue(Object value) {
         if (value == null) {
             return "";
@@ -94,47 +89,6 @@
         return refValue.stringValue();
     }
 
-    public static BString getBStringValue(Object value) {
-        if (value == null) {
-            return org.ballerinalang.jvm.StringUtils.fromString("");
-        }
-
-        BType type = TypeChecker.getType(value);
-
-        //TODO: bstring - change to type tag check
-        if (value instanceof StringValue) {
-            return (StringValue) value;
-        }
-
-        if (type.getTag() < TypeTags.JSON_TAG) {
-            return org.ballerinalang.jvm.StringUtils.fromString(String.valueOf(value));
-        }
-
-        if (type.getTag() == TypeTags.MAP_TAG || type.getTag() == TypeTags.RECORD_TYPE_TAG) {
-            MapValueImpl mapValue = (MapValueImpl) value;
-            return org.ballerinalang.jvm.StringUtils.fromString(mapValue.stringValue());
-        }
-
-        if (type.getTag() == TypeTags.ARRAY_TAG || type.getTag() == TypeTags.TUPLE_TAG) {
-            ArrayValue arrayValue = (ArrayValue) value;
-            return org.ballerinalang.jvm.StringUtils.fromString(arrayValue.stringValue());
-        }
-
-        if (type.getTag() == TypeTags.OBJECT_TYPE_TAG) {
-            AbstractObjectValue objectValue = (AbstractObjectValue) value;
-            BObjectType objectType = objectValue.getType();
-            for (AttachedFunction func : objectType.getAttachedFunctions()) {
-                if (func.funcName.equals("toString") && func.paramTypes.length == 0 &&
-                        func.type.retType.getTag() == TypeTags.STRING_TAG) {
-                    return (StringValue) objectValue.call(Scheduler.getStrand(), "toString");
-                }
-            }
-        }
-
-        RefValue refValue = (RefValue) value;
-        return refValue.bStringValue();
-    }
-
     /**
      * Returns the json string value of Ballerina values.
      *
