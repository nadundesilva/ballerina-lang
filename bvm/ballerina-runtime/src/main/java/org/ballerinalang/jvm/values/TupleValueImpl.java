--- conflicted
+++ resolved
@@ -30,11 +30,6 @@
 import org.ballerinalang.jvm.util.exceptions.BallerinaErrorReasons;
 import org.ballerinalang.jvm.util.exceptions.BallerinaException;
 import org.ballerinalang.jvm.util.exceptions.RuntimeErrors;
-<<<<<<< HEAD
-import org.ballerinalang.jvm.values.api.BString;
-import org.ballerinalang.jvm.values.utils.StringUtils;
-=======
->>>>>>> 232f870e
 
 import java.io.IOException;
 import java.io.OutputStream;
@@ -393,8 +388,8 @@
     }
 
     @Override
-    public void unshift(Object[] values) {
-        unshift(0, values);
+    public void unshift(BArray values) {
+        unshift(0, (TupleValueImpl) values);
     }
 
     @Override
@@ -643,9 +638,9 @@
     }
 
     @Override
-    protected void unshift(long index, Object[] vals) {
+    protected void unshift(long index, ArrayValue vals) {
         handleImmutableArrayValue();
-        unshiftArray(index, vals.length, getCurrentArrayLength());
+        unshiftArray(index, vals.size(), getCurrentArrayLength());
         addToRefArray(vals, (int) index);
     }
 
@@ -700,13 +695,6 @@
             System.arraycopy(this.refValues, index + 1, this.refValues, index, nElemsToBeMoved);
         }
         this.size--;
-    }
-
-    private void addToRefArray(Object[] vals, int startIndex) {
-        int endIndex = startIndex + vals.length;
-        for (int i = startIndex, j = 0; i < endIndex; i++, j++) {
-            add(i, vals[j]);
-        }
     }
 
     private void addToRefArray(ArrayValue vals, int startIndex) {
