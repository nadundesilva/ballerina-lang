--- conflicted
+++ resolved
@@ -46,15 +46,11 @@
     public static final String CHANNEL = "channel";
     public static final String ERROR = "error";
     public static final String SERVICE = "service";
-<<<<<<< HEAD
-
+    public static final String HANDLE_TNAME = "handle";
 
     // Special Types and Type fields.
     public static final String DETAIL_TYPE = "detail";
     public static final String DETAIL_MESSAGE = "message";
     public static final String DETAIL_CAUSE = "cause";
 
-=======
-    public static final String HANDLE_TNAME = "handle";
->>>>>>> 1ca86c8b
 }