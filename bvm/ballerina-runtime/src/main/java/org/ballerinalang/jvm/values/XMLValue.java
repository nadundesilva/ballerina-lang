/*
 * Copyright (c) 2019, WSO2 Inc. (http://www.wso2.org) All Rights Reserved.
 *
 * Licensed under the Apache License, Version 2.0 (the "License");
 * you may not use this file except in compliance with the License.
 * You may obtain a copy of the License at
 *
 * http://www.apache.org/licenses/LICENSE-2.0
 *
 * Unless required by applicable law or agreed to in writing, software
 * distributed under the License is distributed on an "AS IS" BASIS,
 * WITHOUT WARRANTIES OR CONDITIONS OF ANY KIND, either express or implied.
 * See the License for the specific language governing permissions and
 * limitations under the License.
 */

package org.ballerinalang.jvm.values;

<<<<<<< HEAD
import org.ballerinalang.jvm.TypeConverter;
=======
import org.apache.axiom.om.OMElement;
import org.apache.axiom.om.OMNode;
>>>>>>> f689a549
import org.ballerinalang.jvm.XMLNodeType;
import org.ballerinalang.jvm.types.BType;
import org.ballerinalang.jvm.types.BTypes;
import org.ballerinalang.jvm.util.exceptions.BallerinaException;
import org.ballerinalang.jvm.values.api.BMap;
import org.ballerinalang.jvm.values.api.BXML;
import org.ballerinalang.jvm.values.api.BXMLQName;
import org.ballerinalang.jvm.values.freeze.State;
import org.ballerinalang.jvm.values.freeze.Status;

import java.util.List;

import javax.xml.namespace.QName;

/**
 * {@code BXML} represents an XML in Ballerina. An XML could be one of:
 * <ul>
 * <li>element</li>
 * <li>text</li>
 * <li>comment</li>
 * <li>processing instruction</li>
 * <li>sequence of above</li>
 * </ul>
 * <p>
 * <i>Note: This is an internal API and may change in future versions.</i>
 * </p>
 * 
 * @since 0.995.0
 */
<<<<<<< HEAD
public abstract class XMLValue implements RefValue, BXml {
=======
public abstract class XMLValue<T> implements RefValue, BXML<T>, CollectionValue {
>>>>>>> f689a549

    BType type = BTypes.typeXML;

    protected volatile Status freezeStatus = new Status(State.UNFROZEN);

    public abstract int size();

    /**
     * Get the value of a single attribute as a string.
     * 
     * @param attributeName Qualified name of the attribute
     * @return Value of the attribute
     */
    public String getAttribute(BXMLQName attributeName) {
        return getAttribute(attributeName.getLocalName(), attributeName.getUri(), attributeName.getPrefix());
    }

    /**
     * Set the value of a single attribute. If the attribute already exsists, then the value will be updated.
     * Otherwise a new attribute will be added.
     * 
     * @param attributeName Qualified name of the attribute
     * @param value Value of the attribute
     */
    public void setAttribute(BXMLQName attributeName, String value) {
        setAttribute(attributeName.getLocalName(), attributeName.getUri(), attributeName.getPrefix(), value);
    }

    /**
<<<<<<< HEAD
=======
     * Get attributes as a {@link MapValueImpl}.
     * 
     * @return Attributes as a {@link MapValueImpl}
     */
    public abstract MapValue<String, ?> getAttributesMap();

    /**
     * Set the attributes of the XML{@link MapValueImpl}.
     * 
     * @param attributes Attributes to be set.
     */
    public abstract void setAttributes(BMap<String, ?> attributes);

    /**
     * Get all the elements-type items, in the given sequence.
     * 
     * @return All the elements-type items, in the given sequence
     */
    public abstract XMLValue<?> elements();

    /**
     * Get all the elements-type items in the given sequence, that matches a given qualified name.
     * 
     * @param qname qualified name of the element
     * @return All the elements-type items, that matches a given qualified name, from the this sequence.
     */
    public abstract XMLValue<?> elements(String qname);

    /**
     * Selects and concatenate all the children sequences of the elements in this sequence.
     * 
     * @return All the children sequences of the elements in this sequence
     */
    public abstract XMLValue<?> children();

    /**
     * Selects and concatenate all the children sequences that matches the given qualified name,
     * in all the element-type items in this sequence. Only the children will be selected, but not
     * the nested children.
     * 
     * @param qname qualified name of the children to filter
     * @return All the children that matches the given qualified name, as a sequence
     */
    public abstract XMLValue<?> children(String qname);

    /**
     * Set the children of this XML. Any existing children will be removed.
     * 
     * @param seq XML Sequence to be set as the children
     */
    public abstract void setChildren(XMLValue<?> seq);

    /**
     * Add a XMl sequence to this XML as children.
     * 
     * @param seq XML Sequence to be added as the children
     */
    public abstract void addChildren(XMLValue<?> seq);

    /**
     * Strips any text items from the XML that are all whitespace.
     *
     * @return striped xml
     */
    public abstract XMLValue<?> strip();

    /**
     * Get the type of the XML.
     * 
     * @return Type of the XML
     */
    public abstract XMLNodeType getNodeType();

    /**
     * Slice and return a subsequence of the given XML sequence.
     * 
     * @param startIndex To slice
     * @param endIndex To slice
     * @return sliced sequence
     */
    public abstract XMLValue<?> slice(long startIndex, long endIndex);

    /**
     * Searches in children recursively for elements matching the name and returns a sequence containing them all.
     * Does not search within a matched result.
     * 
     * @param qname Qualified name of the descendants to filter
     * @return All the descendants that matches the given qualified name, as a sequence
     */
    public abstract XMLValue<?> descendants(String qname);

    /**
     * Get an item from the XML sequence, at the given index.
     * 
     * @param index Index of the item to retrieve
     * @return Item at the given index in the sequence
     */
    public abstract XMLValue<?> getItem(int index);

    /**
     * Get the length of this XML sequence.
     * 
     * @return length of this XML sequence.
     */
    public abstract int size();

    /**
     * Builds itself.
     */
    public abstract void build();

    /**
>>>>>>> f689a549
     * {@inheritDoc}
     */
    @Override
    public BType getType() {
        return type;
    }

    // private methods

    protected static void handleXmlException(String message, Throwable t) {
        // Here local message of the cause is logged whenever possible, to avoid java class being logged
        // along with the error message.
        if (t.getCause() != null) {
            throw new BallerinaException(message + t.getCause().getMessage());
        }

        throw new BallerinaException(message + t.getMessage());
    }

    /**
     * Get the {@link QName} from {@link String}.
     *
     * @param qname String representation of qname
     * @return constructed {@link QName}
     */
    protected QName getQname(String qname) {
        String nsUri;
        String localname;
        int rParenIndex = qname.indexOf('}');

        if (qname.startsWith("{") && rParenIndex > 0) {
            localname = qname.substring(rParenIndex + 1, qname.length());
            nsUri = qname.substring(1, rParenIndex);
        } else {
            localname = qname;
            nsUri = "";
        }

        return new QName(nsUri, localname);
    }

    /**
     * Recursively traverse and add the descendant with the given name to the descendants list.
     * @param descendants List to add descendants
     * @param currentElement Current node
     * @param qname Qualified name of the descendants to search
     */
    protected void addDescendants(List<BXml> descendants, XMLItem currentElement, String qname) {
        for (BXml child : currentElement.getChildrenSeq().children) {
            if (child.getNodeType() == XMLNodeType.ELEMENT) {
                if (((XMLItem) child).getQName().toString().equals(qname)) {
                    descendants.add(child);
                    continue;
                } else {
                    addDescendants(descendants, (XMLItem) child, qname);
                }
            }
        }
    }

    /**
     * {@inheritDoc}
     */
    public synchronized boolean isFrozen() {
        return this.freezeStatus.isFrozen();
    }

    // TODO: These are bridge methods to invoke methods in BXml interface
    // Fix in the JVM code gen to directly call overridden BXml methods
    public void addChildren(XMLValue seq) {
        addChildren((BXml) seq);
    }

    public void setChildren(XMLValue seq) {
        setChildren((BXml) seq);
    }

    public abstract XMLValue children();

    public abstract XMLValue children(String qname);

    public abstract XMLValue getItem(int index);
}<|MERGE_RESOLUTION|>--- conflicted
+++ resolved
@@ -16,12 +16,7 @@
 
 package org.ballerinalang.jvm.values;
 
-<<<<<<< HEAD
 import org.ballerinalang.jvm.TypeConverter;
-=======
-import org.apache.axiom.om.OMElement;
-import org.apache.axiom.om.OMNode;
->>>>>>> f689a549
 import org.ballerinalang.jvm.XMLNodeType;
 import org.ballerinalang.jvm.types.BType;
 import org.ballerinalang.jvm.types.BTypes;
@@ -48,14 +43,10 @@
  * <p>
  * <i>Note: This is an internal API and may change in future versions.</i>
  * </p>
- * 
+ *
  * @since 0.995.0
  */
-<<<<<<< HEAD
-public abstract class XMLValue implements RefValue, BXml {
-=======
-public abstract class XMLValue<T> implements RefValue, BXML<T>, CollectionValue {
->>>>>>> f689a549
+public abstract class XMLValue implements RefValue, BXML, CollectionValue {
 
     BType type = BTypes.typeXML;
 
@@ -85,121 +76,6 @@
     }
 
     /**
-<<<<<<< HEAD
-=======
-     * Get attributes as a {@link MapValueImpl}.
-     * 
-     * @return Attributes as a {@link MapValueImpl}
-     */
-    public abstract MapValue<String, ?> getAttributesMap();
-
-    /**
-     * Set the attributes of the XML{@link MapValueImpl}.
-     * 
-     * @param attributes Attributes to be set.
-     */
-    public abstract void setAttributes(BMap<String, ?> attributes);
-
-    /**
-     * Get all the elements-type items, in the given sequence.
-     * 
-     * @return All the elements-type items, in the given sequence
-     */
-    public abstract XMLValue<?> elements();
-
-    /**
-     * Get all the elements-type items in the given sequence, that matches a given qualified name.
-     * 
-     * @param qname qualified name of the element
-     * @return All the elements-type items, that matches a given qualified name, from the this sequence.
-     */
-    public abstract XMLValue<?> elements(String qname);
-
-    /**
-     * Selects and concatenate all the children sequences of the elements in this sequence.
-     * 
-     * @return All the children sequences of the elements in this sequence
-     */
-    public abstract XMLValue<?> children();
-
-    /**
-     * Selects and concatenate all the children sequences that matches the given qualified name,
-     * in all the element-type items in this sequence. Only the children will be selected, but not
-     * the nested children.
-     * 
-     * @param qname qualified name of the children to filter
-     * @return All the children that matches the given qualified name, as a sequence
-     */
-    public abstract XMLValue<?> children(String qname);
-
-    /**
-     * Set the children of this XML. Any existing children will be removed.
-     * 
-     * @param seq XML Sequence to be set as the children
-     */
-    public abstract void setChildren(XMLValue<?> seq);
-
-    /**
-     * Add a XMl sequence to this XML as children.
-     * 
-     * @param seq XML Sequence to be added as the children
-     */
-    public abstract void addChildren(XMLValue<?> seq);
-
-    /**
-     * Strips any text items from the XML that are all whitespace.
-     *
-     * @return striped xml
-     */
-    public abstract XMLValue<?> strip();
-
-    /**
-     * Get the type of the XML.
-     * 
-     * @return Type of the XML
-     */
-    public abstract XMLNodeType getNodeType();
-
-    /**
-     * Slice and return a subsequence of the given XML sequence.
-     * 
-     * @param startIndex To slice
-     * @param endIndex To slice
-     * @return sliced sequence
-     */
-    public abstract XMLValue<?> slice(long startIndex, long endIndex);
-
-    /**
-     * Searches in children recursively for elements matching the name and returns a sequence containing them all.
-     * Does not search within a matched result.
-     * 
-     * @param qname Qualified name of the descendants to filter
-     * @return All the descendants that matches the given qualified name, as a sequence
-     */
-    public abstract XMLValue<?> descendants(String qname);
-
-    /**
-     * Get an item from the XML sequence, at the given index.
-     * 
-     * @param index Index of the item to retrieve
-     * @return Item at the given index in the sequence
-     */
-    public abstract XMLValue<?> getItem(int index);
-
-    /**
-     * Get the length of this XML sequence.
-     * 
-     * @return length of this XML sequence.
-     */
-    public abstract int size();
-
-    /**
-     * Builds itself.
-     */
-    public abstract void build();
-
-    /**
->>>>>>> f689a549
      * {@inheritDoc}
      */
     @Override
@@ -247,8 +123,8 @@
      * @param currentElement Current node
      * @param qname Qualified name of the descendants to search
      */
-    protected void addDescendants(List<BXml> descendants, XMLItem currentElement, String qname) {
-        for (BXml child : currentElement.getChildrenSeq().children) {
+    protected void addDescendants(List<BXML> descendants, XMLItem currentElement, String qname) {
+        for (BXML child : currentElement.getChildrenSeq().children) {
             if (child.getNodeType() == XMLNodeType.ELEMENT) {
                 if (((XMLItem) child).getQName().toString().equals(qname)) {
                     descendants.add(child);
@@ -267,14 +143,14 @@
         return this.freezeStatus.isFrozen();
     }
 
-    // TODO: These are bridge methods to invoke methods in BXml interface
-    // Fix in the JVM code gen to directly call overridden BXml methods
+    // TODO: These are bridge methods to invoke methods in BXML interface
+    // Fix in the JVM code gen to directly call overridden BXML methods
     public void addChildren(XMLValue seq) {
-        addChildren((BXml) seq);
+        addChildren((BXML) seq);
     }
 
     public void setChildren(XMLValue seq) {
-        setChildren((BXml) seq);
+        setChildren((BXML) seq);
     }
 
     public abstract XMLValue children();
