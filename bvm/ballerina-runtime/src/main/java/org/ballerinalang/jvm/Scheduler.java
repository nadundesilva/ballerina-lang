--- conflicted
+++ resolved
@@ -92,11 +92,7 @@
 
     private AtomicInteger totalStrands = new AtomicInteger();
     private final int numThreads;
-<<<<<<< HEAD
-    private static final Set<SchedulerItem> COMPLETED = Collections.emptySet();
     private Semaphore mainBlockSem;
-=======
->>>>>>> 014f8c1d
 
     public Scheduler(int numThreads, boolean immortal) {
         this.numThreads = numThreads;
