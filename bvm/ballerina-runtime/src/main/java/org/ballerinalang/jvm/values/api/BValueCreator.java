/*
 *  Copyright (c) 2019, WSO2 Inc. (http://www.wso2.org) All Rights Reserved.
 *
 *  WSO2 Inc. licenses this file to you under the Apache License,
 *  Version 2.0 (the "License"); you may not use this file except
 *  in compliance with the License.
 *  You may obtain a copy of the License at
 *
 *    http://www.apache.org/licenses/LICENSE-2.0
 *
 *  Unless required by applicable law or agreed to in writing,
 *  software distributed under the License is distributed on an
 *  "AS IS" BASIS, WITHOUT WARRANTIES OR CONDITIONS OF ANY
 *  KIND, either express or implied.  See the License for the
 *  specific language governing permissions and limitations
 *  under the License.
 */
package org.ballerinalang.jvm.values.api;

import org.ballerinalang.jvm.BallerinaValues;
import org.ballerinalang.jvm.DecimalValueKind;
import org.ballerinalang.jvm.JSONDataSource;
import org.ballerinalang.jvm.XMLFactory;
import org.ballerinalang.jvm.types.BArrayType;
import org.ballerinalang.jvm.types.BErrorType;
import org.ballerinalang.jvm.types.BFunctionType;
import org.ballerinalang.jvm.types.BPackage;
import org.ballerinalang.jvm.types.BStreamType;
import org.ballerinalang.jvm.types.BStructureType;
import org.ballerinalang.jvm.types.BTupleType;
import org.ballerinalang.jvm.types.BType;
import org.ballerinalang.jvm.values.ArrayValue;
import org.ballerinalang.jvm.values.ArrayValueImpl;
import org.ballerinalang.jvm.values.DecimalValue;
import org.ballerinalang.jvm.values.ErrorValue;
import org.ballerinalang.jvm.values.FPValue;
import org.ballerinalang.jvm.values.MapValue;
import org.ballerinalang.jvm.values.StreamValue;
import org.ballerinalang.jvm.values.StreamingJsonValue;
import org.ballerinalang.jvm.values.TableValue;
import org.ballerinalang.jvm.values.TupleValueImpl;
import org.ballerinalang.jvm.values.TypedescValue;
import org.ballerinalang.jvm.values.XMLItem;
import org.ballerinalang.jvm.values.XMLQName;
import org.ballerinalang.jvm.values.XMLSequence;

import java.io.InputStream;
import java.math.BigDecimal;
import java.util.ArrayList;
import java.util.List;
import java.util.Map;
import java.util.function.Function;

import javax.xml.namespace.QName;

 /**
  * Helper class to create ballerina value instances.
  *
  * @since 1.1.0
  */
 public class BValueCreator {
     /**
      * Creates a new array with given array type.
      *
      * @param type the {@code BArrayType} object representing the type
      * @return the new array
      */
     public static BArray createArrayValue(BArrayType type) {
         return new ArrayValueImpl(type);
     }

     /**
      * Creates a new tuple with given tuple type.
      *
      * @param type the {@code BTupleType} object representing the type
      * @return the new array
      */
     public static BArray createTupleValue(BTupleType type) {
         return new TupleValueImpl(type);
     }

     /**
      * Creates a new integer array.
      *
      * @param values initial array values
      * @return integer array
      */
     public static BArray createArrayValue(long[] values) {
         return new ArrayValueImpl(values);
     }

     /**
      * Creates a new boolean array.
      *
      * @param values initial array values
      * @return boolean array
      */
     public static  BArray createArrayValue(boolean[] values) {
         return new ArrayValueImpl(values);
     }

     /**
      * Creates a new byte array.
      *
      * @param values initial array values
      * @return byte array
      */
     public static BArray createArrayValue(byte[] values) {
         return new ArrayValueImpl(values);
     }

     /**
      * Creates a new float array.
      *
      * @param values initial array values
      * @return float array
      */
     public static BArray createArrayValue(double[] values) {
         return new ArrayValueImpl(values);
     }

     /**
      * Creates a new string array.
      *
      * @param values initial array values
      * @return string array
      */
     public static BArray createArrayValue(String[] values) {
         return new ArrayValueImpl(values);
     }

     /**
      * Create a new Ref value array.
      *
      * @param values initial array values
      * @param type {@code BArrayType} of the array.
      * @return ref Value array
      */
     public static BArray createArrayValue(Object[] values, BArrayType type) {
         return new ArrayValueImpl(values, type);
     }

     /**
      * Create a ref value array with given maximum length.
      *
      * @param values initial array values
      * @param type {@code BArrayType} of the array.
      * @param length maximum length
      * @return fixed length ref value array
      */
     public static BArray createArrayValue(Object[] values, BArrayType type, int length) {
         return new ArrayValueImpl(type, length);
     }

     /**
      * Create a decimal from given value.
      *
      * @param value the value of the decimal
      * @return decimal value
      */
     public static BDecimal createDecimalValue(BigDecimal value) {
         return new DecimalValue(value);
     }

     /**
      * Create a decimal from given string.
      *
      * @param value string value
      * @return decimal value
      */
     public static BDecimal createDecimalValue(String value) {
         return new DecimalValue(value);
     }

     /**
      * Create a decimal from given string and value kind.
      *
      * @param value string value
      * @param valueKind value kind
      * @return decimal value
      */
     public static BDecimal createDecimalValue(String value, DecimalValueKind valueKind) {
         return new DecimalValue(value, valueKind);
     }

     /**
      * Create error value with given reason and error details.
      *
      * @param reason error reason
      * @param details error detail
      * @return error value
      */
     public static BError createErrorValue(String reason, Object details) {
         return new ErrorValue(reason, details);
     }

     /**
      * Create error value with given type, reason and details.
      *
      * @param type {@code BErrorType} of the error
      * @param reason error reason
      * @param details error details
      * @return error value
      */
     public static BError createErrorValue(BErrorType type, String reason, Object details) {
         return new ErrorValue(type, reason, details);
     }

     /**
      * Create function pointer to the given function with given {@code BType}.
      *
      * @param function pointing function
      * @param type {@code BFunctionType} of the function pointer
      * @return function pointer
      */
     public static BFunctionPointer createFPValue(Function function, BFunctionType type) {
         return new FPValue(function, type);
     }

     /**
      * Create {@code StreamingJsonValue} with given datasource.
      *
      * @param datasource {@code JSONDataSource} to be used
      * @return created {@code StreamingJsonValue}
      */
     public static BStreamingJson createStreamingJsonValue(JSONDataSource datasource) {
         return new StreamingJsonValue(datasource);
     }

     /**
      * Create a stream with given constraint type.
      *
      * @param type constraint type
      * @return stream value
      */
     public static BStream createStreamValue(BStreamType type) {
         return new StreamValue(type);
     }

     /**
      * Create a table value.
      *
      * @return {@code TableValue}
      */
     public static BTable createTableValue() {
         return new TableValue();
     }

     /**
      * Create a table with given name and structure type.
      *
      * @param tableName name of the table
      * @param constraintType structure type of the table
      * @return {@code TableValue}
      */
     public static BTable createTableValue(String tableName, BStructureType constraintType) {
         return new TableValue(tableName, constraintType);
     }

     /**
      * Create a table with given structure type.
      *
      * @param constraintType structure type of the table
      * @return {@code TableValue}
      */
     public static BTable createTableValue(BStructureType constraintType) {
         return new TableValue(constraintType);
     }

     /**
      * Create a table based on given parameters.
      *
      * @param query string query for table creation
      * @param fromTable from {@code TableValue}
      * @param joinTable join {@code TableValue}
      * @param constraintType structure type of the table
      * @param params parameters for the query
      * @return {@code TableValue}
      */
     public static BTable createTableValue(String query, TableValue fromTable, TableValue joinTable,
                                               BStructureType constraintType, ArrayValue params) {
         return new TableValue(query, fromTable, joinTable, constraintType, params);
     }

     /**
      * Create a table with given initial values.
      *
      * @param constraintType structure type of the table
      * @param keyColumns column keys of the data set
      * @param dataRows initial daya set
      * @return {@code TableValue} with initial data
      */
     public static BTable createTableValue(BType constraintType, ArrayValue keyColumns, ArrayValue dataRows) {
         return new TableValue(constraintType, keyColumns, dataRows);
     }

     /**
      * Create a type descriptor value.
      *
      * @param describingType {@code BType} of the value describe by this value
      * @return type descriptor
      */
     public static BTypedesc createTypedescValue(BType describingType) {
         return new TypedescValue(describingType);
     }

     /**
      * Create an empty {@code XMLItem}.
      *
      * @return {@code XMLItem}
      */
<<<<<<< HEAD
     // todo: who uses this? verify or delete!!!
     public static BXml createXMLItem() {
         return new XMLItem(new QName(null), new XMLSequence());
=======
     public static BXML createXMLItem() {
         return new XMLItem();
>>>>>>> f689a549
     }

     /**
      * Cretae a {@code XMLItem} from a XML string.
      *
      * @param xmlValue A XML string
      * @return {@code XMLItem}
      */
<<<<<<< HEAD
     public static BXml createXMLItem(String xmlValue) {
         return XMLFactory.parse(xmlValue);
=======
     public static BXML<OMNode> createXMLItem(String xmlValue) {
         return new XMLItem(xmlValue);
     }

     /**
      * Create a {@code XMLItem} from a {@link org.apache.axiom.om.OMNode} object.
      *
      * @param value xml object
      * @return {@code XMLItem}
      */
     public static BXML<OMNode> createXMLItem(OMNode value) {
         return new XMLItem(value);
>>>>>>> f689a549
     }

     /**
      * Create a {@code XMLItem} from a {@link InputStream}.
      *
      * @param inputStream Input Stream
      * @return {@code XMLItem}
      */
<<<<<<< HEAD
     public static BXml ctreateXMLItem(InputStream inputStream) {
         return XMLFactory.parse(inputStream);
=======
     public static BXML<OMNode> ctreateXMLItem(InputStream inputStream) {
         return new XMLItem(inputStream);
>>>>>>> f689a549
     }

     /**
      * Create attribute map with an XML.
      *
      * @param localName Local part of the qualified name
      * @param uri Namespace URI
      * @param prefix Namespace prefix
      * @return XML qualified name
      */
     public static BXMLQName createXMLQName(String localName, String uri, String prefix) {
         return new XMLQName(localName, uri, prefix);
     }

     /**
      * Create attribute map with a qualified name string.
      *
      * @param qNameStr qualified name string
      * @return  XML qualified name
      */
     public static BXMLQName createXMLQName(String qNameStr) {
         return new XMLQName(qNameStr);
     }

     /**
      * Create an empty xml sequence.
      *
      * @return xml sequence
      */
     public static BXML createXMLSequence() {
         return new XMLSequence();
     }

     /**
      * Create a {@code XMLSequence} from a {@link org.apache.axiom.om.OMNode} object.
      *
      * @param sequence xml sequence array
      * @return xml sequence
      */
<<<<<<< HEAD
     public static BXml createXMLSequence(ArrayValue sequence) {
         List<BXml> children = new ArrayList<>();
         for (Object value : sequence.getValues()) {
             children.add((BXml) value);
         }
         return new XMLSequence(children);
=======
     public static BXML createXMLSequence(ArrayValue sequence) {
         return new XMLSequence(sequence);
>>>>>>> f689a549
     }


     /**
      * Create a record value using the given package id and record type name.
      *
      * @param packageId the package id that the record type resides.
      * @param recordTypeName name of the record type.
      * @return value of the record.
      */
     public static BMap<String, Object> createRecordValue(BPackage packageId, String recordTypeName) {
         return (BMap<String, Object>) BallerinaValues.createRecordValue(packageId, recordTypeName);
     }

     /**
      * Create a record value that populates record fields using the given package id, record type name and a map of
      * field names and associated values for fields.
      *
      * @param packageId the package id that the record type resides.
      * @param recordTypeName name of the record type.
      * @param valueMap values to be used for fields when creating the record.
      * @return value of the populated record.
      */
     public static BMap<String, Object> createRecordValue(BPackage packageId, String recordTypeName,
                                                              Map<String, Object> valueMap) {
         return (BMap<String, Object>) BallerinaValues.createRecordValue(packageId, recordTypeName, valueMap);
     }

     /**
      * Create an object value using the given package id and object type name.
      *
      * @param packageId the package id that the object type resides.
      * @param objectTypeName name of the object type.
      * @param fieldValues values to be used for fields when creating the object value instance.
      * @return value of the object.
      */
     public static BObject createObjectValue(BPackage packageId, String objectTypeName, Object... fieldValues) {
         return (BObject) BallerinaValues.createObjectValue(packageId, objectTypeName, fieldValues);
     }

     /**
      * Populate a runtime record value with given field values.
      *
      * @param record which needs to get populated
      * @param values field values of the record.
      * @return value of the record.
      */
     public static BMap<String, Object> createRecord(BMap<String, Object> record, Object... values) {
         return (BMap) BallerinaValues.createRecord((MapValue<String, Object>) record, values);
     }

 }<|MERGE_RESOLUTION|>--- conflicted
+++ resolved
@@ -309,14 +309,9 @@
       *
       * @return {@code XMLItem}
       */
-<<<<<<< HEAD
      // todo: who uses this? verify or delete!!!
-     public static BXml createXMLItem() {
+     public static BXML createXMLItem() {
          return new XMLItem(new QName(null), new XMLSequence());
-=======
-     public static BXML createXMLItem() {
-         return new XMLItem();
->>>>>>> f689a549
      }
 
      /**
@@ -325,23 +320,8 @@
       * @param xmlValue A XML string
       * @return {@code XMLItem}
       */
-<<<<<<< HEAD
-     public static BXml createXMLItem(String xmlValue) {
+     public static BXML createXMLItem(String xmlValue) {
          return XMLFactory.parse(xmlValue);
-=======
-     public static BXML<OMNode> createXMLItem(String xmlValue) {
-         return new XMLItem(xmlValue);
-     }
-
-     /**
-      * Create a {@code XMLItem} from a {@link org.apache.axiom.om.OMNode} object.
-      *
-      * @param value xml object
-      * @return {@code XMLItem}
-      */
-     public static BXML<OMNode> createXMLItem(OMNode value) {
-         return new XMLItem(value);
->>>>>>> f689a549
      }
 
      /**
@@ -350,13 +330,8 @@
       * @param inputStream Input Stream
       * @return {@code XMLItem}
       */
-<<<<<<< HEAD
-     public static BXml ctreateXMLItem(InputStream inputStream) {
+     public static BXML ctreateXMLItem(InputStream inputStream) {
          return XMLFactory.parse(inputStream);
-=======
-     public static BXML<OMNode> ctreateXMLItem(InputStream inputStream) {
-         return new XMLItem(inputStream);
->>>>>>> f689a549
      }
 
      /**
@@ -396,17 +371,12 @@
       * @param sequence xml sequence array
       * @return xml sequence
       */
-<<<<<<< HEAD
-     public static BXml createXMLSequence(ArrayValue sequence) {
-         List<BXml> children = new ArrayList<>();
+     public static BXML createXMLSequence(ArrayValue sequence) {
+         List<BXML> children = new ArrayList<>();
          for (Object value : sequence.getValues()) {
-             children.add((BXml) value);
+             children.add((BXML) value);
          }
          return new XMLSequence(children);
-=======
-     public static BXML createXMLSequence(ArrayValue sequence) {
-         return new XMLSequence(sequence);
->>>>>>> f689a549
      }
 
 
