--- conflicted
+++ resolved
@@ -75,13 +75,7 @@
             }
             return service.call(strand, resourceName, args);
         };
-<<<<<<< HEAD
-        BUnionType unionType = new BUnionType(new BType[] { BTypes.typeError, BTypes.typeNull },
-                TypeFlags.asMask(TypeFlags.NILABLE, TypeFlags.PURETYPE));
-        scheduler.schedule(new Object[1], func, null, callback, properties, unionType);
-=======
         scheduler.schedule(new Object[1], func, null, callback, properties, OPTIONAL_ERROR_TYPE);
->>>>>>> 7a45dd00
     }
 
     /**
