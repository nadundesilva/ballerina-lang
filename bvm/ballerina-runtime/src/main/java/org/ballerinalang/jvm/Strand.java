/*
 * Copyright (c) 2019, WSO2 Inc. (http://www.wso2.org) All Rights Reserved.
 *
 * WSO2 Inc. licenses this file to you under the Apache License,
 * Version 2.0 (the "License"); you may not use this file except
 * in compliance with the License.
 * You may obtain a copy of the License at
 *
 *    http://www.apache.org/licenses/LICENSE-2.0
 *
 * Unless required by applicable law or agreed to in writing,
 * software distributed under the License is distributed on an
 * "AS IS" BASIS, WITHOUT WARRANTIES OR CONDITIONS OF ANY
 * KIND, either express or implied.  See the License for the
 * specific language governing permissions and limitations
 * under the License.
 */
package org.ballerinalang.jvm;

import org.ballerinalang.jvm.values.ChannelDetails;
import org.ballerinalang.jvm.values.ErrorValue;

<<<<<<< HEAD
import java.util.Map;
=======
import java.util.concurrent.CompletableFuture;
>>>>>>> bd066d47
import java.util.concurrent.Future;
import java.util.concurrent.locks.Lock;
import java.util.concurrent.locks.ReentrantLock;

/**
 * Strand base class used with jvm code generation for functions.
 *
 * @since 0.955.0
 */

public class Strand {
    public boolean yield;
    public Object[] frames;
    public int resumeIndex;
    public Future future;
    public boolean blocked;
    public Strand blockedOn;
    public Scheduler scheduler;
    public Strand parent = null;
    public WDChannels wdChannels;
    public FlushDetail flushDetail;
<<<<<<< HEAD
    private Map<String, Object> globalProps;
=======
    public boolean blockedOnExtern;
>>>>>>> bd066d47

    public Strand(Scheduler scheduler) {
        this.scheduler = scheduler;
        this.wdChannels = new WDChannels();
    }

    public Strand(Scheduler scheduler, Strand parent) {
        this.scheduler = scheduler;
        this.parent = parent;
        this.wdChannels = new WDChannels();
    }

    public Strand(Scheduler scheduler, Map<String, Object> properties) {
        this.scheduler = scheduler;
        this.globalProps = properties;
        this.wdChannels = new WDChannels();
    }

    public void handleChannelError(ChannelDetails[] channels, ErrorValue error) {
        for (int i = 0; i < channels.length; i++) {
            ChannelDetails channelDetails = channels[i];
            WorkerDataChannel channel = getWorkerDataChannel(channelDetails);

            if (channels[i].send) {
                channel.setSendError(error);
            } else {
                channel.setReceiveError(error);
            }
        }
    }

    public void block() {

    }

    public void setReturnValues(Object returnValue) {
        this.future = CompletableFuture.completedFuture(returnValue);
    }

    public void resume() {

    }

    public Object getProperty(String key) {
        return this.globalProps.get(key);
    }

    public void setProperty(String key, Object value) {
        this.globalProps.put(key, value);
    }

    public ErrorValue handleFlush(ChannelDetails[] channels) {
        if (flushDetail == null) {
            this.flushDetail = new FlushDetail(channels);
        } else if (flushDetail.inProgress) {
            // this is a reschedule when flush is completed
            flushDetail.inProgress = false;
            return this.flushDetail.result;
        }

        for (int i = 0; i < channels.length; i++) {
            ErrorValue error = getWorkerDataChannel(channels[i]).flushChannel(this);
            if (error != null) {
                return error;
            } else if (this.flushDetail.flushedCount == this.flushDetail.flushChannels.length) {
                // flush completed
                return null;
            }
        }
        flushDetail.inProgress = true;
        this.yield = true;
        this.blocked = true;
        return null;
    }

    private WorkerDataChannel getWorkerDataChannel(ChannelDetails channel) {
        WorkerDataChannel dataChannel;
        if (channel.channelInSameStrand) {
            dataChannel = this.wdChannels.getWorkerDataChannel(channel.name);
        } else {
            dataChannel = this.parent.wdChannels.getWorkerDataChannel(channel.name);
        }
        return dataChannel;
    }

    /**
     * Class to hold flush action related details.
     *
     * 0.995.0
     */
    public static class FlushDetail {
        public ChannelDetails[] flushChannels;
        public int flushedCount;
        public Lock flushLock;
        public ErrorValue result;
        public boolean inProgress;

        public FlushDetail(ChannelDetails[] flushChannels) {
            this.flushChannels = flushChannels;
            this.flushedCount = 0;
            this.flushLock = new ReentrantLock();
            this.result = null;
            this.inProgress = false;
        }
    }
}<|MERGE_RESOLUTION|>--- conflicted
+++ resolved
@@ -20,11 +20,8 @@
 import org.ballerinalang.jvm.values.ChannelDetails;
 import org.ballerinalang.jvm.values.ErrorValue;
 
-<<<<<<< HEAD
+import java.util.concurrent.CompletableFuture;
 import java.util.Map;
-=======
-import java.util.concurrent.CompletableFuture;
->>>>>>> bd066d47
 import java.util.concurrent.Future;
 import java.util.concurrent.locks.Lock;
 import java.util.concurrent.locks.ReentrantLock;
@@ -46,11 +43,8 @@
     public Strand parent = null;
     public WDChannels wdChannels;
     public FlushDetail flushDetail;
-<<<<<<< HEAD
+    public boolean blockedOnExtern;
     private Map<String, Object> globalProps;
-=======
-    public boolean blockedOnExtern;
->>>>>>> bd066d47
 
     public Strand(Scheduler scheduler) {
         this.scheduler = scheduler;
