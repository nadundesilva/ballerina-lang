/*
 * Copyright (c) 2019, WSO2 Inc. (http://www.wso2.org) All Rights Reserved.
 *
 * WSO2 Inc. licenses this file to you under the Apache License,
 * Version 2.0 (the "License"); you may not use this file except
 * in compliance with the License.
 * You may obtain a copy of the License at
 *
 *    http://www.apache.org/licenses/LICENSE-2.0
 *
 * Unless required by applicable law or agreed to in writing,
 * software distributed under the License is distributed on an
 * "AS IS" BASIS, WITHOUT WARRANTIES OR CONDITIONS OF ANY
 * KIND, either express or implied. See the License for the
 * specific language governing permissions and limitations
 * under the License.
 */
package org.ballerinalang.jvm;

import org.ballerinalang.jvm.commons.TypeValuePair;
import org.ballerinalang.jvm.types.AttachedFunction;
import org.ballerinalang.jvm.types.BArrayType;
import org.ballerinalang.jvm.types.BField;
import org.ballerinalang.jvm.types.BFiniteType;
import org.ballerinalang.jvm.types.BFunctionType;
import org.ballerinalang.jvm.types.BFutureType;
import org.ballerinalang.jvm.types.BJSONType;
import org.ballerinalang.jvm.types.BMapType;
import org.ballerinalang.jvm.types.BObjectType;
import org.ballerinalang.jvm.types.BRecordType;
import org.ballerinalang.jvm.types.BTupleType;
import org.ballerinalang.jvm.types.BType;
import org.ballerinalang.jvm.types.BTypes;
import org.ballerinalang.jvm.types.BUnionType;
import org.ballerinalang.jvm.types.TypeTags;
import org.ballerinalang.jvm.util.Flags;
import org.ballerinalang.jvm.util.exceptions.BLangRuntimeException;
import org.ballerinalang.jvm.values.ArrayValue;
import org.ballerinalang.jvm.values.ErrorValue;
import org.ballerinalang.jvm.values.MapValue;
import org.ballerinalang.jvm.values.RefValue;
<<<<<<< HEAD
import org.ballerinalang.jvm.values.TypedescValue;
=======
import org.ballerinalang.jvm.values.XMLValue;
>>>>>>> 6ae20c0f

import java.math.BigDecimal;
import java.util.ArrayList;
import java.util.Arrays;
import java.util.Collection;
import java.util.Collections;
import java.util.HashMap;
import java.util.HashSet;
import java.util.Iterator;
import java.util.List;
import java.util.Map;
import java.util.Set;
import java.util.stream.Collectors;

/**
 * Responsible for performing runtime type checking.
 * 
 * @since 0.995.0
 */
@SuppressWarnings({ "rawtypes" })
public class TypeChecker {

    public static Object checkCast(Object sourceVal, BType targetType) {
        if (checkIsType(sourceVal, targetType)) {
            return sourceVal;
        }

        throw getTypeCastError(sourceVal, targetType);
    }

    public static long anyToInt(Object sourceVal) {
        if (sourceVal instanceof Long) {
            return (Long) sourceVal;
        } else if (sourceVal instanceof Double) {
            return ((Double) sourceVal).longValue();
        } else {
            throw getTypeCastError(sourceVal, BTypes.typeInt);
        }
    }

    public static double anyToFloat(Object sourceVal) {
        if (sourceVal instanceof Long) {
            return ((Long) sourceVal).doubleValue();
        } else if (sourceVal instanceof Double) {
            return (Double) sourceVal;
        } else {
            throw getTypeCastError(sourceVal, BTypes.typeFloat);
        }
    }

    public static boolean anyToBoolean(Object sourceVal) {
        if (sourceVal instanceof Boolean) {
            return (Boolean) sourceVal;
        }

        throw getTypeCastError(sourceVal, BTypes.typeBoolean);
    }

    public static long anyToByte(Object sourceVal) {
        if (sourceVal instanceof Byte) {
            return (Byte) sourceVal;
        } else if (sourceVal instanceof Long) {
            return (Long) sourceVal;
        } else if (sourceVal instanceof Double) {
            return ((Double) sourceVal).longValue();
        }

        throw getTypeCastError(sourceVal, BTypes.typeByte);
    }

    /**
     * Check whether a given value belongs to the given type.
     * 
     * @param sourceVal value to check the type
     * @param targetType type to be test against
     * @return true if the value belongs to the given type, false otherwise
     */
    public static boolean checkIsType(Object sourceVal, BType targetType) {
        BType sourceType = getType(sourceVal);
        if (isMutable(sourceVal, sourceType)) {
            return checkIsType(getType(sourceVal), targetType, new ArrayList<>());
        }

        return checkIsLikeType(sourceVal, targetType, new ArrayList<>());
    }

    /**
     * Check whether a given value has the same shape as the given type.
     * 
     * @param sourceValue value to check the shape
     * @param targetType type to check the shape against
     * @return true if the value has the same shape as the given type; false otherwise
     */
    public static boolean checkIsLikeType(Object sourceValue, BType targetType) {
        return checkIsLikeType(sourceValue, targetType, new ArrayList<>());
    }

    /**
     * Check whether two types are the same.
     * 
     * @param sourceType type to test
     * @param targetType type to test against
     * @return true if the two types are same; false otherwise
     */
    private static boolean isSameType(BType sourceType, BType targetType) {
        // First check whether both references points to the same object.
        if (sourceType == targetType || sourceType.equals(targetType)) {
            return true;
        }

        if (sourceType.getTag() == targetType.getTag() && sourceType.getTag() == TypeTags.ARRAY_TAG) {
            return checkArrayEquivalent(sourceType, targetType);
        }

        // TODO Support function types, json/map constrained types etc.
        if (sourceType.getTag() == TypeTags.MAP_TAG && targetType.getTag() == TypeTags.MAP_TAG) {
            return targetType.equals(sourceType);
        }

        return false;
    }

    public static BType getType(Object value) {
        if (value == null) {
            return BTypes.typeNull;
        } else if (value instanceof Long) {
            return BTypes.typeInt;
        } else if (value instanceof Double) {
            return BTypes.typeFloat;
        } else if (value instanceof BigDecimal) {
            return BTypes.typeDecimal;
        } else if (value instanceof String) {
            return BTypes.typeString;
        } else if (value instanceof Boolean) {
            return BTypes.typeBoolean;
        } else if (value instanceof Byte) {
            return BTypes.typeByte;
        } else {
            return ((RefValue) value).getType();
        }
    }

<<<<<<< HEAD
    public static TypedescValue getTypedesc(Object value) {
        BType type = TypeChecker.getType(value);
        if (type == null) {
            return null;
        }
        return new TypedescValue(type);
=======
    /**
     * Deep value equality check for anydata.
     *
     * @param lhsValue The value on the left hand side
     * @param rhsValue The value on the right hand side
     * @return True if values are equal, else false.
     */
    public static boolean isEqual(Object lhsValue, Object rhsValue) {
        return isEqual(lhsValue, rhsValue, Collections.emptyList());
    }

    /**
     * Reference equality check for values. If both the values are simple basic types, returns the same
     * result as {@link #isEqual(Object, Object, List)}
     *
     * @param lhsValue The value on the left hand side
     * @param rhsValue The value on the right hand side
     * @return True if values are reference equal or in the case of simple basic types if the values are equal,
     *         else false.
     */
    public static boolean isReferenceEqual(Object lhsValue, Object rhsValue) {
        if (lhsValue == rhsValue) {
            return true;
        }

        // if one is null, the other also needs to be null to be true
        if (lhsValue == null || rhsValue == null) {
            return false;
        }

        if (isSimpleBasicType(getType(lhsValue)) && isSimpleBasicType(getType(rhsValue))) {
            return isEqual(lhsValue, rhsValue);
        }

        return false;
>>>>>>> 6ae20c0f
    }

    // Private methods

    private static boolean checkIsType(BType sourceType, BType targetType, List<TypePair> unresolvedTypes) {
        // First check whether both types are the same.
        if (sourceType == targetType || sourceType.equals(targetType)) {
            return true;
        }

        switch (targetType.getTag()) {
            case TypeTags.INT_TAG:
            case TypeTags.FLOAT_TAG:
            case TypeTags.DECIMAL_TAG:
            case TypeTags.STRING_TAG:
            case TypeTags.BOOLEAN_TAG:
            case TypeTags.BYTE_TAG:
            case TypeTags.NULL_TAG:
            case TypeTags.XML_TAG:
            case TypeTags.SERVICE_TAG:
                if (sourceType.getTag() == TypeTags.FINITE_TYPE_TAG) {
                    return ((BFiniteType) sourceType).valueSpace.stream()
                                                                .allMatch(bValue -> checkIsType(bValue, targetType));
                }
                return sourceType.getTag() == targetType.getTag();
            case TypeTags.MAP_TAG:
                return checkIsMapType(sourceType, (BMapType) targetType, unresolvedTypes);
            case TypeTags.JSON_TAG:
                return checkIsJSONType(sourceType, (BJSONType) targetType, unresolvedTypes);
            case TypeTags.RECORD_TYPE_TAG:
                return checkIsRecordType(sourceType, (BRecordType) targetType, unresolvedTypes);
            case TypeTags.FUNCTION_POINTER_TAG:
                return checkIsFunctionType(sourceType, (BFunctionType) targetType);
            case TypeTags.ARRAY_TAG:
                return checkIsArrayType(sourceType, (BArrayType) targetType, unresolvedTypes);
            case TypeTags.TUPLE_TAG:
                return checkIsTupleType(sourceType, (BTupleType) targetType, unresolvedTypes);
            case TypeTags.UNION_TAG:
                return ((BUnionType) targetType).getMemberTypes().stream()
                        .anyMatch(type -> checkIsType(sourceType, type, unresolvedTypes));
            case TypeTags.ANY_TAG:
                return checkIsAnyType(sourceType);
            case TypeTags.ANYDATA_TAG:
                return isAnydata(sourceType);
            case TypeTags.OBJECT_TYPE_TAG:
                return checkObjectEquivalency(sourceType, (BObjectType) targetType, unresolvedTypes);
            case TypeTags.FINITE_TYPE_TAG:
                return checkIsFiniteType(sourceType, (BFiniteType) targetType, unresolvedTypes);
            case TypeTags.FUTURE_TAG:
                return checkIsFutureType(sourceType, (BFutureType) targetType, unresolvedTypes);
            default:
                return false;
        }
    }

    private static boolean checkIsMapType(BType sourceType, BMapType targetType, List<TypePair> unresolvedTypes) {
        if (sourceType.getTag() != TypeTags.MAP_TAG) {
            return false;
        }
        return checkContraints(((BMapType) sourceType).getConstrainedType(), targetType.getConstrainedType(),
                unresolvedTypes);
    }

    private static boolean checkIsJSONType(BType sourceType, BJSONType targetType, List<TypePair> unresolvedTypes) {
        switch (sourceType.getTag()) {
            case TypeTags.STRING_TAG:
            case TypeTags.INT_TAG:
            case TypeTags.FLOAT_TAG:
            case TypeTags.DECIMAL_TAG:
            case TypeTags.BOOLEAN_TAG:
            case TypeTags.NULL_TAG:
            case TypeTags.JSON_TAG:
                return true;
            case TypeTags.ARRAY_TAG:
                // Element type of the array should be 'is type' JSON
                return checkIsType(((BArrayType) sourceType).getElementType(), targetType, unresolvedTypes);
            case TypeTags.MAP_TAG:
                return checkIsType(((BMapType) sourceType).getConstrainedType(), targetType, unresolvedTypes);
            default:
                return false;
        }
    }

    private static boolean checkIsRecordType(BType sourceType, BRecordType targetType, List<TypePair> unresolvedTypes) {
        if (sourceType.getTag() != TypeTags.RECORD_TYPE_TAG) {
            return false;
        }

        // If we encounter two types that we are still resolving, then skip it.
        // This is done to avoid recursive checking of the same type.
        TypePair pair = new TypePair(sourceType, targetType);
        if (unresolvedTypes.contains(pair)) {
            return true;
        }
        unresolvedTypes.add(pair);

        // Unsealed records are not equivalent to sealed records. But vice-versa is allowed.
        BRecordType sourceRecordType = (BRecordType) sourceType;
        if (targetType.sealed && !sourceRecordType.sealed) {
            return false;
        }

        // If both are sealed (one is sealed means other is also sealed) check the rest field type
        if (!sourceRecordType.sealed &&
                !checkIsType(sourceRecordType.restFieldType, targetType.restFieldType, unresolvedTypes)) {
            return false;
        }

        Map<String, BField> sourceFields = sourceRecordType.getFields();
        Set<String> targetFieldNames = targetType.getFields().keySet();

        for (BField targetField : targetType.getFields().values()) {
            BField sourceField = sourceFields.get(targetField.getFieldName());

            // If the LHS field is a required one, there has to be a corresponding required field in the RHS record.
            if (!Flags.isFlagOn(targetField.flags, Flags.OPTIONAL) &&
                    (sourceField == null || Flags.isFlagOn(sourceField.flags, Flags.OPTIONAL))) {
                return false;
            }

            if (sourceField == null || !checkIsType(sourceField.type, targetField.type, unresolvedTypes)) {
                return false;
            }
        }

        // If there are fields remaining in the source record, first check if it's a closed record. Closed records
        // should only have the fields specified by its type.
        if (targetType.sealed) {
            return targetFieldNames.containsAll(sourceFields.keySet());
        }

        // If it's an open record, check if they are compatible with the rest field of the target type.
        return sourceFields.values().stream().filter(field -> !targetFieldNames.contains(field.name))
                .allMatch(field -> checkIsType(field.getFieldType(), targetType.restFieldType, unresolvedTypes));
    }

    private static boolean checkIsArrayType(BType sourceType, BArrayType targetType, List<TypePair> unresolvedTypes) {
        if (sourceType.getTag() != TypeTags.ARRAY_TAG) {
            return false;
        }

        BArrayType sourceArrayType = (BArrayType) sourceType;
        if (sourceArrayType.getState() != targetType.getState() || sourceArrayType.getSize() != targetType.getSize()) {
            return false;
        }
        return checkIsType(sourceArrayType.getElementType(), targetType.getElementType(), unresolvedTypes);
    }

    private static boolean checkIsTupleType(BType sourceType, BTupleType targetType, List<TypePair> unresolvedTypes) {
        if (sourceType.getTag() != TypeTags.TUPLE_TAG) {
            return false;
        }

        List<BType> sourceTypes = ((BTupleType) sourceType).getTupleTypes();
        List<BType> targetTypes = targetType.getTupleTypes();
        if (sourceTypes.size() != targetTypes.size()) {
            return false;
        }

        for (int i = 0; i < sourceTypes.size(); i++) {
            if (!checkIsType(sourceTypes.get(i), targetTypes.get(i), unresolvedTypes)) {
                return false;
            }
        }
        return true;
    }

    private static boolean checkIsAnyType(BType sourceType) {
        switch (sourceType.getTag()) {
            case TypeTags.ERROR_TAG:
                return false;
            case TypeTags.UNION_TAG:
                return ((BUnionType) sourceType).getMemberTypes().stream()
                                                .allMatch(TypeChecker::checkIsAnyType);
        }
        return true;
    }

    private static boolean checkIsFiniteType(BType sourceType, BFiniteType targetType, List<TypePair> unresolvedTypes) {
        if (sourceType.getTag() != TypeTags.FINITE_TYPE_TAG) {
            return false;
        }

        BFiniteType sourceFiniteType = (BFiniteType) sourceType;
        if (sourceFiniteType.valueSpace.size() != targetType.valueSpace.size()) {
            return false;
        }

        return targetType.valueSpace.containsAll(sourceFiniteType.valueSpace);
    }

    private static boolean checkIsFutureType(BType sourceType, BFutureType targetType, List<TypePair> unresolvedTypes) {
        if (sourceType.getTag() != TypeTags.FUTURE_TAG) {
            return false;
        }
        return checkContraints(((BFutureType) sourceType).getConstrainedType(), targetType.getConstrainedType(),
                unresolvedTypes);
    }

    private static boolean checkObjectEquivalency(BType sourceType, BObjectType targetType,
                                                  List<TypePair> unresolvedTypes) {
        if (sourceType.getTag() != TypeTags.RECORD_TYPE_TAG) {
            return false;
        }

        // If we encounter two types that we are still resolving, then skip it.
        // This is done to avoid recursive checking of the same type.
        TypePair pair = new TypePair(sourceType, targetType);
        if (unresolvedTypes.contains(pair)) {
            return true;
        }
        unresolvedTypes.add(pair);

        // Both structs should be public or private.
        // Get the XOR of both flags(masks)
        // If both are public, then public bit should be 0;
        // If both are private, then public bit should be 0;
        // The public bit is on means, one is public, and the other one is private.
        BObjectType sourceObjectType = (BObjectType) sourceType;
        if (Flags.isFlagOn(targetType.flags ^ sourceObjectType.flags, Flags.PUBLIC)) {
            return false;
        }

        // If both structs are private, they should be in the same package.
        if (!Flags.isFlagOn(targetType.flags, Flags.PUBLIC) &&
                !sourceObjectType.getPackagePath().equals(targetType.getPackagePath())) {
            return false;
        }

        // Adjust the number of the attached functions of the lhs struct based on
        // the availability of the initializer function.
        int lhsAttachedFunctionCount = targetType.initializer != null ? targetType.getAttachedFunctions().length - 1
                : targetType.getAttachedFunctions().length;

        if (targetType.getFields().size() > sourceObjectType.getFields().size() ||
                lhsAttachedFunctionCount > sourceObjectType.getAttachedFunctions().length) {
            return false;
        }

        return !Flags.isFlagOn(targetType.flags, Flags.PUBLIC) &&
                sourceObjectType.getPackagePath().equals(targetType.getPackagePath())
                        ? checkPrivateObjectsEquivalency(targetType, sourceObjectType, unresolvedTypes)
                        : checkPublicObjectsEquivalency(targetType, sourceObjectType, unresolvedTypes);
    }

    private static boolean checkPrivateObjectsEquivalency(BObjectType lhsType, BObjectType rhsType,
                                                          List<TypePair> unresolvedTypes) {
        Map<String, BField> rhsFields = rhsType.getFields();
        for (Map.Entry<String, BField> lhsFieldEntry : lhsType.getFields().entrySet()) {
            BField rhsField = rhsFields.get(lhsFieldEntry.getKey());
            if (rhsField == null || !isSameType(rhsField.type, lhsFieldEntry.getValue().type)) {
                return false;
            }
        }

        AttachedFunction[] lhsFuncs = lhsType.getAttachedFunctions();
        AttachedFunction[] rhsFuncs = rhsType.getAttachedFunctions();
        for (AttachedFunction lhsFunc : lhsFuncs) {
            if (lhsFunc == lhsType.initializer || lhsFunc == lhsType.defaultsValuesInitFunc) {
                continue;
            }

            AttachedFunction rhsFunc = getMatchingInvokableType(rhsFuncs, lhsFunc, unresolvedTypes);
            if (rhsFunc == null) {
                return false;
            }
        }
        return true;
    }

    private static boolean checkPublicObjectsEquivalency(BObjectType lhsType, BObjectType rhsType,
                                                         List<TypePair> unresolvedTypes) {
        // Check the whether there is any private fields in RHS type
        if (rhsType.getFields().values().stream().anyMatch(field -> !Flags.isFlagOn(field.flags, Flags.PUBLIC))) {
            return false;
        }

        Map<String, BField> rhsFields = rhsType.getFields();
        for (Map.Entry<String, BField> lhsFieldEntry : lhsType.getFields().entrySet()) {
            BField rhsField = rhsFields.get(lhsFieldEntry.getKey());
            if (rhsField == null || !Flags.isFlagOn(lhsFieldEntry.getValue().flags, Flags.PUBLIC) ||
                    !isSameType(rhsField.type, lhsFieldEntry.getValue().type)) {
                return false;
            }
        }

        AttachedFunction[] lhsFuncs = lhsType.getAttachedFunctions();
        AttachedFunction[] rhsFuncs = rhsType.getAttachedFunctions();
        for (AttachedFunction lhsFunc : lhsFuncs) {
            if (lhsFunc == lhsType.initializer || lhsFunc == lhsType.defaultsValuesInitFunc) {
                continue;
            }

            if (!Flags.isFlagOn(lhsFunc.flags, Flags.PUBLIC)) {
                return false;
            }

            AttachedFunction rhsFunc = getMatchingInvokableType(rhsFuncs, lhsFunc, unresolvedTypes);
            if (rhsFunc == null || !Flags.isFlagOn(rhsFunc.flags, Flags.PUBLIC)) {
                return false;
            }
        }

        // Check for private attached function in RHS type
        for (AttachedFunction rhsFunc : rhsFuncs) {
            if (!Flags.isFlagOn(rhsFunc.flags, Flags.PUBLIC)) {
                return false;
            }
        }

        return true;
    }

    private static AttachedFunction getMatchingInvokableType(AttachedFunction[] rhsFuncs, AttachedFunction lhsFunc,
                                                             List<TypePair> unresolvedTypes) {
        return Arrays.stream(rhsFuncs).filter(rhsFunc -> lhsFunc.funcName.equals(rhsFunc.funcName))
                .filter(rhsFunc -> checkFunctionTypeEqualityForObjectType(rhsFunc.type, lhsFunc.type, unresolvedTypes))
                .findFirst().orElse(null);
    }

    private static boolean checkFunctionTypeEqualityForObjectType(BFunctionType source, BFunctionType target,
                                                                  List<TypePair> unresolvedTypes) {
        if (source.paramTypes.length != target.paramTypes.length) {
            return false;
        }

        for (int i = 0; i < source.paramTypes.length; i++) {
            if (!checkIsType(source.paramTypes[i], target.paramTypes[i], unresolvedTypes)) {
                return false;
            }
        }

        if (source.retType == null && target.retType == null) {
            return true;
        } else if (source.retType == null || target.retType == null) {
            return false;
        }

        return checkIsType(source.retType, target.retType, unresolvedTypes);
    }

    private static boolean checkIsFunctionType(BType sourceType, BFunctionType targetType) {
        if (sourceType.getTag() != TypeTags.FUNCTION_POINTER_TAG) {
            return false;
        }

        BFunctionType source = (BFunctionType) sourceType;
        if (source.paramTypes.length != targetType.paramTypes.length) {
            return false;
        }

        for (int i = 0; i < source.paramTypes.length; i++) {
            if (!isSameType(source.paramTypes[i], targetType.paramTypes[i])) {
                return false;
            }
        }

        return isSameType(source.retType, targetType.retType);
    }

    private static boolean checkContraints(BType sourceConstraint, BType targetConstraint,
                                           List<TypePair> unresolvedTypes) {
        if (sourceConstraint == null) {
            sourceConstraint = BTypes.typeAny;
        }

        if (targetConstraint == null) {
            targetConstraint = BTypes.typeAny;
        }

        return checkIsType(sourceConstraint, targetConstraint, unresolvedTypes);
    }

    private static boolean checkTableConstraints(BType sourceConstraint, BType targetConstraint,
                                                 List<TypePair> unresolvedTypes) {
        // handle unconstrained tables returned by actions
        if (sourceConstraint == null) {
            if (targetConstraint.getTag() == TypeTags.RECORD_TYPE_TAG) {
                BRecordType targetConstrRecord = (BRecordType) targetConstraint;
                return !targetConstrRecord.sealed && targetConstrRecord.restFieldType == BTypes.typeAnydata;
            }
            return false;
        }

        return checkIsType(sourceConstraint, targetConstraint, unresolvedTypes);
    }

    private static boolean isMutable(Object value, BType sourceType) {
        // All the value types are immutable
        if (value == null || sourceType.getTag() < TypeTags.JSON_TAG ||
                sourceType.getTag() == TypeTags.FINITE_TYPE_TAG) {
            return false;
        }

        return !((RefValue) value).isFrozen();
    }

    private static boolean checkArrayEquivalent(BType actualType, BType expType) {
        if (expType.getTag() == TypeTags.ARRAY_TAG && actualType.getTag() == TypeTags.ARRAY_TAG) {
            // Both types are array types
            BArrayType lhrArrayType = (BArrayType) expType;
            BArrayType rhsArrayType = (BArrayType) actualType;
            return checkArrayEquivalent(lhrArrayType.getElementType(), rhsArrayType.getElementType());
        }
        // Now one or both types are not array types and they have to be equal
        if (expType == actualType) {
            return true;
        }
        return false;
    }

    private static boolean checkIsLikeType(Object sourceValue, BType targetType, List<TypeValuePair> unresolvedValues) {
        BType sourceType = getType(sourceValue);
        if (checkIsType(sourceType, targetType, new ArrayList<>())) {
            return true;
        }

        switch (targetType.getTag()) {
            case TypeTags.RECORD_TYPE_TAG:
                return checkIsLikeRecordType(sourceValue, (BRecordType) targetType, unresolvedValues);
            case TypeTags.JSON_TAG:
                return checkIsLikeJSONType(sourceValue, sourceType, (BJSONType) targetType, unresolvedValues);
            case TypeTags.MAP_TAG:
                return checkIsLikeMapType(sourceValue, (BMapType) targetType, unresolvedValues);
            case TypeTags.ARRAY_TAG:
                return checkIsLikeArrayType(sourceValue, (BArrayType) targetType, unresolvedValues);
            case TypeTags.TUPLE_TAG:
                return checkIsLikeTupleType(sourceValue, (BTupleType) targetType, unresolvedValues);
            case TypeTags.ANYDATA_TAG:
                return checkIsLikeAnydataType(sourceValue, sourceType, unresolvedValues);
            case TypeTags.FINITE_TYPE_TAG:
                return checkFiniteTypeAssignable(sourceValue, sourceType, (BFiniteType) targetType);
            case TypeTags.UNION_TAG:
                return ((BUnionType) targetType).getMemberTypes().stream()
                        .anyMatch(type -> checkIsLikeType(sourceValue, type, unresolvedValues));
            default:
                return false;
        }
    }

    @SuppressWarnings("unchecked")
    private static boolean checkIsLikeAnydataType(Object sourceValue, BType sourceType,
                                                  List<TypeValuePair> unresolvedValues) {
        switch (sourceType.getTag()) {
            case TypeTags.RECORD_TYPE_TAG:
            case TypeTags.JSON_TAG:
            case TypeTags.MAP_TAG:
                return ((MapValue) sourceValue).values().stream()
                        .allMatch(value -> checkIsLikeType(value, BTypes.typeAnydata, unresolvedValues));
            case TypeTags.ARRAY_TAG:
                ArrayValue arr = (ArrayValue) sourceValue;
                BArrayType arrayType = (BArrayType) arr.getType();
                switch (arrayType.getElementType().getTag()) {
                    case TypeTags.INT_TAG:
                    case TypeTags.FLOAT_TAG:
                    case TypeTags.DECIMAL_TAG:
                    case TypeTags.STRING_TAG:
                    case TypeTags.BOOLEAN_TAG:
                    case TypeTags.BYTE_TAG:
                        return true;
                    default:
                        return Arrays.stream(arr.getValues())
                                .allMatch(value -> checkIsLikeType(value, BTypes.typeAnydata, unresolvedValues));
                }
            case TypeTags.TUPLE_TAG:
                return Arrays.stream(((ArrayValue) sourceValue).getValues())
                        .allMatch(value -> checkIsLikeType(value, BTypes.typeAnydata, unresolvedValues));
            case TypeTags.ANYDATA_TAG:
                return true;
            case TypeTags.FINITE_TYPE_TAG:
            case TypeTags.UNION_TAG:
                return checkIsLikeType(sourceValue, BTypes.typeAnydata, unresolvedValues);
            default:
                return false;
        }
    }

    private static boolean checkIsLikeTupleType(Object sourceValue, BTupleType targetType,
                                                List<TypeValuePair> unresolvedValues) {
        if (!(sourceValue instanceof ArrayValue)) {
            return false;
        }

        ArrayValue source = (ArrayValue) sourceValue;
        if (source.size() != targetType.getTupleTypes().size()) {
            return false;
        }

        if (BTypes.isValueType(source.elementType)) {
            int bound = source.size();
            for (int i = 0; i < bound; i++) {
                if (!checkIsType(source.elementType, targetType.getTupleTypes().get(i), new ArrayList<>())) {
                    return false;
                }
            }
            return true;
        }

        int bound = source.size();
        for (int i = 0; i < bound; i++) {
            if (!checkIsLikeType(source.getRefValue(i), targetType.getTupleTypes().get(i), unresolvedValues)) {
                return false;
            }
        }
        return true;
    }

    private static boolean checkIsLikeArrayType(Object sourceValue, BArrayType targetType,
                                                List<TypeValuePair> unresolvedValues) {
        if (!(sourceValue instanceof ArrayValue)) {
            return false;
        }

        ArrayValue source = (ArrayValue) sourceValue;
        if (BTypes.isValueType(source.elementType)) {
            return checkIsType(source.elementType, targetType.getElementType(), new ArrayList<>());
        }

        BType arrayElementType = targetType.getElementType();
        Object[] arrayValues = source.getValues();
        for (int i = 0; i < ((ArrayValue) sourceValue).size(); i++) {
            if (!checkIsLikeType(arrayValues[i], arrayElementType, unresolvedValues)) {
                return false;
            }
        }
        return true;
    }

    private static boolean checkIsLikeMapType(Object sourceValue, BMapType targetType,
                                              List<TypeValuePair> unresolvedValues) {
        if (!(sourceValue instanceof MapValue)) {
            return false;
        }

        for (Object mapEntry : ((MapValue) sourceValue).values()) {
            if (!checkIsLikeType(mapEntry, targetType.getConstrainedType(), unresolvedValues)) {
                return false;
            }
        }
        return true;
    }

    private static boolean checkIsLikeJSONType(Object sourceValue, BType sourceType, BJSONType targetType,
                                               List<TypeValuePair> unresolvedValues) {
        if (sourceType.getTag() == TypeTags.ARRAY_TAG) {
            ArrayValue source = (ArrayValue) sourceValue;
            if (BTypes.isValueType(source.elementType)) {
                return checkIsType(source.elementType, targetType, new ArrayList<>());
            }

            Object[] arrayValues = source.getValues();
            for (int i = 0; i < ((ArrayValue) sourceValue).size(); i++) {
                if (!checkIsLikeType(arrayValues[i], targetType, unresolvedValues)) {
                    return false;
                }
            }
        } else if (sourceType.getTag() == TypeTags.MAP_TAG) {
            for (Object value : ((MapValue) sourceValue).values()) {
                if (!checkIsLikeType(value, targetType, unresolvedValues)) {
                    return false;
                }
            }
        } else if (sourceType.getTag() == TypeTags.RECORD_TYPE_TAG) {
            TypeValuePair typeValuePair = new TypeValuePair(sourceValue, targetType);
            if (unresolvedValues.contains(typeValuePair)) {
                return true;
            }
            unresolvedValues.add(typeValuePair);
            for (Object object : ((MapValue) sourceValue).values()) {
                if (!checkIsLikeType(object, targetType, unresolvedValues)) {
                    return false;
                }
            }
        }
        return true;
    }

    private static boolean checkIsLikeRecordType(Object sourceValue, BRecordType targetType,
                                                 List<TypeValuePair> unresolvedValues) {
        if (!(sourceValue instanceof MapValue)) {
            return false;
        }

        TypeValuePair typeValuePair = new TypeValuePair(sourceValue, targetType);
        if (unresolvedValues.contains(typeValuePair)) {
            return true;
        }
        unresolvedValues.add(typeValuePair);
        Map<String, BType> targetTypeField = new HashMap<>();
        BType restFieldType = targetType.restFieldType;

        for (BField field : targetType.getFields().values()) {
            targetTypeField.put(field.getFieldName(), field.type);
        }

        for (Map.Entry targetTypeEntry : targetTypeField.entrySet()) {
            String fieldName = targetTypeEntry.getKey().toString();

            if (!(((MapValue) sourceValue).containsKey(fieldName)) &&
                    !Flags.isFlagOn(targetType.getFields().get(fieldName).flags, Flags.OPTIONAL)) {
                return false;
            }
        }

        for (Object object : ((MapValue) sourceValue).entrySet()) {
            Map.Entry valueEntry = (Map.Entry) object;
            String fieldName = valueEntry.getKey().toString();

            if (targetTypeField.containsKey(fieldName)) {
                if (!checkIsLikeType((valueEntry.getValue()), targetTypeField.get(fieldName), unresolvedValues)) {
                    return false;
                }
            } else {
                if (!targetType.sealed) {
                    if (!checkIsLikeType((valueEntry.getValue()), restFieldType, unresolvedValues)) {
                        return false;
                    }
                } else {
                    return false;
                }
            }
        }
        return true;
    }

    private static boolean checkFiniteTypeAssignable(Object bRefTypeValue, BType sourceType, BFiniteType lhsType) {
        if (bRefTypeValue == null) {
            // we should not reach here
            return false;
        }

        for (Object valueSpaceItem : lhsType.valueSpace) {
            if (getType(valueSpaceItem).getTag() == sourceType.getTag() && valueSpaceItem.equals(bRefTypeValue)) {
                return true;
            }
        }
        return false;
    }

    private static BLangRuntimeException getTypeCastError(Object sourceVal, BType targetType) {
        return new BLangRuntimeException("incompatible types: '" + getType(sourceVal) +
                                                 "' cannot be cast to '" + targetType + "'");
    }

    private static boolean isAnydata(BType type) {
        return isAnydata(type, new HashSet<>());
    }

    private static boolean isAnydata(BType type, Set<BType> unresolvedTypes) {
        if (type.getTag() <= TypeTags.ANYDATA_TAG) {
            return true;
        }

        switch (type.getTag()) {
            case TypeTags.MAP_TAG:
                return isPureType(((BMapType) type).getConstrainedType(), unresolvedTypes);
            case TypeTags.RECORD_TYPE_TAG:
                if (unresolvedTypes.contains(type)) {
                    return true;
                }
                unresolvedTypes.add(type);
                BRecordType recordType = (BRecordType) type;
                List<BType> fieldTypes = recordType.getFields().values().stream()
                                                   .map(BField::getFieldType)
                                                   .collect(Collectors.toList());
                return isPureType(fieldTypes, unresolvedTypes) &&
                        (recordType.sealed || isPureType(recordType.restFieldType, unresolvedTypes));
            case TypeTags.UNION_TAG:
                return isAnydata(((BUnionType) type).getMemberTypes(), unresolvedTypes);
            case TypeTags.TUPLE_TAG:
                return isPureType(((BTupleType) type).getTupleTypes(), unresolvedTypes);
            case TypeTags.ARRAY_TAG:
                return isPureType(((BArrayType) type).getElementType(), unresolvedTypes);
            case TypeTags.FINITE_TYPE_TAG:
                Set<BType> valSpaceTypes = ((BFiniteType) type).valueSpace.stream()
                        .map(TypeChecker::getType)
                        .collect(Collectors.toSet());
                return isAnydata(valSpaceTypes, unresolvedTypes);
            default:
                return false;
        }
    }

    private static boolean isAnydata(Collection<BType> types, Set<BType> unresolvedTypes) {
        return types.stream().allMatch(bType -> isAnydata(bType, unresolvedTypes));
    }

    private static boolean isPureType(BType type, Set<BType> unresolvedTypes) {
        if (type.getTag() == TypeTags.UNION_TAG) {
            return ((BUnionType) type).getMemberTypes().stream()
                                      .allMatch(memType -> isPureType(memType, unresolvedTypes));
        }

        return type.getTag() == TypeTags.ERROR_TAG || isAnydata(type, unresolvedTypes);
    }

    private static boolean isPureType(Collection<BType> types, Set<BType> unresolvedTypes) {
        return types.stream().allMatch(bType -> isPureType(bType, unresolvedTypes));
    }

    private static boolean isSimpleBasicType(BType type) {
        return type.getTag() < TypeTags.JSON_TAG;
    }

    /**
     * Deep value equality check for anydata.
     *
     * @param lhsValue The value on the left hand side
     * @param rhsValue The value on the right hand side
     * @param checkedValues Structured value pairs already compared or being compared
     * @return True if values are equal, else false.
     */
    private static boolean isEqual(Object lhsValue, Object rhsValue, List<ValuePair> checkedValues) {
        if (lhsValue == rhsValue) {
            return true;
        }

        if (null == lhsValue || null == rhsValue) {
            return false;
        }

        int lhsValTypeTag = getType(lhsValue).getTag();
        int rhsValTypeTag = getType(rhsValue).getTag();

        switch (lhsValTypeTag) {
            case TypeTags.STRING_TAG:
            case TypeTags.FLOAT_TAG:
            case TypeTags.DECIMAL_TAG:
            case TypeTags.BOOLEAN_TAG:
            case TypeTags.INT_TAG:
            case TypeTags.BYTE_TAG:
                return lhsValue.equals(rhsValue);
            case TypeTags.XML_TAG:
                return XMLFactory.isEqual((XMLValue) lhsValue, (XMLValue) rhsValue);
            case TypeTags.TABLE_TAG:
                // TODO: 10/8/18
                break;
            case TypeTags.MAP_TAG:
            case TypeTags.JSON_TAG:
            case TypeTags.RECORD_TYPE_TAG:
                return isMappingType(rhsValTypeTag) && isEqual((MapValue) lhsValue, (MapValue) rhsValue, checkedValues);
            case TypeTags.TUPLE_TAG:
            case TypeTags.ARRAY_TAG:
                return isListType(rhsValTypeTag) &&
                        isEqual((ArrayValue) lhsValue, (ArrayValue) rhsValue, checkedValues);
            case TypeTags.ERROR_TAG:
                return rhsValTypeTag == TypeTags.ERROR_TAG &&
                        isEqual((ErrorValue) lhsValue, (ErrorValue) rhsValue, checkedValues);
            case TypeTags.SERVICE_TAG:
                break;
        }
        return false;
    }

    private static boolean isListType(int typeTag) {
        return typeTag == TypeTags.ARRAY_TAG || typeTag == TypeTags.TUPLE_TAG;
    }

    private static boolean isMappingType(int typeTag) {
        return typeTag == TypeTags.MAP_TAG || typeTag == TypeTags.RECORD_TYPE_TAG || typeTag == TypeTags.JSON_TAG;
    }

    /**
     * Deep equality check for an array/tuple.
     *
     * @param lhsList The array/tuple on the left hand side
     * @param rhsList The array/tuple on the right hand side
     * @param checkedValues Structured value pairs already compared or being compared
     * @return True if the array/tuple values are equal, else false.
     */
    private static boolean isEqual(ArrayValue lhsList, ArrayValue rhsList, List<ValuePair> checkedValues) {
        ValuePair compValuePair = new ValuePair(lhsList, rhsList);
        if (checkedValues.contains(compValuePair)) {
            return true;
        }
        checkedValues.add(compValuePair);

        if (lhsList.size() != rhsList.size()) {
            return false;
        }

        for (int i = 0; i < lhsList.size(); i++) {
            if (!isEqual(lhsList.getRefValue(i), rhsList.getRefValue(i), checkedValues)) {
                return false;
            }
        }
        return true;
    }

    /**
     * Deep equality check for a map.
     *
     * @param lhsMap Map on the left hand side
     * @param rhsMap Map on the right hand side
     * @param checkedValues Structured value pairs already compared or being compared
     * @return True if the map values are equal, else false.
     */
    private static boolean isEqual(MapValue lhsMap, MapValue rhsMap, List<ValuePair> checkedValues) {
        ValuePair compValuePair = new ValuePair(lhsMap, rhsMap);
        if (checkedValues.contains(compValuePair)) {
            return true;
        }
        checkedValues.add(compValuePair);

        if (lhsMap.size() != rhsMap.size()) {
            return false;
        }

        if (!lhsMap.keySet().containsAll(rhsMap.keySet())) {
            return false;
        }

        Iterator<Map.Entry<String, Object>> mapIterator = lhsMap.entrySet().iterator();
        while (mapIterator.hasNext()) {
            Map.Entry<String, Object> lhsMapEntry = mapIterator.next();
            if (!isEqual(lhsMapEntry.getValue(), rhsMap.get(lhsMapEntry.getKey()), checkedValues)) {
                return false;
            }
        }
        return true;
    }

    /**
     * Deep equality check for error.
     *
     * @param lhsError The error on the left hand side
     * @param rhsError The error on the right hand side
     * @param checkedValues Errors already compared or being compared
     * @return True if the error values are equal, else false.
     */
    private static boolean isEqual(ErrorValue lhsError, ErrorValue rhsError, List<ValuePair> checkedValues) {
        ValuePair compValuePair = new ValuePair(lhsError, rhsError);
        if (checkedValues.contains(compValuePair)) {
            return true;
        }
        checkedValues.add(compValuePair);

        return isEqual(lhsError.getReason(), rhsError.getReason(), checkedValues) &&
                isEqual((MapValue) lhsError.getDetails(), (MapValue) rhsError.getDetails(), checkedValues);
    }

    /**
     * Type vector of size two, to hold the source and the target types.
     *
     * @since 0.995.0
     */
    private static class TypePair {
        BType sourceType;
        BType targetType;

        public TypePair(BType sourceType, BType targetType) {
            this.sourceType = sourceType;
            this.targetType = targetType;
        }

        @Override
        public boolean equals(Object obj) {
            if (!(obj instanceof TypePair)) {
                return false;
            }

            TypePair other = (TypePair) obj;
            return this.sourceType.equals(other.sourceType) && this.targetType.equals(other.targetType);
        }
    }

    /**
     * Unordered value vector of size two, to hold two values being compared.
     *
     * @since 0.995.0
     */
    private static class ValuePair {
        List<Object> valueList = new ArrayList<>(2);

        ValuePair(Object valueOne, Object valueTwo) {
            valueList.add(valueOne);
            valueList.add(valueTwo);
        }

        @Override
        public boolean equals(Object otherPair) {
            if (!(otherPair instanceof ValuePair)) {
                return false;
            }

            return ((ValuePair) otherPair).valueList.containsAll(valueList) &&
                    valueList.containsAll(((ValuePair) otherPair).valueList);
        }
    }
}<|MERGE_RESOLUTION|>--- conflicted
+++ resolved
@@ -39,11 +39,8 @@
 import org.ballerinalang.jvm.values.ErrorValue;
 import org.ballerinalang.jvm.values.MapValue;
 import org.ballerinalang.jvm.values.RefValue;
-<<<<<<< HEAD
 import org.ballerinalang.jvm.values.TypedescValue;
-=======
 import org.ballerinalang.jvm.values.XMLValue;
->>>>>>> 6ae20c0f
 
 import java.math.BigDecimal;
 import java.util.ArrayList;
@@ -186,14 +183,6 @@
         }
     }
 
-<<<<<<< HEAD
-    public static TypedescValue getTypedesc(Object value) {
-        BType type = TypeChecker.getType(value);
-        if (type == null) {
-            return null;
-        }
-        return new TypedescValue(type);
-=======
     /**
      * Deep value equality check for anydata.
      *
@@ -229,7 +218,14 @@
         }
 
         return false;
->>>>>>> 6ae20c0f
+    }
+
+    public static TypedescValue getTypedesc(Object value) {
+        BType type = TypeChecker.getType(value);
+        if (type == null) {
+            return null;
+        }
+        return new TypedescValue(type);
     }
 
     // Private methods
