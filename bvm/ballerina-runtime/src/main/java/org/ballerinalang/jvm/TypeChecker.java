/*
 * Copyright (c) 2019, WSO2 Inc. (http://www.wso2.org) All Rights Reserved.
 *
 * WSO2 Inc. licenses this file to you under the Apache License,
 * Version 2.0 (the "License"); you may not use this file except
 * in compliance with the License.
 * You may obtain a copy of the License at
 *
 *    http://www.apache.org/licenses/LICENSE-2.0
 *
 * Unless required by applicable law or agreed to in writing,
 * software distributed under the License is distributed on an
 * "AS IS" BASIS, WITHOUT WARRANTIES OR CONDITIONS OF ANY
 * KIND, either express or implied. See the License for the
 * specific language governing permissions and limitations
 * under the License.
 */
package org.ballerinalang.jvm;

import org.ballerinalang.jvm.commons.ArrayState;
import org.ballerinalang.jvm.commons.TypeValuePair;
import org.ballerinalang.jvm.types.AnnotatableType;
import org.ballerinalang.jvm.types.AttachedFunction;
import org.ballerinalang.jvm.types.BArrayType;
import org.ballerinalang.jvm.types.BErrorType;
import org.ballerinalang.jvm.types.BField;
import org.ballerinalang.jvm.types.BFiniteType;
import org.ballerinalang.jvm.types.BFunctionType;
import org.ballerinalang.jvm.types.BFutureType;
import org.ballerinalang.jvm.types.BJSONType;
import org.ballerinalang.jvm.types.BMapType;
import org.ballerinalang.jvm.types.BObjectType;
import org.ballerinalang.jvm.types.BPackage;
import org.ballerinalang.jvm.types.BRecordType;
import org.ballerinalang.jvm.types.BStreamType;
import org.ballerinalang.jvm.types.BTableType;
import org.ballerinalang.jvm.types.BTupleType;
import org.ballerinalang.jvm.types.BType;
import org.ballerinalang.jvm.types.BTypes;
import org.ballerinalang.jvm.types.BUnionType;
import org.ballerinalang.jvm.types.TypeTags;
import org.ballerinalang.jvm.util.Flags;
import org.ballerinalang.jvm.values.ArrayValue;
import org.ballerinalang.jvm.values.DecimalValue;
import org.ballerinalang.jvm.values.ErrorValue;
import org.ballerinalang.jvm.values.HandleValue;
import org.ballerinalang.jvm.values.MapValueImpl;
import org.ballerinalang.jvm.values.RefValue;
import org.ballerinalang.jvm.values.StreamValue;
import org.ballerinalang.jvm.values.TableValue;
import org.ballerinalang.jvm.values.TypedescValue;
import org.ballerinalang.jvm.values.XMLValue;

import java.math.BigDecimal;
import java.util.ArrayList;
import java.util.Arrays;
import java.util.HashMap;
import java.util.HashSet;
import java.util.Iterator;
import java.util.List;
import java.util.Map;
import java.util.Optional;
import java.util.Set;
import java.util.stream.Stream;

import static org.ballerinalang.jvm.util.BLangConstants.BBYTE_MAX_VALUE;
import static org.ballerinalang.jvm.util.BLangConstants.BBYTE_MIN_VALUE;

/**
 * Responsible for performing runtime type checking.
 *
 * @since 0.995.0
 */
@SuppressWarnings({ "rawtypes" })
public class TypeChecker {

    public static Object checkCast(Object sourceVal, BType targetType) {

        if (checkIsType(sourceVal, targetType)) {
            return sourceVal;
        }

        BType sourceType = getType(sourceVal);
        if (sourceType.getTag() <= TypeTags.BOOLEAN_TAG && targetType.getTag() <= TypeTags.BOOLEAN_TAG) {
            return TypeConverter.castValues(targetType, sourceVal);
        }

        // if the source is a numeric value and the target type is a union, try to find a matching
        // member.
        if (sourceType.getTag() <= TypeTags.BOOLEAN_TAG && targetType.getTag() == TypeTags.UNION_TAG) {
            for (BType memberType : ((BUnionType) targetType).getMemberTypes()) {
                try {
                    return TypeConverter.castValues(memberType, sourceVal);
                } catch (Exception e) {
                    //ignore and continue
                }
            }
        }

        throw BallerinaErrors.createTypeCastError(sourceVal, targetType);
    }

    public static long anyToInt(Object sourceVal) {
        return TypeConverter.anyToIntCast(sourceVal,
                () -> BallerinaErrors.createTypeCastError(sourceVal, BTypes.typeInt));
    }

    public static double anyToFloat(Object sourceVal) {
        return TypeConverter.anyToFloatCast(sourceVal, () -> BallerinaErrors.createTypeCastError(sourceVal,
                                                                                             BTypes.typeFloat));
    }

    public static boolean anyToBoolean(Object sourceVal) {
        return TypeConverter.anyToBooleanCast(sourceVal, () -> BallerinaErrors.createTypeCastError(sourceVal,
                                                                                               BTypes.typeBoolean));
    }

    public static int anyToByte(Object sourceVal) {
        return TypeConverter.anyToByteCast(sourceVal, () -> BallerinaErrors.createTypeCastError(sourceVal,
                                                                                            BTypes.typeByte));
    }

    public static DecimalValue anyToDecimal(Object sourceVal) {
        return TypeConverter.anyToDecimal(sourceVal, () -> BallerinaErrors.createTypeCastError(sourceVal,
                                                                                               BTypes.typeDecimal));
    }

    /**
     * Check whether a given value belongs to the given type.
     *
     * @param sourceVal value to check the type
     * @param targetType type to be test against
     * @return true if the value belongs to the given type, false otherwise
     */
    public static boolean checkIsType(Object sourceVal, BType targetType) {
        BType sourceType = getType(sourceVal);
        if (isMutable(sourceVal, sourceType)) {
            return checkIsType(sourceType, targetType, new ArrayList<>());
        }

        return checkIsLikeType(sourceVal, targetType);
    }

    /**
     * Check whether a given value has the same shape as the given type.
     *
     * @param sourceValue value to check the shape
     * @param targetType type to check the shape against
     * @return true if the value has the same shape as the given type; false otherwise
     */
    public static boolean checkIsLikeType(Object sourceValue, BType targetType) {
        return checkIsLikeType(sourceValue, targetType, false);
    }

    /**
     * Check whether a given value has the same shape as the given type.
     *
     * @param sourceValue value to check the shape
     * @param targetType type to check the shape against
     * @param allowNumericConversion whether numeric conversion is allowed to change the shape to the target type
     * @return true if the value has the same shape as the given type; false otherwise
     */
    public static boolean checkIsLikeType(Object sourceValue, BType targetType, boolean allowNumericConversion) {
        return checkIsLikeType(sourceValue, targetType, new ArrayList<>(), allowNumericConversion);
    }

    /**
     * Check whether two types are the same.
     *
     * @param sourceType type to test
     * @param targetType type to test against
     * @return true if the two types are same; false otherwise
     */
    public static boolean isSameType(BType sourceType, BType targetType) {
        // First check whether both references points to the same object.
        if (sourceType == targetType || sourceType.equals(targetType)) {
            return true;
        }

        if (sourceType.getTag() == targetType.getTag() && sourceType.getTag() == TypeTags.ARRAY_TAG) {
            return checkArrayEquivalent(sourceType, targetType);
        }

        // TODO Support function types, json/map constrained types etc.
        if (sourceType.getTag() == TypeTags.MAP_TAG && targetType.getTag() == TypeTags.MAP_TAG) {
            return targetType.equals(sourceType);
        }

        if (sourceType.getTag() == TypeTags.TABLE_TAG && targetType.getTag() == TypeTags.TABLE_TAG) {
            return targetType.equals(sourceType);
        }

        if (sourceType.getTag() == TypeTags.STREAM_TAG && targetType.getTag() == TypeTags.STREAM_TAG) {
            return targetType.equals(sourceType);
        }

        if (sourceType.getTag() == TypeTags.FINITE_TYPE_TAG && targetType.getTag() == TypeTags.FINITE_TYPE_TAG) {
            // value space should be same
            Set<Object> sourceValueSpace = ((BFiniteType) sourceType).valueSpace;
            Set<Object> targetValueSpace = ((BFiniteType) targetType).valueSpace;
            if (sourceValueSpace.size() != targetValueSpace.size()) {
                return false;
            }

            for (Object sourceVal : sourceValueSpace) {
                if (!containsType(targetValueSpace, getType(sourceVal))) {
                    return false;
                }
            }
            return true;
        }

        // all the types in a finite type may evaluate to target type
        if (sourceType.getTag() == TypeTags.FINITE_TYPE_TAG) {
            for (Object value : ((BFiniteType) sourceType).valueSpace) {
                if (!isSameType(getType(value), targetType)) {
                    return false;
                }
            }
            return true;
        }

        if (targetType.getTag() == TypeTags.FINITE_TYPE_TAG) {
            for (Object value : ((BFiniteType) targetType).valueSpace) {
                if (!isSameType(getType(value), sourceType)) {
                    return false;
                }
            }
            return true;
        }

        return false;
    }

    public static BType getType(Object value) {
        if (value == null) {
            return BTypes.typeNull;
        } else if (value instanceof Long) {
            return BTypes.typeInt;
        } else if (value instanceof Double) {
            return BTypes.typeFloat;
        } else if (value instanceof DecimalValue) {
            return BTypes.typeDecimal;
        } else if (value instanceof String) {
            return BTypes.typeString;
        } else if (value instanceof Boolean) {
            return BTypes.typeBoolean;
        } else if (value instanceof Byte || value instanceof Integer) {
            return BTypes.typeByte;
        } else {
            return ((RefValue) value).getType();
        }
    }

    /**
     * Deep value equality check for anydata.
     *
     * @param lhsValue The value on the left hand side
     * @param rhsValue The value on the right hand side
     * @return True if values are equal, else false.
     */
    public static boolean isEqual(Object lhsValue, Object rhsValue) {
        return isEqual(lhsValue, rhsValue, new ArrayList<>());
    }

    /**
     * Check if two decimal values are equal in value.
     *
     * @param lhsValue The value on the left hand side
     * @param rhsValue The value of the right hand side
     * @return True if values are equal, else false.
     */
    public static boolean checkDecimalEqual(DecimalValue lhsValue, DecimalValue rhsValue) {
        return isDecimalRealNumber(lhsValue) && isDecimalRealNumber(rhsValue) &&
               lhsValue.decimalValue().compareTo(rhsValue.decimalValue()) == 0;
    }

    /**
     * Check if left hand side decimal value is less than the right hand side decimal value.
     *
     * @param lhsValue The value on the left hand side
     * @param rhsValue The value of the right hand side
     * @return True if left hand value is less than right hand side value, else false.
     */
    public static boolean checkDecimalLessThan(DecimalValue lhsValue, DecimalValue rhsValue) {
        return checkDecimalGreaterThanOrEqual(rhsValue, lhsValue);
    }

    /**
     * Check if left hand side decimal value is less than or equal the right hand side decimal value.
     *
     * @param lhsValue The value on the left hand side
     * @param rhsValue The value of the right hand side
     * @return True if left hand value is less than or equal right hand side value, else false.
     */
    public static boolean checkDecimalLessThanOrEqual(DecimalValue lhsValue, DecimalValue rhsValue) {
        return checkDecimalGreaterThan(rhsValue, lhsValue);
    }

    /**
     * Check if left hand side decimal value is greater than the right hand side decimal value.
     *
     * @param lhsValue The value on the left hand side
     * @param rhsValue The value of the right hand side
     * @return True if left hand value is greater than right hand side value, else false.
     */
    public static boolean checkDecimalGreaterThan(DecimalValue lhsValue, DecimalValue rhsValue) {
        switch (lhsValue.valueKind) {
            case POSITIVE_INFINITY:
                return isDecimalRealNumber(rhsValue) || rhsValue.valueKind == DecimalValueKind.NEGATIVE_INFINITY;
            case ZERO:
            case OTHER:
                return rhsValue.valueKind == DecimalValueKind.NEGATIVE_INFINITY || (isDecimalRealNumber(rhsValue) &&
                        lhsValue.decimalValue().compareTo(rhsValue.decimalValue()) > 0);
            default:
                return false;
        }
    }

    /**
     * Check if left hand side decimal value is greater than or equal the right hand side decimal value.
     *
     * @param lhsValue The value on the left hand side
     * @param rhsValue The value of the right hand side
     * @return True if left hand value is greater than or equal right hand side value, else false.
     */
    public static boolean checkDecimalGreaterThanOrEqual(DecimalValue lhsValue, DecimalValue rhsValue) {
        return checkDecimalGreaterThan(lhsValue, rhsValue) ||
               (isDecimalRealNumber(lhsValue) && isDecimalRealNumber(rhsValue) &&
                lhsValue.decimalValue().compareTo(rhsValue.decimalValue()) == 0);
    }

    /**
     * Checks if the given decimal number is a real number.
     *
     * @param decimalValue The decimal value being checked
     * @return True if the decimal value is a real number.
     */
    private static boolean isDecimalRealNumber(DecimalValue decimalValue) {
        return decimalValue.valueKind == DecimalValueKind.ZERO || decimalValue.valueKind == DecimalValueKind.OTHER;
    }

    /**
     * Reference equality check for values. If both the values are simple basic types, returns the same
     * result as {@link #isEqual(Object, Object, List)}
     *
     * @param lhsValue The value on the left hand side
     * @param rhsValue The value on the right hand side
     * @return True if values are reference equal or in the case of simple basic types if the values are equal,
     *         else false.
     */
    public static boolean isReferenceEqual(Object lhsValue, Object rhsValue) {
        if (lhsValue == rhsValue) {
            return true;
        }

        // if one is null, the other also needs to be null to be true
        if (lhsValue == null || rhsValue == null) {
            return false;
        }

        BType lhsType = getType(lhsValue);
        BType rhsType = getType(rhsValue);

        if (isSimpleBasicType(lhsType) && isSimpleBasicType(rhsType)) {
            return isEqual(lhsValue, rhsValue);
        }

        if (isHandleType(lhsType) && isHandleType(rhsType)) {
            return isHandleValueRefEqual(lhsValue, rhsValue);
        }

        return false;
    }

    /**
     * Get the typedesc of a value.
     * 
     * @param value Value
     * @return type desc associated with the value
     */
    public static TypedescValue getTypedesc(Object value) {
        BType type = TypeChecker.getType(value);
        if (type == null) {
            return null;
        }
        return new TypedescValue(type);
    }

    /**
     * Get the annotation value if present.
     *
     * @param typedescValue     The typedesc value
     * @param annotTag          The annot-tag-reference
     * @return the annotation value if present, nil else
     */
    public static Object getAnnotValue(TypedescValue typedescValue, String annotTag) {
        BType describingType = typedescValue.getDescribingType();
        if (!(describingType instanceof AnnotatableType)) {
            return null;
        }
        return ((AnnotatableType) describingType).getAnnotation(annotTag);
    }

    public static boolean checkIsType(BType sourceType, BType targetType, List<TypePair> unresolvedTypes) {
        // First check whether both types are the same.
        if (sourceType == targetType || sourceType.equals(targetType)) {
            return true;
        }

        switch (targetType.getTag()) {
            case TypeTags.BYTE_TAG:
            case TypeTags.FLOAT_TAG:
            case TypeTags.DECIMAL_TAG:
            case TypeTags.STRING_TAG:
            case TypeTags.BOOLEAN_TAG:
            case TypeTags.NULL_TAG:
            case TypeTags.XML_TAG:
                if (sourceType.getTag() == TypeTags.FINITE_TYPE_TAG) {
                    return isFiniteTypeMatch((BFiniteType) sourceType, targetType);
                }
                return sourceType.getTag() == targetType.getTag();
            case TypeTags.INT_TAG:
                if (sourceType.getTag() == TypeTags.FINITE_TYPE_TAG) {
                    return ((BFiniteType) sourceType).valueSpace.stream()
                            .allMatch(bValue -> checkIsType(bValue, targetType));
                }
                return sourceType.getTag() == TypeTags.BYTE_TAG || sourceType.getTag() == TypeTags.INT_TAG;
            case TypeTags.MAP_TAG:
                return checkIsMapType(sourceType, (BMapType) targetType, unresolvedTypes);
            case TypeTags.TABLE_TAG:
                return checkIsTableType(sourceType, (BTableType) targetType, unresolvedTypes);
            case TypeTags.STREAM_TAG:
                return checkIsStreamType(sourceType, (BStreamType) targetType, unresolvedTypes);
            case TypeTags.JSON_TAG:
                return checkIsJSONType(sourceType, unresolvedTypes);
            case TypeTags.RECORD_TYPE_TAG:
                return checkIsRecordType(sourceType, (BRecordType) targetType, unresolvedTypes);
            case TypeTags.FUNCTION_POINTER_TAG:
                return checkIsFunctionType(sourceType, (BFunctionType) targetType);
            case TypeTags.ARRAY_TAG:
                return checkIsArrayType(sourceType, (BArrayType) targetType, unresolvedTypes);
            case TypeTags.TUPLE_TAG:
                return checkIsTupleType(sourceType, (BTupleType) targetType, unresolvedTypes);
            case TypeTags.UNION_TAG:
                return checkIsUnionType(sourceType, (BUnionType) targetType, unresolvedTypes);
            case TypeTags.ANY_TAG:
                return checkIsAnyType(sourceType);
            case TypeTags.ANYDATA_TAG:
                return sourceType.isAnydata();
            case TypeTags.OBJECT_TYPE_TAG:
                return checkObjectEquivalency(sourceType, (BObjectType) targetType, unresolvedTypes);
            case TypeTags.FINITE_TYPE_TAG:
                return checkIsFiniteType(sourceType, (BFiniteType) targetType, unresolvedTypes);
            case TypeTags.FUTURE_TAG:
                return checkIsFutureType(sourceType, (BFutureType) targetType, unresolvedTypes);
            case TypeTags.ERROR_TAG:
                return checkIsErrorType(sourceType, (BErrorType) targetType, unresolvedTypes);
            case TypeTags.SERVICE_TAG:
                return checkIsServiceType(sourceType);
            case TypeTags.HANDLE_TAG:
                return sourceType.getTag() == TypeTags.HANDLE_TAG;
            default:
                return false;
        }
    }

    // Private methods

    private static boolean isFiniteTypeMatch(BFiniteType sourceType, BType targetType) {
        for (Object bValue : sourceType.valueSpace) {
            if (!checkIsType(bValue, targetType)) {
                return false;
            }
        }
        return true;
    }

    private static boolean isUnionTypeMatch(BUnionType sourceType, BType targetType, List<TypePair> unresolvedTypes) {
        for (BType type : sourceType.getMemberTypes()) {
            if (!checkIsType(type, targetType, unresolvedTypes)) {
                return false;
            }
        }
        return true;
    }

    private static boolean checkIsUnionType(BType sourceType, BUnionType targetType, List<TypePair> unresolvedTypes) {
        switch (sourceType.getTag()) {
            case TypeTags.UNION_TAG:
                return isUnionTypeMatch((BUnionType) sourceType, targetType, unresolvedTypes);
            case TypeTags.FINITE_TYPE_TAG:
                return isFiniteTypeMatch((BFiniteType) sourceType, targetType);
            default:
                for (BType type : targetType.getMemberTypes()) {
                    if (checkIsType(sourceType, type, unresolvedTypes)) {
                        return true;
                    }
                }
                return false;

        }
    }

    private static boolean checkIsMapType(BType sourceType, BMapType targetType, List<TypePair> unresolvedTypes) {
        BType targetConstrainedType = targetType.getConstrainedType();
        switch (sourceType.getTag()) {
            case TypeTags.MAP_TAG:
                return checkContraints(((BMapType) sourceType).getConstrainedType(), targetConstrainedType,
                        unresolvedTypes);
            case TypeTags.RECORD_TYPE_TAG:
                BRecordType recType = (BRecordType) sourceType;
<<<<<<< HEAD
                List<BType> types = new ArrayList<>();
                for (BField f : recType.getFields().values()) {
                    types.add(f.type);
                }
                if (!recType.sealed) {
                    types.add(recType.restFieldType);
                }
                BUnionType fieldType = new BUnionType(types, recType.typeFlags);
                return checkContraints(fieldType, targetType.getConstrainedType(), unresolvedTypes);
=======
                BUnionType wideTypeUnion = new BUnionType(getWideTypeComponents(recType));
                return checkContraints(wideTypeUnion, targetConstrainedType, unresolvedTypes);
            case TypeTags.JSON_TAG:
                return targetConstrainedType.getTag() == TypeTags.JSON_TAG;
>>>>>>> 01b66e46
            default:
                return false;
        }
    }

    private static List<BType> getWideTypeComponents(BRecordType recType) {
        List<BType> types = new ArrayList<>();
        for (BField f : recType.getFields().values()) {
            types.add(f.type);
        }
        if (!recType.sealed) {
            types.add(recType.restFieldType);
        }
        return types;
    }

    private static boolean checkIsTableType(BType sourceType, BTableType targetType, List<TypePair> unresolvedTypes) {
        if (sourceType.getTag() != TypeTags.TABLE_TAG) {
            return false;
        }
        return checkContraints(((BTableType) sourceType).getConstrainedType(), targetType.getConstrainedType(),
                               unresolvedTypes);
    }

    private static boolean checkIsStreamType(BType sourceType, BStreamType targetType, List<TypePair> unresolvedTypes) {
        if (sourceType.getTag() != TypeTags.STREAM_TAG) {
            return false;
        }
        return checkContraints(((BStreamType) sourceType).getConstrainedType(), targetType.getConstrainedType(),
                               unresolvedTypes);
    }

    private static boolean checkIsJSONType(BType sourceType, List<TypePair> unresolvedTypes) {
        BJSONType jsonType = (BJSONType) BTypes.typeJSON;
        switch (sourceType.getTag()) {
            case TypeTags.STRING_TAG:
            case TypeTags.INT_TAG:
            case TypeTags.FLOAT_TAG:
            case TypeTags.DECIMAL_TAG:
            case TypeTags.BOOLEAN_TAG:
            case TypeTags.NULL_TAG:
            case TypeTags.JSON_TAG:
                return true;
            case TypeTags.ARRAY_TAG:
                // Element type of the array should be 'is type' JSON
                return checkIsType(((BArrayType) sourceType).getElementType(), jsonType, unresolvedTypes);
            case TypeTags.FINITE_TYPE_TAG:
                return isFiniteTypeMatch((BFiniteType) sourceType, jsonType);
            case TypeTags.MAP_TAG:
                return checkIsType(((BMapType) sourceType).getConstrainedType(), jsonType, unresolvedTypes);
            case TypeTags.UNION_TAG:
                for (BType memberType : ((BUnionType) sourceType).getMemberTypes()) {
                    if (!checkIsJSONType(memberType, unresolvedTypes)) {
                        return false;
                    }
                }
                return true;
            default:
                return false;
        }
    }

    private static boolean checkIsRecordType(BType sourceType, BRecordType targetType, List<TypePair> unresolvedTypes) {
        if (sourceType.getTag() != TypeTags.RECORD_TYPE_TAG) {
            return false;
        }

        // If we encounter two types that we are still resolving, then skip it.
        // This is done to avoid recursive checking of the same type.
        TypePair pair = new TypePair(sourceType, targetType);
        if (unresolvedTypes.contains(pair)) {
            return true;
        }
        unresolvedTypes.add(pair);

        // Unsealed records are not equivalent to sealed records. But vice-versa is allowed.
        BRecordType sourceRecordType = (BRecordType) sourceType;
        if (targetType.sealed && !sourceRecordType.sealed) {
            return false;
        }

        // If both are sealed (one is sealed means other is also sealed) check the rest field type
        if (!sourceRecordType.sealed &&
                !checkIsType(sourceRecordType.restFieldType, targetType.restFieldType, unresolvedTypes)) {
            return false;
        }

        Map<String, BField> sourceFields = sourceRecordType.getFields();
        Set<String> targetFieldNames = targetType.getFields().keySet();

        for (BField targetField : targetType.getFields().values()) {
            BField sourceField = sourceFields.get(targetField.getFieldName());

            if (sourceField == null) {
                return false;
            }

            // If the target field is required, the source field should be required as well.
            if (!Flags.isFlagOn(targetField.flags, Flags.OPTIONAL)
                    && Flags.isFlagOn(sourceField.flags, Flags.OPTIONAL)) {
                return false;
            }

            if (!checkIsType(sourceField.type, targetField.type, unresolvedTypes)) {
                return false;
            }
        }

        // If there are fields remaining in the source record, first check if it's a closed record. Closed records
        // should only have the fields specified by its type.
        if (targetType.sealed) {
            return targetFieldNames.containsAll(sourceFields.keySet());
        }

        // If it's an open record, check if they are compatible with the rest field of the target type.
        for (BField field : sourceFields.values()) {
            if (targetFieldNames.contains(field.name)) {
                continue;
            }

            if (!checkIsType(field.getFieldType(), targetType.restFieldType, unresolvedTypes)) {
                return false;
            }
        }
        return true;
    }

    private static boolean checkIsArrayType(BType sourceType, BArrayType targetType, List<TypePair> unresolvedTypes) {
        if (sourceType.getTag() == TypeTags.UNION_TAG) {
            for (BType memberType : ((BUnionType) sourceType).getMemberTypes()) {
                if (!checkIsArrayType(memberType, targetType, unresolvedTypes)) {
                    return false;
                }
            }
            return true;
        }

        if (sourceType.getTag() != TypeTags.ARRAY_TAG && sourceType.getTag() != TypeTags.TUPLE_TAG) {
            return false;
        }

        BArrayType sourceArrayType;
        if (sourceType.getTag() == TypeTags.ARRAY_TAG) {
            sourceArrayType = (BArrayType) sourceType;
        } else {
            BTupleType sourceTupleType = (BTupleType) sourceType;
            Set<BType> tupleTypes = new HashSet<>(sourceTupleType.getTupleTypes());
            if (sourceTupleType.getRestType() != null) {
                tupleTypes.add(sourceTupleType.getRestType());
            }
            sourceArrayType =
                    new BArrayType(new BUnionType(new ArrayList<>(tupleTypes), sourceTupleType.getTypeFlags()));
        }

        switch (sourceArrayType.getState()) {
            case UNSEALED:
                if (targetType.getState() != ArrayState.UNSEALED) {
                    return false;
                }
                break;
            case CLOSED_SEALED:
                if (targetType.getState() == ArrayState.CLOSED_SEALED &&
                        sourceArrayType.getSize() != targetType.getSize()) {
                    return false;
                }
                break;
        }

        //If element type is a value type, then check same type
        if (targetType.getElementType().getTag() <= TypeTags.BOOLEAN_TAG) {
            return sourceArrayType.getElementType().getTag() == targetType.getElementType().getTag();
        }
        return checkIsType(sourceArrayType.getElementType(), targetType.getElementType(), unresolvedTypes);
    }

    private static boolean checkIsTupleType(BType sourceType, BTupleType targetType, List<TypePair> unresolvedTypes) {
        if (sourceType.getTag() != TypeTags.TUPLE_TAG) {
            return false;
        }

        List<BType> sourceTypes = new ArrayList<>(((BTupleType) sourceType).getTupleTypes());
        BType sourceRestType = ((BTupleType) sourceType).getRestType();
        if (sourceRestType != null) {
            sourceTypes.add(sourceRestType);
        }

        List<BType> targetTypes = new ArrayList<>(targetType.getTupleTypes());
        BType targetRestType = targetType.getRestType();
        if (targetRestType != null) {
            targetTypes.add(targetRestType);
        }

        if (sourceTypes.size() != targetTypes.size()) {
            return false;
        }

        for (int i = 0; i < sourceTypes.size(); i++) {
            if (!checkIsType(sourceTypes.get(i), targetTypes.get(i), unresolvedTypes)) {
                return false;
            }
        }
        return true;
    }

    private static boolean checkIsAnyType(BType sourceType) {
        switch (sourceType.getTag()) {
            case TypeTags.ERROR_TAG:
                return false;
            case TypeTags.UNION_TAG:
                for (BType memberType : ((BUnionType) sourceType).getMemberTypes()) {
                    if (!checkIsAnyType(memberType)) {
                        return false;
                    }
                }
                return true;
        }
        return true;
    }

    private static boolean checkIsFiniteType(BType sourceType, BFiniteType targetType, List<TypePair> unresolvedTypes) {
        if (sourceType.getTag() != TypeTags.FINITE_TYPE_TAG) {
            return false;
        }

        BFiniteType sourceFiniteType = (BFiniteType) sourceType;
        if (sourceFiniteType.valueSpace.size() != targetType.valueSpace.size()) {
            return false;
        }

        return targetType.valueSpace.containsAll(sourceFiniteType.valueSpace);
    }

    private static boolean checkIsFutureType(BType sourceType, BFutureType targetType, List<TypePair> unresolvedTypes) {
        if (sourceType.getTag() != TypeTags.FUTURE_TAG) {
            return false;
        }
        return checkContraints(((BFutureType) sourceType).getConstrainedType(), targetType.getConstrainedType(),
                unresolvedTypes);
    }

    private static boolean checkObjectEquivalency(BType sourceType, BObjectType targetType,
                                                  List<TypePair> unresolvedTypes) {
        if (sourceType.getTag() != TypeTags.OBJECT_TYPE_TAG) {
            return false;
        }
        // If we encounter two types that we are still resolving, then skip it.
        // This is done to avoid recursive checking of the same type.
        TypePair pair = new TypePair(sourceType, targetType);
        if (unresolvedTypes.contains(pair)) {
            return true;
        }
        unresolvedTypes.add(pair);

        BObjectType sourceObjectType = (BObjectType) sourceType;
        Map<String, BField> targetFields = targetType.getFields();
        Map<String, BField> sourceFields = sourceObjectType.getFields();
        AttachedFunction[] targetFuncs = targetType.getAttachedFunctions();
        AttachedFunction[] sourceFuncs = sourceObjectType.getAttachedFunctions();

        if (targetType.getFields().values().stream().anyMatch(field -> Flags.isFlagOn(field.flags, Flags.PRIVATE))
                || Stream.of(targetFuncs).anyMatch(func -> Flags.isFlagOn(func.flags, Flags.PRIVATE))) {
            return false;
        }

        if (targetFields.size() > sourceFields.size() || targetFuncs.length > sourceFuncs.length) {
            return false;
        }

        for (BField lhsField : targetFields.values()) {
            BField rhsField = sourceFields.get(lhsField.name);
            if (rhsField == null ||
                !isInSameVisibilityRegion(Optional.ofNullable(lhsField.type.getPackage()).map(BPackage::getName)
                        .orElse(""), Optional.ofNullable(rhsField.type.getPackage()).map(BPackage::getName)
                        .orElse(""), lhsField.flags, rhsField.flags) ||
                    !checkIsType(rhsField.type, lhsField.type, new ArrayList<>())) {
                return false;
            }
        }

        for (AttachedFunction lhsFunc : targetFuncs) {
            if (lhsFunc == targetType.initializer || lhsFunc == targetType.defaultsValuesInitFunc) {
                continue;
            }

            AttachedFunction rhsFunc = getMatchingInvokableType(sourceFuncs, lhsFunc, unresolvedTypes);
            if (rhsFunc == null ||
                    !isInSameVisibilityRegion(Optional.ofNullable(lhsFunc.type.getPackage())
                                    .map(BPackage::getName)
                                    .orElse(""),
                            Optional.ofNullable(rhsFunc.type.getPackage()).map(BPackage::getName).orElse(""),
                            lhsFunc.flags, rhsFunc.flags)) {
                return false;
            }
        }

        return true;
    }

    private static boolean isInSameVisibilityRegion(String lhsTypePkg, String rhsTypePkg, int lhsFlags, int rhsFlags) {
        if (Flags.isFlagOn(lhsFlags, Flags.PRIVATE)) {
            return lhsTypePkg.equals(rhsTypePkg);
        } else if (Flags.isFlagOn(lhsFlags, Flags.PUBLIC)) {
            return Flags.isFlagOn(rhsFlags, Flags.PUBLIC);
        }
        return !Flags.isFlagOn(rhsFlags, Flags.PRIVATE) && !Flags.isFlagOn(rhsFlags, Flags.PUBLIC) &&
                lhsTypePkg.equals(rhsTypePkg);
    }

    private static AttachedFunction getMatchingInvokableType(AttachedFunction[] rhsFuncs, AttachedFunction lhsFunc,
                                                             List<TypePair> unresolvedTypes) {
        return Arrays.stream(rhsFuncs)
                .filter(rhsFunc -> lhsFunc.funcName.equals(rhsFunc.funcName))
                .filter(rhsFunc -> checkFunctionTypeEqualityForObjectType(rhsFunc.type, lhsFunc.type, unresolvedTypes))
                .findFirst()
                .orElse(null);
    }

    private static boolean checkFunctionTypeEqualityForObjectType(BFunctionType source, BFunctionType target,
                                                                  List<TypePair> unresolvedTypes) {
        if (source.paramTypes.length != target.paramTypes.length) {
            return false;
        }

        for (int i = 0; i < source.paramTypes.length; i++) {
            if (!checkIsType(target.paramTypes[i], source.paramTypes[i], unresolvedTypes)) {
                return false;
            }
        }

        if (source.retType == null && target.retType == null) {
            return true;
        } else if (source.retType == null || target.retType == null) {
            return false;
        }

        return checkIsType(source.retType, target.retType, unresolvedTypes);
    }

    private static boolean checkIsFunctionType(BType sourceType, BFunctionType targetType) {
        if (sourceType.getTag() != TypeTags.FUNCTION_POINTER_TAG) {
            return false;
        }

        BFunctionType source = (BFunctionType) sourceType;
        if (source.paramTypes.length != targetType.paramTypes.length) {
            return false;
        }

        for (int i = 0; i < source.paramTypes.length; i++) {
            if (!checkIsType(targetType.paramTypes[i], source.paramTypes[i], new ArrayList<>())) {
                return false;
            }
        }

        return checkIsType(source.retType, targetType.retType, new ArrayList<>());
    }

    private static boolean checkIsServiceType(BType sourceType) {
        if (sourceType.getTag() == TypeTags.SERVICE_TAG) {
            return true;
        }

        if (sourceType.getTag() == TypeTags.OBJECT_TYPE_TAG) {
            int flags = ((BObjectType) sourceType).flags;
            return (flags & Flags.SERVICE) == Flags.SERVICE;
        }

        return false;
    }

    private static boolean checkContraints(BType sourceConstraint, BType targetConstraint,
                                           List<TypePair> unresolvedTypes) {
        if (sourceConstraint == null) {
            sourceConstraint = BTypes.typeAny;
        }

        if (targetConstraint == null) {
            targetConstraint = BTypes.typeAny;
        }

        return checkIsType(sourceConstraint, targetConstraint, unresolvedTypes);
    }

    private static boolean isMutable(Object value, BType sourceType) {
        // All the value types are immutable
        if (value == null || sourceType.getTag() < TypeTags.JSON_TAG ||
                sourceType.getTag() == TypeTags.FINITE_TYPE_TAG) {
            return false;
        }

        return !((RefValue) value).isFrozen();
    }

    private static boolean checkArrayEquivalent(BType actualType, BType expType) {
        if (expType.getTag() == TypeTags.ARRAY_TAG && actualType.getTag() == TypeTags.ARRAY_TAG) {
            // Both types are array types
            BArrayType lhrArrayType = (BArrayType) expType;
            BArrayType rhsArrayType = (BArrayType) actualType;
            return checkIsArrayType(rhsArrayType, lhrArrayType, new ArrayList<>());
        }
        // Now one or both types are not array types and they have to be equal
        return expType == actualType;
    }

    static boolean checkIsLikeType(Object sourceValue, BType targetType, List<TypeValuePair> unresolvedValues,
                                   boolean allowNumericConversion) {
        BType sourceType = getType(sourceValue);

        // TODO: 8/13/19 Maryam - remove and check
        if (sourceType.getTag() == TypeTags.INT_TAG && targetType.getTag() == TypeTags.BYTE_TAG) { // check byte literal
            return isByteLiteral((Long) sourceValue);
        }

        if (checkIsType(sourceType, targetType, new ArrayList<>())) {
            return true;
        }

        switch (targetType.getTag()) {
            case TypeTags.BYTE_TAG:
                return allowNumericConversion && TypeConverter.isConvertibleToByte(sourceValue);
            case TypeTags.INT_TAG:
                return allowNumericConversion && TypeConverter.isConvertibleToInt(sourceValue);
            case TypeTags.FLOAT_TAG:
            case TypeTags.DECIMAL_TAG:
                return allowNumericConversion && TypeConverter.isConvertibleToFloatingPointTypes(sourceValue);
            case TypeTags.RECORD_TYPE_TAG:
                return checkIsLikeRecordType(sourceValue, (BRecordType) targetType, unresolvedValues,
                                             allowNumericConversion);
            case TypeTags.JSON_TAG:
                return checkIsLikeJSONType(sourceValue, sourceType, (BJSONType) targetType, unresolvedValues,
                                           allowNumericConversion);
            case TypeTags.MAP_TAG:
                return checkIsLikeMapType(sourceValue, (BMapType) targetType, unresolvedValues, allowNumericConversion);
            case TypeTags.TABLE_TAG:
                return checkIsLikeTableType(sourceValue, (BTableType) targetType, unresolvedValues);
            case TypeTags.STREAM_TAG:
                return checkIsLikeStreamType(sourceValue, (BStreamType) targetType);
            case TypeTags.ARRAY_TAG:
                return checkIsLikeArrayType(sourceValue, (BArrayType) targetType, unresolvedValues,
                                            allowNumericConversion);
            case TypeTags.TUPLE_TAG:
                return checkIsLikeTupleType(sourceValue, (BTupleType) targetType, unresolvedValues,
                                            allowNumericConversion);
            case TypeTags.ERROR_TAG:
                return checkIsLikeErrorType(sourceValue, (BErrorType) targetType, unresolvedValues,
                                            allowNumericConversion);
            case TypeTags.ANYDATA_TAG:
                return checkIsLikeAnydataType(sourceValue, sourceType, unresolvedValues, allowNumericConversion);
            case TypeTags.FINITE_TYPE_TAG:
                return checkFiniteTypeAssignable(sourceValue, sourceType, (BFiniteType) targetType);
            case TypeTags.UNION_TAG:
                if (allowNumericConversion) {
                    List<BType> compatibleTypesWithNumConversion = new ArrayList<>();
                    List<BType> compatibleTypesWithoutNumConversion = new ArrayList<>();
                    for (BType type : ((BUnionType) targetType).getMemberTypes()) {
                        if (checkIsLikeType(sourceValue, type, unresolvedValues, false)) {
                            compatibleTypesWithoutNumConversion.add(type);
                        }

                        if (checkIsLikeType(sourceValue, type, unresolvedValues, true)) {
                            compatibleTypesWithNumConversion.add(type);
                        }
                    }
                    // Conversion should only be possible to one other numeric type.
                    return compatibleTypesWithNumConversion.size() != 0 &&
                            compatibleTypesWithNumConversion.size() - compatibleTypesWithoutNumConversion.size() <= 1;
                } else {
                    for (BType type : ((BUnionType) targetType).getMemberTypes()) {
                        if (checkIsLikeType(sourceValue, type, unresolvedValues, false)) {
                            return true;
                        }
                    }
                }
                return false;
            default:
                return false;
        }
    }

    public static boolean isNumericType(BType type) {
        return type.getTag() < TypeTags.STRING_TAG;
    }

    private static boolean checkIsLikeAnydataType(Object sourceValue, BType sourceType,
                                                  List<TypeValuePair> unresolvedValues,
                                                  boolean allowNumericConversion) {
        switch (sourceType.getTag()) {
            case TypeTags.RECORD_TYPE_TAG:
            case TypeTags.JSON_TAG:
            case TypeTags.MAP_TAG:
                return isLikeType(((MapValueImpl) sourceValue).values().toArray(), BTypes.typeAnydata,
                                  unresolvedValues, allowNumericConversion);
            case TypeTags.ARRAY_TAG:
                ArrayValue arr = (ArrayValue) sourceValue;
                BArrayType arrayType = (BArrayType) arr.getType();
                switch (arrayType.getElementType().getTag()) {
                    case TypeTags.INT_TAG:
                    case TypeTags.FLOAT_TAG:
                    case TypeTags.DECIMAL_TAG:
                    case TypeTags.STRING_TAG:
                    case TypeTags.BOOLEAN_TAG:
                    case TypeTags.BYTE_TAG:
                        return true;
                    default:
                        return isLikeType(arr.getValues(), BTypes.typeAnydata, unresolvedValues,
                                          allowNumericConversion);
                }
            case TypeTags.TUPLE_TAG:
                return isLikeType(((ArrayValue) sourceValue).getValues(), BTypes.typeAnydata, unresolvedValues,
                                  allowNumericConversion);
            case TypeTags.ANYDATA_TAG:
                return true;
            // TODO: 8/13/19 Check if can be removed
            case TypeTags.FINITE_TYPE_TAG:
            case TypeTags.UNION_TAG:
                return checkIsLikeType(sourceValue, BTypes.typeAnydata, unresolvedValues, allowNumericConversion);
            default:
                return false;
        }
    }

    private static boolean isLikeType(Object[] objects, BType targetType, List<TypeValuePair> unresolvedValues,
                                      boolean allowNumericConversion) {
        for (Object value : objects) {
            if (!checkIsLikeType(value, targetType, unresolvedValues, allowNumericConversion)) {
                return false;
            }
        }
        return true;
    }

    private static boolean checkIsLikeTupleType(Object sourceValue, BTupleType targetType,
                                                List<TypeValuePair> unresolvedValues, boolean allowNumericConversion) {
        if (!(sourceValue instanceof ArrayValue)) {
            return false;
        }

        ArrayValue source = (ArrayValue) sourceValue;
        if (source.size() != targetType.getTupleTypes().size()) {
            return false;
        }

        if (BTypes.isValueType(source.elementType)) {
            int bound = source.size();
            for (int i = 0; i < bound; i++) {
                if (!checkIsType(source.elementType, targetType.getTupleTypes().get(i), new ArrayList<>())) {
                    return false;
                }
            }
            return true;
        }

        int bound = source.size();
        for (int i = 0; i < bound; i++) {
            if (!checkIsLikeType(source.getRefValue(i), targetType.getTupleTypes().get(i), unresolvedValues,
                                 allowNumericConversion)) {
                return false;
            }
        }
        return true;
    }

    private static boolean isByteLiteral(long longValue) {
        return (longValue >= BBYTE_MIN_VALUE && longValue <= BBYTE_MAX_VALUE);
    }

    private static boolean checkIsLikeArrayType(Object sourceValue, BArrayType targetType,
                                                List<TypeValuePair> unresolvedValues, boolean allowNumericConversion) {
        if (!(sourceValue instanceof ArrayValue)) {
            return false;
        }

        ArrayValue source = (ArrayValue) sourceValue;
        BType targetTypeElementType = targetType.getElementType();
        if (BTypes.isValueType(source.elementType)) {
            boolean isType = checkIsType(source.elementType, targetTypeElementType, new ArrayList<>());

            if (isType || !allowNumericConversion || !isNumericType(source.elementType)) {
                return isType;
            }

            if (isNumericType(targetTypeElementType)) {
                return true;
            }

            if (targetTypeElementType.getTag() != TypeTags.UNION_TAG) {
                return false;
            }

            List<BType> targetNumericTypes = new ArrayList<>();
            for (BType memType : ((BUnionType) targetTypeElementType).getMemberTypes()) {
                if (isNumericType(memType) && !targetNumericTypes.contains(memType)) {
                    targetNumericTypes.add(memType);
                }
            }
            return targetNumericTypes.size() == 1;
        }

        Object[] arrayValues = source.getValues();
        for (int i = 0; i < ((ArrayValue) sourceValue).size(); i++) {
            if (!checkIsLikeType(arrayValues[i], targetTypeElementType, unresolvedValues, allowNumericConversion)) {
                return false;
            }
        }
        return true;
    }

    private static boolean checkIsLikeMapType(Object sourceValue, BMapType targetType,
                                              List<TypeValuePair> unresolvedValues, boolean allowNumericConversion) {
        if (!(sourceValue instanceof MapValueImpl)) {
            return false;
        }

        for (Object mapEntry : ((MapValueImpl) sourceValue).values()) {
            if (!checkIsLikeType(mapEntry, targetType.getConstrainedType(), unresolvedValues, allowNumericConversion)) {
                return false;
            }
        }
        return true;
    }

    private static boolean checkIsLikeTableType(Object sourceValue, BTableType targetType,
                                              List<TypeValuePair> unresolvedValues) {
        if (!(sourceValue instanceof TableValue)) {
            return false;
        }

        BTableType tableType = (BTableType) ((TableValue) sourceValue).getType();

        return tableType.getConstrainedType() == targetType.getConstrainedType();
    }

    private static boolean checkIsLikeStreamType(Object sourceValue, BStreamType targetType) {
        if (!(sourceValue instanceof StreamValue)) {
            return false;
        }

        BStreamType streamType = (BStreamType) ((StreamValue) sourceValue).getType();

        return streamType.getConstrainedType() == targetType.getConstrainedType();
    }

    private static boolean checkIsLikeJSONType(Object sourceValue, BType sourceType, BJSONType targetType,
                                               List<TypeValuePair> unresolvedValues, boolean allowNumericConversion) {
        if (sourceType.getTag() == TypeTags.ARRAY_TAG) {
            ArrayValue source = (ArrayValue) sourceValue;
            if (BTypes.isValueType(source.elementType)) {
                return checkIsType(source.elementType, targetType, new ArrayList<>());
            }

            Object[] arrayValues = source.getValues();
            for (int i = 0; i < ((ArrayValue) sourceValue).size(); i++) {
                if (!checkIsLikeType(arrayValues[i], targetType, unresolvedValues, allowNumericConversion)) {
                    return false;
                }
            }
            return true;
        } else if (sourceType.getTag() == TypeTags.MAP_TAG) {
            for (Object value : ((MapValueImpl) sourceValue).values()) {
                if (!checkIsLikeType(value, targetType, unresolvedValues, allowNumericConversion)) {
                    return false;
                }
            }
            return true;
        } else if (sourceType.getTag() == TypeTags.RECORD_TYPE_TAG) {
            TypeValuePair typeValuePair = new TypeValuePair(sourceValue, targetType);
            if (unresolvedValues.contains(typeValuePair)) {
                return true;
            }
            unresolvedValues.add(typeValuePair);
            for (Object object : ((MapValueImpl) sourceValue).values()) {
                if (!checkIsLikeType(object, targetType, unresolvedValues, allowNumericConversion)) {
                    return false;
                }
            }
            return true;
        }
        return false;
    }

    private static boolean checkIsLikeRecordType(Object sourceValue, BRecordType targetType,
                                                 List<TypeValuePair> unresolvedValues, boolean allowNumericConversion) {
        if (!(sourceValue instanceof MapValueImpl)) {
            return false;
        }

        TypeValuePair typeValuePair = new TypeValuePair(sourceValue, targetType);
        if (unresolvedValues.contains(typeValuePair)) {
            return true;
        }
        unresolvedValues.add(typeValuePair);
        Map<String, BType> targetTypeField = new HashMap<>();
        BType restFieldType = targetType.restFieldType;

        for (BField field : targetType.getFields().values()) {
            targetTypeField.put(field.getFieldName(), field.type);
        }

        for (Map.Entry targetTypeEntry : targetTypeField.entrySet()) {
            String fieldName = targetTypeEntry.getKey().toString();

            if (!(((MapValueImpl) sourceValue).containsKey(fieldName)) &&
                    !Flags.isFlagOn(targetType.getFields().get(fieldName).flags, Flags.OPTIONAL)) {
                return false;
            }
        }

        for (Object object : ((MapValueImpl) sourceValue).entrySet()) {
            Map.Entry valueEntry = (Map.Entry) object;
            String fieldName = valueEntry.getKey().toString();

            if (targetTypeField.containsKey(fieldName)) {
                if (!checkIsLikeType((valueEntry.getValue()), targetTypeField.get(fieldName), unresolvedValues,
                                     allowNumericConversion)) {
                    return false;
                }
            } else {
                if (!targetType.sealed) {
                    if (!checkIsLikeType((valueEntry.getValue()), restFieldType, unresolvedValues,
                                         allowNumericConversion)) {
                        return false;
                    }
                } else {
                    return false;
                }
            }
        }
        return true;
    }

    private static boolean checkFiniteTypeAssignable(Object bRefTypeValue, BType sourceType, BFiniteType lhsType) {
        if (bRefTypeValue == null) {
            // we should not reach here
            return false;
        }

        for (Object valueSpaceItem : lhsType.valueSpace) {
            // TODO: 8/13/19 Maryam fix for conversion
            if (getType(valueSpaceItem).getTag() == sourceType.getTag() && valueSpaceItem.equals(bRefTypeValue)) {
                return true;
            }
        }
        return false;
    }

    private static boolean checkIsErrorType(BType sourceType, BErrorType targetType, List<TypePair> unresolvedTypes) {
        if (sourceType.getTag() != TypeTags.ERROR_TAG) {
            return false;
        }
        // Handle recursive error types.
        TypePair pair = new TypePair(sourceType, targetType);
        if (unresolvedTypes.contains(pair)) {
            return true;
        }
        unresolvedTypes.add(pair);
        BErrorType bErrorType = (BErrorType) sourceType;
        boolean reasonTypeMatched = checkIsType(bErrorType.reasonType, targetType.reasonType, unresolvedTypes);

        return reasonTypeMatched && checkIsType(bErrorType.detailType, targetType.detailType, unresolvedTypes);
    }

    private static boolean checkIsLikeErrorType(Object sourceValue, BErrorType targetType,
                                                List<TypeValuePair> unresolvedValues, boolean allowNumericConversion) {
        BType sourceType = getType(sourceValue);
        if (sourceValue == null || sourceType.getTag() != TypeTags.ERROR_TAG) {
            return false;
        }
        return checkIsLikeType(((ErrorValue) sourceValue).getReason(),
                               targetType.reasonType, unresolvedValues, allowNumericConversion) &&
                checkIsLikeType(((ErrorValue) sourceValue).getDetails(), targetType.detailType, unresolvedValues,
                                allowNumericConversion);
    }

    private static boolean isSimpleBasicType(BType type) {
        return type.getTag() < TypeTags.JSON_TAG;
    }

    private static boolean isHandleType(BType type) {
        return type.getTag() == TypeTags.HANDLE_TAG;
    }

    /**
     * Deep value equality check for anydata.
     *
     * @param lhsValue The value on the left hand side
     * @param rhsValue The value on the right hand side
     * @param checkedValues Structured value pairs already compared or being compared
     * @return True if values are equal, else false.
     */
    private static boolean isEqual(Object lhsValue, Object rhsValue, List<ValuePair> checkedValues) {
        if (lhsValue == rhsValue) {
            return true;
        }

        if (null == lhsValue || null == rhsValue) {
            return false;
        }

        int lhsValTypeTag = getType(lhsValue).getTag();
        int rhsValTypeTag = getType(rhsValue).getTag();

        switch (lhsValTypeTag) {
            case TypeTags.STRING_TAG:
            case TypeTags.FLOAT_TAG:
            case TypeTags.DECIMAL_TAG:
            case TypeTags.BOOLEAN_TAG:
                return lhsValue.equals(rhsValue);
            case TypeTags.INT_TAG:
                if (rhsValTypeTag <= TypeTags.FLOAT_TAG) {
                    return lhsValue.equals(((Number) rhsValue).longValue());
                }

                if (rhsValTypeTag == TypeTags.DECIMAL_TAG) {
                    return DecimalValue.valueOf((long) lhsValue).equals(rhsValue);
                }

                return false;
            case TypeTags.BYTE_TAG:
                if (rhsValTypeTag <= TypeTags.FLOAT_TAG) {
                    return ((Number) lhsValue).byteValue() == ((Number) rhsValue).byteValue();
                }

                if (rhsValTypeTag == TypeTags.DECIMAL_TAG) {
                    return DecimalValue.valueOf((int) lhsValue).equals(rhsValue);
                }

                return false;
            case TypeTags.XML_TAG:
                return XMLFactory.isEqual((XMLValue) lhsValue, (XMLValue) rhsValue);
            case TypeTags.TABLE_TAG:
                // TODO: 10/8/18
                break;
            case TypeTags.MAP_TAG:
            case TypeTags.JSON_TAG:
            case TypeTags.RECORD_TYPE_TAG:
                return isMappingType(rhsValTypeTag) && isEqual((MapValueImpl) lhsValue, (MapValueImpl) rhsValue,
                        checkedValues);
            case TypeTags.TUPLE_TAG:
            case TypeTags.ARRAY_TAG:
                return isListType(rhsValTypeTag) &&
                        isEqual((ArrayValue) lhsValue, (ArrayValue) rhsValue, checkedValues);
            case TypeTags.ERROR_TAG:
                return rhsValTypeTag == TypeTags.ERROR_TAG &&
                        isEqual((ErrorValue) lhsValue, (ErrorValue) rhsValue, checkedValues);
            case TypeTags.SERVICE_TAG:
                break;
        }
        return false;
    }

    private static boolean isListType(int typeTag) {
        return typeTag == TypeTags.ARRAY_TAG || typeTag == TypeTags.TUPLE_TAG;
    }

    private static boolean isMappingType(int typeTag) {
        return typeTag == TypeTags.MAP_TAG || typeTag == TypeTags.RECORD_TYPE_TAG || typeTag == TypeTags.JSON_TAG;
    }

    /**
     * Deep equality check for an array/tuple.
     *
     * @param lhsList The array/tuple on the left hand side
     * @param rhsList The array/tuple on the right hand side
     * @param checkedValues Structured value pairs already compared or being compared
     * @return True if the array/tuple values are equal, else false.
     */
    private static boolean isEqual(ArrayValue lhsList, ArrayValue rhsList, List<ValuePair> checkedValues) {
        ValuePair compValuePair = new ValuePair(lhsList, rhsList);
        if (checkedValues.contains(compValuePair)) {
            return true;
        }
        checkedValues.add(compValuePair);

        if (lhsList.size() != rhsList.size()) {
            return false;
        }

        for (int i = 0; i < lhsList.size(); i++) {
            if (!isEqual(lhsList.getValue(i), rhsList.getValue(i), checkedValues)) {
                return false;
            }
        }
        return true;
    }

    /**
     * Deep equality check for a map.
     *
     * @param lhsMap Map on the left hand side
     * @param rhsMap Map on the right hand side
     * @param checkedValues Structured value pairs already compared or being compared
     * @return True if the map values are equal, else false.
     */
    private static boolean isEqual(MapValueImpl lhsMap, MapValueImpl rhsMap, List<ValuePair> checkedValues) {
        ValuePair compValuePair = new ValuePair(lhsMap, rhsMap);
        if (checkedValues.contains(compValuePair)) {
            return true;
        }
        checkedValues.add(compValuePair);

        if (lhsMap.size() != rhsMap.size()) {
            return false;
        }

        if (!lhsMap.keySet().containsAll(rhsMap.keySet())) {
            return false;
        }

        Iterator<Map.Entry<String, Object>> mapIterator = lhsMap.entrySet().iterator();
        while (mapIterator.hasNext()) {
            Map.Entry<String, Object> lhsMapEntry = mapIterator.next();
            if (!isEqual(lhsMapEntry.getValue(), rhsMap.get(lhsMapEntry.getKey()), checkedValues)) {
                return false;
            }
        }
        return true;
    }

    /**
     * Deep equality check for error.
     *
     * @param lhsError The error on the left hand side
     * @param rhsError The error on the right hand side
     * @param checkedValues Errors already compared or being compared
     * @return True if the error values are equal, else false.
     */
    private static boolean isEqual(ErrorValue lhsError, ErrorValue rhsError, List<ValuePair> checkedValues) {
        ValuePair compValuePair = new ValuePair(lhsError, rhsError);
        if (checkedValues.contains(compValuePair)) {
            return true;
        }
        checkedValues.add(compValuePair);

        return isEqual(lhsError.getReason(), rhsError.getReason(), checkedValues) &&
                isEqual((MapValueImpl) lhsError.getDetails(), (MapValueImpl) rhsError.getDetails(), checkedValues);
    }

    /**
     * Type vector of size two, to hold the source and the target types.
     *
     * @since 0.995.0
     */
    private static class TypePair {
        BType sourceType;
        BType targetType;

        public TypePair(BType sourceType, BType targetType) {
            this.sourceType = sourceType;
            this.targetType = targetType;
        }

        @Override
        public boolean equals(Object obj) {
            if (!(obj instanceof TypePair)) {
                return false;
            }

            TypePair other = (TypePair) obj;
            return this.sourceType.equals(other.sourceType) && this.targetType.equals(other.targetType);
        }
    }

    /**
     * Check the reference equality of handle values.
     *
     * @param lhsValue The value on the left hand side
     * @param rhsValue The value on the right hand side
     * @return True if values are equal, else false.
     */
    private static boolean isHandleValueRefEqual(Object lhsValue, Object rhsValue) {
        HandleValue lhsHandle = (HandleValue) lhsValue;
        HandleValue rhsHandle = (HandleValue) rhsValue;
        return lhsHandle.getValue() == rhsHandle.getValue();
    }

    /**
     * Unordered value vector of size two, to hold two values being compared.
     *
     * @since 0.995.0
     */
    private static class ValuePair {
        ArrayList<Object> valueList = new ArrayList<>(2);

        ValuePair(Object valueOne, Object valueTwo) {
            valueList.add(valueOne);
            valueList.add(valueTwo);
        }

        @Override
        public boolean equals(Object otherPair) {
            if (!(otherPair instanceof ValuePair)) {
                return false;
            }

            ArrayList otherList = ((ValuePair) otherPair).valueList;
            ArrayList currentList = valueList;

            if (otherList.size() != currentList.size()) {
                return false;
            }

            for (int i = 0; i < otherList.size(); i++) {
                if (!otherList.get(i).equals(currentList.get(i))) {
                    return false;
                }
            }

            return true;
        }
    }

    /**
     * Checks whether a given {@link BType} has an implicit initial value or not.
     * @param type {@link BType} to be analyzed.
     * @return whether there's an implicit initial value or not.
     */
    public static boolean hasFillerValue(BType type) {
        return hasFillerValue(type, new ArrayList<>());
    }

    private static boolean hasFillerValue(BType type, List<BType> unanalyzedTypes) {
        if (type == null) {
            return true;
        }
        if (type.getTag() < TypeTags.RECORD_TYPE_TAG) {
            return true;
        }
        switch (type.getTag()) {
            case TypeTags.STREAM_TAG:
            case TypeTags.MAP_TAG:
            case TypeTags.ANY_TAG:
                return true;
            case TypeTags.ARRAY_TAG:
                return checkFillerValue((BArrayType) type);
            case TypeTags.FINITE_TYPE_TAG:
                return checkFillerValue((BFiniteType) type);
            case TypeTags.OBJECT_TYPE_TAG:
                return checkFillerValue((BObjectType) type);
            case TypeTags.RECORD_TYPE_TAG:
                return checkFillerValue((BRecordType) type, unanalyzedTypes);
            case TypeTags.TUPLE_TAG:
                BTupleType tupleType = (BTupleType) type;
                return tupleType.getTupleTypes().stream().allMatch(TypeChecker::hasFillerValue);
            case TypeTags.UNION_TAG:
                return checkFillerValue((BUnionType) type);
            default:
                return false;
        }
    }

    private static boolean checkFillerValue(BUnionType type) {
        // NIL is a member.
        if (type.isNullable()) {
            return true;
        }
        // All members are of same type.
        Iterator<BType> iterator = type.getMemberTypes().iterator();
        BType firstMember;
        for (firstMember = iterator.next(); iterator.hasNext(); ) {
            if (!isSameType(firstMember, iterator.next())) {
                return false;
            }
        }
        // Control reaching this point means there is only one type in the union.
        return BTypes.isValueType(firstMember) && hasFillerValue(firstMember);
    }

    private static boolean checkFillerValue(BRecordType type, List<BType> unAnalyzedTypes) {
        if (unAnalyzedTypes.contains(type)) {
            return true;
        }
        unAnalyzedTypes.add(type);
        for (BField field : type.getFields().values()) {
            if (Flags.isFlagOn(field.flags, Flags.OPTIONAL)) {
                continue;
            }
            if ((!Flags.isFlagOn(field.flags, Flags.OPTIONAL) && !Flags.isFlagOn(field.flags, Flags.REQUIRED))) {
                continue;
            }
            return false;
        }
        return true;
    }

    private static boolean checkFillerValue(BArrayType type) {
        return !(type.getState() == ArrayState.CLOSED_SEALED || type.getState() == ArrayState.OPEN_SEALED);
    }

    private static boolean checkFillerValue(BObjectType type) {
        if (type.getTag() == TypeTags.SERVICE_TAG) {
            return false;
        } else {
            AttachedFunction initializerFunc = type.initializer;
            if (initializerFunc == null) {
                // abstract objects doesn't have a filler value.
                return false;
            }
            BFunctionType initFuncType = initializerFunc.type;
            // Todo: check defaultable params of the init func as well
            boolean noParams = initFuncType.paramTypes.length == 0;
            boolean nilReturn = initFuncType.retType.getTag() == TypeTags.NULL_TAG;
            return noParams && nilReturn;
        }
    }

    private static boolean checkFillerValue(BFiniteType type) {
        // Has NIL element as a member.
        for (Object value: type.valueSpace) {
            if (value == null) {
                return true;
            }
        }

        // For singleton types, that value is the implicit initial value
        if (type.valueSpace.size() == 1) {
            return true;
        }

        Object firstElement = type.valueSpace.iterator().next();
        for (Object value : type.valueSpace) {
            if (value.getClass() != firstElement.getClass()) {
                return false;
            }
        }

        if (firstElement instanceof String) {
            // check empty string for strings, and 0.0 for decimals
            return containsElement(type.valueSpace, "\"\"");
        } else if (firstElement instanceof Byte
                || firstElement instanceof Integer
                || firstElement instanceof Long) {
            return containsElement(type.valueSpace, "0");
        } else if (firstElement instanceof Float
                || firstElement instanceof Double
                || firstElement instanceof BigDecimal) {
            return containsElement(type.valueSpace, "0.0");
        } else if (firstElement instanceof Boolean) {
            return containsElement(type.valueSpace, "false");
        } else {
            return false;
        }
    }

    private static boolean containsElement(Set<Object> valueSpace, String e) {
        for (Object value : valueSpace) {
            if (value != null && value.toString().equals(e)) {
                return true;
            }
        }
        return false;
    }

    private static boolean containsType(Set<Object> valueSpace, BType type) {
        for (Object value : valueSpace) {
            if (!isSameType(type, getType(value))) {
                return false;
            }
        }
        return true;
    }
}<|MERGE_RESOLUTION|>--- conflicted
+++ resolved
@@ -510,22 +510,8 @@
                         unresolvedTypes);
             case TypeTags.RECORD_TYPE_TAG:
                 BRecordType recType = (BRecordType) sourceType;
-<<<<<<< HEAD
-                List<BType> types = new ArrayList<>();
-                for (BField f : recType.getFields().values()) {
-                    types.add(f.type);
-                }
-                if (!recType.sealed) {
-                    types.add(recType.restFieldType);
-                }
-                BUnionType fieldType = new BUnionType(types, recType.typeFlags);
-                return checkContraints(fieldType, targetType.getConstrainedType(), unresolvedTypes);
-=======
                 BUnionType wideTypeUnion = new BUnionType(getWideTypeComponents(recType));
                 return checkContraints(wideTypeUnion, targetConstrainedType, unresolvedTypes);
-            case TypeTags.JSON_TAG:
-                return targetConstrainedType.getTag() == TypeTags.JSON_TAG;
->>>>>>> 01b66e46
             default:
                 return false;
         }
