--- conflicted
+++ resolved
@@ -682,11 +682,7 @@
     public static XMLItem createXMLItemWithDefaultNSAttribute(QName name, boolean readonly, String defaultNsUri) {
         XMLItem item = new XMLItem(name, readonly);
 
-<<<<<<< HEAD
-        if (defaultNsUri != null && !defaultNsUri.isEmpty()) {
-=======
         if (!defaultNsUri.isEmpty()) {
->>>>>>> ac9058f2
             item.setAttributeOnInitialization(XMLConstants.XMLNS_ATTRIBUTE, null, null, defaultNsUri);
         }
         return item;
