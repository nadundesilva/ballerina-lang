/*
 * Copyright (c) 2019, WSO2 Inc. (http://www.wso2.org) All Rights Reserved.
 *
 * Licensed under the Apache License, Version 2.0 (the "License");
 * you may not use this file except in compliance with the License.
 * You may obtain a copy of the License at
 *
 * http://www.apache.org/licenses/LICENSE-2.0
 *
 * Unless required by applicable law or agreed to in writing, software
 * distributed under the License is distributed on an "AS IS" BASIS,
 * WITHOUT WARRANTIES OR CONDITIONS OF ANY KIND, either express or implied.
 * See the License for the specific language governing permissions and
 * limitations under the License.
 */

package org.ballerinalang.jvm.values;

import org.apache.axiom.om.OMElement;
import org.apache.axiom.om.OMException;
import org.apache.axiom.om.OMNode;
import org.ballerinalang.jvm.BallerinaErrors;
import org.ballerinalang.jvm.BallerinaXMLSerializer;
import org.ballerinalang.jvm.StringUtils;
import org.ballerinalang.jvm.XMLFactory;
import org.ballerinalang.jvm.XMLNodeType;
import org.ballerinalang.jvm.XMLValidator;
import org.ballerinalang.jvm.types.BMapType;
import org.ballerinalang.jvm.types.BTypes;
import org.ballerinalang.jvm.util.exceptions.BallerinaErrorReasons;
import org.ballerinalang.jvm.util.exceptions.BallerinaException;
import org.ballerinalang.jvm.values.api.BMap;
import org.ballerinalang.jvm.values.api.BString;
import org.ballerinalang.jvm.values.api.BXML;
import org.ballerinalang.jvm.values.freeze.FreezeUtils;
import org.ballerinalang.jvm.values.freeze.State;
import org.ballerinalang.jvm.values.freeze.Status;

import java.io.ByteArrayOutputStream;
import java.io.OutputStream;
<<<<<<< HEAD
=======
import java.lang.ref.WeakReference;
>>>>>>> 2bc85f24
import java.nio.charset.StandardCharsets;
import java.util.ArrayList;
import java.util.Arrays;
import java.util.Collections;
<<<<<<< HEAD
=======
import java.util.Iterator;
>>>>>>> 2bc85f24
import java.util.List;
import java.util.Map;
import java.util.NoSuchElementException;

import javax.xml.XMLConstants;
import javax.xml.namespace.QName;
import javax.xml.stream.XMLStreamException;

import static org.ballerinalang.jvm.XMLNodeType.ELEMENT;
import static org.ballerinalang.jvm.XMLNodeType.TEXT;
import static org.ballerinalang.jvm.util.BLangConstants.STRING_NULL_VALUE;
import static org.ballerinalang.jvm.util.BLangConstants.XML_LANG_LIB;

/**
 * {@code XMLItem} represents a single XML element in Ballerina.
 * <p>
 * <i>Note: This is an internal API and may change in future versions.</i>
 * </p>
 * @since 0.995.0
 */
public final class XMLItem extends XMLValue {

    public static final String XMLNS_URL_PREFIX = "{" + XMLConstants.XMLNS_ATTRIBUTE_NS_URI + "}";
    private QName name;
    private XMLSequence children;
    private MapValue<String, String> attributes;
<<<<<<< HEAD
=======
    // Keep track of probable parents of xml element to detect probable cycles in xml.
    private List<WeakReference<XMLItem>> probableParents;
>>>>>>> 2bc85f24

    public XMLItem(QName name, XMLSequence children) {
        this.name = name;
        this.children = children;
<<<<<<< HEAD
        attributes = new MapValueImpl<>(new BMapType(BTypes.typeString));
    }

    /**
     * Initialize a {@link XMLItem} from a {@link org.apache.axiom.om.OMNode} object.
=======
        for (BXML child : children.children) {
            addParent(child, this);
        }
        attributes = new MapValueImpl<>(new BMapType(BTypes.typeString));
        probableParents = new ArrayList<>();
    }

    /**
     * Initialize a {@link XMLItem}.
>>>>>>> 2bc85f24
     *
     * @param name element's qualified name
     */
    public XMLItem(QName name) {
        this(name, new XMLSequence(new ArrayList<>()));
    }

    /**
     * {@inheritDoc}
     */
    @Override
    public XMLNodeType getNodeType() {
        return ELEMENT;
    }

    /**
     * {@inheritDoc}
     */
    @Override
    public boolean isEmpty() {
        return false;
    }

    /**
     * {@inheritDoc}
     */
    @Override
    public boolean isSingleton() {
        return true;
    }

    /**
     * {@inheritDoc}
     */
    @Override
    public String getItemType() {
        return getNodeType().value();
    }

    /**
     * {@inheritDoc}
     */
    @Override
    public String getElementName() {
        return name.toString();
    }

    public QName getQName() {
        return this.name;
    }

    public void setQName(QName name) {
        this.name = name;
    }

    /**
     * {@inheritDoc}
     */
    @Override
    public String getTextValue() {
        return children.getTextValue();
    }

    /**
     * {@inheritDoc}
     */
    @Override
    public String getAttribute(String localName, String namespace) {
        return getAttribute(localName, namespace, XMLConstants.DEFAULT_NS_PREFIX);
    }

    /**
     * {@inheritDoc}
     */
    @Override
    public String getAttribute(String localName, String namespace, String prefix) {
        if (prefix != null && !prefix.isEmpty()) {
            String ns = attributes.get(XMLNS_URL_PREFIX + prefix);
            String attrVal = attributes.get("{" + ns + "}" + localName);
            if (attrVal != null) {
                return attrVal;
            }
        }
        if (namespace != null && !namespace.isEmpty()) {
            return attributes.get("{" + namespace + "}" + localName);
        }
        String defaultNS = attributes.get("{http://www.w3.org/2000/xmlns/}xmlns");
        if (defaultNS != null) {
            return attributes.get("{" + defaultNS + "}" + localName);
        }
        return attributes.get(localName);
    }

    /**
     * {@inheritDoc}
     */
    @Override
    public void setAttribute(String localName, String namespaceUri, String prefix, String value) {
        synchronized (this) {
            if (freezeStatus.getState() != State.UNFROZEN) {
                FreezeUtils.handleInvalidUpdate(freezeStatus.getState(), XML_LANG_LIB);
            }
        }

        if (localName == null || localName.isEmpty()) {
            throw BallerinaErrors.createError("localname of the attribute cannot be empty");
        }

        // Validate whether the attribute name is an XML supported qualified name, according to the XML recommendation.
        XMLValidator.validateXMLName(localName);
        XMLValidator.validateXMLName(prefix);

        // JVM codegen uses prefix == 'xmlns' and namespaceUri == null to denote namespace decl at runtime.
        // 'localName' will contain the namespace name where as 'value' will contain the namespace URI
        // todo: Fix this so that namespaceURI points to XMLConstants.XMLNS_ATTRIBUTE_NS_URI
        //  and remove this special case
        if ((namespaceUri == null && prefix != null && prefix.equals(XMLConstants.XMLNS_ATTRIBUTE))
            || localName.equals(XMLConstants.XMLNS_ATTRIBUTE)) {
            String nsNameDecl = "{" + XMLConstants.XMLNS_ATTRIBUTE_NS_URI + "}" + localName;
            attributes.put(nsNameDecl, value);
            return;
        }

        String nsOfPrefix = attributes.get(XMLNS_URL_PREFIX + prefix);
        if (namespaceUri != null && nsOfPrefix != null && !namespaceUri.equals(nsOfPrefix)) {
            String errorMsg = String.format(
                    "failed to add attribute '%s:%s'. prefix '%s' is already bound to namespace '%s'",
                    prefix, localName, prefix, nsOfPrefix);
            throw BallerinaErrors.createError(errorMsg);
        }

        if ((namespaceUri == null || namespaceUri.isEmpty())) {
            String ns = attributes.get("{" + XMLConstants.XMLNS_ATTRIBUTE_NS_URI + "}" + XMLConstants.XMLNS_ATTRIBUTE);
            if (ns != null) {
                namespaceUri = ns;
            }
        }

        // If the attribute already exists, update the value.
        QName qname = getQName(localName, namespaceUri, prefix);
        attributes.put(qname.toString(), value);


        // If the prefix is 'xmlns' then this is a namespace addition
        if (prefix != null && prefix.equals(XMLConstants.XMLNS_ATTRIBUTE)) {
            String xmlnsPrefix = "{" + XMLConstants.XMLNS_ATTRIBUTE_NS_URI + "}" + prefix;
            attributes.put(xmlnsPrefix, namespaceUri);
        }
    }

    /**
     * {@inheritDoc}
     */
    @Override
    public MapValue<String, String> getAttributesMap() {
        return this.attributes;
    }

    /**
     * {@inheritDoc}
     */
    @Override
    public void setAttributes(BMap<String, ?> attributes) {
        synchronized (this) {
            if (freezeStatus.getState() != State.UNFROZEN) {
                FreezeUtils.handleInvalidUpdate(freezeStatus.getState(), XML_LANG_LIB);
            }
        }

        String localName, uri;
        for (String qname : attributes.getKeys()) {
            if (qname.startsWith("{") && qname.indexOf('}') > 0) {
                localName = qname.substring(qname.indexOf('}') + 1, qname.length());
                uri = qname.substring(1, qname.indexOf('}'));
            } else {
                localName = qname;
                uri = STRING_NULL_VALUE;
            }

            // Validate whether the attribute name is an XML supported qualified name,
            // according to the XML recommendation.
            XMLValidator.validateXMLName(localName);
            setAttribute(localName, uri, STRING_NULL_VALUE, attributes.get(qname).toString());
        }
    }

    /**
     * {@inheritDoc}
     */
    @Override
    public XMLValue elements() {
        ArrayList<BXML> children = new ArrayList<>();
        children.add(this);
        return new XMLSequence(children);
    }

    /**
     * {@inheritDoc}
     */
    @Override
    public XMLValue elements(String qname) {
        ArrayList<BXML> children = new ArrayList<>();
        if (getElementName().equals(getQname(qname).toString())) {
            children.add(this);
        }
        return new XMLSequence(children);
    }

    /**
     * {@inheritDoc}
     */
    @Override
    public XMLValue children() {
        return new XMLSequence(new ArrayList<>(children.getChildrenList()));
    }

    /**
     * {@inheritDoc}
     */
    @Override
    public XMLValue children(String qname) {
        return children.elements(qname);
    }

    /**
     * {@inheritDoc}
     */
    @Override
    public void setChildren(BXML seq) {
        synchronized (this) {
            if (freezeStatus.getState() != State.UNFROZEN) {
                FreezeUtils.handleInvalidUpdate(freezeStatus.getState(), XML_LANG_LIB);
            }
        }

        if (seq == null) {
            return;
        }

        if (seq.getNodeType() == XMLNodeType.SEQUENCE) {
            children = (XMLSequence) seq;
<<<<<<< HEAD
        } else {
            children = new XMLSequence();
            children.children.add(seq);
=======
            for (BXML child : children.children) {
                addParent(child);
            }
        } else {
            addParent(seq);
            children = new XMLSequence(seq);
>>>>>>> 2bc85f24
        }
    }

    /**
     * @param seq children to add to this element.
     *
     * addChildren is only used for constructing xml tree from xml literals, and only usage is to directly codegen
     * the adding children.
     *
     * @deprecated
     */
    @Override
    @Deprecated
    public void addChildren(BXML seq) {
        synchronized (this) {
            if (freezeStatus.getState() != State.UNFROZEN || children.freezeStatus.getState() != State.UNFROZEN) {
                FreezeUtils.handleInvalidUpdate(freezeStatus.getState(), XML_LANG_LIB);
            }
        }

        if (seq == null) {
            return;
        }

        List<BXML> leftList = new ArrayList<>(children.children);

        if (seq.getNodeType() == XMLNodeType.SEQUENCE) {
            List<BXML> appendingList = ((XMLSequence) seq).getChildrenList();
            if (isLastChildIsTextNode(leftList) && !appendingList.isEmpty()
                    && appendingList.get(0).getNodeType() == TEXT) {
                mergeAdjoiningTextNodesIntoList(leftList, appendingList);
            } else {
<<<<<<< HEAD
                leftList.addAll(appendingList);
            }
        } else {
=======
                for (BXML bxml : appendingList) {
                    addParent(bxml, this);
                }
                leftList.addAll(appendingList);
            }
        } else {
            addParent(seq, this);
>>>>>>> 2bc85f24
            leftList.add(seq);
        }
        this.children = new XMLSequence(leftList);
    }

<<<<<<< HEAD
=======

    private void addParent(BXML child) {
        ensureAcyclicGraph(child, this);
        addParent(child, this);
    }

    // This method does not ensure acyclicness of tree after adding the children. Hence this method shold only be
    // use in scenarios where cyclic xml construction is impossible, that is only when constructing xml tree from
    // xml literal syntax, or after ensuring the new xml tree is not cyclic.
    private void addParent(BXML child, XMLItem thisElem) {
        if (child.getNodeType() == ELEMENT) {
            ((XMLItem) child).probableParents.add(new WeakReference<>(thisElem));
        }
    }

    private void ensureAcyclicGraph(BXML newSubTree, XMLItem current) {
        for (WeakReference<XMLItem> probableParentRef : current.probableParents) {
            XMLItem parent = probableParentRef.get();
            // probable parent is the actual parent.
            if (parent.children.children.contains(current)) {
                // If new subtree is in the lineage of current node, adding this newSubTree forms a cycle.
                if (parent == newSubTree) {
                    throw createXMLCycleError();
                }
                ensureAcyclicGraph(newSubTree, parent);
            }
        }
    }

    private BallerinaException createXMLCycleError() {
        return new BallerinaException(BallerinaErrorReasons.XML_OPERATION_ERROR, "Cycle detected");
    }

>>>>>>> 2bc85f24
    private void mergeAdjoiningTextNodesIntoList(List leftList, List<BXML> appendingList) {
        XMLPi lastChild = (XMLPi) leftList.get(leftList.size() - 1);
        String firstChildContent = ((XMLPi) appendingList.get(0)).getData();
        String mergedTextContent = lastChild.getData() + firstChildContent;
        XMLText text = new XMLText(mergedTextContent);
        leftList.set(leftList.size() - 1, text);
        for (int i = 1; i < appendingList.size(); i++) {
            leftList.add(appendingList.get(i));
        }
    }

    private boolean isLastChildIsTextNode(List<BXML> childList) {
        return !childList.isEmpty() && childList.get(childList.size() - 1).getNodeType() == TEXT;
    }

    /**
     * {@inheritDoc}
     */
    @Override
    public XMLValue strip() {
        children.strip();
        return this;
    }

    /**
     * {@inheritDoc}
     */
    @Override
    public XMLValue slice(long startIndex, long endIndex) {
        return this;
    }

    /**
     * {@inheritDoc}
     */
    @Override
<<<<<<< HEAD
    public XMLValue descendants(String qname) {
        if (getQName().toString().equals(qname)) {
            return new XMLSequence(Arrays.asList(this));
        }
        return children.descendants(qname);
=======
    public XMLValue descendants(List<String> qnames) {
        if (qnames.contains(getQName().toString())) {
            List<BXML> descendants = Arrays.asList(this);
            addDescendants(descendants, this, qnames);
            return new XMLSequence(descendants);
        }
        return children.descendants(qnames);
>>>>>>> 2bc85f24
    }

    /**
     * {@inheritDoc}
     */
    @Override
    public void serialize(OutputStream outputStream) {
        try {
            if (outputStream instanceof BallerinaXMLSerializer) {
                ((BallerinaXMLSerializer) outputStream).write(this);
            } else {
                (new BallerinaXMLSerializer(outputStream)).write(this);
            }
        } catch (Throwable t) {
            handleXmlException("error occurred during writing the message to the output stream: ", t);
        }
    }

    /**
     * {@inheritDoc}
     */
    @Override
    public OMNode value() {
        try {
            String xmlStr = this.stringValue();
            OMElement omElement = XMLFactory.stringToOM(xmlStr);
            return omElement;
        } catch (ErrorValue e) {
            throw e;
        } catch (OMException | XMLStreamException e) {
            Throwable cause = e.getCause() == null ? e : e.getCause();
            throw BallerinaErrors.createError(cause.getMessage());
        } catch (Throwable e) {
            throw BallerinaErrors.createError("failed to parse xml: " + e.getMessage());
        }
    }

    /**
     * {@inheritDoc}
     */
    @Override
    public String toString() {
        return this.stringValue();
    }

    /**
     * {@inheritDoc}
     */
    @Override
    @Deprecated
    public String stringValue() {
        try {
            ByteArrayOutputStream outputStream = new ByteArrayOutputStream();
            BallerinaXMLSerializer ballerinaXMLSerializer = new BallerinaXMLSerializer(outputStream);
            ballerinaXMLSerializer.write(this);
            ballerinaXMLSerializer.flush();
            String xml = new String(outputStream.toByteArray(), StandardCharsets.UTF_8);
            ballerinaXMLSerializer.close();
            return xml;
        } catch (Throwable t) {
            handleXmlException("failed to get xml as string: ", t);
        }
        return STRING_NULL_VALUE;
    }

    @Override
    public BString bStringValue() {
        String text = stringValue();
        return text == STRING_NULL_VALUE ? null : StringUtils.fromString(text);
    }

    /**
     * {@inheritDoc}
     */
    @Override
    @SuppressWarnings("unchecked")
    public Object copy(Map<Object, Object> refs) {
        if (isFrozen()) {
            return this;
        }

        QName elemName = new QName(this.name.getNamespaceURI(), this.name.getLocalPart(), this.name.getPrefix());
        XMLItem xmlItem = new XMLItem(elemName, (XMLSequence) children.copy(refs));

        MapValue<String, String> attributesMap = xmlItem.getAttributesMap();
        MapValue<String, String> copy = (MapValue<String, String>) this.getAttributesMap().copy(refs);
        if (attributesMap instanceof MapValueImpl) {
            MapValueImpl<String, String> map = (MapValueImpl<String, String>) attributesMap;
            map.putAll((Map<String, String>) copy);
        } else {
            for (Map.Entry<String, String> entry : copy.entrySet()) {
                attributesMap.put(entry.getKey(), entry.getValue());
            }
        }

        if (getAttributesMap().isFrozen()) {
            attributesMap.freeze();
        }
        return xmlItem;
    }

    /**
     * {@inheritDoc}
     */
    @Override
    public Object frozenCopy(Map<Object, Object> refs) {
        XMLItem copy = (XMLItem) copy(refs);
        if (!copy.isFrozen()) {
            copy.freezeDirect();
        }
        return copy;
    }

    /**
     * {@inheritDoc}
     */
    @Override
    public XMLValue getItem(int index) {
        if (index != 0) {
            throw BallerinaErrors.createError("index out of range: index: " + index + ", size: 1");
        }

        return this;
    }

    public int size() {
        return 1;
    }

    public int length() {
        return 1;
    }

    /**
     * {@inheritDoc}
     */
    @Override
    public void build() {
    }

    /**
     * {@inheritDoc}
     */
    @Override
    public void removeAttribute(String qname) {
        synchronized (this) {
            if (freezeStatus.getState() != State.UNFROZEN) {
                FreezeUtils.handleInvalidUpdate(freezeStatus.getState(), XML_LANG_LIB);
            }
        }

        attributes.remove(qname);
    }

    /**
     * {@inheritDoc}
     */
    @Override
    public void removeChildren(String qname) {
        synchronized (this) {
            if (freezeStatus.getState() != State.UNFROZEN) {
                FreezeUtils.handleInvalidUpdate(freezeStatus.getState(), XML_LANG_LIB);
            }
        }

        List<BXML> children = this.children.children;
        List<Integer> toRemove = new ArrayList<>();
        for (int i = 0; i < children.size(); i++) {
            BXML child = children.get(i);
            if (child.getNodeType() == ELEMENT && ((XMLItem) child).getElementName().equals(qname)) {
                toRemove.add(i);
            }
        }

        Collections.reverse(toRemove);
        for (Integer index : toRemove) {
<<<<<<< HEAD
            children.remove(index.intValue());
=======
            BXML removed = children.remove(index.intValue());
            removeParentReference(removed);
        }
    }

    private void removeParentReference(BXML removedItem) {
        if (removedItem.getNodeType() != ELEMENT) {
            return;
        }

        XMLItem item = (XMLItem) removedItem;
        for (Iterator<WeakReference<XMLItem>> iterator = item.probableParents.iterator(); iterator.hasNext();) {
            WeakReference<XMLItem> probableParent = iterator.next();
            XMLItem parent = probableParent.get();
            if (parent == this) {
                probableParent.clear();
                iterator.remove();
            }
>>>>>>> 2bc85f24
        }
    }

    /**
     * {@inheritDoc}
     */
    @Override
    public synchronized void attemptFreeze(Status freezeStatus) {
        if (FreezeUtils.isOpenForFreeze(this.freezeStatus, freezeStatus)) {
            this.freezeStatus = freezeStatus;
        }
<<<<<<< HEAD
=======
        this.children.attemptFreeze(freezeStatus);
>>>>>>> 2bc85f24
        this.attributes.attemptFreeze(freezeStatus);
    }

    /**
     * {@inheritDoc}
     */
    @Override
    public void freezeDirect() {
        this.freezeStatus.setFrozen();
<<<<<<< HEAD
=======
        this.children.freezeDirect();
>>>>>>> 2bc85f24
        this.attributes.freezeDirect();
    }

    private QName getQName(String localName, String namespaceUri, String prefix) {
        QName qname;
        if (prefix != null) {
            qname = new QName(namespaceUri, localName, prefix);
        } else {
            qname = new QName(namespaceUri, localName);
        }
        return qname;
    }

    public XMLSequence getChildrenSeq() {
        return children;
    }

    @Override
    public IteratorValue getIterator() {
        XMLItem that = this;
        return new IteratorValue() {
            @Override
            public BString bStringValue() {
                return that.bStringValue();
            }

            boolean read = false;

            @Override
            public boolean hasNext() {
                return !read;
            }

            @Override
            public Object next() {
                if (read) {
                    throw new NoSuchElementException();
                }
                read = true;
                return that;
            }
        };
    }
<<<<<<< HEAD

    @Override
    public boolean equals(Object obj) {
        if (obj == this) {
            return true;
        }

        if (obj instanceof XMLItem) {
            XMLItem that = (XMLItem) obj;
            boolean qNameEquals = that.getQName().equals(this.getQName());
            if (!qNameEquals) {
                return false;
            }

            boolean attrMapEquals = that.attributes.entrySet().equals(this.attributes.entrySet());
            if (!attrMapEquals) {
                return false;
            }

            return that.children.equals(this.children);
        }
=======

    @Override
    public boolean equals(Object obj) {
        if (obj == this) {
            return true;
        }

        if (obj instanceof XMLItem) {
            XMLItem that = (XMLItem) obj;
            boolean qNameEquals = that.getQName().equals(this.getQName());
            if (!qNameEquals) {
                return false;
            }

            boolean attrMapEquals = that.attributes.entrySet().equals(this.attributes.entrySet());
            if (!attrMapEquals) {
                return false;
            }

            return that.children.equals(this.children);
        }
>>>>>>> 2bc85f24
        if (obj instanceof XMLSequence) {
            XMLSequence other = (XMLSequence) obj;
            if (other.children.size() == 1 && this.equals(other.children.get(0))) {
                return true;
            }
        }
        return false;
    }
}<|MERGE_RESOLUTION|>--- conflicted
+++ resolved
@@ -38,18 +38,12 @@
 
 import java.io.ByteArrayOutputStream;
 import java.io.OutputStream;
-<<<<<<< HEAD
-=======
 import java.lang.ref.WeakReference;
->>>>>>> 2bc85f24
 import java.nio.charset.StandardCharsets;
 import java.util.ArrayList;
 import java.util.Arrays;
 import java.util.Collections;
-<<<<<<< HEAD
-=======
 import java.util.Iterator;
->>>>>>> 2bc85f24
 import java.util.List;
 import java.util.Map;
 import java.util.NoSuchElementException;
@@ -76,22 +70,12 @@
     private QName name;
     private XMLSequence children;
     private MapValue<String, String> attributes;
-<<<<<<< HEAD
-=======
     // Keep track of probable parents of xml element to detect probable cycles in xml.
     private List<WeakReference<XMLItem>> probableParents;
->>>>>>> 2bc85f24
 
     public XMLItem(QName name, XMLSequence children) {
         this.name = name;
         this.children = children;
-<<<<<<< HEAD
-        attributes = new MapValueImpl<>(new BMapType(BTypes.typeString));
-    }
-
-    /**
-     * Initialize a {@link XMLItem} from a {@link org.apache.axiom.om.OMNode} object.
-=======
         for (BXML child : children.children) {
             addParent(child, this);
         }
@@ -101,7 +85,6 @@
 
     /**
      * Initialize a {@link XMLItem}.
->>>>>>> 2bc85f24
      *
      * @param name element's qualified name
      */
@@ -343,18 +326,12 @@
 
         if (seq.getNodeType() == XMLNodeType.SEQUENCE) {
             children = (XMLSequence) seq;
-<<<<<<< HEAD
-        } else {
-            children = new XMLSequence();
-            children.children.add(seq);
-=======
             for (BXML child : children.children) {
                 addParent(child);
             }
         } else {
             addParent(seq);
             children = new XMLSequence(seq);
->>>>>>> 2bc85f24
         }
     }
 
@@ -387,11 +364,6 @@
                     && appendingList.get(0).getNodeType() == TEXT) {
                 mergeAdjoiningTextNodesIntoList(leftList, appendingList);
             } else {
-<<<<<<< HEAD
-                leftList.addAll(appendingList);
-            }
-        } else {
-=======
                 for (BXML bxml : appendingList) {
                     addParent(bxml, this);
                 }
@@ -399,14 +371,11 @@
             }
         } else {
             addParent(seq, this);
->>>>>>> 2bc85f24
             leftList.add(seq);
         }
         this.children = new XMLSequence(leftList);
     }
 
-<<<<<<< HEAD
-=======
 
     private void addParent(BXML child) {
         ensureAcyclicGraph(child, this);
@@ -440,7 +409,6 @@
         return new BallerinaException(BallerinaErrorReasons.XML_OPERATION_ERROR, "Cycle detected");
     }
 
->>>>>>> 2bc85f24
     private void mergeAdjoiningTextNodesIntoList(List leftList, List<BXML> appendingList) {
         XMLPi lastChild = (XMLPi) leftList.get(leftList.size() - 1);
         String firstChildContent = ((XMLPi) appendingList.get(0)).getData();
@@ -477,13 +445,6 @@
      * {@inheritDoc}
      */
     @Override
-<<<<<<< HEAD
-    public XMLValue descendants(String qname) {
-        if (getQName().toString().equals(qname)) {
-            return new XMLSequence(Arrays.asList(this));
-        }
-        return children.descendants(qname);
-=======
     public XMLValue descendants(List<String> qnames) {
         if (qnames.contains(getQName().toString())) {
             List<BXML> descendants = Arrays.asList(this);
@@ -491,7 +452,6 @@
             return new XMLSequence(descendants);
         }
         return children.descendants(qnames);
->>>>>>> 2bc85f24
     }
 
     /**
@@ -668,9 +628,6 @@
 
         Collections.reverse(toRemove);
         for (Integer index : toRemove) {
-<<<<<<< HEAD
-            children.remove(index.intValue());
-=======
             BXML removed = children.remove(index.intValue());
             removeParentReference(removed);
         }
@@ -689,7 +646,6 @@
                 probableParent.clear();
                 iterator.remove();
             }
->>>>>>> 2bc85f24
         }
     }
 
@@ -701,10 +657,7 @@
         if (FreezeUtils.isOpenForFreeze(this.freezeStatus, freezeStatus)) {
             this.freezeStatus = freezeStatus;
         }
-<<<<<<< HEAD
-=======
         this.children.attemptFreeze(freezeStatus);
->>>>>>> 2bc85f24
         this.attributes.attemptFreeze(freezeStatus);
     }
 
@@ -714,10 +667,7 @@
     @Override
     public void freezeDirect() {
         this.freezeStatus.setFrozen();
-<<<<<<< HEAD
-=======
         this.children.freezeDirect();
->>>>>>> 2bc85f24
         this.attributes.freezeDirect();
     }
 
@@ -761,7 +711,6 @@
             }
         };
     }
-<<<<<<< HEAD
 
     @Override
     public boolean equals(Object obj) {
@@ -783,29 +732,6 @@
 
             return that.children.equals(this.children);
         }
-=======
-
-    @Override
-    public boolean equals(Object obj) {
-        if (obj == this) {
-            return true;
-        }
-
-        if (obj instanceof XMLItem) {
-            XMLItem that = (XMLItem) obj;
-            boolean qNameEquals = that.getQName().equals(this.getQName());
-            if (!qNameEquals) {
-                return false;
-            }
-
-            boolean attrMapEquals = that.attributes.entrySet().equals(this.attributes.entrySet());
-            if (!attrMapEquals) {
-                return false;
-            }
-
-            return that.children.equals(this.children);
-        }
->>>>>>> 2bc85f24
         if (obj instanceof XMLSequence) {
             XMLSequence other = (XMLSequence) obj;
             if (other.children.size() == 1 && this.equals(other.children.get(0))) {
