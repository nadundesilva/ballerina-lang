--- conflicted
+++ resolved
@@ -19,17 +19,9 @@
 package org.ballerinalang.jvm.values;
 
 import org.ballerinalang.jvm.IteratorUtils;
-<<<<<<< HEAD
-import org.ballerinalang.jvm.StringUtils;
 import org.ballerinalang.jvm.types.BStreamType;
 import org.ballerinalang.jvm.types.BType;
 import org.ballerinalang.jvm.values.api.BStream;
-import org.ballerinalang.jvm.values.api.BString;
-=======
-import org.ballerinalang.jvm.types.BStreamType;
-import org.ballerinalang.jvm.types.BType;
-import org.ballerinalang.jvm.values.api.BStream;
->>>>>>> 596a4651
 
 import java.util.Map;
 import java.util.UUID;
@@ -96,11 +88,6 @@
     }
 
     @Override
-    public BString bStringValue() {
-        return StringUtils.fromString(stringValue());
-    }
-
-    @Override
     public BType getType() {
         return this.type;
     }
