--- conflicted
+++ resolved
@@ -27,10 +27,7 @@
 import org.slf4j.Logger;
 import org.slf4j.LoggerFactory;
 
-<<<<<<< HEAD
-=======
 import java.io.File;
->>>>>>> 5e3bc90e
 import java.io.IOException;
 import java.io.PrintStream;
 import java.nio.file.Files;
@@ -77,11 +74,8 @@
             TRANSACTION_PACKAGE_VERSION, "onRollback");
     private static final String ATOMIKOS_LOG_BASE_PROPERTY = "com.atomikos.icatch.log_base_dir";
     private static final String ATOMIKOS_LOG_NAME_PROPERTY = "com.atomikos.icatch.log_base_name";
-<<<<<<< HEAD
-=======
     private static final String CONFIG_TRANSACTION_MANAGER_ENABLED = "b7a.transaction.manager.enabled";
     private static final String CONFIG_TRANSACTION_LOG_BASE = "b7a.transaction.log.base";
->>>>>>> 5e3bc90e
 
     private static final ConfigRegistry CONFIG_REGISTRY = ConfigRegistry.getInstance();
     private static final Logger log = LoggerFactory.getLogger(TransactionResourceManager.class);
@@ -135,21 +129,13 @@
         final Path projectRoot = findProjectRoot(Paths.get(System.getProperty("user.dir")));
         if (projectRoot != null) {
             String logDir = getTransactionLogDirectory();
-<<<<<<< HEAD
-            String logPath = projectRoot.toAbsolutePath().toString() + "/" + logDir;
-=======
             String logPath = projectRoot.toAbsolutePath().toString() + File.separatorChar + logDir;
->>>>>>> 5e3bc90e
             Path transactionLogDirectory = Paths.get(logPath);
             if (!Files.exists(transactionLogDirectory)) {
                 try {
                     Files.createDirectory(transactionLogDirectory);
                 } catch (IOException e) {
-<<<<<<< HEAD
-                    stderr.println("error: failed to create transaction log directory");
-=======
                     stderr.println("error: failed to create '" + logDir + "' transaction log directory");
->>>>>>> 5e3bc90e
                 }
             }
             System.setProperty(ATOMIKOS_LOG_BASE_PROPERTY, logPath);
@@ -163,11 +149,7 @@
      * @return boolean whether the atomikos transaction manager should be enabled or not
      */
     private boolean getTransactionManagerEnabled() {
-<<<<<<< HEAD
-        boolean transactionManagerEnabled = CONFIG_REGISTRY.getAsBoolean("b7a.transaction.manager.enabled");
-=======
         boolean transactionManagerEnabled = CONFIG_REGISTRY.getAsBoolean(CONFIG_TRANSACTION_MANAGER_ENABLED);
->>>>>>> 5e3bc90e
         return transactionManagerEnabled;
     }
 
@@ -177,11 +159,7 @@
      * @return string log directory name
      */
     private String getTransactionLogDirectory() {
-<<<<<<< HEAD
-        String transactionLogDirectory = CONFIG_REGISTRY.getAsString("b7a.transaction.log.base");
-=======
         String transactionLogDirectory = CONFIG_REGISTRY.getAsString(CONFIG_TRANSACTION_LOG_BASE);
->>>>>>> 5e3bc90e
         if (transactionLogDirectory != null) {
             return transactionLogDirectory;
         }
@@ -306,15 +284,8 @@
             for (BallerinaTransactionContext ctx : txContextList) {
                 try {
                     XAResource xaResource = ctx.getXAResource();
-<<<<<<< HEAD
-                    if (transactionManagerEnabled) {
-                        if (xaResource == null) {
-                            ctx.commit();
-                        }
-=======
                     if (transactionManagerEnabled && xaResource == null) {
                         ctx.commit();
->>>>>>> 5e3bc90e
                     } else {
                         if (xaResource != null) {
                             Xid xid = xidRegistry.get(combinedId);
@@ -369,15 +340,8 @@
             for (BallerinaTransactionContext ctx : txContextList) {
                 try {
                     XAResource xaResource = ctx.getXAResource();
-<<<<<<< HEAD
-                    if (transactionManagerEnabled) {
-                        if (xaResource == null) {
-                            ctx.rollback();
-                        }
-=======
                     if (transactionManagerEnabled && xaResource == null) {
                         ctx.rollback();
->>>>>>> 5e3bc90e
                     } else {
                         Xid xid = xidRegistry.get(combinedId);
                         if (xaResource != null) {
@@ -541,20 +505,6 @@
             }
         } else {
             Xid xid = xidRegistry.get(combinedId);
-<<<<<<< HEAD
-            if (xid != null) {
-                List<BallerinaTransactionContext> txContextList = resourceRegistry.get(combinedId);
-                if (txContextList != null) {
-                    for (BallerinaTransactionContext ctx : txContextList) {
-                        try {
-                            XAResource xaResource = ctx.getXAResource();
-                            if (xaResource != null) {
-                                ctx.getXAResource().end(xid, TMSUCCESS);
-                            }
-                        } catch (XAException e) {
-                            log.error("error in ending XA transaction " + transactionId + ":" + e.getMessage(), e);
-                        }
-=======
             List<BallerinaTransactionContext> txContextList = resourceRegistry.get(combinedId);
             if (xid != null && txContextList != null) {
                 for (BallerinaTransactionContext ctx : txContextList) {
@@ -565,7 +515,6 @@
                         }
                     } catch (XAException e) {
                         log.error("error in ending XA transaction " + transactionId + ":" + e.getMessage(), e);
->>>>>>> 5e3bc90e
                     }
                 }
             }
