/*
 *  Copyright (c) 2019, WSO2 Inc. (http://www.wso2.org) All Rights Reserved.
 *
 *  WSO2 Inc. licenses this file to you under the Apache License,
 *  Version 2.0 (the "License"); you may not use this file except
 *  in compliance with the License.
 *  You may obtain a copy of the License at
 *
 *    http://www.apache.org/licenses/LICENSE-2.0
 *
 *  Unless required by applicable law or agreed to in writing,
 *  software distributed under the License is distributed on an
 *  "AS IS" BASIS, WITHOUT WARRANTIES OR CONDITIONS OF ANY
 *  KIND, either express or implied.  See the License for the
 *  specific language governing permissions and limitations
 *  under the License.
 */
package io.ballerina.runtime.transactions;

import com.atomikos.icatch.jta.UserTransactionManager;
import io.ballerina.runtime.api.async.StrandMetadata;
import io.ballerina.runtime.api.values.BArray;
import io.ballerina.runtime.api.values.BFunctionPointer;
<<<<<<< HEAD
import io.ballerina.runtime.scheduling.Strand;
import io.ballerina.runtime.util.exceptions.BallerinaException;
import org.ballerinalang.config.ConfigRegistry;
=======
import io.ballerina.runtime.internal.scheduling.Scheduler;
import io.ballerina.runtime.internal.scheduling.Strand;
import io.ballerina.runtime.internal.util.exceptions.BallerinaException;
>>>>>>> 10994241
import org.slf4j.Logger;
import org.slf4j.LoggerFactory;

import java.io.IOException;
import java.io.PrintStream;
import java.nio.file.Files;
import java.nio.file.Path;
import java.nio.file.Paths;
import java.util.ArrayList;
import java.util.HashMap;
import java.util.List;
import java.util.Map;
import java.util.concurrent.ConcurrentHashMap;
import java.util.concurrent.ConcurrentSkipListSet;

import javax.transaction.HeuristicMixedException;
import javax.transaction.HeuristicRollbackException;
import javax.transaction.NotSupportedException;
import javax.transaction.RollbackException;
import javax.transaction.SystemException;
import javax.transaction.Transaction;
import javax.transaction.xa.XAException;
import javax.transaction.xa.XAResource;
import javax.transaction.xa.Xid;

import static io.ballerina.runtime.api.constants.RuntimeConstants.BALLERINA_BUILTIN_PKG_PREFIX;
import static io.ballerina.runtime.transactions.TransactionConstants.TRANSACTION_PACKAGE_NAME;
import static io.ballerina.runtime.transactions.TransactionConstants.TRANSACTION_PACKAGE_VERSION;
<<<<<<< HEAD
import static io.ballerina.runtime.util.BLangConstants.BALLERINA_BUILTIN_PKG_PREFIX;
import static javax.transaction.xa.XAResource.TMNOFLAGS;
=======
>>>>>>> 10994241
import static javax.transaction.xa.XAResource.TMSUCCESS;

/**
 * {@code TransactionResourceManager} registry for transaction contexts.
 *
 * @since 1.0
 */
public class TransactionResourceManager {

    private static TransactionResourceManager transactionResourceManager = null;
    private  static UserTransactionManager userTransactionManager = null;

    private static final StrandMetadata COMMIT_METADATA = new StrandMetadata(BALLERINA_BUILTIN_PKG_PREFIX,
            TRANSACTION_PACKAGE_NAME,
            TRANSACTION_PACKAGE_VERSION, "onCommit");
    private static final StrandMetadata ROLLBACK_METADATA = new StrandMetadata(BALLERINA_BUILTIN_PKG_PREFIX,
            TRANSACTION_PACKAGE_NAME,
            TRANSACTION_PACKAGE_VERSION, "onRollback");
    private static final String ATOMIKOS_LOG_BASE_PROPERTY = "com.atomikos.icatch.log_base_dir";
    private static final String ATOMIKOS_LOG_NAME_PROPERTY = "com.atomikos.icatch.log_base_name";

    private static final ConfigRegistry CONFIG_REGISTRY = ConfigRegistry.getInstance();
    private static final Logger log = LoggerFactory.getLogger(TransactionResourceManager.class);
    private Map<String, List<BallerinaTransactionContext>> resourceRegistry;
    private Map<String, Transaction> trxRegistry;
    private Map<String, Xid> xidRegistry;

    private Map<String, List<BFunctionPointer>> committedFuncRegistry;
    private Map<String, List<BFunctionPointer>> abortedFuncRegistry;

    private ConcurrentSkipListSet<String> failedResourceParticipantSet = new ConcurrentSkipListSet<>();
    private ConcurrentSkipListSet<String> failedLocalParticipantSet = new ConcurrentSkipListSet<>();
    private ConcurrentHashMap<String, ConcurrentSkipListSet<String>> localParticipants = new ConcurrentHashMap<>();

    public Map<BArray, Object> transactionInfoMap;

    private boolean transactionManagerEnabled;

    private static final PrintStream stderr = System.err;

    private TransactionResourceManager() {
        resourceRegistry = new HashMap<>();
        transactionManagerEnabled = getTransactionManagerEnabled();
        if (transactionManagerEnabled) {
            trxRegistry = new HashMap<>();
            addLogConfigToRegistry();
            setLogProperties();
            userTransactionManager = new UserTransactionManager();
        } else {
            xidRegistry = new HashMap<>();
        }
        committedFuncRegistry = new HashMap<>();
        abortedFuncRegistry = new HashMap<>();
        transactionInfoMap = new HashMap<>();
    }

    public static TransactionResourceManager getInstance() {
        if (transactionResourceManager == null) {
            synchronized (TransactionResourceManager.class) {
                if (transactionResourceManager == null) {
                    transactionResourceManager = new TransactionResourceManager();
                }
            }
        }
        return transactionResourceManager;
    }

    /**
     * This method adds configs for transaction log path and transaction log name.
     *
     */
    private void addLogConfigToRegistry() {
        // Path to log directory given for atomikos log path property should exist.
        // Therefore create a transaction_log_dir in root directory
        final Path projectRoot = findProjectRoot(Paths.get(System.getProperty("user.dir")));
        if (projectRoot != null) {
            String logPath = projectRoot.toAbsolutePath().toString() + "/transaction_log_dir";
            Path transactionLogDirectory = Paths.get(logPath);
            try {
                Files.createDirectory(transactionLogDirectory);
            } catch (IOException e) {
                stderr.println("error: failed to create transaction log directory");
            }
            CONFIG_REGISTRY.addConfiguration("b7a.transaction.log.base", logPath);
            CONFIG_REGISTRY.addConfiguration("b7a.transaction.log.name", "transaction_recovery");
        }
    }

    /**
     * This method sets values for atomikos transaction log path and name properties using the available configs.
     *
     */
    private void setLogProperties() {
        String logDirPath = CONFIG_REGISTRY.getAsString("b7a.transaction.log.base");
        String logFileName = CONFIG_REGISTRY.getAsString("b7a.transaction.log.name");
        if (logDirPath != null && logFileName != null) {
            System.setProperty(ATOMIKOS_LOG_BASE_PROPERTY, logDirPath);
            System.setProperty(ATOMIKOS_LOG_NAME_PROPERTY, logFileName);
        }
    }

    /**
     * This method check whether the atomikos transaction manager should be enabled or not.
     *
     * @return boolean whether the atomikos transaction manager should be enabled or not
     */
    private boolean getTransactionManagerEnabled() {
        String transactionManagerEnabled = CONFIG_REGISTRY.getAsString("b7a.transaction.manager.enabled");
        if (transactionManagerEnabled != null) {
            if (transactionManagerEnabled.equals("false")) {
                return false;
            }
        }
        return true;
    }

    /**
     * This method will register connection resources with a particular transaction.
     *
     * @param transactionId      the global transaction id
     * @param transactionBlockId the block id of the transaction
     * @param txContext          ballerina transaction context which includes the underlying connection info
     */
    public void register(String transactionId, String transactionBlockId, BallerinaTransactionContext txContext) {
        String combinedId = generateCombinedTransactionId(transactionId, transactionBlockId);
        resourceRegistry.computeIfAbsent(combinedId, resourceList -> new ArrayList<>()).add(txContext);
    }

    /**
     * This method will register a committed function handler of a particular transaction.
     *
     * @param transactionBlockId the block id of the transaction
     * @param fpValue   the function pointer for the committed function
     */
    public void registerCommittedFunction(String transactionBlockId, BFunctionPointer fpValue) {
        if (fpValue != null) {
            committedFuncRegistry.computeIfAbsent(transactionBlockId, list -> new ArrayList<>()).add(fpValue);
        }
    }

    /**
     * This method will register an aborted function handler of a particular transaction.
     *
     * @param transactionBlockId the block id of the transaction
     * @param fpValue   the function pointer for the aborted function
     */
    public void registerAbortedFunction(String transactionBlockId, BFunctionPointer fpValue) {
        if (fpValue != null) {
            abortedFuncRegistry.computeIfAbsent(transactionBlockId, list -> new ArrayList<>()).add(fpValue);
        }
    }

    /**
     * Register a participation in a global transaction.
     *
     * @param gTransactionId     global transaction id
     * @param transactionBlockId participant identifier
     * @param committed          function pointer to invoke when this transaction committed
     * @param aborted            function pointer to invoke when this transaction aborted
     * @since 0.990.0
     */
    public void registerParticipation(String gTransactionId, String transactionBlockId, BFunctionPointer committed,
                                      BFunctionPointer aborted) {
        localParticipants.computeIfAbsent(gTransactionId, gid -> new ConcurrentSkipListSet<>()).add(transactionBlockId);

        TransactionLocalContext transactionLocalContext = Scheduler.getStrand().currentTrxContext;
        registerCommittedFunction(transactionBlockId, committed);
        registerAbortedFunction(transactionBlockId, aborted);
        transactionLocalContext.beginTransactionBlock(transactionBlockId);
    }

    /**
     * This method acts as the callback which notify all the resources participated in the given transaction.
     *
     * @param transactionId      the global transaction id
     * @param transactionBlockId the block id of the transaction
     * @return the status of the prepare operation
     */
    //TODO:Comment for now, might need it for distributed transactions.
    public boolean prepare(String transactionId, String transactionBlockId) {
        if (transactionManagerEnabled) {
            return true;
        }
        String combinedId = generateCombinedTransactionId(transactionId, transactionBlockId);
        List<BallerinaTransactionContext> txContextList = resourceRegistry.get(combinedId);
        if (txContextList != null) {
            for (BallerinaTransactionContext ctx : txContextList) {
                try {
                    XAResource xaResource = ctx.getXAResource();
                    if (xaResource != null) {
                        Xid xid = xidRegistry.get(combinedId);
                        xaResource.prepare(xid);
                    }
                } catch (Throwable e) {
                    log.error("error in prepare the transaction, " + combinedId + ":" + e.getMessage(), e);
                    return false;
                }
            }
        }

        boolean status = true;
        if (failedResourceParticipantSet.contains(transactionId) || failedLocalParticipantSet.contains(transactionId)) {
            // resource participant reported failure.
            status = false;
        }
        log.info(String.format("Transaction prepare (participants): %s", status ? "success" : "failed"));
        return status;
    }

    /**
     * This method acts as the callback which commits all the resources participated in the given transaction.
     *
     * @param transactionId      the global transaction id
     * @param transactionBlockId the block id of the transaction
     * @return the status of the commit operation
     */
    public boolean notifyCommit(String transactionId, String transactionBlockId) {
        Strand strand = Scheduler.getStrand();
        String combinedId = generateCombinedTransactionId(transactionId, transactionBlockId);
        boolean commitSuccess = true;
        List<BallerinaTransactionContext> txContextList = resourceRegistry.get(combinedId);
        if (txContextList != null) {
            if (transactionManagerEnabled) {
                Transaction trx = trxRegistry.get(combinedId);
                try {
                    if (trx != null) {
                        trx.commit();
                    }

                } catch (SystemException | HeuristicMixedException | HeuristicRollbackException | RollbackException e) {
                    log.error("error when committing the transaction, " + combinedId + ":" + e.getMessage(), e);
                    commitSuccess = false;
                }
            }

            for (BallerinaTransactionContext ctx : txContextList) {
                try {
                    XAResource xaResource = ctx.getXAResource();
                    if (transactionManagerEnabled) {
                        if (xaResource == null) {
                            ctx.commit();
                        }
                    } else {
                        if (xaResource != null) {
                            Xid xid = xidRegistry.get(combinedId);
                            xaResource.commit(xid, false);
                        } else {
                            ctx.commit();
                        }
                    }
                } catch (Throwable e) {
                    log.error("error when committing the transaction, " + combinedId + ":" + e.getMessage(), e);
                    commitSuccess = false;
                } finally {
                    ctx.close();
                }
            }
        }
        invokeCommittedFunction(strand, transactionId, transactionBlockId);
        removeContextsFromRegistry(combinedId, transactionId);
        failedResourceParticipantSet.remove(transactionId);
        failedLocalParticipantSet.remove(transactionId);
        localParticipants.remove(transactionId);
        return commitSuccess;
    }

    /**
     * This method acts as the callback which aborts all the resources participated in the given transaction.
     *
     * @param transactionId      the global transaction id
     * @param transactionBlockId the block id of the transaction
     * @param error the cause of abortion
     * @return the status of the abort operation
     */
    public boolean notifyAbort(String transactionId, String transactionBlockId, Object error) {
        Strand strand = Scheduler.getStrand();
        String combinedId = generateCombinedTransactionId(transactionId, transactionBlockId);
        boolean abortSuccess = true;
        List<BallerinaTransactionContext> txContextList = resourceRegistry.get(combinedId);

        if (txContextList != null) {
            if (transactionManagerEnabled) {
                Transaction trx = trxRegistry.get(combinedId);
                try {
                    if (trx != null) {
                        trx.rollback();
                    }
                } catch (SystemException e) {
                    log.error("error when aborting the transaction, " + combinedId + ":" + e.getMessage(), e);
                    abortSuccess = false;
                }
            }

            for (BallerinaTransactionContext ctx : txContextList) {
                try {
                    XAResource xaResource = ctx.getXAResource();
                    if (transactionManagerEnabled) {
                        if (xaResource == null) {
                            ctx.rollback();
                        }
                    } else {
                        Xid xid = xidRegistry.get(combinedId);
                        if (xaResource != null) {
                            ctx.getXAResource().rollback(xid);
                        } else {
                            ctx.rollback();
                        }
                    }
                } catch (Throwable e) {
                    log.error("error when aborting the transaction, " + combinedId + ":" + e.getMessage(), e);
                    abortSuccess = false;
                } finally {
                    ctx.close();
                }
            }
        }
        //For the retry  attempt failures the aborted function should not be invoked. It should invoked only when the
        //whole transaction aborts after all the retry attempts.

        // todo: Temporaraly disabling abort functions as there is no clear way to separate rollback and full abort.

        invokeAbortedFunction(strand, transactionId, transactionBlockId, error);
        removeContextsFromRegistry(combinedId, transactionId);
        failedResourceParticipantSet.remove(transactionId);
        failedLocalParticipantSet.remove(transactionId);
        localParticipants.remove(transactionId);
        return abortSuccess;
    }

    /**
     * This method starts a transaction for the given xa resource. If there is no transaction is started for the
     * given XID a new transaction is created.
     *
     * @param transactionId      the global transaction id
     * @param transactionBlockId the block id of the transaction
     * @param xaResource         the XA resource which participates in the transaction
     */
    public void beginXATransaction(String transactionId, String transactionBlockId, XAResource xaResource) {
        String combinedId = generateCombinedTransactionId(transactionId, transactionBlockId);
        if (transactionManagerEnabled) {
            Transaction trx = trxRegistry.get(combinedId);
            try {
                if (trx == null) {
                    userTransactionManager.begin();

                    trx = userTransactionManager.getTransaction();
                    trxRegistry.put(combinedId, trx);
                }

                trx.enlistResource(xaResource);
            } catch (RollbackException | SystemException | NotSupportedException e) {
                log.error("error in initiating the transaction, " + combinedId + ":" + e.getMessage(), e);
            }
        } else {
            Xid xid = xidRegistry.get(combinedId);
            if (xid == null) {
                xid = XIDGenerator.createXID();
                xidRegistry.put(combinedId, xid);
            }
            try {
                xaResource.start(xid, TMNOFLAGS);
            } catch (XAException e) {
                throw new BallerinaException("error in starting the XA transaction: id: " + combinedId + " error:" +
                        e.getMessage());
            }
        }
    }

    /**
     * Cleanup the Info record keeping state related to current transaction context and remove the current
     * context from the stack.
     */
    public void cleanupTransactionContext() {
        Strand strand = Scheduler.getStrand();
        TransactionLocalContext transactionLocalContext = strand.currentTrxContext;
        transactionLocalContext.removeTransactionInfo();
        strand.removeCurrentTrxContext();
    }

    /**
     * This method returns true if there is a failure of the current transaction, otherwise false.
     * @return true if there is a failure of the current transaction.
     */
    public boolean getAndClearFailure() {
        return Scheduler.getStrand().currentTrxContext.getAndClearFailure() != null;
    }

    /**
     * This method is used to get the error which is set by calling setRollbackOnly().
     * If it is not set, then returns null.
     * @return the error or null.
     */
    public Object getRollBackOnlyError() {
        TransactionLocalContext transactionLocalContext = Scheduler.getStrand().currentTrxContext;
        return transactionLocalContext.getRollbackOnly();
    }

    /**
     * This method checks if the current strand is in a transaction or not.
     * @return True if the current strand is in a transaction.
     */
    public boolean isInTransaction() {
        return Scheduler.getStrand().isInTransaction();
    }

    /**
     * This method rollbacks the given transaction.
     * @param transactionBlockId The transaction blockId
     * @param error The error which caused rolling back.
     */
    public void rollbackTransaction(String transactionBlockId, Object error) {
        Scheduler.getStrand().currentTrxContext.rollbackTransaction(transactionBlockId, error);
    }

    /**
     * This method marks the current transaction context as non-transactional.
     */
    public void setContextNonTransactional() {
        Scheduler.getStrand().currentTrxContext.setTransactional(false);
    }

    /**
     * This method set the given transaction context as the current transaction context in the stack.
     * @param trxCtx The input transaction context
     */
    public void setCurrentTransactionContext(TransactionLocalContext trxCtx) {
        Scheduler.getStrand().setCurrentTransactionContext(trxCtx);
    }

    /**
     * This method returns the current transaction context.
     * @return The current Transaction Context
     */
    public TransactionLocalContext getCurrentTransactionContext() {
        return Scheduler.getStrand().currentTrxContext;
    }

    /**
     * This method marks the end of a transaction for the given transaction id.
     *
     * @param transactionId      the global transaction id
     * @param transactionBlockId the block id of the transaction
     */
    void endXATransaction(String transactionId, String transactionBlockId) {
        String combinedId = generateCombinedTransactionId(transactionId, transactionBlockId);
        if (transactionManagerEnabled) {
            Transaction trx = trxRegistry.get(combinedId);
            if (trx != null) {
                List<BallerinaTransactionContext> txContextList = resourceRegistry.get(combinedId);
                if (txContextList != null) {
                    for (BallerinaTransactionContext ctx : txContextList) {
                        try {
                            XAResource xaResource = ctx.getXAResource();
                            if (xaResource != null) {
                                trx.delistResource(xaResource, TMSUCCESS);
                            }
                        } catch (Throwable e) {
                            throw new BallerinaException(
                              "error in ending the XA transaction: id: " + combinedId + " error:" + e.getMessage());
                        }
                    }
                }
            }
        } else {
            Xid xid = xidRegistry.get(combinedId);
            if (xid != null) {
                List<BallerinaTransactionContext> txContextList = resourceRegistry.get(combinedId);
                if (txContextList != null) {
                    for (BallerinaTransactionContext ctx : txContextList) {
                        try {
                            XAResource xaResource = ctx.getXAResource();
                            if (xaResource != null) {
                                ctx.getXAResource().end(xid, TMSUCCESS);
                            }
                        } catch (Throwable e) {
                            throw new BallerinaException(
                               "error in ending the XA transaction: id: " + combinedId + " error:" + e.getMessage());
                        }
                    }
                }
            }
        }
    }

    void rollbackTransaction(String transactionId, String transactionBlockId, Object error) {
        endXATransaction(transactionId, transactionBlockId);
        notifyAbort(transactionId, transactionBlockId, error);
    }

    private void removeContextsFromRegistry(String transactionCombinedId, String gTransactionId) {
        resourceRegistry.remove(transactionCombinedId);
        if (transactionManagerEnabled) {
            trxRegistry.remove(transactionCombinedId);
        } else {
            xidRegistry.remove(transactionCombinedId);
        }
    }

    private String generateCombinedTransactionId(String transactionId, String transactionBlockId) {
        return transactionId + ":" + transactionBlockId;
    }

    private void invokeCommittedFunction(Strand strand, String transactionId, String transactionBlockId) {
        List<BFunctionPointer> fpValueList = committedFuncRegistry.get(transactionId);
        Object[] args = { strand, strand.currentTrxContext.getInfoRecord(), true };
        if (fpValueList != null) {
            for (int i = fpValueList.size(); i > 0; i--) {
                BFunctionPointer fp = fpValueList.get(i - 1);
                //TODO: Replace fp.getFunction().apply
                fp.getFunction().apply(args);
            }
        }
    }

    private void invokeAbortedFunction(Strand strand, String transactionId, String transactionBlockId, Object error) {
        List<BFunctionPointer> fpValueList = abortedFuncRegistry.get(transactionId);
        //TODO: Need to pass the retryManager to get the willRetry value.
        Object[] args = { strand, strand.currentTrxContext.getInfoRecord(), true, error, true, false, true };
        if (fpValueList != null) {
            for (int i = fpValueList.size(); i > 0; i--) {
                BFunctionPointer fp = fpValueList.get(i - 1);
                //TODO: Replace fp.getFunction().apply
                fp.getFunction().apply(args);
            }
        }
    }

    public void notifyResourceFailure(String gTransactionId) {
        failedResourceParticipantSet.add(gTransactionId);
        // The resource excepted (uncaught).
        log.info("Trx infected callable unit excepted id : " + gTransactionId);
    }

    public void notifyLocalParticipantFailure(String gTransactionId, String blockId) {
        ConcurrentSkipListSet<String> participantBlockIds = localParticipants.get(gTransactionId);
        if (participantBlockIds != null && participantBlockIds.contains(blockId)) {
            failedLocalParticipantSet.add(gTransactionId);
        }
    }

    /**
     * Find the project root by recursively up to the root.
     *
     * @param projectDir project path
     * @return project root
     */
    private static Path findProjectRoot(Path projectDir) {
        Path path = projectDir.resolve("Ballerina.toml");
        if (Files.exists(path)) {
            return projectDir;
        }
        Path parentsParent = projectDir.getParent();
        if (null != parentsParent) {
            return findProjectRoot(parentsParent);
        }
        return null;
    }
}<|MERGE_RESOLUTION|>--- conflicted
+++ resolved
@@ -21,23 +21,12 @@
 import io.ballerina.runtime.api.async.StrandMetadata;
 import io.ballerina.runtime.api.values.BArray;
 import io.ballerina.runtime.api.values.BFunctionPointer;
-<<<<<<< HEAD
-import io.ballerina.runtime.scheduling.Strand;
-import io.ballerina.runtime.util.exceptions.BallerinaException;
-import org.ballerinalang.config.ConfigRegistry;
-=======
 import io.ballerina.runtime.internal.scheduling.Scheduler;
 import io.ballerina.runtime.internal.scheduling.Strand;
 import io.ballerina.runtime.internal.util.exceptions.BallerinaException;
->>>>>>> 10994241
 import org.slf4j.Logger;
 import org.slf4j.LoggerFactory;
 
-import java.io.IOException;
-import java.io.PrintStream;
-import java.nio.file.Files;
-import java.nio.file.Path;
-import java.nio.file.Paths;
 import java.util.ArrayList;
 import java.util.HashMap;
 import java.util.List;
@@ -51,18 +40,11 @@
 import javax.transaction.RollbackException;
 import javax.transaction.SystemException;
 import javax.transaction.Transaction;
-import javax.transaction.xa.XAException;
 import javax.transaction.xa.XAResource;
-import javax.transaction.xa.Xid;
 
 import static io.ballerina.runtime.api.constants.RuntimeConstants.BALLERINA_BUILTIN_PKG_PREFIX;
 import static io.ballerina.runtime.transactions.TransactionConstants.TRANSACTION_PACKAGE_NAME;
 import static io.ballerina.runtime.transactions.TransactionConstants.TRANSACTION_PACKAGE_VERSION;
-<<<<<<< HEAD
-import static io.ballerina.runtime.util.BLangConstants.BALLERINA_BUILTIN_PKG_PREFIX;
-import static javax.transaction.xa.XAResource.TMNOFLAGS;
-=======
->>>>>>> 10994241
 import static javax.transaction.xa.XAResource.TMSUCCESS;
 
 /**
@@ -81,14 +63,9 @@
     private static final StrandMetadata ROLLBACK_METADATA = new StrandMetadata(BALLERINA_BUILTIN_PKG_PREFIX,
             TRANSACTION_PACKAGE_NAME,
             TRANSACTION_PACKAGE_VERSION, "onRollback");
-    private static final String ATOMIKOS_LOG_BASE_PROPERTY = "com.atomikos.icatch.log_base_dir";
-    private static final String ATOMIKOS_LOG_NAME_PROPERTY = "com.atomikos.icatch.log_base_name";
-
-    private static final ConfigRegistry CONFIG_REGISTRY = ConfigRegistry.getInstance();
     private static final Logger log = LoggerFactory.getLogger(TransactionResourceManager.class);
     private Map<String, List<BallerinaTransactionContext>> resourceRegistry;
     private Map<String, Transaction> trxRegistry;
-    private Map<String, Xid> xidRegistry;
 
     private Map<String, List<BFunctionPointer>> committedFuncRegistry;
     private Map<String, List<BFunctionPointer>> abortedFuncRegistry;
@@ -99,24 +76,13 @@
 
     public Map<BArray, Object> transactionInfoMap;
 
-    private boolean transactionManagerEnabled;
-
-    private static final PrintStream stderr = System.err;
-
     private TransactionResourceManager() {
         resourceRegistry = new HashMap<>();
-        transactionManagerEnabled = getTransactionManagerEnabled();
-        if (transactionManagerEnabled) {
-            trxRegistry = new HashMap<>();
-            addLogConfigToRegistry();
-            setLogProperties();
-            userTransactionManager = new UserTransactionManager();
-        } else {
-            xidRegistry = new HashMap<>();
-        }
+        trxRegistry = new HashMap<>();
         committedFuncRegistry = new HashMap<>();
         abortedFuncRegistry = new HashMap<>();
         transactionInfoMap = new HashMap<>();
+        userTransactionManager = new UserTransactionManager();
     }
 
     public static TransactionResourceManager getInstance() {
@@ -131,55 +97,6 @@
     }
 
     /**
-     * This method adds configs for transaction log path and transaction log name.
-     *
-     */
-    private void addLogConfigToRegistry() {
-        // Path to log directory given for atomikos log path property should exist.
-        // Therefore create a transaction_log_dir in root directory
-        final Path projectRoot = findProjectRoot(Paths.get(System.getProperty("user.dir")));
-        if (projectRoot != null) {
-            String logPath = projectRoot.toAbsolutePath().toString() + "/transaction_log_dir";
-            Path transactionLogDirectory = Paths.get(logPath);
-            try {
-                Files.createDirectory(transactionLogDirectory);
-            } catch (IOException e) {
-                stderr.println("error: failed to create transaction log directory");
-            }
-            CONFIG_REGISTRY.addConfiguration("b7a.transaction.log.base", logPath);
-            CONFIG_REGISTRY.addConfiguration("b7a.transaction.log.name", "transaction_recovery");
-        }
-    }
-
-    /**
-     * This method sets values for atomikos transaction log path and name properties using the available configs.
-     *
-     */
-    private void setLogProperties() {
-        String logDirPath = CONFIG_REGISTRY.getAsString("b7a.transaction.log.base");
-        String logFileName = CONFIG_REGISTRY.getAsString("b7a.transaction.log.name");
-        if (logDirPath != null && logFileName != null) {
-            System.setProperty(ATOMIKOS_LOG_BASE_PROPERTY, logDirPath);
-            System.setProperty(ATOMIKOS_LOG_NAME_PROPERTY, logFileName);
-        }
-    }
-
-    /**
-     * This method check whether the atomikos transaction manager should be enabled or not.
-     *
-     * @return boolean whether the atomikos transaction manager should be enabled or not
-     */
-    private boolean getTransactionManagerEnabled() {
-        String transactionManagerEnabled = CONFIG_REGISTRY.getAsString("b7a.transaction.manager.enabled");
-        if (transactionManagerEnabled != null) {
-            if (transactionManagerEnabled.equals("false")) {
-                return false;
-            }
-        }
-        return true;
-    }
-
-    /**
      * This method will register connection resources with a particular transaction.
      *
      * @param transactionId      the global transaction id
@@ -235,7 +152,7 @@
     }
 
     /**
-     * This method acts as the callback which notify all the resources participated in the given transaction.
+     * This method acts as the callback which notify all the resources participated in the given transaction. 
      *
      * @param transactionId      the global transaction id
      * @param transactionBlockId the block id of the transaction
@@ -243,33 +160,7 @@
      */
     //TODO:Comment for now, might need it for distributed transactions.
     public boolean prepare(String transactionId, String transactionBlockId) {
-        if (transactionManagerEnabled) {
-            return true;
-        }
-        String combinedId = generateCombinedTransactionId(transactionId, transactionBlockId);
-        List<BallerinaTransactionContext> txContextList = resourceRegistry.get(combinedId);
-        if (txContextList != null) {
-            for (BallerinaTransactionContext ctx : txContextList) {
-                try {
-                    XAResource xaResource = ctx.getXAResource();
-                    if (xaResource != null) {
-                        Xid xid = xidRegistry.get(combinedId);
-                        xaResource.prepare(xid);
-                    }
-                } catch (Throwable e) {
-                    log.error("error in prepare the transaction, " + combinedId + ":" + e.getMessage(), e);
-                    return false;
-                }
-            }
-        }
-
-        boolean status = true;
-        if (failedResourceParticipantSet.contains(transactionId) || failedLocalParticipantSet.contains(transactionId)) {
-            // resource participant reported failure.
-            status = false;
-        }
-        log.info(String.format("Transaction prepare (participants): %s", status ? "success" : "failed"));
-        return status;
+          return true;
     }
 
     /**
@@ -285,33 +176,22 @@
         boolean commitSuccess = true;
         List<BallerinaTransactionContext> txContextList = resourceRegistry.get(combinedId);
         if (txContextList != null) {
-            if (transactionManagerEnabled) {
-                Transaction trx = trxRegistry.get(combinedId);
-                try {
-                    if (trx != null) {
-                        trx.commit();
-                    }
-
-                } catch (SystemException | HeuristicMixedException | HeuristicRollbackException | RollbackException e) {
-                    log.error("error when committing the transaction, " + combinedId + ":" + e.getMessage(), e);
-                    commitSuccess = false;
-                }
+            Transaction trx = trxRegistry.get(combinedId);
+            try {
+                if (trx != null) {
+                    trx.commit();
+                }
+
+            } catch (SystemException | HeuristicMixedException | HeuristicRollbackException | RollbackException e) {
+                log.error("error when committing the transaction, " + combinedId + ":" + e.getMessage(), e);
+                commitSuccess = false;
             }
 
             for (BallerinaTransactionContext ctx : txContextList) {
                 try {
                     XAResource xaResource = ctx.getXAResource();
-                    if (transactionManagerEnabled) {
-                        if (xaResource == null) {
-                            ctx.commit();
-                        }
-                    } else {
-                        if (xaResource != null) {
-                            Xid xid = xidRegistry.get(combinedId);
-                            xaResource.commit(xid, false);
-                        } else {
-                            ctx.commit();
-                        }
+                    if (xaResource == null) {
+                        ctx.commit();
                     }
                 } catch (Throwable e) {
                     log.error("error when committing the transaction, " + combinedId + ":" + e.getMessage(), e);
@@ -344,32 +224,22 @@
         List<BallerinaTransactionContext> txContextList = resourceRegistry.get(combinedId);
 
         if (txContextList != null) {
-            if (transactionManagerEnabled) {
-                Transaction trx = trxRegistry.get(combinedId);
-                try {
-                    if (trx != null) {
-                        trx.rollback();
-                    }
-                } catch (SystemException e) {
-                    log.error("error when aborting the transaction, " + combinedId + ":" + e.getMessage(), e);
-                    abortSuccess = false;
-                }
+            Transaction trx = trxRegistry.get(combinedId);
+            try {
+                if (trx != null) {
+                    trx.rollback();
+                }
+
+            } catch (SystemException e) {
+                log.error("error when aborting the transaction, " + combinedId + ":" + e.getMessage(), e);
+                abortSuccess = false;
             }
 
             for (BallerinaTransactionContext ctx : txContextList) {
                 try {
                     XAResource xaResource = ctx.getXAResource();
-                    if (transactionManagerEnabled) {
-                        if (xaResource == null) {
-                            ctx.rollback();
-                        }
-                    } else {
-                        Xid xid = xidRegistry.get(combinedId);
-                        if (xaResource != null) {
-                            ctx.getXAResource().rollback(xid);
-                        } else {
-                            ctx.rollback();
-                        }
+                    if (xaResource == null) {
+                        ctx.rollback();
                     }
                 } catch (Throwable e) {
                     log.error("error when aborting the transaction, " + combinedId + ":" + e.getMessage(), e);
@@ -402,32 +272,18 @@
      */
     public void beginXATransaction(String transactionId, String transactionBlockId, XAResource xaResource) {
         String combinedId = generateCombinedTransactionId(transactionId, transactionBlockId);
-        if (transactionManagerEnabled) {
-            Transaction trx = trxRegistry.get(combinedId);
-            try {
-                if (trx == null) {
-                    userTransactionManager.begin();
-
-                    trx = userTransactionManager.getTransaction();
-                    trxRegistry.put(combinedId, trx);
-                }
-
-                trx.enlistResource(xaResource);
-            } catch (RollbackException | SystemException | NotSupportedException e) {
-                log.error("error in initiating the transaction, " + combinedId + ":" + e.getMessage(), e);
-            }
-        } else {
-            Xid xid = xidRegistry.get(combinedId);
-            if (xid == null) {
-                xid = XIDGenerator.createXID();
-                xidRegistry.put(combinedId, xid);
-            }
-            try {
-                xaResource.start(xid, TMNOFLAGS);
-            } catch (XAException e) {
-                throw new BallerinaException("error in starting the XA transaction: id: " + combinedId + " error:" +
-                        e.getMessage());
-            }
+        Transaction trx = trxRegistry.get(combinedId);
+        try {
+            if (trx == null) {
+                userTransactionManager.begin();
+
+                trx = userTransactionManager.getTransaction();
+                trxRegistry.put(combinedId, trx);
+            }
+
+            trx.enlistResource(xaResource);
+        } catch (RollbackException | SystemException | NotSupportedException e) {
+            log.error("error in initiating the transaction, " + combinedId + ":" + e.getMessage(), e);
         }
     }
 
@@ -508,39 +364,19 @@
      */
     void endXATransaction(String transactionId, String transactionBlockId) {
         String combinedId = generateCombinedTransactionId(transactionId, transactionBlockId);
-        if (transactionManagerEnabled) {
-            Transaction trx = trxRegistry.get(combinedId);
-            if (trx != null) {
-                List<BallerinaTransactionContext> txContextList = resourceRegistry.get(combinedId);
-                if (txContextList != null) {
-                    for (BallerinaTransactionContext ctx : txContextList) {
-                        try {
-                            XAResource xaResource = ctx.getXAResource();
-                            if (xaResource != null) {
-                                trx.delistResource(xaResource, TMSUCCESS);
-                            }
-                        } catch (Throwable e) {
-                            throw new BallerinaException(
-                              "error in ending the XA transaction: id: " + combinedId + " error:" + e.getMessage());
+        Transaction trx = trxRegistry.get(combinedId);
+        if (trx != null) {
+            List<BallerinaTransactionContext> txContextList = resourceRegistry.get(combinedId);
+            if (txContextList != null) {
+                for (BallerinaTransactionContext ctx : txContextList) {
+                    try {
+                        XAResource xaResource = ctx.getXAResource();
+                        if (xaResource != null) {
+                            trx.delistResource(xaResource, TMSUCCESS);
                         }
-                    }
-                }
-            }
-        } else {
-            Xid xid = xidRegistry.get(combinedId);
-            if (xid != null) {
-                List<BallerinaTransactionContext> txContextList = resourceRegistry.get(combinedId);
-                if (txContextList != null) {
-                    for (BallerinaTransactionContext ctx : txContextList) {
-                        try {
-                            XAResource xaResource = ctx.getXAResource();
-                            if (xaResource != null) {
-                                ctx.getXAResource().end(xid, TMSUCCESS);
-                            }
-                        } catch (Throwable e) {
-                            throw new BallerinaException(
-                               "error in ending the XA transaction: id: " + combinedId + " error:" + e.getMessage());
-                        }
+                    } catch (Throwable e) {
+                        throw new BallerinaException(
+                                "error in ending the XA transaction: id: " + combinedId + " error:" + e.getMessage());
                     }
                 }
             }
@@ -554,11 +390,7 @@
 
     private void removeContextsFromRegistry(String transactionCombinedId, String gTransactionId) {
         resourceRegistry.remove(transactionCombinedId);
-        if (transactionManagerEnabled) {
-            trxRegistry.remove(transactionCombinedId);
-        } else {
-            xidRegistry.remove(transactionCombinedId);
-        }
+        trxRegistry.remove(transactionCombinedId);
     }
 
     private String generateCombinedTransactionId(String transactionId, String transactionBlockId) {
@@ -602,22 +434,4 @@
             failedLocalParticipantSet.add(gTransactionId);
         }
     }
-
-    /**
-     * Find the project root by recursively up to the root.
-     *
-     * @param projectDir project path
-     * @return project root
-     */
-    private static Path findProjectRoot(Path projectDir) {
-        Path path = projectDir.resolve("Ballerina.toml");
-        if (Files.exists(path)) {
-            return projectDir;
-        }
-        Path parentsParent = projectDir.getParent();
-        if (null != parentsParent) {
-            return findProjectRoot(parentsParent);
-        }
-        return null;
-    }
 }