--- conflicted
+++ resolved
@@ -31,8 +31,6 @@
 public class TomlConstants {
     public static final String CONFIG_FILE_NAME = "Config.toml";
     public static final String CONFIG_SECRET_FILE_NAME = "Config-secrets.toml";
-    public static final String DEFAULT_MODULE = ".";
-    public static final String SUBMODULE_DELIMITER = ".";
     public static final String CONFIG_FILES_ENV_VARIABLE = "BAL_CONFIG_FILES";
     public static final String CONFIG_DATA_ENV_VARIABLE = "BAL_CONFIG_DATA";
     public static final String SECRET_FILE_ENV_VARIABLE = "BAL_CONFIG_SECRET_FILE";
@@ -41,39 +39,6 @@
     public static final Path DEFAULT_CONFIG_PATH = Paths.get(RuntimeUtils.USER_DIR, CONFIG_FILE_NAME);
     public static final Path DEFAULT_SECRET_PATH = Paths.get(RuntimeUtils.USER_DIR, CONFIG_SECRET_FILE_NAME);
 
-<<<<<<< HEAD
-=======
-    //Error messages
-    public static final String INVALID_TOML_FILE = "invalid `" + CONFIG_FILE_NAME + "` file : ";
-    public static final String CONFIGURATION_NOT_SUPPORTED_FOR_TOML = "configurable variable '%s' with type '%s' is " +
-            "not supported as a toml value";
-    public static final String INVALID_ADDITIONAL_FIELD_IN_RECORD =
-            "additional field '%s' provided for configurable variable '%s' of record '%s' is not supported";
-    public static final String FIELD_TYPE_NOT_SUPPORTED =
-            "field type '%s' in configurable variable '%s' is not supported";
-    public static final String REQUIRED_FIELD_NOT_PROVIDED = "value not provided for non-defaultable required field" +
-            " '%s' of record '%s' in configurable variable '%s'";
-    public static final String TABLE_KEY_NOT_PROVIDED = "value required for key '%s' of type '%s' in " +
-            "configurable variable '%s'";
-    public static final String INVALID_BYTE_RANGE = "value provided for byte variable '%s' is out of range. Expected " +
-            "range is (0-255), found '%s'";
-    public static final String INVALID_MODULE_STRUCTURE = "invalid module structure found for module '%s'. Please " +
-            "provide the module name as '[%s]'";
-    public static final String CONSTRAINT_TYPE_NOT_SUPPORTED = "table constraint type '%s' in configurable variable" +
-            " '%s' is not supported";
-    public static final String DEFAULT_FIELD_UNSUPPORTED = "defaultable readonly record field '%s' in configurable " +
-            "variable '%s' is not supported";
-    public static final String CONFIG_FILE_NOT_FOUND = "configuration file is not found in path '%s'";
-    public static final String CONFIG_SECRET_FILE_NOT_FOUND = "configuration secret file is not found in path '%s'";
-    public static final String EMPTY_CONFIG_FILE = "an empty configuration file is found in path '%s'. Please " +
-            "provide values for configurable variables";
-    public static final String EMPTY_CONFIG_STRING = "environment variable `%s` contains an empty string. Please " +
-            "provide values for configurable variables";
-    public static final String VALUE_NOT_PROVIDED = "value not provided for required configurable variable '%s'";
-    public static final String CONTAINS_MODULE_AMBIGUITY = "the module name '%s' clashes with an imported " +
-            "organization name. Please provide the module name as '[%s]'";
-
->>>>>>> 3f186a7d
     private TomlConstants() {
     }
 }