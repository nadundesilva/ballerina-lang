/*
 * Copyright (c) 2019, WSO2 Inc. (http://www.wso2.org) All Rights Reserved.
 *
 * WSO2 Inc. licenses this file to you under the Apache License,
 * Version 2.0 (the "License"); you may not use this file except
 * in compliance with the License.
 * You may obtain a copy of the License at
 *
 *    http://www.apache.org/licenses/LICENSE-2.0
 *
 * Unless required by applicable law or agreed to in writing,
 * software distributed under the License is distributed on an
 * "AS IS" BASIS, WITHOUT WARRANTIES OR CONDITIONS OF ANY
 * KIND, either express or implied. See the License for the
 * specific language governing permissions and limitations
 * under the License.
 */
package io.ballerina.runtime.internal;

import io.ballerina.runtime.api.Module;
import io.ballerina.runtime.api.TypeTags;
import io.ballerina.runtime.api.flags.SymbolFlags;
import io.ballerina.runtime.api.types.ArrayType.ArrayState;
import io.ballerina.runtime.api.types.Field;
import io.ballerina.runtime.api.types.FunctionType;
import io.ballerina.runtime.api.types.MethodType;
import io.ballerina.runtime.api.types.Type;
import io.ballerina.runtime.api.types.XmlNodeType;
import io.ballerina.runtime.api.utils.StringUtils;
import io.ballerina.runtime.api.values.BObject;
import io.ballerina.runtime.api.values.BString;
import io.ballerina.runtime.api.values.BValue;
import io.ballerina.runtime.api.values.BXml;
import io.ballerina.runtime.internal.commons.TypeValuePair;
import io.ballerina.runtime.internal.types.BAnnotatableType;
import io.ballerina.runtime.internal.types.BAnydataType;
import io.ballerina.runtime.internal.types.BArrayType;
import io.ballerina.runtime.internal.types.BErrorType;
import io.ballerina.runtime.internal.types.BField;
import io.ballerina.runtime.internal.types.BFiniteType;
import io.ballerina.runtime.internal.types.BFunctionType;
import io.ballerina.runtime.internal.types.BFutureType;
import io.ballerina.runtime.internal.types.BIntersectionType;
import io.ballerina.runtime.internal.types.BJsonType;
import io.ballerina.runtime.internal.types.BMapType;
import io.ballerina.runtime.internal.types.BObjectType;
import io.ballerina.runtime.internal.types.BParameterizedType;
import io.ballerina.runtime.internal.types.BRecordType;
import io.ballerina.runtime.internal.types.BStreamType;
import io.ballerina.runtime.internal.types.BTableType;
import io.ballerina.runtime.internal.types.BTupleType;
import io.ballerina.runtime.internal.types.BType;
import io.ballerina.runtime.internal.types.BTypeIdSet;
import io.ballerina.runtime.internal.types.BTypedescType;
import io.ballerina.runtime.internal.types.BUnionType;
import io.ballerina.runtime.internal.types.BXmlType;
import io.ballerina.runtime.internal.values.ArrayValue;
import io.ballerina.runtime.internal.values.DecimalValue;
import io.ballerina.runtime.internal.values.ErrorValue;
import io.ballerina.runtime.internal.values.HandleValue;
import io.ballerina.runtime.internal.values.MapValue;
import io.ballerina.runtime.internal.values.MapValueImpl;
import io.ballerina.runtime.internal.values.RefValue;
import io.ballerina.runtime.internal.values.StreamValue;
import io.ballerina.runtime.internal.values.TableValueImpl;
import io.ballerina.runtime.internal.values.TypedescValue;
import io.ballerina.runtime.internal.values.TypedescValueImpl;
import io.ballerina.runtime.internal.values.XmlSequence;
import io.ballerina.runtime.internal.values.XmlText;
import io.ballerina.runtime.internal.values.XmlValue;

import java.math.BigDecimal;
import java.util.ArrayList;
import java.util.Arrays;
import java.util.HashMap;
import java.util.HashSet;
import java.util.Iterator;
import java.util.List;
import java.util.Map;
import java.util.Objects;
import java.util.Optional;
import java.util.Set;
import java.util.stream.Collectors;
import java.util.stream.Stream;

import static io.ballerina.runtime.api.PredefinedTypes.TYPE_ANY;
import static io.ballerina.runtime.api.PredefinedTypes.TYPE_ANYDATA;
import static io.ballerina.runtime.api.PredefinedTypes.TYPE_BOOLEAN;
import static io.ballerina.runtime.api.PredefinedTypes.TYPE_BYTE;
import static io.ballerina.runtime.api.PredefinedTypes.TYPE_DECIMAL;
import static io.ballerina.runtime.api.PredefinedTypes.TYPE_FLOAT;
import static io.ballerina.runtime.api.PredefinedTypes.TYPE_INT;
import static io.ballerina.runtime.api.PredefinedTypes.TYPE_INT_SIGNED_16;
import static io.ballerina.runtime.api.PredefinedTypes.TYPE_INT_SIGNED_32;
import static io.ballerina.runtime.api.PredefinedTypes.TYPE_INT_SIGNED_8;
import static io.ballerina.runtime.api.PredefinedTypes.TYPE_INT_UNSIGNED_16;
import static io.ballerina.runtime.api.PredefinedTypes.TYPE_INT_UNSIGNED_32;
import static io.ballerina.runtime.api.PredefinedTypes.TYPE_INT_UNSIGNED_8;
import static io.ballerina.runtime.api.PredefinedTypes.TYPE_JSON;
import static io.ballerina.runtime.api.PredefinedTypes.TYPE_NULL;
import static io.ballerina.runtime.api.PredefinedTypes.TYPE_READONLY_JSON;
import static io.ballerina.runtime.api.PredefinedTypes.TYPE_STRING;
import static io.ballerina.runtime.api.constants.RuntimeConstants.BBYTE_MAX_VALUE;
import static io.ballerina.runtime.api.constants.RuntimeConstants.BBYTE_MIN_VALUE;
import static io.ballerina.runtime.api.constants.RuntimeConstants.SIGNED16_MAX_VALUE;
import static io.ballerina.runtime.api.constants.RuntimeConstants.SIGNED16_MIN_VALUE;
import static io.ballerina.runtime.api.constants.RuntimeConstants.SIGNED32_MAX_VALUE;
import static io.ballerina.runtime.api.constants.RuntimeConstants.SIGNED32_MIN_VALUE;
import static io.ballerina.runtime.api.constants.RuntimeConstants.SIGNED8_MAX_VALUE;
import static io.ballerina.runtime.api.constants.RuntimeConstants.SIGNED8_MIN_VALUE;
import static io.ballerina.runtime.api.constants.RuntimeConstants.UNSIGNED16_MAX_VALUE;
import static io.ballerina.runtime.api.constants.RuntimeConstants.UNSIGNED32_MAX_VALUE;
import static io.ballerina.runtime.api.constants.RuntimeConstants.UNSIGNED8_MAX_VALUE;
import static io.ballerina.runtime.api.utils.TypeUtils.isValueType;

/**
 * Responsible for performing runtime type checking.
 *
 * @since 0.995.0
 */
@SuppressWarnings({"rawtypes"})
public class TypeChecker {

    public static Object checkCast(Object sourceVal, Type targetType) {

        if (checkIsType(sourceVal, targetType)) {
            return sourceVal;
        }

        Type sourceType = getType(sourceVal);
        if (sourceType.getTag() <= TypeTags.BOOLEAN_TAG && targetType.getTag() <= TypeTags.BOOLEAN_TAG) {
            return TypeConverter.castValues(targetType, sourceVal);
        }

        // if the source is a numeric value and the target type is a union, try to find a matching
        // member.
        if (sourceType.getTag() <= TypeTags.BOOLEAN_TAG && targetType.getTag() == TypeTags.UNION_TAG) {
            for (Type memberType : ((BUnionType) targetType).getMemberTypes()) {
                try {
                    return TypeConverter.castValues(memberType, sourceVal);
                } catch (Exception e) {
                    //ignore and continue
                }
            }
        }

        throw ErrorUtils.createTypeCastError(sourceVal, targetType);
    }

    public static long anyToInt(Object sourceVal) {
        return TypeConverter.anyToIntCast(sourceVal,
                () -> ErrorUtils.createTypeCastError(sourceVal, TYPE_INT));
    }

    public static long anyToSigned32(Object sourceVal) {
        return TypeConverter.anyToIntSubTypeCast(sourceVal, TYPE_INT_SIGNED_32,
                                                 () -> ErrorUtils.createTypeCastError(sourceVal,
                                                                                      TYPE_INT_SIGNED_32));
    }

    public static long anyToSigned16(Object sourceVal) {
        return TypeConverter.anyToIntSubTypeCast(sourceVal, TYPE_INT_SIGNED_16,
                                                 () -> ErrorUtils.createTypeCastError(sourceVal,
                                                                                      TYPE_INT_SIGNED_16));
    }

    public static long anyToSigned8(Object sourceVal) {
        return TypeConverter.anyToIntSubTypeCast(sourceVal, TYPE_INT_SIGNED_8,
                                                 () -> ErrorUtils.createTypeCastError(sourceVal,
                                                                                      TYPE_INT_SIGNED_8));
    }

    public static long anyToUnsigned32(Object sourceVal) {
        return TypeConverter.anyToIntSubTypeCast(sourceVal, TYPE_INT_UNSIGNED_32,
                                                 () -> ErrorUtils.createTypeCastError(sourceVal,
                                                                                      TYPE_INT_UNSIGNED_32));
    }

    public static long anyToUnsigned16(Object sourceVal) {
        return TypeConverter.anyToIntSubTypeCast(sourceVal, TYPE_INT_UNSIGNED_16,
                                                 () -> ErrorUtils
                                                         .createTypeCastError(sourceVal, TYPE_INT_UNSIGNED_16));
    }

    public static long anyToUnsigned8(Object sourceVal) {
        return TypeConverter.anyToIntSubTypeCast(sourceVal, TYPE_INT_UNSIGNED_8,
                                                 () -> ErrorUtils
                                                         .createTypeCastError(sourceVal,
                                                                              TYPE_INT_UNSIGNED_8));
    }

    public static double anyToFloat(Object sourceVal) {
        return TypeConverter.anyToFloatCast(sourceVal, () -> ErrorUtils
                .createTypeCastError(sourceVal, TYPE_FLOAT));
    }

    public static boolean anyToBoolean(Object sourceVal) {
        return TypeConverter.anyToBooleanCast(sourceVal, () -> ErrorUtils
                .createTypeCastError(sourceVal, TYPE_BOOLEAN));
    }

    public static int anyToByte(Object sourceVal) {
        return TypeConverter.anyToByteCast(sourceVal, () -> ErrorUtils.createTypeCastError(sourceVal,
                                                                                           TYPE_BYTE));
    }

    public static DecimalValue anyToDecimal(Object sourceVal) {
        return TypeConverter.anyToDecimal(sourceVal, () -> ErrorUtils.createTypeCastError(sourceVal,
                                                                                          TYPE_DECIMAL));
    }

    public static byte anyToJByte(Object sourceVal) {
        return TypeConverter.anyToJByteCast(sourceVal,
                () -> ErrorUtils.createBToJTypeCastError(sourceVal, "byte"));
    }

    public static char anyToJChar(Object sourceVal) {
        return TypeConverter.anyToJCharCast(sourceVal,
                () -> ErrorUtils.createBToJTypeCastError(sourceVal, "char"));
    }

    public static short anyToJShort(Object sourceVal) {
        return TypeConverter.anyToJShortCast(sourceVal,
                () -> ErrorUtils.createBToJTypeCastError(sourceVal, "short"));
    }

    public static int anyToJInt(Object sourceVal) {
        return TypeConverter.anyToJIntCast(sourceVal,
                () -> ErrorUtils.createBToJTypeCastError(sourceVal, "int"));
    }

    public static long anyToJLong(Object sourceVal) {
        return TypeConverter.anyToJLongCast(sourceVal,
                () -> ErrorUtils.createBToJTypeCastError(sourceVal, "long"));
    }

    public static float anyToJFloat(Object sourceVal) {
        return TypeConverter.anyToJFloatCast(sourceVal,
                () -> ErrorUtils.createBToJTypeCastError(sourceVal, "float"));
    }

    public static double anyToJDouble(Object sourceVal) {
        return TypeConverter.anyToJDoubleCast(sourceVal,
                () -> ErrorUtils.createBToJTypeCastError(sourceVal, "double"));
    }

    public static boolean anyToJBoolean(Object sourceVal) {
        return TypeConverter.anyToJBooleanCast(sourceVal,
                () -> ErrorUtils.createBToJTypeCastError(sourceVal, "boolean"));
    }

    /**
     * Check whether a given value belongs to the given type.
     *
     * @param sourceVal value to check the type
     * @param targetType type to be test against
     * @return true if the value belongs to the given type, false otherwise
     */
    public static boolean checkIsType(Object sourceVal, Type targetType) {
        return checkIsType(sourceVal, getType(sourceVal), targetType);
    }

    /**
     * Check whether a given value belongs to the given type.
     *
     * @param sourceVal value to check the type
     * @param sourceType type of the value
     * @param targetType type to be test against
     * @return true if the value belongs to the given type, false otherwise
     */
    public static boolean checkIsType(Object sourceVal, Type sourceType, Type targetType) {
        if (checkIsType(sourceVal, sourceType, targetType, new ArrayList<>())) {
            return true;
        }

        if (sourceType.getTag() == TypeTags.XML_TAG) {
            XmlValue val = (XmlValue) sourceVal;
            if (val.getNodeType() == XmlNodeType.SEQUENCE) {
                return checkIsLikeOnValue(sourceVal, sourceType, targetType, new ArrayList<>(), false);
            }
        }

        if (isMutable(sourceVal, sourceType)) {
            return false;
        }

        return checkIsLikeOnValue(sourceVal, sourceType, targetType, new ArrayList<>(), false);
    }

    /**
     * Check whether a given value has the same shape as the given type.
     *
     * @param sourceValue value to check the shape
     * @param targetType type to check the shape against
     * @return true if the value has the same shape as the given type; false otherwise
     */
    public static boolean checkIsLikeType(Object sourceValue, Type targetType) {
        return checkIsLikeType(sourceValue, targetType, false);
    }

    /**
     * Check whether a given value has the same shape as the given type.
     *
     * @param sourceValue value to check the shape
     * @param targetType type to check the shape against
     * @param allowNumericConversion whether numeric conversion is allowed to change the shape to the target type
     * @return true if the value has the same shape as the given type; false otherwise
     */
    public static boolean checkIsLikeType(Object sourceValue, Type targetType, boolean allowNumericConversion) {
        return checkIsLikeType(sourceValue, targetType, new ArrayList<>(), allowNumericConversion);
    }

    /**
     * Check whether two types are the same.
     *
     * @param sourceType type to test
     * @param targetType type to test against
     * @return true if the two types are same; false otherwise
     */
    public static boolean isSameType(Type sourceType, Type targetType) {
        // First check whether both references points to the same object.
        if (sourceType == targetType || sourceType.equals(targetType)) {
            return true;
        }

        if (sourceType.getTag() == targetType.getTag() && sourceType.getTag() == TypeTags.ARRAY_TAG) {
            return checkArrayEquivalent(sourceType, targetType);
        }

        // TODO Support function types, json/map constrained types etc.
        if (sourceType.getTag() == TypeTags.MAP_TAG && targetType.getTag() == TypeTags.MAP_TAG) {
            return targetType.equals(sourceType);
        }

        if (sourceType.getTag() == TypeTags.STREAM_TAG && targetType.getTag() == TypeTags.STREAM_TAG) {
            return targetType.equals(sourceType);
        }

        if (sourceType.getTag() == TypeTags.FINITE_TYPE_TAG && targetType.getTag() == TypeTags.FINITE_TYPE_TAG) {
            // value space should be same
            Set<Object> sourceValueSpace = ((BFiniteType) sourceType).valueSpace;
            Set<Object> targetValueSpace = ((BFiniteType) targetType).valueSpace;
            if (sourceValueSpace.size() != targetValueSpace.size()) {
                return false;
            }

            for (Object sourceVal : sourceValueSpace) {
                if (!containsType(targetValueSpace, getType(sourceVal))) {
                    return false;
                }
            }
            return true;
        }

        // all the types in a finite type may evaluate to target type
        if (sourceType.getTag() == TypeTags.FINITE_TYPE_TAG) {
            for (Object value : ((BFiniteType) sourceType).valueSpace) {
                if (!isSameType(getType(value), targetType)) {
                    return false;
                }
            }
            return true;
        }

        if (targetType.getTag() == TypeTags.FINITE_TYPE_TAG) {
            for (Object value : ((BFiniteType) targetType).valueSpace) {
                if (!isSameType(getType(value), sourceType)) {
                    return false;
                }
            }
            return true;
        }

        return false;
    }

    public static Type getType(Object value) {
        if (value == null) {
            return TYPE_NULL;
        } else if (value instanceof Number) {
            if (value instanceof Long) {
                return TYPE_INT;
            } else if (value instanceof Double) {
                return TYPE_FLOAT;
            } else if (value instanceof Integer || value instanceof Byte) {
                return TYPE_BYTE;
            }
        } else if (value instanceof String || value instanceof BString) {
            return TYPE_STRING;
        } else if (value instanceof Boolean) {
            return TYPE_BOOLEAN;
        }

        return ((BValue) value).getType();
    }

    /**
     * Deep value equality check for anydata.
     *
     * @param lhsValue The value on the left hand side
     * @param rhsValue The value on the right hand side
     * @return True if values are equal, else false.
     */
    public static boolean isEqual(Object lhsValue, Object rhsValue) {
        return isEqual(lhsValue, rhsValue, new ArrayList<>());
    }

    /**
     * Check if two decimal values are equal in value.
     *
     * @param lhsValue The value on the left hand side
     * @param rhsValue The value of the right hand side
     * @return True if values are equal, else false.
     */
    public static boolean checkDecimalEqual(DecimalValue lhsValue, DecimalValue rhsValue) {
        return isDecimalRealNumber(lhsValue) && isDecimalRealNumber(rhsValue) &&
               lhsValue.decimalValue().compareTo(rhsValue.decimalValue()) == 0;
    }

    /**
     * Check if left hand side decimal value is less than the right hand side decimal value.
     *
     * @param lhsValue The value on the left hand side
     * @param rhsValue The value of the right hand side
     * @return True if left hand value is less than right hand side value, else false.
     */
    public static boolean checkDecimalLessThan(DecimalValue lhsValue, DecimalValue rhsValue) {
        return !checkDecimalEqual(lhsValue, rhsValue) && checkDecimalGreaterThanOrEqual(rhsValue, lhsValue);
    }

    /**
     * Check if left hand side decimal value is less than or equal the right hand side decimal value.
     *
     * @param lhsValue The value on the left hand side
     * @param rhsValue The value of the right hand side
     * @return True if left hand value is less than or equal right hand side value, else false.
     */
    public static boolean checkDecimalLessThanOrEqual(DecimalValue lhsValue, DecimalValue rhsValue) {
        return checkDecimalEqual(lhsValue, rhsValue) || checkDecimalGreaterThan(rhsValue, lhsValue);
    }

    /**
     * Check if left hand side decimal value is greater than the right hand side decimal value.
     *
     * @param lhsValue The value on the left hand side
     * @param rhsValue The value of the right hand side
     * @return True if left hand value is greater than right hand side value, else false.
     */
    public static boolean checkDecimalGreaterThan(DecimalValue lhsValue, DecimalValue rhsValue) {
        switch (lhsValue.valueKind) {
            case POSITIVE_INFINITY:
                return isDecimalRealNumber(rhsValue) || rhsValue.valueKind == DecimalValueKind.NEGATIVE_INFINITY;
            case ZERO:
            case OTHER:
                return rhsValue.valueKind == DecimalValueKind.NEGATIVE_INFINITY || (isDecimalRealNumber(rhsValue) &&
                        lhsValue.decimalValue().compareTo(rhsValue.decimalValue()) > 0);
            default:
                return false;
        }
    }

    /**
     * Check if left hand side decimal value is greater than or equal the right hand side decimal value.
     *
     * @param lhsValue The value on the left hand side
     * @param rhsValue The value of the right hand side
     * @return True if left hand value is greater than or equal right hand side value, else false.
     */
    public static boolean checkDecimalGreaterThanOrEqual(DecimalValue lhsValue, DecimalValue rhsValue) {
        return checkDecimalGreaterThan(lhsValue, rhsValue) ||
               (isDecimalRealNumber(lhsValue) && isDecimalRealNumber(rhsValue) &&
                lhsValue.decimalValue().compareTo(rhsValue.decimalValue()) == 0);
    }

    /**
     * Checks if the given decimal number is a real number.
     *
     * @param decimalValue The decimal value being checked
     * @return True if the decimal value is a real number.
     */
    private static boolean isDecimalRealNumber(DecimalValue decimalValue) {
        return decimalValue.valueKind == DecimalValueKind.ZERO || decimalValue.valueKind == DecimalValueKind.OTHER;
    }

    /**
     * Reference equality check for values. If both the values are simple basic types, returns the same
     * result as {@link #isEqual(Object, Object, List)}
     *
     * @param lhsValue The value on the left hand side
     * @param rhsValue The value on the right hand side
     * @return True if values are reference equal or in the case of simple basic types if the values are equal,
     *         else false.
     */
    public static boolean isReferenceEqual(Object lhsValue, Object rhsValue) {
        if (lhsValue == rhsValue) {
            return true;
        }

        // if one is null, the other also needs to be null to be true
        if (lhsValue == null || rhsValue == null) {
            return false;
        }

        Type lhsType = getType(lhsValue);
        Type rhsType = getType(rhsValue);

        if (isSimpleBasicType(lhsType) && isSimpleBasicType(rhsType)) {
            return isEqual(lhsValue, rhsValue);
        }

        if (lhsType.getTag() == TypeTags.XML_TAG && rhsType.getTag() == TypeTags.XML_TAG) {
            return isXMLValueRefEqual((XmlValue) lhsValue, (XmlValue) rhsValue);
        }

        if (isHandleType(lhsType) && isHandleType(rhsType)) {
            return isHandleValueRefEqual(lhsValue, rhsValue);
        }

        return false;
    }

    private static boolean isXMLValueRefEqual(XmlValue lhsValue, XmlValue rhsValue) {
        if (lhsValue.getNodeType() != rhsValue.getNodeType()) {
            return false;
        }

        if (lhsValue.getNodeType() == XmlNodeType.SEQUENCE && rhsValue.getNodeType() == XmlNodeType.SEQUENCE) {
            return isXMLSequenceRefEqual((XmlSequence) lhsValue, (XmlSequence) rhsValue);
        }

        if (lhsValue.getNodeType() == XmlNodeType.TEXT && rhsValue.getNodeType() == XmlNodeType.TEXT) {
            return ((XmlText) lhsValue).equals(rhsValue);
        }
        return false;
    }

    private static boolean isXMLSequenceRefEqual(XmlSequence lhsValue, XmlSequence rhsValue) {
        Iterator<BXml> lhsIter = lhsValue.getChildrenList().iterator();
        Iterator<BXml> rhsIter = rhsValue.getChildrenList().iterator();
        while (lhsIter.hasNext() && rhsIter.hasNext()) {
            BXml l = lhsIter.next();
            BXml r = rhsIter.next();
            if (!(l == r || isXMLValueRefEqual((XmlValue) l, (XmlValue) r))) {
                return false;
            }
        }
        // lhs hasNext = false & rhs hasNext = false -> empty sequences, hence ref equal
        // lhs hasNext = true & rhs hasNext = true would never reach here
        // only one hasNext method returns true means requences are of different sizes, hence not ref equal
        return lhsIter.hasNext() == rhsIter.hasNext();
    }

    /**
     * Get the typedesc of a value.
     *
     * @param value Value
     * @return type desc associated with the value
     */
    public static TypedescValue getTypedesc(Object value) {
        Type type = TypeChecker.getType(value);
        if (type == null) {
            return null;
        }
        if (value instanceof MapValue) {
            TypedescValue typedesc = (TypedescValue) ((MapValue) value).getTypedesc();
            if (typedesc != null) {
                return typedesc;
            }
        }
        return new TypedescValueImpl(type);
    }

    /**
     * Get the annotation value if present.
     *
     * @param typedescValue     The typedesc value
     * @param annotTag          The annot-tag-reference
     * @return the annotation value if present, nil else
     */
    public static Object getAnnotValue(TypedescValue typedescValue, String annotTag) {
        Type describingType = typedescValue.getDescribingType();
        if (!(describingType instanceof BAnnotatableType)) {
            return null;
        }
        return ((BAnnotatableType) describingType).getAnnotation(StringUtils.fromString(annotTag));
    }

    public static Object getAnnotValue(TypedescValue typedescValue, BString annotTag) {
        Type describingType = typedescValue.getDescribingType();
        if (!(describingType instanceof BAnnotatableType)) {
            return null;
        }
        return ((BAnnotatableType) describingType).getAnnotation(annotTag);
    }

    /**
     * Check whether a given type is equivalent to a target type.
     *
     * @param sourceType type to check
     * @param targetType type to compare with
     * @return flag indicating the the equivalence of the two types
     */
    public static boolean checkIsType(Type sourceType, Type targetType) {
        return checkIsType(sourceType, targetType, (List<TypePair>) null);
    }

    @Deprecated
    public static boolean checkIsType(Type sourceType, Type targetType, List<TypePair> unresolvedTypes) {
        // First check whether both types are the same.
        if (sourceType == targetType || sourceType.equals(targetType)) {
            return true;
        }

        if (targetType.isReadOnly() && !sourceType.isReadOnly()) {
            return false;
        }

        int sourceTypeTag = sourceType.getTag();
        int targetTypeTag = targetType.getTag();

        if (sourceTypeTag == TypeTags.INTERSECTION_TAG) {
            return checkIsType(((BIntersectionType) sourceType).getEffectiveType(),
                               targetTypeTag != TypeTags.INTERSECTION_TAG ? targetType :
                                       ((BIntersectionType) targetType).getEffectiveType(), unresolvedTypes);
        }

        if (targetTypeTag == TypeTags.INTERSECTION_TAG) {
            return checkIsType(sourceType, ((BIntersectionType) targetType).getEffectiveType(), unresolvedTypes);
        }

        if (sourceTypeTag == TypeTags.PARAMETERIZED_TYPE_TAG) {
            if (targetTypeTag != TypeTags.PARAMETERIZED_TYPE_TAG) {
                return checkIsType(((BParameterizedType) sourceType).getParamValueType(), targetType, unresolvedTypes);
            }

            return checkIsType(((BParameterizedType) sourceType).getParamValueType(),
                               ((BParameterizedType) targetType).getParamValueType(), unresolvedTypes);
        }

        switch (targetTypeTag) {
            case TypeTags.BYTE_TAG:
            case TypeTags.SIGNED32_INT_TAG:
            case TypeTags.SIGNED16_INT_TAG:
            case TypeTags.SIGNED8_INT_TAG:
            case TypeTags.UNSIGNED32_INT_TAG:
            case TypeTags.UNSIGNED16_INT_TAG:
            case TypeTags.UNSIGNED8_INT_TAG:
            case TypeTags.FLOAT_TAG:
            case TypeTags.DECIMAL_TAG:
            case TypeTags.STRING_TAG:
            case TypeTags.XML_TEXT_TAG:
            case TypeTags.CHAR_STRING_TAG:
            case TypeTags.BOOLEAN_TAG:
            case TypeTags.NULL_TAG:
                if (sourceTypeTag == TypeTags.FINITE_TYPE_TAG) {
                    return isFiniteTypeMatch((BFiniteType) sourceType, targetType);
                }
                return sourceTypeTag == targetTypeTag;
            case TypeTags.INT_TAG:
                if (sourceTypeTag == TypeTags.FINITE_TYPE_TAG) {
                    return isFiniteTypeMatch((BFiniteType) sourceType, targetType);
                }
                return sourceTypeTag == TypeTags.BYTE_TAG || sourceTypeTag == TypeTags.INT_TAG;
            case TypeTags.ANY_TAG:
                return checkIsAnyType(sourceType);
            case TypeTags.ANYDATA_TAG:
                return sourceType.isAnydata();
            case TypeTags.SERVICE_TAG:
                return checkIsServiceType(sourceType);
            case TypeTags.HANDLE_TAG:
                return sourceTypeTag == TypeTags.HANDLE_TAG;
            case TypeTags.READONLY_TAG:
                return isInherentlyImmutableType(sourceType) || sourceType.isReadOnly();
            case TypeTags.XML_ELEMENT_TAG:
            case TypeTags.XML_COMMENT_TAG:
            case TypeTags.XML_PI_TAG:
                return targetTypeTag == sourceTypeTag;
            default:
                return checkIsRecursiveType(sourceType, targetType,
                        unresolvedTypes == null ? new ArrayList<>() : unresolvedTypes);
        }
    }

    private static boolean checkIsType(Object sourceVal, Type sourceType, Type targetType,
                                      List<TypePair> unresolvedTypes) {
        int sourceTypeTag = sourceType.getTag();
        int targetTypeTag = targetType.getTag();

        // If the source type is neither a record type nor an object type, check `is` type by looking only at the types.
        // Else, since records and objects may have `readonly` or `final` fields, need to use the value also.
        // e.g.,
        //      const HUNDRED = 100;
        //
        //      type Foo record {
        //          HUNDRED i;
        //      };
        //
        //      type Bar record {
        //          readonly string|int i;
        //      };
        //
        // where `Bar b = {i: 100};`, `b is Foo` should evaluate to true.
        if (sourceTypeTag != TypeTags.RECORD_TYPE_TAG && sourceTypeTag != TypeTags.OBJECT_TYPE_TAG) {
            return checkIsType(sourceType, targetType);
        }

        if (targetTypeTag == TypeTags.INTERSECTION_TAG) {
            targetType = ((BIntersectionType) targetType).getEffectiveType();
            targetTypeTag = targetType.getTag();
        }

        if (sourceType == targetType || sourceType.equals(targetType)) {
            return true;
        }

        if (targetType.isReadOnly() && !sourceType.isReadOnly()) {
            return false;
        }

        switch (targetTypeTag) {
            case TypeTags.ANY_TAG:
                return checkIsAnyType(sourceType);
            case TypeTags.ANYDATA_TAG:
                if (sourceTypeTag == TypeTags.OBJECT_TYPE_TAG) {
                    return false;
                }
                return checkRecordBelongsToAnydataType((MapValue) sourceVal, (BRecordType) sourceType, unresolvedTypes);
            case TypeTags.READONLY_TAG:
                return isInherentlyImmutableType(sourceType) || sourceType.isReadOnly();
            case TypeTags.MAP_TAG:
                return checkIsMapType(sourceVal, sourceType, (BMapType) targetType, unresolvedTypes);
            case TypeTags.JSON_TAG:
                return checkIsMapType(sourceVal, sourceType,
                                      new BMapType(targetType.isReadOnly() ? TYPE_READONLY_JSON :
                                                           TYPE_JSON), unresolvedTypes);
            case TypeTags.RECORD_TYPE_TAG:
                return checkIsRecordType(sourceVal, sourceType, (BRecordType) targetType, unresolvedTypes);
            case TypeTags.UNION_TAG:
                for (Type type : ((BUnionType) targetType).getMemberTypes()) {
                    if (checkIsType(sourceVal, sourceType, type, unresolvedTypes)) {
                        return true;
                    }
                }
                return false;
            case TypeTags.OBJECT_TYPE_TAG:
                return checkObjectEquivalency(sourceVal, sourceType, (BObjectType) targetType, unresolvedTypes);
            default:
                return false;
        }
    }

    // Private methods

    private static boolean checkTypeDescType(Type sourceType, BTypedescType targetType,
            List<TypePair> unresolvedTypes) {
        if (sourceType.getTag() != TypeTags.TYPEDESC_TAG) {
            return false;
        }

        BTypedescType sourceTypedesc = (BTypedescType) sourceType;
        return checkIsType(sourceTypedesc.getConstraint(), targetType.getConstraint(), unresolvedTypes);
    }

    private static boolean checkIsRecursiveType(Type sourceType, Type targetType, List<TypePair> unresolvedTypes) {
        switch (targetType.getTag()) {
            case TypeTags.MAP_TAG:
                return checkIsMapType(sourceType, (BMapType) targetType, unresolvedTypes);
            case TypeTags.STREAM_TAG:
                return checkIsStreamType(sourceType, (BStreamType) targetType, unresolvedTypes);
            case TypeTags.TABLE_TAG:
                return checkIsTableType(sourceType, (BTableType) targetType, unresolvedTypes);
            case TypeTags.JSON_TAG:
                return checkIsJSONType(sourceType, unresolvedTypes);
            case TypeTags.RECORD_TYPE_TAG:
                return checkIsRecordType(sourceType, (BRecordType) targetType, unresolvedTypes);
            case TypeTags.FUNCTION_POINTER_TAG:
                return checkIsFunctionType(sourceType, (BFunctionType) targetType);
            case TypeTags.ARRAY_TAG:
                return checkIsArrayType(sourceType, (BArrayType) targetType, unresolvedTypes);
            case TypeTags.TUPLE_TAG:
                return checkIsTupleType(sourceType, (BTupleType) targetType, unresolvedTypes);
            case TypeTags.UNION_TAG:
                return checkIsUnionType(sourceType, (BUnionType) targetType, unresolvedTypes);
            case TypeTags.OBJECT_TYPE_TAG:
                return checkObjectEquivalency(sourceType, (BObjectType) targetType, unresolvedTypes);
            case TypeTags.FINITE_TYPE_TAG:
                return checkIsFiniteType(sourceType, (BFiniteType) targetType, unresolvedTypes);
            case TypeTags.FUTURE_TAG:
                return checkIsFutureType(sourceType, (BFutureType) targetType, unresolvedTypes);
            case TypeTags.ERROR_TAG:
                return checkIsErrorType(sourceType, (BErrorType) targetType, unresolvedTypes);
            case TypeTags.TYPEDESC_TAG:
                return checkTypeDescType(sourceType, (BTypedescType) targetType, unresolvedTypes);
            case TypeTags.XML_TAG:
                return checkIsXMLType(sourceType, targetType, unresolvedTypes);
            default:
                // other non-recursive types shouldn't reach here
                return false;
        }
    }

    private static boolean isFiniteTypeMatch(BFiniteType sourceType, Type targetType) {
        for (Object bValue : sourceType.valueSpace) {
            if (!checkIsType(bValue, targetType)) {
                return false;
            }
        }
        return true;
    }

    private static boolean isUnionTypeMatch(BUnionType sourceType, Type targetType, List<TypePair> unresolvedTypes) {
        for (Type type : sourceType.getMemberTypes()) {
            if (!checkIsType(type, targetType, unresolvedTypes)) {
                return false;
            }
        }
        return true;
    }

    private static boolean checkIsUnionType(Type sourceType, BUnionType targetType, List<TypePair> unresolvedTypes) {
        switch (sourceType.getTag()) {
            case TypeTags.UNION_TAG:
                return isUnionTypeMatch((BUnionType) sourceType, targetType, unresolvedTypes);
            case TypeTags.FINITE_TYPE_TAG:
                return isFiniteTypeMatch((BFiniteType) sourceType, targetType);
            default:
                for (Type type : targetType.getMemberTypes()) {
                    if (checkIsType(sourceType, type, unresolvedTypes)) {
                        return true;
                    }
                }
                return false;

        }
    }

    private static boolean checkIsMapType(Type sourceType, BMapType targetType, List<TypePair> unresolvedTypes) {
        Type targetConstrainedType = targetType.getConstrainedType();
        switch (sourceType.getTag()) {
            case TypeTags.MAP_TAG:
                return checkConstraints(((BMapType) sourceType).getConstrainedType(), targetConstrainedType,
                        unresolvedTypes);
            case TypeTags.RECORD_TYPE_TAG:
                BRecordType recType = (BRecordType) sourceType;
                BUnionType wideTypeUnion = new BUnionType(getWideTypeComponents(recType));
                return checkConstraints(wideTypeUnion, targetConstrainedType, unresolvedTypes);
            default:
                return false;
        }
    }

    private static boolean checkIsMapType(Object sourceVal, Type sourceType, BMapType targetType,
                                          List<TypePair> unresolvedTypes) {
        Type targetConstrainedType = targetType.getConstrainedType();
        switch (sourceType.getTag()) {
            case TypeTags.MAP_TAG:
                return checkConstraints(((BMapType) sourceType).getConstrainedType(), targetConstrainedType,
                                        unresolvedTypes);
            case TypeTags.RECORD_TYPE_TAG:
                return checkIsMapType((MapValue) sourceVal, (BRecordType) sourceType, unresolvedTypes,
                                      targetConstrainedType);
            default:
                return false;
        }
    }

    private static boolean checkIsMapType(MapValue sourceVal, BRecordType sourceType, List<TypePair> unresolvedTypes,
                                          Type targetConstrainedType) {
        for (Field field : sourceType.getFields().values()) {
            if (!SymbolFlags.isFlagOn(field.getFlags(), SymbolFlags.READONLY)) {
                if (!checkIsType(field.getFieldType(), targetConstrainedType, unresolvedTypes)) {
                    return false;
                }
                continue;
            }

            BString name = StringUtils.fromString(field.getFieldName());

            if (SymbolFlags.isFlagOn(field.getFlags(), SymbolFlags.OPTIONAL) && !sourceVal.containsKey(name)) {
                continue;
            }

            if (!checkIsLikeType(sourceVal.get(name), targetConstrainedType)) {
                return false;
            }
        }

        if (sourceType.sealed) {
            return true;
        }

        return checkIsType(sourceType.restFieldType, targetConstrainedType, unresolvedTypes);
    }

    private static boolean checkIsXMLType(Type sourceType, Type targetType, List<TypePair> unresolvedTypes) {
        if (sourceType.getTag() == TypeTags.FINITE_TYPE_TAG) {
            return isFiniteTypeMatch((BFiniteType) sourceType, targetType);
        }
        BXmlType target = ((BXmlType) targetType);
        if (sourceType.getTag() == TypeTags.XML_TAG) {
            Type targetConstraint = target.constraint;
            // TODO: Revisit and check why xml<xml<constraint>>> on chained iteration
            while (target.constraint.getTag() == TypeTags.XML_TAG) {
                target = (BXmlType) target.constraint;
                targetConstraint = target.constraint;
            }
            return checkIsType(((BXmlType) sourceType).constraint, targetConstraint,
                               unresolvedTypes);
        } else if (TypeTags.isXMLTypeTag(sourceType.getTag())) {
            return checkIsType(sourceType, target.constraint, unresolvedTypes);
        }
        return false;
    }

    private static List<Type> getWideTypeComponents(BRecordType recType) {
        List<Type> types = new ArrayList<>();
        for (Field f : recType.getFields().values()) {
            types.add(f.getFieldType());
        }
        if (!recType.sealed) {
            types.add(recType.restFieldType);
        }
        return types;
    }

    private static boolean checkIsStreamType(Type sourceType, BStreamType targetType, List<TypePair> unresolvedTypes) {
        if (sourceType.getTag() != TypeTags.STREAM_TAG) {
            return false;
        }
        return checkConstraints(((BStreamType) sourceType).getConstrainedType(), targetType.getConstrainedType(),
                               unresolvedTypes);
    }

    private static boolean checkIsTableType(Type sourceType, BTableType targetType, List<TypePair> unresolvedTypes) {
        if (sourceType.getTag() != TypeTags.TABLE_TAG) {
            return false;
        }

        BTableType srcTableType  = (BTableType) sourceType;

        if (!checkConstraints(srcTableType.getConstrainedType(), targetType.getConstrainedType(),
                unresolvedTypes)) {
            return false;
        }

        if (targetType.getKeyType() == null && targetType.getFieldNames() == null) {
            return true;
        }

        if (targetType.getKeyType() != null) {
            if (srcTableType.getKeyType() != null &&
                    (checkConstraints(srcTableType.getKeyType(), targetType.getKeyType(), unresolvedTypes))) {
                return true;
            }

            if (srcTableType.getFieldNames() == null) {
                return false;
            }

            List<Type> fieldTypes = new ArrayList<>();
            Arrays.stream(srcTableType.getFieldNames()).forEach(field -> fieldTypes
                    .add(Objects.requireNonNull(getTableConstraintField(srcTableType.getConstrainedType(), field))
                    .getFieldType()));

            if (fieldTypes.size() == 1) {
                return checkConstraints(fieldTypes.get(0), targetType.getKeyType(), unresolvedTypes);
            }

            BTupleType tupleType = new BTupleType(fieldTypes);
            return checkConstraints(tupleType, targetType.getKeyType(), unresolvedTypes);
        }

        return Arrays.equals(srcTableType.getFieldNames(), targetType.getFieldNames());
    }

    static BField getTableConstraintField(Type constraintType, String fieldName) {

        switch (constraintType.getTag()) {
            case TypeTags.RECORD_TYPE_TAG:
                Map<String, Field> fieldList = ((BRecordType) constraintType).getFields();
                return (BField) fieldList.get(fieldName);

            case TypeTags.UNION_TAG:
                BUnionType unionType = (BUnionType) constraintType;
                List<Type> memTypes = unionType.getMemberTypes();
                List<BField> fields = memTypes.stream().map(type -> getTableConstraintField(type, fieldName))
                        .filter(Objects::nonNull).collect(Collectors.toList());

                if (fields.size() != memTypes.size()) {
                    return null;
                }

                if (fields.stream().allMatch(field -> isSameType(field.getFieldType(), fields.get(0).getFieldType()))) {
                    return fields.get(0);
                }
        }

        return null;
    }

    private static boolean checkIsJSONType(Type sourceType, List<TypePair> unresolvedTypes) {
        BJsonType jsonType = (BJsonType) TYPE_JSON;

        // If we encounter two types that we are still resolving, then skip it.
        // This is done to avoid recursive checking of the same type.
        TypePair pair = new TypePair(sourceType, jsonType);
        if (unresolvedTypes.contains(pair)) {
            return true;
        }
        unresolvedTypes.add(pair);

        switch (sourceType.getTag()) {
            case TypeTags.STRING_TAG:
            case TypeTags.CHAR_STRING_TAG:
            case TypeTags.INT_TAG:
            case TypeTags.SIGNED32_INT_TAG:
            case TypeTags.SIGNED16_INT_TAG:
            case TypeTags.SIGNED8_INT_TAG:
            case TypeTags.UNSIGNED32_INT_TAG:
            case TypeTags.UNSIGNED16_INT_TAG:
            case TypeTags.UNSIGNED8_INT_TAG:
            case TypeTags.BYTE_TAG:
            case TypeTags.FLOAT_TAG:
            case TypeTags.DECIMAL_TAG:
            case TypeTags.BOOLEAN_TAG:
            case TypeTags.NULL_TAG:
            case TypeTags.JSON_TAG:
                return true;
            case TypeTags.ARRAY_TAG:
                // Element type of the array should be 'is type' JSON
                return checkIsType(((BArrayType) sourceType).getElementType(), jsonType, unresolvedTypes);
            case TypeTags.FINITE_TYPE_TAG:
                return isFiniteTypeMatch((BFiniteType) sourceType, jsonType);
            case TypeTags.MAP_TAG:
                return checkIsType(((BMapType) sourceType).getConstrainedType(), jsonType, unresolvedTypes);
            case TypeTags.RECORD_TYPE_TAG:
                BRecordType recordType = (BRecordType) sourceType;
                for (Field field : recordType.getFields().values()) {
                    if (!checkIsJSONType(field.getFieldType(), unresolvedTypes)) {
                        return false;
                    }
                }

                if (!recordType.sealed) {
                    return checkIsJSONType(recordType.restFieldType, unresolvedTypes);
                }
                return true;
            case TypeTags.UNION_TAG:
                for (Type memberType : ((BUnionType) sourceType).getMemberTypes()) {
                    if (!checkIsJSONType(memberType, unresolvedTypes)) {
                        return false;
                    }
                }
                return true;
            default:
                return false;
        }
    }

    private static boolean checkIsRecordType(Type sourceType, BRecordType targetType, List<TypePair> unresolvedTypes) {
        switch (sourceType.getTag()) {
            case TypeTags.RECORD_TYPE_TAG:
                return checkIsRecordType((BRecordType) sourceType, targetType, unresolvedTypes);
            case TypeTags.MAP_TAG:
                return checkIsRecordType((BMapType) sourceType, targetType, unresolvedTypes);
        }
        return false;
    }

    private static boolean checkIsRecordType(BRecordType sourceRecordType, BRecordType targetType,
                                             List<TypePair> unresolvedTypes) {
        // If we encounter two types that we are still resolving, then skip it.
        // This is done to avoid recursive checking of the same type.
        TypePair pair = new TypePair(sourceRecordType, targetType);
        if (unresolvedTypes.contains(pair)) {
            return true;
        }
        unresolvedTypes.add(pair);

        // Unsealed records are not equivalent to sealed records. But vice-versa is allowed.
        if (targetType.sealed && !sourceRecordType.sealed) {
            return false;
        }

        // If both are sealed (one is sealed means other is also sealed) check the rest field type
        if (!sourceRecordType.sealed &&
                !checkIsType(sourceRecordType.restFieldType, targetType.restFieldType, unresolvedTypes)) {
            return false;
        }

        Map<String, Field> sourceFields = sourceRecordType.getFields();
        Set<String> targetFieldNames = targetType.getFields().keySet();

        for (Map.Entry<String, Field> targetFieldEntry : targetType.getFields().entrySet()) {
            Field targetField = targetFieldEntry.getValue();
            Field sourceField = sourceFields.get(targetFieldEntry.getKey());

            if (sourceField == null) {
                return false;
            }

            if (hasIncompatibleReadOnlyFlags(targetField, sourceField)) {
                return false;
            }

            // If the target field is required, the source field should be required as well.
            if (!SymbolFlags.isFlagOn(targetField.getFlags(), SymbolFlags.OPTIONAL)
                    && SymbolFlags.isFlagOn(sourceField.getFlags(), SymbolFlags.OPTIONAL)) {
                return false;
            }

            if (!checkIsType(sourceField.getFieldType(), targetField.getFieldType(), unresolvedTypes)) {
                return false;
            }
        }

        // If there are fields remaining in the source record, first check if it's a closed record. Closed records
        // should only have the fields specified by its type.
        if (targetType.sealed) {
            return targetFieldNames.containsAll(sourceFields.keySet());
        }

        // If it's an open record, check if they are compatible with the rest field of the target type.
        for (Map.Entry<String, Field> sourceFieldEntry : sourceFields.entrySet()) {
            if (targetFieldNames.contains(sourceFieldEntry.getKey())) {
                continue;
            }

            if (!checkIsType(sourceFieldEntry.getValue().getFieldType(), targetType.restFieldType, unresolvedTypes)) {
                return false;
            }
        }
        return true;
    }

    private static boolean checkIsRecordType(BMapType sourceType, BRecordType targetType,
                                             List<TypePair> unresolvedTypes) {
        // If we encounter two types that we are still resolving, then skip it.
        // This is done to avoid recursive checking of the same type.
        TypePair pair = new TypePair(sourceType, targetType);
        if (unresolvedTypes.contains(pair)) {
            return true;
        }
        unresolvedTypes.add(pair);

        if (targetType.sealed) {
            return false;
        }

        Type constraintType = sourceType.getConstrainedType();

        for (Field field : targetType.getFields().values()) {
            var flags = field.getFlags();
            if (!SymbolFlags.isFlagOn(flags, SymbolFlags.OPTIONAL)) {
                return false;
            }

            if (SymbolFlags.isFlagOn(flags, SymbolFlags.READONLY) && !sourceType.isReadOnly()) {
                return false;
            }

            if (!checkIsType(constraintType, field.getFieldType(), unresolvedTypes)) {
                return false;
            }
        }

        return checkIsType(constraintType, targetType.restFieldType, unresolvedTypes);
    }

    private static boolean checkRecordBelongsToAnydataType(MapValue sourceVal, BRecordType recordType,
                                                           List<TypePair> unresolvedTypes) {
        Type targetType = TYPE_ANYDATA;
        TypePair pair = new TypePair(recordType, targetType);
        if (unresolvedTypes.contains(pair)) {
            return true;
        }
        unresolvedTypes.add(pair);

        Map<String, Field> fields = recordType.getFields();

        for (Map.Entry<String, Field> fieldEntry : fields.entrySet()) {
            String fieldName = fieldEntry.getKey();
            Field field = fieldEntry.getValue();

            if (SymbolFlags.isFlagOn(field.getFlags(), SymbolFlags.READONLY)) {
                BString fieldNameBString = StringUtils.fromString(fieldName);

                if (SymbolFlags
                        .isFlagOn(field.getFlags(), SymbolFlags.OPTIONAL) && !sourceVal.containsKey(fieldNameBString)) {
                    continue;
                }

                if (!checkIsLikeType(sourceVal.get(fieldNameBString), targetType)) {
                    return false;
                }
            } else {
                if (!checkIsType(field.getFieldType(), targetType, unresolvedTypes)) {
                    return false;
                }
            }
        }

        if (recordType.sealed) {
            return true;
        }

        return checkIsType(recordType.restFieldType, targetType, unresolvedTypes);
    }

    private static boolean checkIsRecordType(Object sourceVal, Type sourceType, BRecordType targetType,
                                             List<TypePair> unresolvedTypes) {
        switch (sourceType.getTag()) {
            case TypeTags.RECORD_TYPE_TAG:
                return checkIsRecordType((MapValue) sourceVal, (BRecordType) sourceType, targetType, unresolvedTypes);
            case TypeTags.MAP_TAG:
                return checkIsRecordType((BMapType) sourceType, targetType, unresolvedTypes);
        }

        return false;
    }

    private static boolean checkIsRecordType(MapValue sourceRecordValue, BRecordType sourceRecordType,
                                             BRecordType targetType, List<TypePair> unresolvedTypes) {
        TypePair pair = new TypePair(sourceRecordType, targetType);
        if (unresolvedTypes.contains(pair)) {
            return true;
        }
        unresolvedTypes.add(pair);

        if (targetType.sealed && !sourceRecordType.sealed) {
            return false;
        }

        if (!sourceRecordType.sealed &&
                !checkIsType(sourceRecordType.restFieldType, targetType.restFieldType, unresolvedTypes)) {
            return false;
        }

        Map<String, Field> sourceFields = sourceRecordType.getFields();
        Set<String> targetFieldNames = targetType.getFields().keySet();

        for (Map.Entry<String, Field> targetFieldEntry : targetType.getFields().entrySet()) {
            String fieldName = targetFieldEntry.getKey();
            Field targetField = targetFieldEntry.getValue();
            Field sourceField = sourceFields.get(fieldName);

            if (sourceField == null) {
                return false;
            }

            if (hasIncompatibleReadOnlyFlags(targetField, sourceField)) {
                return false;
            }

            boolean optionalTargetField = SymbolFlags.isFlagOn(targetField.getFlags(), SymbolFlags.OPTIONAL);
            boolean optionalSourceField = SymbolFlags.isFlagOn(sourceField.getFlags(), SymbolFlags.OPTIONAL);

            if (SymbolFlags.isFlagOn(sourceField.getFlags(), SymbolFlags.READONLY)) {
                BString fieldNameBString = StringUtils.fromString(fieldName);

                if (optionalSourceField && !sourceRecordValue.containsKey(fieldNameBString)) {
                    if (!optionalTargetField) {
                        return false;
                    }
                    continue;
                }

                if (!checkIsLikeType(sourceRecordValue.get(fieldNameBString), targetField.getFieldType())) {
                    return false;
                }
            } else {
                if (!optionalTargetField && optionalSourceField) {
                    return false;
                }

                if (!checkIsType(sourceField.getFieldType(), targetField.getFieldType(), unresolvedTypes)) {
                    return false;
                }
            }
        }

        if (targetType.sealed) {
            return targetFieldNames.containsAll(sourceFields.keySet());
        }

        for (Map.Entry<String, Field> targetFieldEntry : sourceFields.entrySet()) {
            String fieldName = targetFieldEntry.getKey();
            Field field = targetFieldEntry.getValue();
            if (targetFieldNames.contains(fieldName)) {
                continue;
            }

            if (SymbolFlags.isFlagOn(field.getFlags(), SymbolFlags.READONLY)) {
                if (!checkIsLikeType(sourceRecordValue.get(StringUtils.fromString(fieldName)),
                                     targetType.restFieldType)) {
                    return false;
                }
            } else if (!checkIsType(field.getFieldType(), targetType.restFieldType, unresolvedTypes)) {
                return false;
            }
        }
        return true;
    }

    private static boolean hasIncompatibleReadOnlyFlags(Field targetField, Field sourceField) {
        return SymbolFlags.isFlagOn(targetField.getFlags(), SymbolFlags.READONLY) && !SymbolFlags
                .isFlagOn(sourceField.getFlags(),
                          SymbolFlags.READONLY);
    }

    private static boolean checkIsArrayType(BArrayType sourceType, BArrayType targetType,
                                            List<TypePair> unresolvedTypes) {
        switch (sourceType.getState()) {
            case OPEN:
                if (targetType.getState() != ArrayState.OPEN) {
                    return false;
                }
                break;
            case CLOSED:
                if (targetType.getState() == ArrayState.CLOSED &&
                        sourceType.getSize() != targetType.getSize()) {
                    return false;
                }
                break;
        }
        return checkIsType(sourceType.getElementType(), targetType.getElementType(), unresolvedTypes);
    }

    private static boolean checkIsArrayType(BTupleType sourceType, BArrayType targetType,
                                            List<TypePair> unresolvedTypes) {
        List<Type> tupleTypes = sourceType.getTupleTypes();
        Type sourceRestType = sourceType.getRestType();
        Type targetElementType = targetType.getElementType();

        if (targetType.getState() == ArrayState.OPEN) {
            for (Type sourceElementType : tupleTypes) {
                if (!checkIsType(sourceElementType, targetElementType, unresolvedTypes)) {
                    return false;
                }
            }
            if (sourceRestType != null) {
                return checkIsType(sourceRestType, targetElementType, unresolvedTypes);
            }
            return true;
        }
        if (sourceRestType != null) {
            return false;
        }
        if (tupleTypes.size() != targetType.getSize()) {
            return false;
        }
        for (Type sourceElementType : tupleTypes) {
            if (!checkIsType(sourceElementType, targetElementType, unresolvedTypes)) {
                return false;
            }
        }
        return true;
    }

    private static boolean checkIsArrayType(Type sourceType, BArrayType targetType, List<TypePair> unresolvedTypes) {
        int sourceTypeTag = sourceType.getTag();

        if (sourceTypeTag == TypeTags.UNION_TAG) {
            for (Type memberType : ((BUnionType) sourceType).getMemberTypes()) {
                if (!checkIsArrayType(memberType, targetType, unresolvedTypes)) {
                    return false;
                }
            }
            return true;
        }

        if (sourceTypeTag != TypeTags.ARRAY_TAG && sourceTypeTag != TypeTags.TUPLE_TAG) {
            return false;
        }

        if (sourceTypeTag == TypeTags.ARRAY_TAG) {
            return checkIsArrayType((BArrayType) sourceType, targetType, unresolvedTypes);
        }
        return checkIsArrayType((BTupleType) sourceType, targetType, unresolvedTypes);
    }

    private static boolean checkIsTupleType(BArrayType sourceType, BTupleType targetType,
                                            List<TypePair> unresolvedTypes) {
        Type sourceElementType = sourceType.getElementType();
        List<Type> targetTypes = targetType.getTupleTypes();
        Type targetRestType = targetType.getRestType();

        switch (sourceType.getState()) {
            case OPEN:
                if (targetRestType == null) {
                    return false;
                }
                if (targetTypes.isEmpty()) {
                    return checkIsType(sourceElementType, targetRestType, unresolvedTypes);
                }
                return false;
            case CLOSED:
                if (sourceType.getSize() < targetTypes.size()) {
                    return false;
                }
                if (targetTypes.isEmpty()) {
                    if (targetRestType != null) {
                        return checkIsType(sourceElementType, targetRestType, unresolvedTypes);
                    }
                    return sourceType.getSize() == 0;
                }

                for (Type targetElementType : targetTypes) {
                    if (!(checkIsType(sourceElementType, targetElementType, unresolvedTypes))) {
                        return false;
                    }
                }
                if (sourceType.getSize() == targetTypes.size()) {
                    return true;
                }
                if (targetRestType != null) {
                    return checkIsType(sourceElementType, targetRestType, unresolvedTypes);
                }
                return false;
            default:
                return false;
        }
    }

    private static boolean checkIsTupleType(BTupleType sourceType, BTupleType targetType,
                                            List<TypePair> unresolvedTypes) {
        List<Type> sourceTypes = sourceType.getTupleTypes();
        Type sourceRestType = sourceType.getRestType();
        List<Type> targetTypes = targetType.getTupleTypes();
        Type targetRestType = targetType.getRestType();

        if (sourceRestType != null && targetRestType == null) {
            return false;
        }
        int sourceTypeSize = sourceTypes.size();
        int targetTypeSize = targetTypes.size();

        if (sourceRestType == null && targetRestType == null && sourceTypeSize != targetTypeSize) {
            return false;
        }

        if (sourceTypeSize < targetTypeSize) {
            return false;
        }

        for (int i = 0; i < targetTypeSize; i++) {
            if (!checkIsType(sourceTypes.get(i), targetTypes.get(i), unresolvedTypes)) {
                return false;
            }
        }
        if (sourceTypeSize == targetTypeSize) {
            if (sourceRestType != null) {
                return checkIsType(sourceRestType, targetRestType, unresolvedTypes);
            }
            return true;
        }

        for (int i = targetTypeSize; i < sourceTypeSize; i++) {
            if (!checkIsType(sourceTypes.get(i), targetRestType, unresolvedTypes)) {
                return false;
            }
        }
        if (sourceRestType != null) {
            return checkIsType(sourceRestType, targetRestType, unresolvedTypes);
        }
        return true;
    }

    private static boolean checkIsTupleType(Type sourceType, BTupleType targetType, List<TypePair> unresolvedTypes) {
        int sourceTypeTag = sourceType.getTag();

        if (sourceTypeTag == TypeTags.UNION_TAG) {
            for (Type memberType : ((BUnionType) sourceType).getMemberTypes()) {
                if (!checkIsTupleType(memberType, targetType, unresolvedTypes)) {
                    return false;
                }
            }
            return true;
        }

        if (sourceTypeTag != TypeTags.ARRAY_TAG && sourceTypeTag != TypeTags.TUPLE_TAG) {
            return false;
        }

        if (sourceTypeTag == TypeTags.ARRAY_TAG) {
            return checkIsTupleType((BArrayType) sourceType, targetType, unresolvedTypes);
        }
        return checkIsTupleType((BTupleType) sourceType, targetType, unresolvedTypes);
    }

    private static boolean checkIsAnyType(Type sourceType) {
        switch (sourceType.getTag()) {
            case TypeTags.ERROR_TAG:
                return false;
            case TypeTags.UNION_TAG:
                for (Type memberType : ((BUnionType) sourceType).getMemberTypes()) {
                    if (!checkIsAnyType(memberType)) {
                        return false;
                    }
                }
                return true;
        }
        return true;
    }

    private static boolean checkIsFiniteType(Type sourceType, BFiniteType targetType, List<TypePair> unresolvedTypes) {
        if (sourceType.getTag() != TypeTags.FINITE_TYPE_TAG) {
            return false;
        }

        BFiniteType sourceFiniteType = (BFiniteType) sourceType;
        if (sourceFiniteType.valueSpace.size() != targetType.valueSpace.size()) {
            return false;
        }

        return targetType.valueSpace.containsAll(sourceFiniteType.valueSpace);
    }

    private static boolean checkIsFutureType(Type sourceType, BFutureType targetType, List<TypePair> unresolvedTypes) {
        if (sourceType.getTag() != TypeTags.FUTURE_TAG) {
            return false;
        }
        return checkConstraints(((BFutureType) sourceType).getConstrainedType(), targetType.getConstrainedType(),
                unresolvedTypes);
    }

    private static boolean checkObjectEquivalency(Type sourceType, BObjectType targetType,
                                                  List<TypePair> unresolvedTypes) {
        return checkObjectEquivalency(null, sourceType, targetType, unresolvedTypes);
    }

    private static boolean checkObjectEquivalency(Object sourceVal, Type sourceType, BObjectType targetType,
                                                  List<TypePair> unresolvedTypes) {
        if (sourceType.getTag() != TypeTags.OBJECT_TYPE_TAG && sourceType.getTag() != TypeTags.SERVICE_TAG) {
            return false;
        }
        // If we encounter two types that we are still resolving, then skip it.
        // This is done to avoid recursive checking of the same type.
        TypePair pair = new TypePair(sourceType, targetType);
        if (unresolvedTypes.contains(pair)) {
            return true;
        }
        unresolvedTypes.add(pair);

        BObjectType sourceObjectType = (BObjectType) sourceType;

        if (SymbolFlags.isFlagOn(targetType.flags, SymbolFlags.ISOLATED) &&
                !SymbolFlags.isFlagOn(sourceObjectType.flags, SymbolFlags.ISOLATED)) {
            return false;
        }

        Map<String, Field> targetFields = targetType.getFields();
        Map<String, Field> sourceFields = sourceObjectType.getFields();
        MethodType[] targetFuncs = targetType.getMethods();
        MethodType[] sourceFuncs = sourceObjectType.getMethods();

        if (targetType.getFields().values().stream().anyMatch(field -> SymbolFlags
                .isFlagOn(field.getFlags(), SymbolFlags.PRIVATE))
                || Stream.of(targetFuncs).anyMatch(func -> SymbolFlags.isFlagOn(func.getFlags(),
                                                                                SymbolFlags.PRIVATE))) {
            return false;
        }

        if (targetFields.size() > sourceFields.size() || targetFuncs.length > sourceFuncs.length) {
            return false;
        }

        String targetTypeModule = Optional.ofNullable(targetType.getPackage()).map(Module::toString).orElse("");
        String sourceTypeModule = Optional.ofNullable(sourceObjectType.getPackage()).map(Module::toString).orElse("");

        if (sourceVal == null) {
            if (!checkObjectSubTypeForFields(targetFields, sourceFields, targetTypeModule, sourceTypeModule,
                                             unresolvedTypes)) {
                return false;
            }
        } else if (!checkObjectSubTypeForFieldsByValue(targetFields, sourceFields, targetTypeModule, sourceTypeModule,
                                                       (BObject) sourceVal, unresolvedTypes)) {
            return false;
        }

        return checkObjectSubTypeForMethods(unresolvedTypes, targetFuncs, sourceFuncs, targetTypeModule,
                                            sourceTypeModule, sourceObjectType, targetType);
    }

    private static boolean checkObjectSubTypeForFields(Map<String, Field> targetFields,
                                                       Map<String, Field> sourceFields, String targetTypeModule,
                                                       String sourceTypeModule, List<TypePair> unresolvedTypes) {
        for (Field lhsField : targetFields.values()) {
            Field rhsField = sourceFields.get(lhsField.getFieldName());
            if (rhsField == null ||
                    !isInSameVisibilityRegion(targetTypeModule, sourceTypeModule, lhsField.getFlags(),
                                              rhsField.getFlags()) || hasIncompatibleReadOnlyFlags(lhsField,
                                                                                                   rhsField) ||
                    !checkIsType(rhsField.getFieldType(), lhsField.getFieldType(), unresolvedTypes)) {
                return false;
            }
        }
        return true;
    }

    private static boolean checkObjectSubTypeForFieldsByValue(Map<String, Field> targetFields,
                                                              Map<String, Field> sourceFields, String targetTypeModule,
                                                              String sourceTypeModule, BObject sourceObjVal,
                                                              List<TypePair> unresolvedTypes) {
        for (Field lhsField : targetFields.values()) {
            String name = lhsField.getFieldName();
            Field rhsField = sourceFields.get(name);
            if (rhsField == null ||
                    !isInSameVisibilityRegion(targetTypeModule, sourceTypeModule, lhsField.getFlags(),
                                              rhsField.getFlags()) || hasIncompatibleReadOnlyFlags(lhsField,
                                                                                                   rhsField)) {
                return false;
            }

            if (SymbolFlags.isFlagOn(rhsField.getFlags(), SymbolFlags.FINAL)) {
                Object fieldValue = sourceObjVal.get(StringUtils.fromString(name));
                Type fieldValueType = getType(fieldValue);

                if (fieldValueType.isReadOnly()) {
                    if (!checkIsLikeType(fieldValue, lhsField.getFieldType())) {
                        return false;
                    }
                    continue;
                }

                if (!checkIsType(fieldValueType, lhsField.getFieldType(), unresolvedTypes)) {
                    return false;
                }
            } else if (!checkIsType(rhsField.getFieldType(), lhsField.getFieldType(), unresolvedTypes)) {
                return false;
            }
        }
        return true;
    }

    private static boolean checkObjectSubTypeForMethods(List<TypePair> unresolvedTypes,
                                                        MethodType[] targetFuncs,
                                                        MethodType[] sourceFuncs,
                                                        String targetTypeModule, String sourceTypeModule,
                                                        BObjectType sourceType, BObjectType targetType) {
<<<<<<< HEAD
        for (MemberFunctionType lhsFunc : targetFuncs) {
            // As stage-2 of service typing changes, resource functions are not considered for object subtyping.
            if (SymbolFlags.isFlagOn(lhsFunc.getFlags(), SymbolFlags.RESOURCE)) {
                continue;
            }

            MemberFunctionType rhsFunc = getMatchingInvokableType(sourceFuncs, lhsFunc, unresolvedTypes);
=======
        for (MethodType lhsFunc : targetFuncs) {
            MethodType rhsFunc = getMatchingInvokableType(sourceFuncs, lhsFunc, unresolvedTypes);
>>>>>>> bdac417e
            if (rhsFunc == null ||
                    !isInSameVisibilityRegion(targetTypeModule, sourceTypeModule, lhsFunc.getFlags(),
                                              rhsFunc.getFlags())) {
                return false;
            }
            if (SymbolFlags.isFlagOn(lhsFunc.getFlags(), SymbolFlags.REMOTE) != SymbolFlags
                    .isFlagOn(rhsFunc.getFlags(), SymbolFlags.REMOTE)) {
                return false;
            }
        }

        // Target type is not a distinct type, no need to match type-ids
        BTypeIdSet targetTypeIdSet = targetType.typeIdSet;
        if (targetTypeIdSet == null) {
            return true;
        }

        BTypeIdSet sourceTypeIdSet = sourceType.typeIdSet;
        if (sourceTypeIdSet == null) {
            return false;
        }

        return sourceTypeIdSet.containsAll(targetTypeIdSet);
    }

    private static boolean isInSameVisibilityRegion(String lhsTypePkg, String rhsTypePkg, long lhsFlags,
                                                    long rhsFlags) {
        if (SymbolFlags.isFlagOn(lhsFlags, SymbolFlags.PRIVATE)) {
            return lhsTypePkg.equals(rhsTypePkg);
        } else if (SymbolFlags.isFlagOn(lhsFlags, SymbolFlags.PUBLIC)) {
            return SymbolFlags.isFlagOn(rhsFlags, SymbolFlags.PUBLIC);
        }
        return !SymbolFlags.isFlagOn(rhsFlags, SymbolFlags.PRIVATE) && !SymbolFlags
                .isFlagOn(rhsFlags, SymbolFlags.PUBLIC) &&
                lhsTypePkg.equals(rhsTypePkg);
    }

    private static MethodType getMatchingInvokableType(MethodType[] rhsFuncs,
                                                       MethodType lhsFunc,
                                                       List<TypePair> unresolvedTypes) {
        return Arrays.stream(rhsFuncs)
                .filter(rhsFunc -> lhsFunc.getName().equals(rhsFunc.getName()))
                .filter(rhsFunc -> checkFunctionTypeEqualityForObjectType(rhsFunc.getType(), lhsFunc.getType(),
                                                                          unresolvedTypes))
                .findFirst()
                .orElse(null);
    }

    private static boolean checkFunctionTypeEqualityForObjectType(FunctionType source, FunctionType target,
                                                                  List<TypePair> unresolvedTypes) {
        if (hasIncompatibleIsolatedFlags(target, source)) {
            return false;
        }

        if (source.getParameterTypes().length != target.getParameterTypes().length) {
            return false;
        }

        for (int i = 0; i < source.getParameterTypes().length; i++) {
            if (!checkIsType(target.getParameterTypes()[i], source.getParameterTypes()[i], unresolvedTypes)) {
                return false;
            }
        }

        if (source.getReturnType() == null && target.getReturnType() == null) {
            return true;
        } else if (source.getReturnType() == null || target.getReturnType() == null) {
            return false;
        }

        return checkIsType(source.getReturnType(), target.getReturnType(), unresolvedTypes);
    }

    private static boolean checkIsFunctionType(Type sourceType, BFunctionType targetType) {
        if (sourceType.getTag() != TypeTags.FUNCTION_POINTER_TAG) {
            return false;
        }

        BFunctionType source = (BFunctionType) sourceType;
        if (hasIncompatibleIsolatedFlags(targetType, source) || hasIncompatibleTransactionalFlags(targetType, source)) {
            return false;
        }

        if (source.paramTypes.length != targetType.paramTypes.length) {
            return false;
        }

        for (int i = 0; i < source.paramTypes.length; i++) {
            if (!checkIsType(targetType.paramTypes[i], source.paramTypes[i], new ArrayList<>())) {
                return false;
            }
        }

        return checkIsType(source.retType, targetType.retType, new ArrayList<>());
    }

    private static boolean hasIncompatibleIsolatedFlags(FunctionType target, FunctionType source) {
        return SymbolFlags.isFlagOn(target.getFlags(), SymbolFlags.ISOLATED) && !SymbolFlags
                .isFlagOn(source.getFlags(), SymbolFlags.ISOLATED);
    }

    private static boolean hasIncompatibleTransactionalFlags(FunctionType target, FunctionType source) {
        return SymbolFlags.isFlagOn(source.getFlags(), SymbolFlags.TRANSACTIONAL) && !SymbolFlags
                .isFlagOn(target.getFlags(), SymbolFlags.TRANSACTIONAL);
    }

    private static boolean checkIsServiceType(Type sourceType) {
        if (sourceType.getTag() == TypeTags.SERVICE_TAG) {
            return true;
        }

        if (sourceType.getTag() == TypeTags.OBJECT_TYPE_TAG) {
            var flags = ((BObjectType) sourceType).flags;
            return (flags & SymbolFlags.SERVICE) == SymbolFlags.SERVICE;
        }

        return false;
    }

    public static boolean isInherentlyImmutableType(Type sourceType) {
        if (isSimpleBasicType(sourceType)) {
            return true;
        }

        switch (sourceType.getTag()) {
            case TypeTags.XML_TEXT_TAG:
            case TypeTags.FINITE_TYPE_TAG: // Assuming a finite type will only have members from simple basic types.
            case TypeTags.READONLY_TAG:
            case TypeTags.NULL_TAG:
            case TypeTags.ERROR_TAG:
            case TypeTags.INVOKABLE_TAG:
            case TypeTags.SERVICE_TAG:
            case TypeTags.TYPEDESC_TAG:
            case TypeTags.FUNCTION_POINTER_TAG:
            case TypeTags.HANDLE_TAG:
                return true;
        }
        return false;
    }

    public static boolean isSelectivelyImmutableType(Type type, Set<Type> unresolvedTypes) {
        if (!unresolvedTypes.add(type)) {
            return true;
        }

        switch (type.getTag()) {
            case TypeTags.ANY_TAG:
            case TypeTags.ANYDATA_TAG:
            case TypeTags.JSON_TAG:
            case TypeTags.XML_TAG:
            case TypeTags.XML_COMMENT_TAG:
            case TypeTags.XML_ELEMENT_TAG:
            case TypeTags.XML_PI_TAG:
                return true;
            case TypeTags.ARRAY_TAG:
                Type elementType = ((BArrayType) type).getElementType();
                return isInherentlyImmutableType(elementType) ||
                        isSelectivelyImmutableType(elementType, unresolvedTypes);
            case TypeTags.TUPLE_TAG:
                BTupleType tupleType = (BTupleType) type;
                for (Type tupMemType : tupleType.getTupleTypes()) {
                    if (!isInherentlyImmutableType(tupMemType) &&
                            !isSelectivelyImmutableType(tupMemType, unresolvedTypes)) {
                        return false;
                    }
                }

                Type tupRestType = tupleType.getRestType();
                if (tupRestType == null) {
                    return true;
                }

                return isInherentlyImmutableType(tupRestType) ||
                        isSelectivelyImmutableType(tupRestType, unresolvedTypes);
            case TypeTags.RECORD_TYPE_TAG:
                BRecordType recordType = (BRecordType) type;
                for (Field field : recordType.getFields().values()) {
                    Type fieldType = field.getFieldType();
                    if (!isInherentlyImmutableType(fieldType) &&
                            !isSelectivelyImmutableType(fieldType, unresolvedTypes)) {
                        return false;
                    }
                }

                Type recordRestType = recordType.restFieldType;
                if (recordRestType == null) {
                    return true;
                }

                return isInherentlyImmutableType(recordRestType) ||
                        isSelectivelyImmutableType(recordRestType, unresolvedTypes);
            case TypeTags.OBJECT_TYPE_TAG:
                BObjectType objectType = (BObjectType) type;

                if (SymbolFlags.isFlagOn(objectType.flags, SymbolFlags.CLASS) &&
                        !SymbolFlags.isFlagOn(objectType.flags, SymbolFlags.READONLY)) {
                    return false;
                }

                for (Field field : objectType.getFields().values()) {
                    Type fieldType = field.getFieldType();
                    if (!isInherentlyImmutableType(fieldType) &&
                            !isSelectivelyImmutableType(fieldType, unresolvedTypes)) {
                        return false;
                    }
                }
                return true;
            case TypeTags.MAP_TAG:
                Type constraintType = ((BMapType) type).getConstrainedType();
                return isInherentlyImmutableType(constraintType) ||
                        isSelectivelyImmutableType(constraintType, unresolvedTypes);
            case TypeTags.TABLE_TAG:
                Type tableConstraintType = ((BTableType) type).getConstrainedType();
                return isInherentlyImmutableType(tableConstraintType) ||
                        isSelectivelyImmutableType(tableConstraintType, unresolvedTypes);
            case TypeTags.UNION_TAG:
                boolean readonlyIntersectionExists = false;
                for (Type memberType : ((BUnionType) type).getMemberTypes()) {
                    if (isInherentlyImmutableType(memberType) ||
                            isSelectivelyImmutableType(memberType, unresolvedTypes)) {
                        readonlyIntersectionExists = true;
                    }
                }
                return readonlyIntersectionExists;
        }
        return false;
    }

    private static boolean checkConstraints(Type sourceConstraint, Type targetConstraint,
                                            List<TypePair> unresolvedTypes) {
        if (sourceConstraint == null) {
            sourceConstraint = TYPE_ANY;
        }

        if (targetConstraint == null) {
            targetConstraint = TYPE_ANY;
        }

        return checkIsType(sourceConstraint, targetConstraint, unresolvedTypes);
    }

    private static boolean isMutable(Object value, Type sourceType) {
        // All the value types are immutable
        if (value == null || sourceType.getTag() < TypeTags.JSON_TAG || TypeTags.isIntegerTypeTag(sourceType.getTag())
                || sourceType.getTag() == TypeTags.FINITE_TYPE_TAG || TypeTags.isStringTypeTag(sourceType.getTag())) {
            return false;
        }

        return !((RefValue) value).isFrozen();
    }

    private static boolean checkArrayEquivalent(Type actualType, Type expType) {
        if (expType.getTag() == TypeTags.ARRAY_TAG && actualType.getTag() == TypeTags.ARRAY_TAG) {
            // Both types are array types
            BArrayType lhrArrayType = (BArrayType) expType;
            BArrayType rhsArrayType = (BArrayType) actualType;
            return checkIsArrayType(rhsArrayType, lhrArrayType, new ArrayList<>());
        }
        // Now one or both types are not array types and they have to be equal
        return expType == actualType;
    }


    /**
     * Check whether a given value confirms to a given type. First it checks if the type of the value, and
     * if fails then falls back to checking the value.
     *
     * @param sourceValue Value to check
     * @param targetType Target type
     * @param unresolvedValues Values that are unresolved so far
     * @param allowNumericConversion Flag indicating whether to perform numeric conversions
     * @return True if the value confirms to the provided type. False, otherwise.
     */
    private static boolean checkIsLikeType(Object sourceValue, Type targetType, List<TypeValuePair> unresolvedValues,
                                           boolean allowNumericConversion) {
        Type sourceType = getType(sourceValue);
        if (checkIsType(sourceType, targetType, new ArrayList<>())) {
            return true;
        }

        return checkIsLikeOnValue(sourceValue, sourceType, targetType, unresolvedValues, allowNumericConversion);
    }

    /**
     * Check whether a given value confirms to a given type. Strictly checks the value only, and does not consider the
     * type of the value for consideration.
     *
     * @param sourceValue Value to check
     * @param sourceType Type of the value
     * @param targetType Target type
     * @param unresolvedValues Values that are unresolved so far
     * @param allowNumericConversion Flag indicating whether to perform numeric conversions
     * @return True if the value confirms to the provided type. False, otherwise.
     */
    private static boolean checkIsLikeOnValue(Object sourceValue, Type sourceType, Type targetType,
                                              List<TypeValuePair> unresolvedValues, boolean allowNumericConversion) {
        int sourceTypeTag = sourceType.getTag();
        int targetTypeTag = targetType.getTag();

        if (sourceTypeTag == TypeTags.INTERSECTION_TAG) {
            return checkIsLikeOnValue(sourceValue, ((BIntersectionType) sourceType).getEffectiveType(),
                                      targetTypeTag != TypeTags.INTERSECTION_TAG ? targetType :
                                              ((BIntersectionType) targetType).getEffectiveType(),
                                      unresolvedValues, allowNumericConversion);
        }

        if (targetTypeTag == TypeTags.INTERSECTION_TAG) {
            return checkIsLikeOnValue(sourceValue, sourceType, ((BIntersectionType) targetType).getEffectiveType(),
                                      unresolvedValues, allowNumericConversion);
        }

        if (sourceTypeTag == TypeTags.PARAMETERIZED_TYPE_TAG) {
            if (targetTypeTag != TypeTags.PARAMETERIZED_TYPE_TAG) {
                return checkIsLikeOnValue(sourceValue, ((BParameterizedType) sourceType).getParamValueType(),
                                          targetType, unresolvedValues, allowNumericConversion);
            }

            return checkIsLikeOnValue(sourceValue, ((BParameterizedType) sourceType).getParamValueType(),
                                      ((BParameterizedType) targetType).getParamValueType(), unresolvedValues,
                                      allowNumericConversion);
        }

        switch (targetTypeTag) {
            case TypeTags.READONLY_TAG:
                return true;
            case TypeTags.BYTE_TAG:
                if (TypeTags.isIntegerTypeTag(sourceTypeTag)) {
                    return isByteLiteral((Long) sourceValue);
                }
                return allowNumericConversion && TypeConverter.isConvertibleToByte(sourceValue);
            case TypeTags.INT_TAG:
                return allowNumericConversion && TypeConverter.isConvertibleToInt(sourceValue);
            case TypeTags.SIGNED32_INT_TAG:
            case TypeTags.SIGNED16_INT_TAG:
            case TypeTags.SIGNED8_INT_TAG:
            case TypeTags.UNSIGNED32_INT_TAG:
            case TypeTags.UNSIGNED16_INT_TAG:
            case TypeTags.UNSIGNED8_INT_TAG:
                if (TypeTags.isIntegerTypeTag(sourceTypeTag) || targetTypeTag == TypeTags.BYTE_TAG) {
                    return TypeConverter.isConvertibleToIntSubType(sourceValue, targetType);
                }
                return allowNumericConversion && TypeConverter.isConvertibleToIntSubType(sourceValue, targetType);
            case TypeTags.FLOAT_TAG:
            case TypeTags.DECIMAL_TAG:
                return allowNumericConversion && TypeConverter.isConvertibleToFloatingPointTypes(sourceValue);
            case TypeTags.CHAR_STRING_TAG:
                return TypeConverter.isConvertibleToChar(sourceValue);
            case TypeTags.RECORD_TYPE_TAG:
                return checkIsLikeRecordType(sourceValue, (BRecordType) targetType, unresolvedValues,
                        allowNumericConversion);
            case TypeTags.JSON_TAG:
                return checkIsLikeJSONType(sourceValue, sourceType, (BJsonType) targetType, unresolvedValues,
                                           allowNumericConversion);
            case TypeTags.MAP_TAG:
                return checkIsLikeMapType(sourceValue, (BMapType) targetType, unresolvedValues, allowNumericConversion);
            case TypeTags.STREAM_TAG:
                return checkIsLikeStreamType(sourceValue, (BStreamType) targetType);
            case TypeTags.ARRAY_TAG:
                return checkIsLikeArrayType(sourceValue, (BArrayType) targetType, unresolvedValues,
                                            allowNumericConversion);
            case TypeTags.TUPLE_TAG:
                return checkIsLikeTupleType(sourceValue, (BTupleType) targetType, unresolvedValues,
                                            allowNumericConversion);
            case TypeTags.ERROR_TAG:
                return checkIsLikeErrorType(sourceValue, (BErrorType) targetType, unresolvedValues,
                                            allowNumericConversion);
            case TypeTags.ANYDATA_TAG:
                return checkIsLikeAnydataType(sourceValue, sourceType, unresolvedValues, allowNumericConversion);
            case TypeTags.FINITE_TYPE_TAG:
                return checkFiniteTypeAssignable(sourceValue, sourceType, (BFiniteType) targetType);
            case TypeTags.XML_ELEMENT_TAG:
                if (sourceTypeTag == TypeTags.XML_TAG) {
                    XmlValue xmlSource = (XmlValue) sourceValue;
                    return xmlSource.isSingleton();
                }
                return false;
            case TypeTags.XML_COMMENT_TAG:
            case TypeTags.XML_PI_TAG:
            case TypeTags.XML_TEXT_TAG:
                if (sourceTypeTag == TypeTags.XML_TAG) {
                    return checkIsLikeNonElementSingleton((XmlValue) sourceValue, targetType);
                }
                return false;
            case TypeTags.XML_TAG:
                if (sourceTypeTag == TypeTags.XML_TAG) {
                    return checkIsLikeXMLSequenceType((XmlValue) sourceValue, targetType);
                }
                return false;
            case TypeTags.UNION_TAG:
                if (allowNumericConversion) {
                    List<Type> compatibleTypesWithNumConversion = new ArrayList<>();
                    List<Type> compatibleTypesWithoutNumConversion = new ArrayList<>();
                    for (Type type : ((BUnionType) targetType).getMemberTypes()) {
                        List<TypeValuePair> tempList = new ArrayList<>(unresolvedValues.size());
                        tempList.addAll(unresolvedValues);

                        if (checkIsLikeType(sourceValue, type, tempList, false)) {
                            compatibleTypesWithoutNumConversion.add(type);
                        }

                        if (checkIsLikeType(sourceValue, type, unresolvedValues, true)) {
                            compatibleTypesWithNumConversion.add(type);
                        }
                    }
                    // Conversion should only be possible to one other numeric type.
                    return compatibleTypesWithNumConversion.size() != 0 &&
                            compatibleTypesWithNumConversion.size() - compatibleTypesWithoutNumConversion.size() <= 1;
                } else {
                    for (Type type : ((BUnionType) targetType).getMemberTypes()) {
                        if (checkIsLikeType(sourceValue, type, unresolvedValues, false)) {
                            return true;
                        }
                    }
                }
                return false;
            default:
                return false;
        }
    }

    private static XmlNodeType getXmlNodeType(Type type) {
        XmlNodeType nodeType = null;
        switch (type.getTag()) {
            case TypeTags.XML_ELEMENT_TAG:
                nodeType = XmlNodeType.ELEMENT;
                break;
            case TypeTags.XML_COMMENT_TAG:
                nodeType = XmlNodeType.COMMENT;
                break;
            case TypeTags.XML_PI_TAG:
                nodeType = XmlNodeType.PI;
                break;
            case TypeTags.XML_TEXT_TAG:
                nodeType = XmlNodeType.TEXT;
                break;
            default:
                return null;
        }
        return nodeType;
    }

    private static boolean checkIsLikeNonElementSingleton(XmlValue xmlSource, Type targetType) {

        XmlNodeType nodeType = getXmlNodeType(targetType);

        if (nodeType == null) {
            return false;
        }

        if (xmlSource.getNodeType() == nodeType) {
            return true;
        }

        if (xmlSource.getNodeType() == XmlNodeType.SEQUENCE) {
            XmlSequence seq = (XmlSequence) xmlSource;

            return seq.size() == 1 && seq.getChildrenList().get(0).getNodeType() == nodeType ||
                    (nodeType == XmlNodeType.TEXT && seq.isEmpty());
        }
        return false;
    }

    private static boolean checkIsLikeXMLSequenceType(XmlValue xmlSource, Type targetType) {
        if (xmlSource.getNodeType() != XmlNodeType.SEQUENCE) {
            return false;
        }
        Set<XmlNodeType> acceptedNodes = new HashSet<>();

        BXmlType target = (BXmlType) targetType;
        if (target.constraint.getTag() == TypeTags.UNION_TAG) {
            getXMLNodeOnUnion((BUnionType) target.constraint, acceptedNodes);
        } else {
            acceptedNodes.add(getXmlNodeType(((BXmlType) targetType).constraint));
        }

        XmlSequence seq = (XmlSequence) xmlSource;
        for (BXml m : seq.getChildrenList()) {
            if (!acceptedNodes.contains(m.getNodeType())) {
                return false;
            }
        }
        return true;
    }

    private static void getXMLNodeOnUnion(BUnionType unionType, Set<XmlNodeType> nodeTypes) {
        // Currently there are only 4 xml subtypes
        if (nodeTypes.size() == 4) {
            return;
        }

        for (Type memberType : unionType.getMemberTypes()) {
            if (memberType.getTag() == TypeTags.UNION_TAG) {
                getXMLNodeOnUnion((BUnionType) memberType, nodeTypes);
            } else {
               nodeTypes.add(getXmlNodeType(memberType));
            }
        }
    }
    public static boolean isNumericType(Type type) {
        return type.getTag() < TypeTags.STRING_TAG;
    }

    private static boolean checkIsLikeAnydataType(Object sourceValue, Type sourceType,
                                                  List<TypeValuePair> unresolvedValues,
                                                  boolean allowNumericConversion) {
        switch (sourceType.getTag()) {
            case TypeTags.RECORD_TYPE_TAG:
            case TypeTags.JSON_TAG:
            case TypeTags.MAP_TAG:
                return isLikeType(((MapValueImpl) sourceValue).values().toArray(), TYPE_ANYDATA,
                                  unresolvedValues, allowNumericConversion);
            case TypeTags.ARRAY_TAG:
                ArrayValue arr = (ArrayValue) sourceValue;
                BArrayType arrayType = (BArrayType) arr.getType();
                switch (arrayType.getElementType().getTag()) {
                    case TypeTags.INT_TAG:
                    case TypeTags.FLOAT_TAG:
                    case TypeTags.DECIMAL_TAG:
                    case TypeTags.STRING_TAG:
                    case TypeTags.BOOLEAN_TAG:
                    case TypeTags.BYTE_TAG:
                        return true;
                    default:
                        return isLikeType(arr.getValues(), TYPE_ANYDATA, unresolvedValues,
                                          allowNumericConversion);
                }
            case TypeTags.TUPLE_TAG:
                return isLikeType(((ArrayValue) sourceValue).getValues(), TYPE_ANYDATA, unresolvedValues,
                                  allowNumericConversion);
            case TypeTags.ANYDATA_TAG:
                return true;
            // TODO: 8/13/19 Check if can be removed
            case TypeTags.FINITE_TYPE_TAG:
            case TypeTags.UNION_TAG:
                return checkIsLikeType(sourceValue, TYPE_ANYDATA, unresolvedValues, allowNumericConversion);
            default:
                return false;
        }
    }

    private static boolean isLikeType(Object[] objects, Type targetType, List<TypeValuePair> unresolvedValues,
                                      boolean allowNumericConversion) {
        for (Object value : objects) {
            if (!checkIsLikeType(value, targetType, unresolvedValues, allowNumericConversion)) {
                return false;
            }
        }
        return true;
    }

    private static boolean checkIsLikeTupleType(Object sourceValue, BTupleType targetType,
                                                List<TypeValuePair> unresolvedValues, boolean allowNumericConversion) {
        if (!(sourceValue instanceof ArrayValue)) {
            return false;
        }

        ArrayValue source = (ArrayValue) sourceValue;
        List<Type> targetTypes = targetType.getTupleTypes();
        int sourceTypeSize = source.size();
        int targetTypeSize = targetTypes.size();
        Type targetRestType = targetType.getRestType();

        if (sourceTypeSize < targetTypeSize) {
            return false;
        }
        if (targetRestType == null && sourceTypeSize > targetTypeSize) {
            return false;
        }

        for (int i = 0; i < targetTypeSize; i++) {
            if (!checkIsLikeType(source.getRefValue(i), targetTypes.get(i), unresolvedValues, allowNumericConversion)) {
                return false;
            }
        }
        for (int i = targetTypeSize; i < sourceTypeSize; i++) {
            if (!checkIsLikeType(source.getRefValue(i), targetRestType, unresolvedValues, allowNumericConversion)) {
                return false;
            }
        }
        return true;
    }

    static boolean isByteLiteral(long longValue) {
        return (longValue >= BBYTE_MIN_VALUE && longValue <= BBYTE_MAX_VALUE);
    }

    static boolean isSigned32LiteralValue(Long longObject) {

        return (longObject >= SIGNED32_MIN_VALUE && longObject <= SIGNED32_MAX_VALUE);
    }

    static boolean isSigned16LiteralValue(Long longObject) {

        return (longObject.intValue() >= SIGNED16_MIN_VALUE && longObject.intValue() <= SIGNED16_MAX_VALUE);
    }

    static boolean isSigned8LiteralValue(Long longObject) {

        return (longObject.intValue() >= SIGNED8_MIN_VALUE && longObject.intValue() <= SIGNED8_MAX_VALUE);
    }

    static boolean isUnsigned32LiteralValue(Long longObject) {

        return (longObject >= 0 && longObject <= UNSIGNED32_MAX_VALUE);
    }

    static boolean isUnsigned16LiteralValue(Long longObject) {

        return (longObject.intValue() >= 0 && longObject.intValue() <= UNSIGNED16_MAX_VALUE);
    }

    static boolean isUnsigned8LiteralValue(Long longObject) {

        return (longObject.intValue() >= 0 && longObject.intValue() <= UNSIGNED8_MAX_VALUE);
    }

    static boolean isCharLiteralValue(Object object) {
        String value;
        if (object instanceof BString) {
            value = ((BString) object).getValue();
        } else if (object instanceof String) {
            value = (String) object;
        } else {
            return false;
        }
        return value.codePoints().count() == 1;
    }

    private static boolean checkIsLikeArrayType(Object sourceValue, BArrayType targetType,
                                                List<TypeValuePair> unresolvedValues, boolean allowNumericConversion) {
        if (!(sourceValue instanceof ArrayValue)) {
            return false;
        }

        ArrayValue source = (ArrayValue) sourceValue;
        Type targetTypeElementType = targetType.getElementType();
        if (source.getType().getTag() == TypeTags.ARRAY_TAG) {
            Type sourceElementType = ((BArrayType) source.getType()).getElementType();
            if (isValueType(sourceElementType)) {
                boolean isType = checkIsType(sourceElementType, targetTypeElementType, new ArrayList<>());

                if (isType || !allowNumericConversion || !isNumericType(sourceElementType)) {
                    return isType;
                }

                if (isNumericType(targetTypeElementType)) {
                    return true;
                }

                if (targetTypeElementType.getTag() != TypeTags.UNION_TAG) {
                    return false;
                }

                List<Type> targetNumericTypes = new ArrayList<>();
                for (Type memType : ((BUnionType) targetTypeElementType).getMemberTypes()) {
                    if (isNumericType(memType) && !targetNumericTypes.contains(memType)) {
                        targetNumericTypes.add(memType);
                    }
                }
                return targetNumericTypes.size() == 1;
            }
        }

        Object[] arrayValues = source.getValues();
        for (int i = 0; i < ((ArrayValue) sourceValue).size(); i++) {
            if (!checkIsLikeType(arrayValues[i], targetTypeElementType, unresolvedValues, allowNumericConversion)) {
                return false;
            }
        }
        return true;
    }

    private static boolean checkIsLikeMapType(Object sourceValue, BMapType targetType,
                                              List<TypeValuePair> unresolvedValues, boolean allowNumericConversion) {
        if (!(sourceValue instanceof MapValueImpl)) {
            return false;
        }

        for (Object mapEntry : ((MapValueImpl) sourceValue).values()) {
            if (!checkIsLikeType(mapEntry, targetType.getConstrainedType(), unresolvedValues, allowNumericConversion)) {
                return false;
            }
        }
        return true;
    }

    private static boolean checkIsLikeStreamType(Object sourceValue, BStreamType targetType) {
        if (!(sourceValue instanceof StreamValue)) {
            return false;
        }

        BStreamType streamType = (BStreamType) ((StreamValue) sourceValue).getType();

        return streamType.getConstrainedType() == targetType.getConstrainedType();
    }

    private static boolean checkIsLikeJSONType(Object sourceValue, Type sourceType, BJsonType targetType,
                                               List<TypeValuePair> unresolvedValues, boolean allowNumericConversion) {
        if (sourceType.getTag() == TypeTags.ARRAY_TAG) {
            ArrayValue source = (ArrayValue) sourceValue;
            Type elementType = ((BArrayType) source.getType()).getElementType();
            if (isValueType(elementType)) {
                return checkIsType(elementType, targetType, new ArrayList<>());
            }

            Object[] arrayValues = source.getValues();
            for (int i = 0; i < ((ArrayValue) sourceValue).size(); i++) {
                if (!checkIsLikeType(arrayValues[i], targetType, unresolvedValues, allowNumericConversion)) {
                    return false;
                }
            }
            return true;
        } else if (sourceType.getTag() == TypeTags.MAP_TAG) {
            for (Object value : ((MapValueImpl) sourceValue).values()) {
                if (!checkIsLikeType(value, targetType, unresolvedValues, allowNumericConversion)) {
                    return false;
                }
            }
            return true;
        } else if (sourceType.getTag() == TypeTags.RECORD_TYPE_TAG) {
            TypeValuePair typeValuePair = new TypeValuePair(sourceValue, targetType);
            if (unresolvedValues.contains(typeValuePair)) {
                return true;
            }
            unresolvedValues.add(typeValuePair);
            for (Object object : ((MapValueImpl) sourceValue).values()) {
                if (!checkIsLikeType(object, targetType, unresolvedValues, allowNumericConversion)) {
                    return false;
                }
            }
            return true;
        }
        return false;
    }

    private static boolean checkIsLikeRecordType(Object sourceValue, BRecordType targetType,
                                                 List<TypeValuePair> unresolvedValues, boolean allowNumericConversion) {
        if (!(sourceValue instanceof MapValueImpl)) {
            return false;
        }

        TypeValuePair typeValuePair = new TypeValuePair(sourceValue, targetType);
        if (unresolvedValues.contains(typeValuePair)) {
            return true;
        }
        unresolvedValues.add(typeValuePair);
        Map<String, Type> targetTypeField = new HashMap<>();
        Type restFieldType = targetType.restFieldType;

        for (Field field : targetType.getFields().values()) {
            targetTypeField.put(field.getFieldName(), field.getFieldType());
        }

        for (Map.Entry targetTypeEntry : targetTypeField.entrySet()) {
            Object fieldName = StringUtils.fromString(targetTypeEntry.getKey().toString());
            if (!(((MapValueImpl) sourceValue).containsKey(fieldName)) &&
                    !SymbolFlags.isFlagOn(targetType.getFields().get(fieldName.toString()).getFlags(),
                                          SymbolFlags.OPTIONAL)) {
                return false;
            }
        }

        for (Object object : ((MapValueImpl) sourceValue).entrySet()) {
            Map.Entry valueEntry = (Map.Entry) object;
            String fieldName = valueEntry.getKey().toString();

            if (targetTypeField.containsKey(fieldName)) {
                if (!checkIsLikeType((valueEntry.getValue()), targetTypeField.get(fieldName),
                                     unresolvedValues, allowNumericConversion)) {
                    return false;
                }
            } else {
                if (!targetType.sealed) {
                    if (!checkIsLikeType((valueEntry.getValue()), restFieldType, unresolvedValues,
                                         allowNumericConversion)) {
                        return false;
                    }
                } else {
                    return false;
                }
            }
        }
        return true;
    }

    private static boolean checkFiniteTypeAssignable(Object sourceValue, Type sourceType, BFiniteType targetType) {
        if (sourceValue == null) {
            // we should not reach here
            return false;
        }

        for (Object valueSpaceItem : targetType.valueSpace) {
            // TODO: 8/13/19 Maryam fix for conversion
            if (isFiniteTypeValue(sourceValue, sourceType, valueSpaceItem)) {
                return true;
            }
        }
        return false;
    }

    protected static boolean isFiniteTypeValue(Object sourceValue, Type sourceType, Object valueSpaceItem) {
        Type valueSpaceItemType = getType(valueSpaceItem);
        if (valueSpaceItemType.getTag() > TypeTags.FLOAT_TAG) {
            return valueSpaceItemType.getTag() == sourceType.getTag() && valueSpaceItem.equals(sourceValue);
        }

        switch (sourceType.getTag()) {
            case TypeTags.BYTE_TAG:
            case TypeTags.INT_TAG:
                return ((Number) sourceValue).longValue() == ((Number) valueSpaceItem).longValue();
            case TypeTags.FLOAT_TAG:
                if (sourceType.getTag() != valueSpaceItemType.getTag()) {
                    return false;
                }

                return ((Number) sourceValue).doubleValue() == ((Number) valueSpaceItem).doubleValue();
            case TypeTags.DECIMAL_TAG:
                // falls through
            default:
                if (sourceType.getTag() != valueSpaceItemType.getTag()) {
                    return false;
                }
                return valueSpaceItem.equals(sourceValue);
        }
    }

    private static boolean checkIsErrorType(Type sourceType, BErrorType targetType, List<TypePair> unresolvedTypes) {
        if (sourceType.getTag() != TypeTags.ERROR_TAG) {
            return false;
        }
        // Handle recursive error types.
        TypePair pair = new TypePair(sourceType, targetType);
        if (unresolvedTypes.contains(pair)) {
            return true;
        }
        unresolvedTypes.add(pair);
        BErrorType bErrorType = (BErrorType) sourceType;

        if (targetType.typeIdSet == null) {
            return checkIsType(bErrorType.detailType, targetType.detailType, unresolvedTypes);
        }

        BTypeIdSet sourceTypeIdSet = bErrorType.typeIdSet;
        if (sourceTypeIdSet == null) {
            return false;
        }

        return sourceTypeIdSet.containsAll(targetType.typeIdSet);
    }

    private static boolean checkIsLikeErrorType(Object sourceValue, BErrorType targetType,
                                                List<TypeValuePair> unresolvedValues, boolean allowNumericConversion) {
        Type sourceType = getType(sourceValue);
        if (sourceValue == null || sourceType.getTag() != TypeTags.ERROR_TAG) {
            return false;
        }

        if (targetType.typeIdSet == null) {
            return checkIsLikeType(((ErrorValue) sourceValue).getDetails(), targetType.detailType, unresolvedValues,
                    allowNumericConversion);
        }

        BTypeIdSet sourceIdSet = ((BErrorType) sourceType).typeIdSet;
        if (sourceIdSet == null) {
            return false;
        }

        return sourceIdSet.containsAll(targetType.typeIdSet);
    }

    private static boolean isSimpleBasicType(Type type) {
        return type.getTag() < TypeTags.JSON_TAG || TypeTags.isIntegerTypeTag(type.getTag());
    }

    private static boolean isHandleType(Type type) {
        return type.getTag() == TypeTags.HANDLE_TAG;
    }

    /**
     * Deep value equality check for anydata.
     *
     * @param lhsValue The value on the left hand side
     * @param rhsValue The value on the right hand side
     * @param checkedValues Structured value pairs already compared or being compared
     * @return True if values are equal, else false.
     */
    private static boolean isEqual(Object lhsValue, Object rhsValue, List<ValuePair> checkedValues) {
        if (lhsValue == rhsValue) {
            return true;
        }

        if (null == lhsValue || null == rhsValue) {
            return false;
        }

        int lhsValTypeTag = getType(lhsValue).getTag();
        int rhsValTypeTag = getType(rhsValue).getTag();

        switch (lhsValTypeTag) {
            case TypeTags.STRING_TAG:
            case TypeTags.FLOAT_TAG:
            case TypeTags.DECIMAL_TAG:
            case TypeTags.BOOLEAN_TAG:
                return lhsValue.equals(rhsValue);
            case TypeTags.INT_TAG:
                if (rhsValTypeTag <= TypeTags.FLOAT_TAG) {
                    return lhsValue.equals(((Number) rhsValue).longValue());
                }

                if (rhsValTypeTag == TypeTags.DECIMAL_TAG) {
                    return DecimalValue.valueOf((long) lhsValue).equals(rhsValue);
                }

                return false;
            case TypeTags.BYTE_TAG:
                if (rhsValTypeTag <= TypeTags.FLOAT_TAG) {
                    return ((Number) lhsValue).byteValue() == ((Number) rhsValue).byteValue();
                }

                if (rhsValTypeTag == TypeTags.DECIMAL_TAG) {
                    return DecimalValue.valueOf((int) lhsValue).equals(rhsValue);
                }

                return false;
            case TypeTags.XML_TAG:
            case TypeTags.XML_ELEMENT_TAG:
            case TypeTags.XML_COMMENT_TAG:
            case TypeTags.XML_TEXT_TAG:
            case TypeTags.XML_PI_TAG:
                return XmlFactory.isEqual((XmlValue) lhsValue, (XmlValue) rhsValue);
            case TypeTags.MAP_TAG:
            case TypeTags.JSON_TAG:
            case TypeTags.RECORD_TYPE_TAG:
                return isMappingType(rhsValTypeTag) && isEqual((MapValueImpl) lhsValue, (MapValueImpl) rhsValue,
                        checkedValues);
            case TypeTags.TUPLE_TAG:
            case TypeTags.ARRAY_TAG:
                return isListType(rhsValTypeTag) &&
                        isEqual((ArrayValue) lhsValue, (ArrayValue) rhsValue, checkedValues);
            case TypeTags.ERROR_TAG:
                return rhsValTypeTag == TypeTags.ERROR_TAG &&
                        isEqual((ErrorValue) lhsValue, (ErrorValue) rhsValue, checkedValues);
            case TypeTags.SERVICE_TAG:
                break;
            case TypeTags.TABLE_TAG:
                return rhsValTypeTag == TypeTags.TABLE_TAG &&
                        isEqual((TableValueImpl) lhsValue, (TableValueImpl) rhsValue, checkedValues);
        }
        return false;
    }

    private static boolean isListType(int typeTag) {
        return typeTag == TypeTags.ARRAY_TAG || typeTag == TypeTags.TUPLE_TAG;
    }

    private static boolean isMappingType(int typeTag) {
        return typeTag == TypeTags.MAP_TAG || typeTag == TypeTags.RECORD_TYPE_TAG || typeTag == TypeTags.JSON_TAG;
    }

    /**
     * Deep equality check for an array/tuple.
     *
     * @param lhsList The array/tuple on the left hand side
     * @param rhsList The array/tuple on the right hand side
     * @param checkedValues Structured value pairs already compared or being compared
     * @return True if the array/tuple values are equal, else false.
     */
    private static boolean isEqual(ArrayValue lhsList, ArrayValue rhsList, List<ValuePair> checkedValues) {
        ValuePair compValuePair = new ValuePair(lhsList, rhsList);
        if (checkedValues.contains(compValuePair)) {
            return true;
        }
        checkedValues.add(compValuePair);

        if (lhsList.size() != rhsList.size()) {
            return false;
        }

        for (int i = 0; i < lhsList.size(); i++) {
            if (!isEqual(lhsList.get(i), rhsList.get(i), checkedValues)) {
                return false;
            }
        }
        return true;
    }

    /**
     * Deep equality check for a map.
     *
     * @param lhsMap Map on the left hand side
     * @param rhsMap Map on the right hand side
     * @param checkedValues Structured value pairs already compared or being compared
     * @return True if the map values are equal, else false.
     */
    private static boolean isEqual(MapValueImpl lhsMap, MapValueImpl rhsMap, List<ValuePair> checkedValues) {
        ValuePair compValuePair = new ValuePair(lhsMap, rhsMap);
        if (checkedValues.contains(compValuePair)) {
            return true;
        }
        checkedValues.add(compValuePair);

        if (lhsMap.size() != rhsMap.size()) {
            return false;
        }

        if (!lhsMap.keySet().containsAll(rhsMap.keySet())) {
            return false;
        }

        Iterator<Map.Entry<BString, Object>> mapIterator = lhsMap.entrySet().iterator();
        while (mapIterator.hasNext()) {
            Map.Entry<BString, Object> lhsMapEntry = mapIterator.next();
            if (!isEqual(lhsMapEntry.getValue(), rhsMap.get(lhsMapEntry.getKey()), checkedValues)) {
                return false;
            }
        }
        return true;
    }

    /**
     * Deep equality check for a table.
     *
     * @param lhsTable      Table on the left hand side
     * @param rhsTable      Table on the right hand side
     * @param checkedValues Structured value pairs already compared or being compared
     * @return True if the table values are equal, else false.
     */
    private static boolean isEqual(TableValueImpl lhsTable, TableValueImpl rhsTable, List<ValuePair> checkedValues) {
        ValuePair compValuePair = new ValuePair(lhsTable, rhsTable);
        if (checkedValues.contains(compValuePair)) {
            return true;
        }
        checkedValues.add(compValuePair);

        if (lhsTable.size() != rhsTable.size()) {
            return false;
        }

        if (((BTableType) lhsTable.getType()).getFieldNames() != null &&
                ((BTableType) lhsTable.getType()).getFieldNames().length > 0) {
            for (Map.Entry<BAnydataType, Object> lhsTableEntry :
                    (Iterable<Map.Entry<BAnydataType, Object>>) lhsTable.entrySet()) {
                if (!isEqual(lhsTableEntry.getValue(), rhsTable.get(lhsTableEntry.getKey()), checkedValues)) {
                    return false;
                }
            }

            return true;
        }

        return lhsTable.entrySet().equals(rhsTable.entrySet());
    }


    /**
     * Deep equality check for error.
     *
     * @param lhsError The error on the left hand side
     * @param rhsError The error on the right hand side
     * @param checkedValues Errors already compared or being compared
     * @return True if the error values are equal, else false.
     */
    private static boolean isEqual(ErrorValue lhsError, ErrorValue rhsError, List<ValuePair> checkedValues) {
        ValuePair compValuePair = new ValuePair(lhsError, rhsError);
        if (checkedValues.contains(compValuePair)) {
            return true;
        }
        checkedValues.add(compValuePair);

        return isEqual(lhsError.getMessage(), rhsError.getMessage(), checkedValues) &&
                isEqual((MapValueImpl) lhsError.getDetails(), (MapValueImpl) rhsError.getDetails(), checkedValues) &&
                isEqual(lhsError.getCause(), rhsError.getCause(), checkedValues);
    }

    /**
     * Type vector of size two, to hold the source and the target types.
     *
     * @since 0.995.0
     */
    private static class TypePair {
        Type sourceType;
        Type targetType;

        public TypePair(Type sourceType, Type targetType) {
            this.sourceType = sourceType;
            this.targetType = targetType;
        }

        @Override
        public boolean equals(Object obj) {
            if (!(obj instanceof TypePair)) {
                return false;
            }

            TypePair other = (TypePair) obj;
            return this.sourceType.equals(other.sourceType) && this.targetType.equals(other.targetType);
        }
    }

    /**
     * Check the reference equality of handle values.
     *
     * @param lhsValue The value on the left hand side
     * @param rhsValue The value on the right hand side
     * @return True if values are equal, else false.
     */
    private static boolean isHandleValueRefEqual(Object lhsValue, Object rhsValue) {
        HandleValue lhsHandle = (HandleValue) lhsValue;
        HandleValue rhsHandle = (HandleValue) rhsValue;
        return lhsHandle.getValue() == rhsHandle.getValue();
    }

    /**
     * Unordered value vector of size two, to hold two values being compared.
     *
     * @since 0.995.0
     */
    private static class ValuePair {
        ArrayList<Object> valueList = new ArrayList<>(2);

        ValuePair(Object valueOne, Object valueTwo) {
            valueList.add(valueOne);
            valueList.add(valueTwo);
        }

        @Override
        public boolean equals(Object otherPair) {
            if (!(otherPair instanceof ValuePair)) {
                return false;
            }

            ArrayList otherList = ((ValuePair) otherPair).valueList;
            ArrayList currentList = valueList;

            if (otherList.size() != currentList.size()) {
                return false;
            }

            for (int i = 0; i < otherList.size(); i++) {
                if (!otherList.get(i).equals(currentList.get(i))) {
                    return false;
                }
            }

            return true;
        }
    }

    /**
     * Checks whether a given {@link BType} has an implicit initial value or not.
     * @param type {@link BType} to be analyzed.
     * @return whether there's an implicit initial value or not.
     */
    public static boolean hasFillerValue(Type type) {
        return hasFillerValue(type, new ArrayList<>());
    }

    private static boolean hasFillerValue(Type type, List<Type> unanalyzedTypes) {
        if (type == null) {
            return true;
        }
        if (type.getTag() < TypeTags.RECORD_TYPE_TAG || TypeTags.isIntegerTypeTag(type.getTag())) {
            return true;
        }
        switch (type.getTag()) {
            case TypeTags.STREAM_TAG:
            case TypeTags.MAP_TAG:
            case TypeTags.ANY_TAG:
                return true;
            case TypeTags.ARRAY_TAG:
                return checkFillerValue((BArrayType) type);
            case TypeTags.FINITE_TYPE_TAG:
                return checkFillerValue((BFiniteType) type);
            case TypeTags.OBJECT_TYPE_TAG:
                return checkFillerValue((BObjectType) type);
            case TypeTags.RECORD_TYPE_TAG:
                return checkFillerValue((BRecordType) type, unanalyzedTypes);
            case TypeTags.TUPLE_TAG:
                BTupleType tupleType = (BTupleType) type;
                return tupleType.getTupleTypes().stream().allMatch(TypeChecker::hasFillerValue);
            case TypeTags.UNION_TAG:
                return checkFillerValue((BUnionType) type);
            default:
                return false;
        }
    }

    private static boolean checkFillerValue(BUnionType type) {
        // NIL is a member.
        if (type.isNullable()) {
            return true;
        }
        // All members are of same type.
        Iterator<Type> iterator = type.getMemberTypes().iterator();
        Type firstMember;
        for (firstMember = iterator.next(); iterator.hasNext(); ) {
            if (!isSameType(firstMember, iterator.next())) {
                return false;
            }
        }
        // Control reaching this point means there is only one type in the union.
        return isValueType(firstMember) && hasFillerValue(firstMember);
    }

    private static boolean checkFillerValue(BRecordType type, List<Type> unAnalyzedTypes) {
        if (unAnalyzedTypes.contains(type)) {
            return true;
        }
        unAnalyzedTypes.add(type);
        for (Field field : type.getFields().values()) {
            if (SymbolFlags.isFlagOn(field.getFlags(), SymbolFlags.OPTIONAL)) {
                continue;
            }
            if (!SymbolFlags.isFlagOn(field.getFlags(), SymbolFlags.REQUIRED)) {
                continue;
            }
            return false;
        }
        return true;
    }

    private static boolean checkFillerValue(BArrayType type) {
        return type.getState() == ArrayState.OPEN || hasFillerValue(type.getElementType());
    }

    private static boolean checkFillerValue(BObjectType type) {
        if (type.getTag() == TypeTags.SERVICE_TAG) {
            return false;
        } else {
            MethodType generatedInitializer = type.generatedInitializer;
            if (generatedInitializer == null) {
                // abstract objects doesn't have a filler value.
                return false;
            }
            FunctionType initFuncType = generatedInitializer.getType();
            // Todo: check defaultable params of the init func as well
            boolean noParams = initFuncType.getParameterTypes().length == 0;
            boolean nilReturn = initFuncType.getReturnType().getTag() == TypeTags.NULL_TAG;
            return noParams && nilReturn;
        }
    }

    private static boolean checkFillerValue(BFiniteType type) {
        // Has NIL element as a member.
        for (Object value: type.valueSpace) {
            if (value == null) {
                return true;
            }
        }

        // For singleton types, that value is the implicit initial value
        if (type.valueSpace.size() == 1) {
            return true;
        }

        Object firstElement = type.valueSpace.iterator().next();
        for (Object value : type.valueSpace) {
            if (value.getClass() != firstElement.getClass()) {
                return false;
            }
        }

        if (firstElement instanceof String) {
            // check empty string for strings, and 0.0 for decimals
            return containsElement(type.valueSpace, "\"\"");
        } else if (firstElement instanceof Byte
                || firstElement instanceof Integer
                || firstElement instanceof Long) {
            return containsElement(type.valueSpace, "0");
        } else if (firstElement instanceof Float
                || firstElement instanceof Double
                || firstElement instanceof BigDecimal) {
            return containsElement(type.valueSpace, "0.0");
        } else if (firstElement instanceof Boolean) {
            return containsElement(type.valueSpace, "false");
        } else {
            return false;
        }
    }

    private static boolean containsElement(Set<Object> valueSpace, String e) {
        for (Object value : valueSpace) {
            if (value != null && value.toString().equals(e)) {
                return true;
            }
        }
        return false;
    }

    private static boolean containsType(Set<Object> valueSpace, Type type) {
        for (Object value : valueSpace) {
            if (!isSameType(type, getType(value))) {
                return false;
            }
        }
        return true;
    }
}<|MERGE_RESOLUTION|>--- conflicted
+++ resolved
@@ -1638,18 +1638,13 @@
                                                         MethodType[] sourceFuncs,
                                                         String targetTypeModule, String sourceTypeModule,
                                                         BObjectType sourceType, BObjectType targetType) {
-<<<<<<< HEAD
-        for (MemberFunctionType lhsFunc : targetFuncs) {
+        for (MethodType lhsFunc : targetFuncs) {
             // As stage-2 of service typing changes, resource functions are not considered for object subtyping.
             if (SymbolFlags.isFlagOn(lhsFunc.getFlags(), SymbolFlags.RESOURCE)) {
                 continue;
             }
 
-            MemberFunctionType rhsFunc = getMatchingInvokableType(sourceFuncs, lhsFunc, unresolvedTypes);
-=======
-        for (MethodType lhsFunc : targetFuncs) {
             MethodType rhsFunc = getMatchingInvokableType(sourceFuncs, lhsFunc, unresolvedTypes);
->>>>>>> bdac417e
             if (rhsFunc == null ||
                     !isInSameVisibilityRegion(targetTypeModule, sourceTypeModule, lhsFunc.getFlags(),
                                               rhsFunc.getFlags())) {
