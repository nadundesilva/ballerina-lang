{
    "line": 29,
    "character": 26,
    "expected": {
        "title": "Create Local Variable",
        "edits": [
      {
        "range": {
          "start": {
            "line": 29,
            "character": 4
          },
          "end": {
<<<<<<< HEAD
            "line": 29,
            "character": 4
          }
        },
        "newText": "byte[] hashMd5 = "
      }
    ]
  }
=======
              "line": 29,
              "character": 4
          }
        },
          "newText": "byte[] hashMd5Result = "
      }
        ]
    }
>>>>>>> 596a4651
}<|MERGE_RESOLUTION|>--- conflicted
+++ resolved
@@ -11,16 +11,6 @@
             "character": 4
           },
           "end": {
-<<<<<<< HEAD
-            "line": 29,
-            "character": 4
-          }
-        },
-        "newText": "byte[] hashMd5 = "
-      }
-    ]
-  }
-=======
               "line": 29,
               "character": 4
           }
@@ -29,5 +19,4 @@
       }
         ]
     }
->>>>>>> 596a4651
 }