type SMS error <string, record {| string message?; error cause?; string...; |}>;
type SMA error <string, record {| string message?; error cause?; anydata...; |}>;
type CMS error <string, record {| string message?; error cause?; string...; |}>;
type CMA error <string, record {| string message?; error cause?; anydata...; |}>;
const ERROR1 = "Some Error One";
const ERROR2 = "Some Error Two";

function testBasicErrorVariableWithMapDetails() returns [string, string, string, string, map<string>, string?, string?,
            string?, map<any>, any, any, any] {
      SMS  err1 =  error  ( "Error One",
      message="Msg One",
      detail="Detail Msg"
      );
    SMA err2 = error("Error Two",
    message = "Msg Two",
    fatal = true
    );
 SMS  error  ( reason11 ,...detail11 )=    err1  ; SMS    error( reason12 , message=message12  ,detail= detail12, extra= extra12 )=err1 ;

         SMA
         error
             (
             reason21
          ,
              ...detail21
            )
              =
              err2
            ;
               SMA   error(reason22 , message= message22, detail= detail22,
                      extra=    extra22 )=err2;

    return [reason11, reason12, reason21, reason22, detail11, message12, detail12, extra12, detail21, message22,
    detail22, extra22];
}

function testErrorBindingPattern() returns string {
    error <string, record {|string message?; error cause?; string...;|}> err1 = error (   "Error Code",   message  =  "Fatal" );
    [ string , map<any> ]|error t1 = err1;
    match t1 {
           var [ reason , detail ] =>   { return  "Matched with tuple : "  +   reason   +  " "  +  "io:sprintf(\"%s\", detail)" ; }
    error( var reason ,  message=message )  => { return  "Matched with error : " +  reason  + " {\"message\":\"" + <string>message + "\"}" ; }
    }

    return "";
}

function testErrorBindingPattern2() returns string{
    error<string, record {|string message?; error cause?; string...;|}> err1 = error("Error Code", message = "Msg");
    [string, map<any>] | error t1 = err1;
    match t1 {
   var[ reason , detail]    =>   { return "Matched with tuple : " + reason + " " + "io:sprintf(\"%s\", detail)";}
             var       error    (    reason   ,message=     message   )  =>  {return  "Matched with error : " + reason + " {\"message\":\"" + <string>message + "\"}";}
    }

    return "";
}

function testErrorBindingPattern3() returns string {
    error<string, record {|string message?; error cause?; string...;|}> err1 = error("Error Code", message = "Msg");
    [string, map<any>] | error t1 = err1;
    match t1 {
<<<<<<< HEAD
      var [reason, detail] => return "Matched with tuple : " + reason + " " + "io:sprintf(\"%s\", detail)";
          error   (   var    reason,message   =   message,...  var  details1  ) => return "Matched with error : " + reason + " {\"message\":\"" + <string>message + "\"}";
=======
      var [reason, detail] => { return "Matched with tuple : " + reason + " " + "io:sprintf(\"%s\", detail)"; }
          error   (   var    reason,message   =   message,...    var   details1  ) => {return "Matched with error : " + reason + " {\"message\":\"" + <string>message + "\"}"; }
>>>>>>> 4482cd3a
    }

    return "";
}

function testErrorBindingPattern4() returns string {
    error<string, record {|string message?; error cause?; string...;|}> err1 = error("Error Code", message = "Msg");
    [string, map<any>] | error t1 = err1;
    match t1 {
        var [reason, detail] => { return "Matched with tuple : " + reason + " " + "io:sprintf(\"%s\", detail)"; }
        error
                (
  var
                reason
     ,
             message
   =
              message
    )    => {return "Matched with error : " + reason + " {\"message\":\"" + <string>message + "\"}";}
    }

    return "";
}

function testErrorBindingPattern5() returns string {
    error<string, record {|string message?; error cause?; string...;|}> err1 = error("Error Code", message = "Msg");
    [string, map<any>] | error t1 = err1;
    match t1 {
        var [reason, detail] => { return "Matched with tuple : " + reason + " " + "io:sprintf(\"%s\", detail)"; }
  var
              error (
                   reason
   ,
              message
   =
            message
     )    => {return "Matched with error : " + reason + " {\"message\":\"" + <string>message + "\"}";}
    }

    return "";
}

function testErrorBindingPattern6() returns string {
    error<string, record {|string message?; error cause?; string...;|}> err1 = error("Error Code", message = "Msg");
    [string, map<any>] | error t1 = err1;
    match t1 {
        var [reason, detail] => {return "Matched with tuple : " + reason + " " + "io:sprintf(\"%s\", detail)";}
             error
  (
                var
           reason
    ,
            message
     =
            message,
   ...
<<<<<<< HEAD
          var
             details1
     ) => return "Matched with error : " + reason + " {\"message\":\"" + <string>message + "\"}";
=======
           var
                 details1
     ) => {return "Matched with error : " + reason + " {\"message\":\"" + <string>message + "\"}"; }
>>>>>>> 4482cd3a
    }

    return "";
}

function testIndirectErrorVariableDef1() {
    SMS e = error("the reason", message = "msg"); var    SMS( message= message ,other = other ,...rest) = e;
}

function testIndirectErrorVariableDef2() {
    SMS e = error("the reason", message = "msg");
 var
              SMS
               (
 message = message
        ,
 other = other
                ,
 ...rest
       )
            =
 e
              ;
}<|MERGE_RESOLUTION|>--- conflicted
+++ resolved
@@ -60,13 +60,8 @@
     error<string, record {|string message?; error cause?; string...;|}> err1 = error("Error Code", message = "Msg");
     [string, map<any>] | error t1 = err1;
     match t1 {
-<<<<<<< HEAD
-      var [reason, detail] => return "Matched with tuple : " + reason + " " + "io:sprintf(\"%s\", detail)";
-          error   (   var    reason,message   =   message,...  var  details1  ) => return "Matched with error : " + reason + " {\"message\":\"" + <string>message + "\"}";
-=======
       var [reason, detail] => { return "Matched with tuple : " + reason + " " + "io:sprintf(\"%s\", detail)"; }
           error   (   var    reason,message   =   message,...    var   details1  ) => {return "Matched with error : " + reason + " {\"message\":\"" + <string>message + "\"}"; }
->>>>>>> 4482cd3a
     }
 
     return "";
@@ -123,15 +118,9 @@
      =
             message,
    ...
-<<<<<<< HEAD
-          var
-             details1
-     ) => return "Matched with error : " + reason + " {\"message\":\"" + <string>message + "\"}";
-=======
            var
                  details1
      ) => {return "Matched with error : " + reason + " {\"message\":\"" + <string>message + "\"}"; }
->>>>>>> 4482cd3a
     }
 
     return "";
