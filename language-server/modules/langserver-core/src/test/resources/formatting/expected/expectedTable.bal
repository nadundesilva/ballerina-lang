--- conflicted
+++ resolved
@@ -87,11 +87,7 @@
     };
 
     table<Person> dt8 = table {
-<<<<<<< HEAD
-        {primarykey id, primarykey age, salary, name, married},
-=======
         {key id, key age, salary, name, married},
->>>>>>> 3a414bea
         [
             p2,
             p3
