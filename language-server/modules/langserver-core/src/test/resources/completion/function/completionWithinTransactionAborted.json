<<<<<<< HEAD
{"position":{"line":87,"character":8},"source":"function/source/commonCompletionBlocks.bal","items":[]}
=======
{
  "position": {
    "line": 87,
    "character": 8
  },
  "source": "function/source/commonCompletionBlocks.bal",
  "items": [
    {
      "label": "xmlns",
      "kind": "Snippet",
      "detail": "Snippet",
      "sortText": "240",
      "insertText": "xmlns \"${1}\" as ${2:ns};",
      "insertTextFormat": "Snippet"
    },
    {
      "label": "var",
      "kind": "Keyword",
      "detail": "Keyword",
      "sortText": "220",
      "insertText": "var ",
      "insertTextFormat": "Snippet"
    },
    {
      "label": "wait",
      "kind": "Keyword",
      "detail": "Keyword",
      "sortText": "220",
      "insertText": "wait ",
      "insertTextFormat": "Snippet"
    },
    {
      "label": "start",
      "kind": "Keyword",
      "detail": "Keyword",
      "sortText": "220",
      "insertText": "start ",
      "insertTextFormat": "Snippet"
    },
    {
      "label": "flush",
      "kind": "Keyword",
      "detail": "Keyword",
      "sortText": "220",
      "insertText": "flush ",
      "insertTextFormat": "Snippet"
    },
    {
      "label": "function",
      "kind": "Keyword",
      "detail": "Keyword",
      "sortText": "220",
      "insertText": "function ",
      "insertTextFormat": "Snippet"
    },
    {
      "label": "error",
      "kind": "Snippet",
      "detail": "Snippet",
      "sortText": "240",
      "insertText": "error ${1:name} = error(\"${2:errorCode}\", message = \"${3}\");",
      "insertTextFormat": "Snippet"
    },
    {
      "label": "checkpanic",
      "kind": "Keyword",
      "detail": "Keyword",
      "sortText": "220",
      "insertText": "checkpanic ",
      "insertTextFormat": "Snippet"
    },
    {
      "label": "check",
      "kind": "Keyword",
      "detail": "Keyword",
      "sortText": "220",
      "insertText": "check ",
      "insertTextFormat": "Snippet"
    },
    {
      "label": "final",
      "kind": "Keyword",
      "detail": "Keyword",
      "sortText": "220",
      "insertText": "final ",
      "insertTextFormat": "Snippet"
    },
    {
      "label": "foreach",
      "kind": "Snippet",
      "detail": "Statement",
      "sortText": "240",
      "insertText": "foreach ${1:var} ${2:item} in ${3:itemList} {\n\t${4}\n}",
      "insertTextFormat": "Snippet"
    },
    {
      "label": "fork",
      "kind": "Snippet",
      "detail": "Statement",
      "sortText": "240",
      "insertText": "fork {\n\t${1}\n}",
      "insertTextFormat": "Snippet"
    },
    {
      "label": "if",
      "kind": "Snippet",
      "detail": "Statement",
      "sortText": "240",
      "insertText": "if (${1:true}) {\n\t${2}\n}",
      "insertTextFormat": "Snippet"
    },
    {
      "label": "lock",
      "kind": "Snippet",
      "detail": "Statement",
      "sortText": "240",
      "insertText": "lock {\n\t${1}\n}",
      "insertTextFormat": "Snippet"
    },
    {
      "label": "match",
      "kind": "Snippet",
      "detail": "Statement",
      "sortText": "240",
      "insertText": "match ",
      "insertTextFormat": "Snippet"
    },
    {
      "label": "panic",
      "kind": "Snippet",
      "detail": "Statement",
      "sortText": "240",
      "insertText": "panic ",
      "insertTextFormat": "Snippet"
    },
    {
      "label": "return",
      "kind": "Snippet",
      "detail": "Statement",
      "sortText": "240",
      "insertText": "return ",
      "insertTextFormat": "Snippet"
    },
    {
      "label": "transaction",
      "kind": "Snippet",
      "detail": "Statement",
      "sortText": "240",
      "insertText": "transaction with retries = ${1:0} {\n\t${2}\n} onretry {\n\t${3}\n} committed {\n\t${4}\n} aborted {\n\t${5}\n}",
      "insertTextFormat": "Snippet"
    },
    {
      "label": "while",
      "kind": "Snippet",
      "detail": "Statement",
      "sortText": "240",
      "insertText": "while (${1:true}) {\n\t${2}\n}",
      "insertTextFormat": "Snippet"
    },
    {
      "label": "abortedVar",
      "kind": "Variable",
      "detail": "int",
      "sortText": "130",
      "insertText": "abortedVar",
      "insertTextFormat": "Snippet"
    },
    {
      "label": "initiateNestedTransactionInRemote(string nestingMethod)(string)",
      "kind": "Function",
      "detail": "Function",
      "documentation": {
        "right": {
          "kind": "markdown",
          "value": "**Package:** _._  \n  \n  \n**Params**  \n- `string` nestingMethod  \n  \n**Returns** `string`   \n  \n"
        }
      },
      "sortText": "120",
      "insertText": "initiateNestedTransactionInRemote(${1})",
      "insertTextFormat": "Snippet",
      "command": {
        "title": "editor.action.triggerParameterHints",
        "command": "editor.action.triggerParameterHints"
      }
    },
    {
      "label": "float",
      "kind": "Unit",
      "detail": "Float",
      "sortText": "230",
      "insertText": "float",
      "insertTextFormat": "Snippet"
    },
    {
      "label": "nestingMethod",
      "kind": "Variable",
      "detail": "string",
      "sortText": "130",
      "insertText": "nestingMethod",
      "insertTextFormat": "Snippet"
    },
    {
      "label": "readonly",
      "kind": "Unit",
      "detail": "Readonly",
      "sortText": "230",
      "insertText": "readonly",
      "insertTextFormat": "Snippet"
    },
    {
      "label": "xml",
      "kind": "Unit",
      "detail": "Xml",
      "sortText": "230",
      "insertText": "xml",
      "insertTextFormat": "Snippet"
    },
    {
      "label": "byte",
      "kind": "Unit",
      "detail": "Byte",
      "sortText": "230",
      "insertText": "byte",
      "insertTextFormat": "Snippet"
    },
    {
      "label": "handle",
      "kind": "Unit",
      "detail": "Handle",
      "sortText": "230",
      "insertText": "handle",
      "insertTextFormat": "Snippet"
    },
    {
      "label": "ArgsData",
      "kind": "Struct",
      "detail": "Record",
      "documentation": {
        "left": "Defaultable argument names. This is for internal use.\n"
      },
      "sortText": "180",
      "insertText": "ArgsData",
      "insertTextFormat": "Snippet"
    },
    {
      "label": "never",
      "kind": "Unit",
      "detail": "Never",
      "sortText": "230",
      "insertText": "never",
      "insertTextFormat": "Snippet"
    },
    {
      "label": "divideNumbers(int a, int b)((int|error))",
      "kind": "Function",
      "detail": "Function",
      "documentation": {
        "right": {
          "kind": "markdown",
          "value": "**Package:** _._  \n  \n  \n**Params**  \n- `int` a  \n- `int` b  \n  \n**Returns** `(int|error)`   \n  \n"
        }
      },
      "sortText": "120",
      "insertText": "divideNumbers(${1})",
      "insertTextFormat": "Snippet",
      "command": {
        "title": "editor.action.triggerParameterHints",
        "command": "editor.action.triggerParameterHints"
      }
    },
    {
      "label": "null",
      "kind": "Unit",
      "detail": "Nil",
      "sortText": "230",
      "insertText": "null",
      "insertTextFormat": "Snippet"
    },
    {
      "label": "decimal",
      "kind": "Unit",
      "detail": "Decimal",
      "sortText": "230",
      "insertText": "decimal",
      "insertTextFormat": "Snippet"
    },
    {
      "label": "string",
      "kind": "Unit",
      "detail": "String",
      "sortText": "230",
      "insertText": "string",
      "insertTextFormat": "Snippet"
    },
    {
      "label": "error",
      "kind": "Event",
      "detail": "Error",
      "documentation": {
        "left": "Default error type.\nThe first type parameter describe reason type which must be a subtype of string,\nand the second type parameter is for the error detail.\nThe error detail record type may contain an optional message, optional cause,\nand any other pure constrained mapping values."
      },
      "sortText": "200",
      "insertText": "error",
      "insertTextFormat": "Snippet"
    },
    {
      "label": "stream",
      "kind": "Unit",
      "detail": "Stream",
      "sortText": "230",
      "insertText": "stream",
      "insertTextFormat": "Snippet"
    },
    {
      "label": "json",
      "kind": "Unit",
      "detail": "Json",
      "sortText": "230",
      "insertText": "json",
      "insertTextFormat": "Snippet"
    },
    {
      "label": "functionForkJoin()(int)",
      "kind": "Function",
      "detail": "Function",
      "documentation": {
        "right": {
          "kind": "markdown",
          "value": "**Package:** _._  \n  \n  \n  \n  \n**Returns** `int`   \n  \n"
        }
      },
      "sortText": "120",
      "insertText": "functionForkJoin()",
      "insertTextFormat": "Snippet"
    },
    {
      "label": "StrandData",
      "kind": "Struct",
      "detail": "Record",
      "documentation": {
        "left": "Describes Strand execution details for the runtime.\n"
      },
      "sortText": "180",
      "insertText": "StrandData",
      "insertTextFormat": "Snippet"
    },
    {
      "label": "map",
      "kind": "Unit",
      "detail": "Map",
      "sortText": "230",
      "insertText": "map",
      "insertTextFormat": "Snippet"
    },
    {
      "label": "table",
      "kind": "Unit",
      "detail": "Table",
      "sortText": "230",
      "insertText": "table",
      "insertTextFormat": "Snippet"
    },
    {
      "label": "anydata",
      "kind": "Unit",
      "detail": "Anydata",
      "sortText": "230",
      "insertText": "anydata",
      "insertTextFormat": "Snippet"
    },
    {
      "label": "any",
      "kind": "Unit",
      "detail": "Any",
      "sortText": "230",
      "insertText": "any",
      "insertTextFormat": "Snippet"
    },
    {
      "label": "int",
      "kind": "Unit",
      "detail": "Int",
      "sortText": "230",
      "insertText": "int",
      "insertTextFormat": "Snippet"
    },
    {
      "label": "Thread",
      "kind": "TypeParameter",
      "detail": "Finite",
      "sortText": "170",
      "insertText": "Thread",
      "insertTextFormat": "Snippet"
    },
    {
      "label": "s",
      "kind": "Variable",
      "detail": "string",
      "sortText": "130",
      "insertText": "s",
      "insertTextFormat": "Snippet"
    },
    {
      "label": "boolean",
      "kind": "Unit",
      "detail": "Boolean",
      "sortText": "230",
      "insertText": "boolean",
      "insertTextFormat": "Snippet"
    },
    {
      "label": "sampleService",
      "kind": "Variable",
      "detail": "sampleService",
      "sortText": "130",
      "insertText": "sampleService",
      "insertTextFormat": "Snippet"
    },
    {
      "label": "future",
      "kind": "Unit",
      "detail": "Future",
      "sortText": "230",
      "insertText": "future",
      "insertTextFormat": "Snippet"
    },
    {
      "label": "service",
      "kind": "Unit",
      "detail": "Service",
      "sortText": "230",
      "insertText": "service",
      "insertTextFormat": "Snippet"
    },
    {
      "label": "typedesc",
      "kind": "Unit",
      "detail": "Typedesc",
      "sortText": "230",
      "insertText": "typedesc",
      "insertTextFormat": "Snippet"
    },
    {
      "label": "remoteEp",
      "kind": "Variable",
      "detail": "http:Client",
      "sortText": "130",
      "insertText": "remoteEp",
      "insertTextFormat": "Snippet"
    },
    {
      "label": "io",
      "kind": "Module",
      "detail": "Module",
      "sortText": "140",
      "insertText": "io",
      "insertTextFormat": "Snippet"
    },
    {
      "label": "http",
      "kind": "Module",
      "detail": "Module",
      "sortText": "140",
      "insertText": "http",
      "insertTextFormat": "Snippet"
    },
    {
      "label": "log",
      "kind": "Module",
      "detail": "Module",
      "sortText": "140",
      "insertText": "log",
      "insertTextFormat": "Snippet"
    },
    {
      "label": "ballerina/lang.table",
      "kind": "Module",
      "detail": "Module",
      "sortText": "140",
      "insertText": "'table",
      "insertTextFormat": "Snippet",
      "additionalTextEdits": [
        {
          "range": {
            "start": {
              "line": 3,
              "character": 0
            },
            "end": {
              "line": 3,
              "character": 0
            }
          },
          "newText": "import ballerina/lang.'table;\n"
        }
      ]
    },
    {
      "label": "ballerina/crypto",
      "kind": "Module",
      "detail": "Module",
      "sortText": "140",
      "insertText": "crypto",
      "insertTextFormat": "Snippet",
      "additionalTextEdits": [
        {
          "range": {
            "start": {
              "line": 3,
              "character": 0
            },
            "end": {
              "line": 3,
              "character": 0
            }
          },
          "newText": "import ballerina/crypto;\n"
        }
      ]
    },
    {
      "label": "ballerina/jwt",
      "kind": "Module",
      "detail": "Module",
      "sortText": "140",
      "insertText": "jwt",
      "insertTextFormat": "Snippet",
      "additionalTextEdits": [
        {
          "range": {
            "start": {
              "line": 3,
              "character": 0
            },
            "end": {
              "line": 3,
              "character": 0
            }
          },
          "newText": "import ballerina/jwt;\n"
        }
      ]
    },
    {
      "label": "ballerina/lang.typedesc",
      "kind": "Module",
      "detail": "Module",
      "sortText": "140",
      "insertText": "'typedesc",
      "insertTextFormat": "Snippet",
      "additionalTextEdits": [
        {
          "range": {
            "start": {
              "line": 3,
              "character": 0
            },
            "end": {
              "line": 3,
              "character": 0
            }
          },
          "newText": "import ballerina/lang.'typedesc;\n"
        }
      ]
    },
    {
      "label": "ballerina/lang.xml",
      "kind": "Module",
      "detail": "Module",
      "sortText": "140",
      "insertText": "'xml",
      "insertTextFormat": "Snippet",
      "additionalTextEdits": [
        {
          "range": {
            "start": {
              "line": 3,
              "character": 0
            },
            "end": {
              "line": 3,
              "character": 0
            }
          },
          "newText": "import ballerina/lang.'xml;\n"
        }
      ]
    },
    {
      "label": "ballerina/config",
      "kind": "Module",
      "detail": "Module",
      "sortText": "140",
      "insertText": "config",
      "insertTextFormat": "Snippet",
      "additionalTextEdits": [
        {
          "range": {
            "start": {
              "line": 3,
              "character": 0
            },
            "end": {
              "line": 3,
              "character": 0
            }
          },
          "newText": "import ballerina/config;\n"
        }
      ]
    },
    {
      "label": "ballerina/lang.array",
      "kind": "Module",
      "detail": "Module",
      "sortText": "140",
      "insertText": "'array",
      "insertTextFormat": "Snippet",
      "additionalTextEdits": [
        {
          "range": {
            "start": {
              "line": 3,
              "character": 0
            },
            "end": {
              "line": 3,
              "character": 0
            }
          },
          "newText": "import ballerina/lang.'array;\n"
        }
      ]
    },
    {
      "label": "ballerina/grpc",
      "kind": "Module",
      "detail": "Module",
      "sortText": "140",
      "insertText": "grpc",
      "insertTextFormat": "Snippet",
      "additionalTextEdits": [
        {
          "range": {
            "start": {
              "line": 3,
              "character": 0
            },
            "end": {
              "line": 3,
              "character": 0
            }
          },
          "newText": "import ballerina/grpc;\n"
        }
      ]
    },
    {
      "label": "ballerina/auth",
      "kind": "Module",
      "detail": "Module",
      "sortText": "140",
      "insertText": "auth",
      "insertTextFormat": "Snippet",
      "additionalTextEdits": [
        {
          "range": {
            "start": {
              "line": 3,
              "character": 0
            },
            "end": {
              "line": 3,
              "character": 0
            }
          },
          "newText": "import ballerina/auth;\n"
        }
      ]
    },
    {
      "label": "ballerina/sql",
      "kind": "Module",
      "detail": "Module",
      "sortText": "140",
      "insertText": "sql",
      "insertTextFormat": "Snippet",
      "additionalTextEdits": [
        {
          "range": {
            "start": {
              "line": 3,
              "character": 0
            },
            "end": {
              "line": 3,
              "character": 0
            }
          },
          "newText": "import ballerina/sql;\n"
        }
      ]
    },
    {
      "label": "ballerina/lang.boolean",
      "kind": "Module",
      "detail": "Module",
      "sortText": "140",
      "insertText": "'boolean",
      "insertTextFormat": "Snippet",
      "additionalTextEdits": [
        {
          "range": {
            "start": {
              "line": 3,
              "character": 0
            },
            "end": {
              "line": 3,
              "character": 0
            }
          },
          "newText": "import ballerina/lang.'boolean;\n"
        }
      ]
    },
    {
      "label": "ballerina/lang.decimal",
      "kind": "Module",
      "detail": "Module",
      "sortText": "140",
      "insertText": "'decimal",
      "insertTextFormat": "Snippet",
      "additionalTextEdits": [
        {
          "range": {
            "start": {
              "line": 3,
              "character": 0
            },
            "end": {
              "line": 3,
              "character": 0
            }
          },
          "newText": "import ballerina/lang.'decimal;\n"
        }
      ]
    },
    {
      "label": "ballerina/openapi",
      "kind": "Module",
      "detail": "Module",
      "sortText": "140",
      "insertText": "openapi",
      "insertTextFormat": "Snippet",
      "additionalTextEdits": [
        {
          "range": {
            "start": {
              "line": 3,
              "character": 0
            },
            "end": {
              "line": 3,
              "character": 0
            }
          },
          "newText": "import ballerina/openapi;\n"
        }
      ]
    },
    {
      "label": "ballerina/lang.object",
      "kind": "Module",
      "detail": "Module",
      "sortText": "140",
      "insertText": "'object",
      "insertTextFormat": "Snippet",
      "additionalTextEdits": [
        {
          "range": {
            "start": {
              "line": 3,
              "character": 0
            },
            "end": {
              "line": 3,
              "character": 0
            }
          },
          "newText": "import ballerina/lang.'object;\n"
        }
      ]
    },
    {
      "label": "ballerina/lang.error",
      "kind": "Module",
      "detail": "Module",
      "sortText": "140",
      "insertText": "'error",
      "insertTextFormat": "Snippet",
      "additionalTextEdits": [
        {
          "range": {
            "start": {
              "line": 3,
              "character": 0
            },
            "end": {
              "line": 3,
              "character": 0
            }
          },
          "newText": "import ballerina/lang.'error;\n"
        }
      ]
    },
    {
      "label": "ballerina/lang.future",
      "kind": "Module",
      "detail": "Module",
      "sortText": "140",
      "insertText": "'future",
      "insertTextFormat": "Snippet",
      "additionalTextEdits": [
        {
          "range": {
            "start": {
              "line": 3,
              "character": 0
            },
            "end": {
              "line": 3,
              "character": 0
            }
          },
          "newText": "import ballerina/lang.'future;\n"
        }
      ]
    },
    {
      "label": "ballerina/cache",
      "kind": "Module",
      "detail": "Module",
      "sortText": "140",
      "insertText": "cache",
      "insertTextFormat": "Snippet",
      "additionalTextEdits": [
        {
          "range": {
            "start": {
              "line": 3,
              "character": 0
            },
            "end": {
              "line": 3,
              "character": 0
            }
          },
          "newText": "import ballerina/cache;\n"
        }
      ]
    },
    {
      "label": "ballerina/file",
      "kind": "Module",
      "detail": "Module",
      "sortText": "140",
      "insertText": "file",
      "insertTextFormat": "Snippet",
      "additionalTextEdits": [
        {
          "range": {
            "start": {
              "line": 3,
              "character": 0
            },
            "end": {
              "line": 3,
              "character": 0
            }
          },
          "newText": "import ballerina/file;\n"
        }
      ]
    },
    {
      "label": "ballerina/filepath",
      "kind": "Module",
      "detail": "Module",
      "sortText": "140",
      "insertText": "filepath",
      "insertTextFormat": "Snippet",
      "additionalTextEdits": [
        {
          "range": {
            "start": {
              "line": 3,
              "character": 0
            },
            "end": {
              "line": 3,
              "character": 0
            }
          },
          "newText": "import ballerina/filepath;\n"
        }
      ]
    },
    {
      "label": "ballerina/observe",
      "kind": "Module",
      "detail": "Module",
      "sortText": "140",
      "insertText": "observe",
      "insertTextFormat": "Snippet",
      "additionalTextEdits": [
        {
          "range": {
            "start": {
              "line": 3,
              "character": 0
            },
            "end": {
              "line": 3,
              "character": 0
            }
          },
          "newText": "import ballerina/observe;\n"
        }
      ]
    },
    {
      "label": "ballerina/stringutils",
      "kind": "Module",
      "detail": "Module",
      "sortText": "140",
      "insertText": "stringutils",
      "insertTextFormat": "Snippet",
      "additionalTextEdits": [
        {
          "range": {
            "start": {
              "line": 3,
              "character": 0
            },
            "end": {
              "line": 3,
              "character": 0
            }
          },
          "newText": "import ballerina/stringutils;\n"
        }
      ]
    },
    {
      "label": "ballerina/email",
      "kind": "Module",
      "detail": "Module",
      "sortText": "140",
      "insertText": "email",
      "insertTextFormat": "Snippet",
      "additionalTextEdits": [
        {
          "range": {
            "start": {
              "line": 3,
              "character": 0
            },
            "end": {
              "line": 3,
              "character": 0
            }
          },
          "newText": "import ballerina/email;\n"
        }
      ]
    },
    {
      "label": "ballerina/math",
      "kind": "Module",
      "detail": "Module",
      "sortText": "140",
      "insertText": "math",
      "insertTextFormat": "Snippet",
      "additionalTextEdits": [
        {
          "range": {
            "start": {
              "line": 3,
              "character": 0
            },
            "end": {
              "line": 3,
              "character": 0
            }
          },
          "newText": "import ballerina/math;\n"
        }
      ]
    },
    {
      "label": "ballerina/lang.string",
      "kind": "Module",
      "detail": "Module",
      "sortText": "140",
      "insertText": "'string",
      "insertTextFormat": "Snippet",
      "additionalTextEdits": [
        {
          "range": {
            "start": {
              "line": 3,
              "character": 0
            },
            "end": {
              "line": 3,
              "character": 0
            }
          },
          "newText": "import ballerina/lang.'string;\n"
        }
      ]
    },
    {
      "label": "ballerina/oauth2",
      "kind": "Module",
      "detail": "Module",
      "sortText": "140",
      "insertText": "oauth2",
      "insertTextFormat": "Snippet",
      "additionalTextEdits": [
        {
          "range": {
            "start": {
              "line": 3,
              "character": 0
            },
            "end": {
              "line": 3,
              "character": 0
            }
          },
          "newText": "import ballerina/oauth2;\n"
        }
      ]
    },
    {
      "label": "ballerina/lang.int",
      "kind": "Module",
      "detail": "Module",
      "sortText": "140",
      "insertText": "'int",
      "insertTextFormat": "Snippet",
      "additionalTextEdits": [
        {
          "range": {
            "start": {
              "line": 3,
              "character": 0
            },
            "end": {
              "line": 3,
              "character": 0
            }
          },
          "newText": "import ballerina/lang.'int;\n"
        }
      ]
    },
    {
      "label": "ballerina/rabbitmq",
      "kind": "Module",
      "detail": "Module",
      "sortText": "140",
      "insertText": "rabbitmq",
      "insertTextFormat": "Snippet",
      "additionalTextEdits": [
        {
          "range": {
            "start": {
              "line": 3,
              "character": 0
            },
            "end": {
              "line": 3,
              "character": 0
            }
          },
          "newText": "import ballerina/rabbitmq;\n"
        }
      ]
    },
    {
      "label": "ballerina/lang.map",
      "kind": "Module",
      "detail": "Module",
      "sortText": "140",
      "insertText": "'map",
      "insertTextFormat": "Snippet",
      "additionalTextEdits": [
        {
          "range": {
            "start": {
              "line": 3,
              "character": 0
            },
            "end": {
              "line": 3,
              "character": 0
            }
          },
          "newText": "import ballerina/lang.'map;\n"
        }
      ]
    },
    {
      "label": "ballerina/nats",
      "kind": "Module",
      "detail": "Module",
      "sortText": "140",
      "insertText": "nats",
      "insertTextFormat": "Snippet",
      "additionalTextEdits": [
        {
          "range": {
            "start": {
              "line": 3,
              "character": 0
            },
            "end": {
              "line": 3,
              "character": 0
            }
          },
          "newText": "import ballerina/nats;\n"
        }
      ]
    },
    {
      "label": "ballerina/runtime",
      "kind": "Module",
      "detail": "Module",
      "sortText": "140",
      "insertText": "runtime",
      "insertTextFormat": "Snippet",
      "additionalTextEdits": [
        {
          "range": {
            "start": {
              "line": 3,
              "character": 0
            },
            "end": {
              "line": 3,
              "character": 0
            }
          },
          "newText": "import ballerina/runtime;\n"
        }
      ]
    },
    {
      "label": "ballerina/lang.query",
      "kind": "Module",
      "detail": "Module",
      "sortText": "140",
      "insertText": "'query",
      "insertTextFormat": "Snippet",
      "additionalTextEdits": [
        {
          "range": {
            "start": {
              "line": 3,
              "character": 0
            },
            "end": {
              "line": 3,
              "character": 0
            }
          },
          "newText": "import ballerina/lang.'query;\n"
        }
      ]
    },
    {
      "label": "ballerina/mysql",
      "kind": "Module",
      "detail": "Module",
      "sortText": "140",
      "insertText": "mysql",
      "insertTextFormat": "Snippet",
      "additionalTextEdits": [
        {
          "range": {
            "start": {
              "line": 3,
              "character": 0
            },
            "end": {
              "line": 3,
              "character": 0
            }
          },
          "newText": "import ballerina/mysql;\n"
        }
      ]
    },
    {
      "label": "ballerina/encoding",
      "kind": "Module",
      "detail": "Module",
      "sortText": "140",
      "insertText": "encoding",
      "insertTextFormat": "Snippet",
      "additionalTextEdits": [
        {
          "range": {
            "start": {
              "line": 3,
              "character": 0
            },
            "end": {
              "line": 3,
              "character": 0
            }
          },
          "newText": "import ballerina/encoding;\n"
        }
      ]
    },
    {
      "label": "ballerina/ldap",
      "kind": "Module",
      "detail": "Module",
      "sortText": "140",
      "insertText": "ldap",
      "insertTextFormat": "Snippet",
      "additionalTextEdits": [
        {
          "range": {
            "start": {
              "line": 3,
              "character": 0
            },
            "end": {
              "line": 3,
              "character": 0
            }
          },
          "newText": "import ballerina/ldap;\n"
        }
      ]
    },
    {
      "label": "ballerina/mime",
      "kind": "Module",
      "detail": "Module",
      "sortText": "140",
      "insertText": "mime",
      "insertTextFormat": "Snippet",
      "additionalTextEdits": [
        {
          "range": {
            "start": {
              "line": 3,
              "character": 0
            },
            "end": {
              "line": 3,
              "character": 0
            }
          },
          "newText": "import ballerina/mime;\n"
        }
      ]
    },
    {
      "label": "ballerina/lang.stream",
      "kind": "Module",
      "detail": "Module",
      "sortText": "140",
      "insertText": "'stream",
      "insertTextFormat": "Snippet",
      "additionalTextEdits": [
        {
          "range": {
            "start": {
              "line": 3,
              "character": 0
            },
            "end": {
              "line": 3,
              "character": 0
            }
          },
          "newText": "import ballerina/lang.'stream;\n"
        }
      ]
    },
    {
      "label": "ballerina/reflect",
      "kind": "Module",
      "detail": "Module",
      "sortText": "140",
      "insertText": "reflect",
      "insertTextFormat": "Snippet",
      "additionalTextEdits": [
        {
          "range": {
            "start": {
              "line": 3,
              "character": 0
            },
            "end": {
              "line": 3,
              "character": 0
            }
          },
          "newText": "import ballerina/reflect;\n"
        }
      ]
    },
    {
      "label": "ballerina/time",
      "kind": "Module",
      "detail": "Module",
      "sortText": "140",
      "insertText": "time",
      "insertTextFormat": "Snippet",
      "additionalTextEdits": [
        {
          "range": {
            "start": {
              "line": 3,
              "character": 0
            },
            "end": {
              "line": 3,
              "character": 0
            }
          },
          "newText": "import ballerina/time;\n"
        }
      ]
    },
    {
      "label": "ballerina/test",
      "kind": "Module",
      "detail": "Module",
      "sortText": "140",
      "insertText": "test",
      "insertTextFormat": "Snippet",
      "additionalTextEdits": [
        {
          "range": {
            "start": {
              "line": 3,
              "character": 0
            },
            "end": {
              "line": 3,
              "character": 0
            }
          },
          "newText": "import ballerina/test;\n"
        }
      ]
    },
    {
      "label": "ballerina/lang.value",
      "kind": "Module",
      "detail": "Module",
      "sortText": "140",
      "insertText": "'value",
      "insertTextFormat": "Snippet",
      "additionalTextEdits": [
        {
          "range": {
            "start": {
              "line": 3,
              "character": 0
            },
            "end": {
              "line": 3,
              "character": 0
            }
          },
          "newText": "import ballerina/lang.'value;\n"
        }
      ]
    },
    {
      "label": "ballerina/task",
      "kind": "Module",
      "detail": "Module",
      "sortText": "140",
      "insertText": "task",
      "insertTextFormat": "Snippet",
      "additionalTextEdits": [
        {
          "range": {
            "start": {
              "line": 3,
              "character": 0
            },
            "end": {
              "line": 3,
              "character": 0
            }
          },
          "newText": "import ballerina/task;\n"
        }
      ]
    },
    {
      "label": "ballerina/transactions",
      "kind": "Module",
      "detail": "Module",
      "sortText": "140",
      "insertText": "transactions",
      "insertTextFormat": "Snippet",
      "additionalTextEdits": [
        {
          "range": {
            "start": {
              "line": 3,
              "character": 0
            },
            "end": {
              "line": 3,
              "character": 0
            }
          },
          "newText": "import ballerina/transactions;\n"
        }
      ]
    },
    {
      "label": "ballerina/java",
      "kind": "Module",
      "detail": "Module",
      "sortText": "140",
      "insertText": "java",
      "insertTextFormat": "Snippet",
      "additionalTextEdits": [
        {
          "range": {
            "start": {
              "line": 3,
              "character": 0
            },
            "end": {
              "line": 3,
              "character": 0
            }
          },
          "newText": "import ballerina/java;\n"
        }
      ]
    },
    {
      "label": "ballerina/system",
      "kind": "Module",
      "detail": "Module",
      "sortText": "140",
      "insertText": "system",
      "insertTextFormat": "Snippet",
      "additionalTextEdits": [
        {
          "range": {
            "start": {
              "line": 3,
              "character": 0
            },
            "end": {
              "line": 3,
              "character": 0
            }
          },
          "newText": "import ballerina/system;\n"
        }
      ]
    },
    {
      "label": "ballerina/lang.float",
      "kind": "Module",
      "detail": "Module",
      "sortText": "140",
      "insertText": "'float",
      "insertTextFormat": "Snippet",
      "additionalTextEdits": [
        {
          "range": {
            "start": {
              "line": 3,
              "character": 0
            },
            "end": {
              "line": 3,
              "character": 0
            }
          },
          "newText": "import ballerina/lang.'float;\n"
        }
      ]
    }
  ]
}
>>>>>>> 90d9f09d
<|MERGE_RESOLUTION|>--- conflicted
+++ resolved
@@ -1,6 +1,3 @@
-<<<<<<< HEAD
-{"position":{"line":87,"character":8},"source":"function/source/commonCompletionBlocks.bal","items":[]}
-=======
 {
   "position": {
     "line": 87,
@@ -1511,5 +1508,4 @@
       ]
     }
   ]
-}
->>>>>>> 90d9f09d
+}