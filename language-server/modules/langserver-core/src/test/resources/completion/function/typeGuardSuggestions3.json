{
  "position": {
    "line": 11,
    "character": 18
  },
  "source": "function/source/typeGuardSuggestions3.bal",
  "items": [
    {
      "label": "createNewEntity()(mime:Entity)",
<<<<<<< HEAD
      "kind": "Function",
      "detail": "Function",
      "documentation": {
        "right": {
          "kind": "markdown",
          "value": "**Package:** _ballerina/http_  \n  \nCreate a new `Entity` and link it with the response.\n  \n  \n---    \n**Parameters**  \n  \n  \n**Return**  \nballerina/mime:Entity"
        }
      },
      "insertText": "createNewEntity(${1})",
      "insertTextFormat": "Snippet",
      "command": {
        "title": "editor.action.triggerParameterHints",
        "command": "editor.action.triggerParameterHints"
      }
    },
    {
      "label": "getEntity()((mime:Entity|error))",
      "kind": "Function",
      "detail": "Function",
      "documentation": {
        "right": {
          "kind": "markdown",
          "value": "**Package:** _ballerina/http_  \n  \nGets the `Entity` associated with the response.\n  \n  \n---    \n**Parameters**  \n  \n  \n**Return**  \n(ballerina/mime:Entity|error)"
        }
      },
      "insertText": "getEntity(${1})",
      "insertTextFormat": "Snippet",
      "command": {
        "title": "editor.action.triggerParameterHints",
        "command": "editor.action.triggerParameterHints"
      }
    },
    {
      "label": "getEntityWithoutBody()(mime:Entity)",
      "kind": "Function",
      "detail": "Function",
      "documentation": {
        "right": {
          "kind": "markdown",
          "value": "**Package:** _ballerina/http_  \n  \n  \n  \n---    \n**Parameters**  \n  \n  \n**Return**  \nballerina/mime:Entity"
        }
      },
      "insertText": "getEntityWithoutBody(${1})",
      "insertTextFormat": "Snippet",
      "command": {
        "title": "editor.action.triggerParameterHints",
        "command": "editor.action.triggerParameterHints"
      }
    },
    {
      "label": "setEntity(mime:Entity e)",
      "kind": "Function",
      "detail": "Function",
      "documentation": {
        "right": {
          "kind": "markdown",
          "value": "**Package:** _ballerina/http_  \n  \nSets the provided `Entity` to the response.\n  \n  \n---    \n**Parameters**  \n- _e_  \n    The `Entity` to be set to the response  \n"
        }
      },
      "insertText": "setEntity(${1});",
      "insertTextFormat": "Snippet",
      "command": {
        "title": "editor.action.triggerParameterHints",
        "command": "editor.action.triggerParameterHints"
      }
    },
    {
      "label": "hasHeader(string headerName)(boolean)",
=======
>>>>>>> b907f256
      "kind": "Function",
      "detail": "Function",
      "documentation": {
        "right": {
          "kind": "markdown",
          "value": "**Package:** _ballerina/http_  \n  \nCreate a new `Entity` and link it with the response.\n  \n  \n---    \n**Parameters**  \n  \n  \n**Return**  \nballerina/mime:Entity"
        }
      },
      "insertText": "createNewEntity(${1})",
      "insertTextFormat": "Snippet",
      "command": {
        "title": "editor.action.triggerParameterHints",
        "command": "editor.action.triggerParameterHints"
      }
    },
    {
      "label": "getEntity()((mime:Entity|error))",
      "kind": "Function",
      "detail": "Function",
      "documentation": {
        "right": {
          "kind": "markdown",
          "value": "**Package:** _ballerina/http_  \n  \nGets the `Entity` associated with the response.\n  \n  \n---    \n**Parameters**  \n  \n  \n**Return**  \n(ballerina/mime:Entity|ballerina/http:FailoverAllEndpointsFailedError|ballerina/http:FailoverActionFailedError|ballerina/http:UpstreamServiceUnavailableError|ballerina/http:AllLoadBalanceEndpointsFailedError|ballerina/http:AllRetryAttemptsFailed|ballerina/http:IdleTimeoutError|ballerina/http:AuthenticationError|ballerina/http:AuthorizationError|ballerina/http:InitializingOutboundRequestError|ballerina/http:WritingOutboundRequestHeadersError|ballerina/http:WritingOutboundRequestBodyError|ballerina/http:InitializingInboundResponseError|ballerina/http:ReadingInboundResponseHeadersError|ballerina/http:ReadingInboundResponseBodyError|ballerina/http:UnsupportedActionError|ballerina/http:Http2ClientError|ballerina/http:MaximumWaitTimeExceededError|ballerina/http:SslError|ballerina/http:GenericClientError)"
        }
      },
      "insertText": "getEntity(${1})",
      "insertTextFormat": "Snippet",
      "command": {
        "title": "editor.action.triggerParameterHints",
        "command": "editor.action.triggerParameterHints"
      }
    },
    {
      "label": "getEntityWithoutBody()(mime:Entity)",
      "kind": "Function",
      "detail": "Function",
      "documentation": {
        "right": {
          "kind": "markdown",
          "value": "**Package:** _ballerina/http_  \n  \n  \n  \n---    \n**Parameters**  \n  \n  \n**Return**  \nballerina/mime:Entity"
        }
      },
      "insertText": "getEntityWithoutBody(${1})",
      "insertTextFormat": "Snippet",
      "command": {
        "title": "editor.action.triggerParameterHints",
        "command": "editor.action.triggerParameterHints"
      }
    },
    {
      "label": "setEntity(mime:Entity e)",
      "kind": "Function",
      "detail": "Function",
      "documentation": {
        "right": {
          "kind": "markdown",
          "value": "**Package:** _ballerina/http_  \n  \nSets the provided `Entity` to the response.\n  \n  \n---    \n**Parameters**  \n- _e_  \n    The `Entity` to be set to the response  \n"
        }
      },
      "insertText": "setEntity(${1});",
      "insertTextFormat": "Snippet",
      "command": {
        "title": "editor.action.triggerParameterHints",
        "command": "editor.action.triggerParameterHints"
      }
    },
    {
      "label": "hasHeader(string headerName)(boolean)",
      "kind": "Function",
      "detail": "Function",
      "documentation": {
        "right": {
          "kind": "markdown",
<<<<<<< HEAD
          "value": "**Package:** _ballerina/http_  \n  \nSets the specified header to the response. If a mapping already exists for the specified header key, the\nexisting header value is replaced with the specified header value.\n  \n  \n---    \n**Parameters**  \n- _headerName_  \n    The header name  \n  \n- _headerValue_  \n    The header value  \n"
=======
          "value": "**Package:** _ballerina/http_  \n  \nChecks whether the requested header key exists in the header map.\n  \n  \n---    \n**Parameters**  \n- _headerName_  \n    The header name  \n  \n  \n**Return**  \nboolean"
>>>>>>> b907f256
        }
      },
      "insertText": "hasHeader(${1})",
      "insertTextFormat": "Snippet",
      "command": {
        "title": "editor.action.triggerParameterHints",
        "command": "editor.action.triggerParameterHints"
      }
    },
    {
      "label": "getHeader(string headerName)(string)",
      "kind": "Function",
      "detail": "Function",
      "documentation": {
        "right": {
          "kind": "markdown",
          "value": "**Package:** _ballerina/http_  \n  \nReturns the value of the specified header. If the specified header key maps to multiple values, the first of\nthese values is returned.\n  \n  \n---    \n**Parameters**  \n- _headerName_  \n    The header name  \n  \n  \n**Return**  \nstring"
        }
      },
      "insertText": "getHeader(${1})",
      "insertTextFormat": "Snippet",
      "command": {
        "title": "editor.action.triggerParameterHints",
        "command": "editor.action.triggerParameterHints"
      }
    },
    {
      "label": "addHeader(string headerName, string headerValue)",
      "kind": "Function",
      "detail": "Function",
      "documentation": {
        "right": {
          "kind": "markdown",
          "value": "**Package:** _ballerina/http_  \n  \nAdds the specified header to the response. Existing header values are not replaced.\n  \n  \n---    \n**Parameters**  \n- _headerName_  \n    The header name  \n  \n- _headerValue_  \n    The header value  \n"
        }
      },
      "insertText": "addHeader(${1});",
      "insertTextFormat": "Snippet",
      "command": {
        "title": "editor.action.triggerParameterHints",
        "command": "editor.action.triggerParameterHints"
      }
    },
    {
      "label": "getHeaders(string headerName)(string[])",
      "kind": "Function",
      "detail": "Function",
      "documentation": {
        "right": {
          "kind": "markdown",
          "value": "**Package:** _ballerina/http_  \n  \nGets all the header values to which the specified header key maps to.\n  \n  \n---    \n**Parameters**  \n- _headerName_  \n    The header name  \n  \n  \n**Return**  \nstring[]"
        }
      },
      "insertText": "getHeaders(${1})",
      "insertTextFormat": "Snippet",
      "command": {
        "title": "editor.action.triggerParameterHints",
        "command": "editor.action.triggerParameterHints"
      }
    },
    {
      "label": "setHeader(string headerName, string headerValue)",
      "kind": "Function",
      "detail": "Function",
      "documentation": {
        "right": {
          "kind": "markdown",
          "value": "**Package:** _ballerina/http_  \n  \nSets the specified header to the response. If a mapping already exists for the specified header key, the\nexisting header value is replaced with the specified header value.\n  \n  \n---    \n**Parameters**  \n- _headerName_  \n    The header name  \n  \n- _headerValue_  \n    The header value  \n"
        }
      },
      "insertText": "setHeader(${1});",
      "insertTextFormat": "Snippet",
      "command": {
        "title": "editor.action.triggerParameterHints",
        "command": "editor.action.triggerParameterHints"
      }
    },
    {
      "label": "removeHeader(string key)",
      "kind": "Function",
      "detail": "Function",
      "documentation": {
        "right": {
          "kind": "markdown",
          "value": "**Package:** _ballerina/http_  \n  \nRemoves the specified header from the response.\n  \n  \n---    \n**Parameters**  \n- _key_  \n    The header name  \n"
        }
      },
      "insertText": "removeHeader(${1});",
      "insertTextFormat": "Snippet",
      "command": {
        "title": "editor.action.triggerParameterHints",
        "command": "editor.action.triggerParameterHints"
      }
    },
    {
      "label": "removeAllHeaders()",
      "kind": "Function",
      "detail": "Function",
      "documentation": {
        "right": {
          "kind": "markdown",
          "value": "**Package:** _ballerina/http_  \n  \nRemoves all the headers from the response.  \n  \n---    \n**Parameters**  \n"
        }
      },
      "insertText": "removeAllHeaders(${1});",
      "insertTextFormat": "Snippet",
      "command": {
        "title": "editor.action.triggerParameterHints",
        "command": "editor.action.triggerParameterHints"
      }
    },
    {
      "label": "getHeaderNames()(string[])",
      "kind": "Function",
      "detail": "Function",
      "documentation": {
        "right": {
          "kind": "markdown",
          "value": "**Package:** _ballerina/http_  \n  \nGets all the names of the headers of the response.\n  \n  \n---    \n**Parameters**  \n  \n  \n**Return**  \nstring[]"
        }
      },
      "insertText": "getHeaderNames(${1})",
      "insertTextFormat": "Snippet",
      "command": {
        "title": "editor.action.triggerParameterHints",
        "command": "editor.action.triggerParameterHints"
      }
    },
    {
      "label": "setContentType(string contentType)",
      "kind": "Function",
      "detail": "Function",
      "documentation": {
        "right": {
          "kind": "markdown",
          "value": "**Package:** _ballerina/http_  \n  \nSets the `content-type` header to the response.\n  \n  \n---    \n**Parameters**  \n- _contentType_  \n    Content type value to be set as the `content-type` header  \n"
        }
      },
      "insertText": "setContentType(${1});",
      "insertTextFormat": "Snippet",
      "command": {
        "title": "editor.action.triggerParameterHints",
        "command": "editor.action.triggerParameterHints"
      }
    },
    {
<<<<<<< HEAD
      "label": "getByteChannel()((io:ReadableByteChannel|error))",
=======
      "label": "getContentType()(string)",
>>>>>>> b907f256
      "kind": "Function",
      "detail": "Function",
      "documentation": {
        "right": {
          "kind": "markdown",
<<<<<<< HEAD
          "value": "**Package:** _ballerina/http_  \n  \nGets the response payload as a `ByteChannel`, except in the case of multiparts. To retrieve multiparts, use\n`getBodyParts()`.\n  \n  \n---    \n**Parameters**  \n  \n  \n**Return**  \n(ballerina/io:ReadableByteChannel|error)"
        }
      },
      "insertText": "getByteChannel(${1})",
=======
          "value": "**Package:** _ballerina/http_  \n  \nGets the type of the payload of the response (i.e: the `content-type` header value).\n  \n  \n---    \n**Parameters**  \n  \n  \n**Return**  \nstring"
        }
      },
      "insertText": "getContentType(${1})",
>>>>>>> b907f256
      "insertTextFormat": "Snippet",
      "command": {
        "title": "editor.action.triggerParameterHints",
        "command": "editor.action.triggerParameterHints"
      }
    },
    {
<<<<<<< HEAD
      "label": "getBinaryPayload()((byte[]|error))",
=======
      "label": "getJsonPayload()((json|error))",
>>>>>>> b907f256
      "kind": "Function",
      "detail": "Function",
      "documentation": {
        "right": {
          "kind": "markdown",
<<<<<<< HEAD
          "value": "**Package:** _ballerina/http_  \n  \nGets the response payload as a `byte[]`.\n  \n  \n---    \n**Parameters**  \n  \n  \n**Return**  \n(byte[]|error)"
        }
      },
      "insertText": "getBinaryPayload(${1})",
=======
          "value": "**Package:** _ballerina/http_  \n  \nExtract `json` payload from the response. If the content type is not JSON, an `http:ClientError` is returned.\n  \n  \n---    \n**Parameters**  \n  \n  \n**Return**  \n(json|ballerina/http:FailoverAllEndpointsFailedError|ballerina/http:FailoverActionFailedError|ballerina/http:UpstreamServiceUnavailableError|ballerina/http:AllLoadBalanceEndpointsFailedError|ballerina/http:AllRetryAttemptsFailed|ballerina/http:IdleTimeoutError|ballerina/http:AuthenticationError|ballerina/http:AuthorizationError|ballerina/http:InitializingOutboundRequestError|ballerina/http:WritingOutboundRequestHeadersError|ballerina/http:WritingOutboundRequestBodyError|ballerina/http:InitializingInboundResponseError|ballerina/http:ReadingInboundResponseHeadersError|ballerina/http:ReadingInboundResponseBodyError|ballerina/http:UnsupportedActionError|ballerina/http:Http2ClientError|ballerina/http:MaximumWaitTimeExceededError|ballerina/http:SslError|ballerina/http:GenericClientError)"
        }
      },
      "insertText": "getJsonPayload(${1})",
>>>>>>> b907f256
      "insertTextFormat": "Snippet",
      "command": {
        "title": "editor.action.triggerParameterHints",
        "command": "editor.action.triggerParameterHints"
      }
    },
    {
<<<<<<< HEAD
      "label": "getBodyParts()((mime:Entity[]|error))",
=======
      "label": "getXmlPayload()((xml|error))",
>>>>>>> b907f256
      "kind": "Function",
      "detail": "Function",
      "documentation": {
        "right": {
          "kind": "markdown",
          "value": "**Package:** _ballerina/http_  \n  \nExtracts `xml` payload from the response.\n  \n  \n---    \n**Parameters**  \n  \n  \n**Return**  \n(xml|ballerina/http:FailoverAllEndpointsFailedError|ballerina/http:FailoverActionFailedError|ballerina/http:UpstreamServiceUnavailableError|ballerina/http:AllLoadBalanceEndpointsFailedError|ballerina/http:AllRetryAttemptsFailed|ballerina/http:IdleTimeoutError|ballerina/http:AuthenticationError|ballerina/http:AuthorizationError|ballerina/http:InitializingOutboundRequestError|ballerina/http:WritingOutboundRequestHeadersError|ballerina/http:WritingOutboundRequestBodyError|ballerina/http:InitializingInboundResponseError|ballerina/http:ReadingInboundResponseHeadersError|ballerina/http:ReadingInboundResponseBodyError|ballerina/http:UnsupportedActionError|ballerina/http:Http2ClientError|ballerina/http:MaximumWaitTimeExceededError|ballerina/http:SslError|ballerina/http:GenericClientError)"
        }
      },
      "insertText": "getXmlPayload(${1})",
      "insertTextFormat": "Snippet",
      "command": {
        "title": "editor.action.triggerParameterHints",
        "command": "editor.action.triggerParameterHints"
      }
    },
    {
      "label": "getTextPayload()((string|error))",
      "kind": "Function",
      "detail": "Function",
      "documentation": {
        "right": {
          "kind": "markdown",
          "value": "**Package:** _ballerina/http_  \n  \nExtracts `text` payload from the response.\n  \n  \n---    \n**Parameters**  \n  \n  \n**Return**  \n(string|ballerina/http:FailoverAllEndpointsFailedError|ballerina/http:FailoverActionFailedError|ballerina/http:UpstreamServiceUnavailableError|ballerina/http:AllLoadBalanceEndpointsFailedError|ballerina/http:AllRetryAttemptsFailed|ballerina/http:IdleTimeoutError|ballerina/http:AuthenticationError|ballerina/http:AuthorizationError|ballerina/http:InitializingOutboundRequestError|ballerina/http:WritingOutboundRequestHeadersError|ballerina/http:WritingOutboundRequestBodyError|ballerina/http:InitializingInboundResponseError|ballerina/http:ReadingInboundResponseHeadersError|ballerina/http:ReadingInboundResponseBodyError|ballerina/http:UnsupportedActionError|ballerina/http:Http2ClientError|ballerina/http:MaximumWaitTimeExceededError|ballerina/http:SslError|ballerina/http:GenericClientError)"
        }
      },
      "insertText": "getTextPayload(${1})",
      "insertTextFormat": "Snippet",
      "command": {
        "title": "editor.action.triggerParameterHints",
        "command": "editor.action.triggerParameterHints"
      }
    },
    {
      "label": "getByteChannel()((io:ReadableByteChannel|error))",
      "kind": "Function",
      "detail": "Function",
      "documentation": {
        "right": {
          "kind": "markdown",
          "value": "**Package:** _ballerina/http_  \n  \nGets the response payload as a `ByteChannel`, except in the case of multiparts. To retrieve multiparts, use\n`getBodyParts()`.\n  \n  \n---    \n**Parameters**  \n  \n  \n**Return**  \n(ballerina/io:ReadableByteChannel|ballerina/http:FailoverAllEndpointsFailedError|ballerina/http:FailoverActionFailedError|ballerina/http:UpstreamServiceUnavailableError|ballerina/http:AllLoadBalanceEndpointsFailedError|ballerina/http:AllRetryAttemptsFailed|ballerina/http:IdleTimeoutError|ballerina/http:AuthenticationError|ballerina/http:AuthorizationError|ballerina/http:InitializingOutboundRequestError|ballerina/http:WritingOutboundRequestHeadersError|ballerina/http:WritingOutboundRequestBodyError|ballerina/http:InitializingInboundResponseError|ballerina/http:ReadingInboundResponseHeadersError|ballerina/http:ReadingInboundResponseBodyError|ballerina/http:UnsupportedActionError|ballerina/http:Http2ClientError|ballerina/http:MaximumWaitTimeExceededError|ballerina/http:SslError|ballerina/http:GenericClientError)"
        }
      },
      "insertText": "getByteChannel(${1})",
      "insertTextFormat": "Snippet",
      "command": {
        "title": "editor.action.triggerParameterHints",
        "command": "editor.action.triggerParameterHints"
      }
    },
    {
      "label": "getBinaryPayload()((byte[]|error))",
      "kind": "Function",
      "detail": "Function",
      "documentation": {
        "right": {
          "kind": "markdown",
          "value": "**Package:** _ballerina/http_  \n  \nGets the response payload as a `byte[]`.\n  \n  \n---    \n**Parameters**  \n  \n  \n**Return**  \n(byte[]|ballerina/http:FailoverAllEndpointsFailedError|ballerina/http:FailoverActionFailedError|ballerina/http:UpstreamServiceUnavailableError|ballerina/http:AllLoadBalanceEndpointsFailedError|ballerina/http:AllRetryAttemptsFailed|ballerina/http:IdleTimeoutError|ballerina/http:AuthenticationError|ballerina/http:AuthorizationError|ballerina/http:InitializingOutboundRequestError|ballerina/http:WritingOutboundRequestHeadersError|ballerina/http:WritingOutboundRequestBodyError|ballerina/http:InitializingInboundResponseError|ballerina/http:ReadingInboundResponseHeadersError|ballerina/http:ReadingInboundResponseBodyError|ballerina/http:UnsupportedActionError|ballerina/http:Http2ClientError|ballerina/http:MaximumWaitTimeExceededError|ballerina/http:SslError|ballerina/http:GenericClientError)"
        }
      },
      "insertText": "getBinaryPayload(${1})",
      "insertTextFormat": "Snippet",
      "command": {
        "title": "editor.action.triggerParameterHints",
        "command": "editor.action.triggerParameterHints"
      }
    },
    {
      "label": "getBodyParts()((mime:Entity[]|error))",
      "kind": "Function",
      "detail": "Function",
      "documentation": {
        "right": {
          "kind": "markdown",
          "value": "**Package:** _ballerina/http_  \n  \nExtracts body parts from the response. If the content type is not a composite media type, an error is returned.\n  \n  \n---    \n**Parameters**  \n  \n  \n**Return**  \n(ballerina/mime:Entity[]|ballerina/http:FailoverAllEndpointsFailedError|ballerina/http:FailoverActionFailedError|ballerina/http:UpstreamServiceUnavailableError|ballerina/http:AllLoadBalanceEndpointsFailedError|ballerina/http:AllRetryAttemptsFailed|ballerina/http:IdleTimeoutError|ballerina/http:AuthenticationError|ballerina/http:AuthorizationError|ballerina/http:InitializingOutboundRequestError|ballerina/http:WritingOutboundRequestHeadersError|ballerina/http:WritingOutboundRequestBodyError|ballerina/http:InitializingInboundResponseError|ballerina/http:ReadingInboundResponseHeadersError|ballerina/http:ReadingInboundResponseBodyError|ballerina/http:UnsupportedActionError|ballerina/http:Http2ClientError|ballerina/http:MaximumWaitTimeExceededError|ballerina/http:SslError|ballerina/http:GenericClientError)"
        }
      },
      "insertText": "getBodyParts(${1})",
      "insertTextFormat": "Snippet",
      "command": {
        "title": "editor.action.triggerParameterHints",
        "command": "editor.action.triggerParameterHints"
      }
    },
    {
      "label": "setETag((json|xml|string|byte[]) payload)",
      "kind": "Function",
      "detail": "Function",
      "documentation": {
        "right": {
          "kind": "markdown",
          "value": "**Package:** _ballerina/http_  \n  \nSets the `etag` header for the given payload. The ETag is generated using a CRC32 hash function.\n  \n  \n---    \n**Parameters**  \n- _payload_  \n    The payload for which the ETag should be set  \n"
        }
      },
      "insertText": "setETag(${1});",
      "insertTextFormat": "Snippet",
      "command": {
        "title": "editor.action.triggerParameterHints",
        "command": "editor.action.triggerParameterHints"
      }
    },
    {
      "label": "setLastModified()",
      "kind": "Function",
      "detail": "Function",
      "documentation": {
        "right": {
          "kind": "markdown",
          "value": "**Package:** _ballerina/http_  \n  \nSets the current time as the `last-modified` header.  \n  \n---    \n**Parameters**  \n"
        }
      },
      "insertText": "setLastModified(${1});",
      "insertTextFormat": "Snippet",
      "command": {
        "title": "editor.action.triggerParameterHints",
        "command": "editor.action.triggerParameterHints"
      }
    },
    {
      "label": "setJsonPayload(json payload, string contentType)",
      "kind": "Function",
      "detail": "Function",
      "documentation": {
        "right": {
          "kind": "markdown",
          "value": "**Package:** _ballerina/http_  \n  \nSets a `json` as the payload.\n  \n  \n---    \n**Parameters**  \n- _payload_  \n    The `json` payload  \n  \n- _contentType_  \n    The content type of the payload. Set this to override the default `content-type` header value\n                for `json`  \n(Default Parameter)"
        }
      },
      "insertText": "setJsonPayload(${1});",
      "insertTextFormat": "Snippet",
      "command": {
        "title": "editor.action.triggerParameterHints",
        "command": "editor.action.triggerParameterHints"
      }
    },
    {
      "label": "setXmlPayload(xml payload, string contentType)",
      "kind": "Function",
      "detail": "Function",
      "documentation": {
        "right": {
          "kind": "markdown",
          "value": "**Package:** _ballerina/http_  \n  \nSets an `xml` as the payload\n  \n  \n---    \n**Parameters**  \n- _payload_  \n    The `xml` payload  \n  \n- _contentType_  \n    The content type of the payload. Set this to override the default `content-type` header value\n                for `xml`  \n(Default Parameter)"
        }
      },
      "insertText": "setXmlPayload(${1});",
      "insertTextFormat": "Snippet",
      "command": {
        "title": "editor.action.triggerParameterHints",
        "command": "editor.action.triggerParameterHints"
      }
    },
    {
      "label": "setTextPayload(string payload, string contentType)",
      "kind": "Function",
      "detail": "Function",
      "documentation": {
        "right": {
          "kind": "markdown",
          "value": "**Package:** _ballerina/http_  \n  \nSets a `string` as the payload.\n  \n  \n---    \n**Parameters**  \n- _payload_  \n    The `string` payload  \n  \n- _contentType_  \n    The content type of the payload. Set this to override the default `content-type` header value\n                for `string`  \n(Default Parameter)"
        }
      },
      "insertText": "setTextPayload(${1});",
      "insertTextFormat": "Snippet",
      "command": {
        "title": "editor.action.triggerParameterHints",
        "command": "editor.action.triggerParameterHints"
      }
    },
    {
<<<<<<< HEAD
      "label": "setPayload((string|xml|json|byte[]|io:ReadableByteChannel|mime:Entity[]) payload)",
=======
      "label": "setBinaryPayload(byte[] payload, string contentType)",
>>>>>>> b907f256
      "kind": "Function",
      "detail": "Function",
      "documentation": {
        "right": {
          "kind": "markdown",
          "value": "**Package:** _ballerina/http_  \n  \nSets a `byte[]` as the payload.\n  \n  \n---    \n**Parameters**  \n- _payload_  \n    The `byte[]` payload  \n  \n- _contentType_  \n    The content type of the payload. Set this to override the default `content-type` header value\n                for `byte[]`  \n(Default Parameter)"
        }
      },
      "insertText": "setBinaryPayload(${1});",
      "insertTextFormat": "Snippet",
      "command": {
        "title": "editor.action.triggerParameterHints",
        "command": "editor.action.triggerParameterHints"
      }
    },
    {
<<<<<<< HEAD
=======
      "label": "setBodyParts(mime:Entity[] bodyParts, string contentType)",
      "kind": "Function",
      "detail": "Function",
      "documentation": {
        "right": {
          "kind": "markdown",
          "value": "**Package:** _ballerina/http_  \n  \nSet multiparts as the payload.\n  \n  \n---    \n**Parameters**  \n- _bodyParts_  \n    The entities which make up the message body  \n  \n- _contentType_  \n    The content type of the top level message. Set this to override the default\n                `content-type` header value  \n(Default Parameter)"
        }
      },
      "insertText": "setBodyParts(${1});",
      "insertTextFormat": "Snippet",
      "command": {
        "title": "editor.action.triggerParameterHints",
        "command": "editor.action.triggerParameterHints"
      }
    },
    {
      "label": "setFileAsPayload(string filePath, string contentType)",
      "kind": "Function",
      "detail": "Function",
      "documentation": {
        "right": {
          "kind": "markdown",
          "value": "**Package:** _ballerina/http_  \n  \nSets the content of the specified file as the entity body of the response.\n  \n  \n---    \n**Parameters**  \n- _filePath_  \n    Path to the file to be set as the payload  \n  \n- _contentType_  \n    The content type of the specified file. Set this to override the default `content-type`\n                header value  \n(Default Parameter)"
        }
      },
      "insertText": "setFileAsPayload(${1});",
      "insertTextFormat": "Snippet",
      "command": {
        "title": "editor.action.triggerParameterHints",
        "command": "editor.action.triggerParameterHints"
      }
    },
    {
      "label": "setByteChannel(io:ReadableByteChannel payload, string contentType)",
      "kind": "Function",
      "detail": "Function",
      "documentation": {
        "right": {
          "kind": "markdown",
          "value": "**Package:** _ballerina/http_  \n  \nSets a `ByteChannel` as the payload.\n  \n  \n---    \n**Parameters**  \n- _payload_  \n    A `ByteChannel` through which the message payload can be read  \n  \n- _contentType_  \n    The content type of the payload. Set this to override the default `content-type`\n                header value  \n(Default Parameter)"
        }
      },
      "insertText": "setByteChannel(${1});",
      "insertTextFormat": "Snippet",
      "command": {
        "title": "editor.action.triggerParameterHints",
        "command": "editor.action.triggerParameterHints"
      }
    },
    {
      "label": "setPayload((string|xml|json|byte[]|io:ReadableByteChannel|mime:Entity[]) payload)",
      "kind": "Function",
      "detail": "Function",
      "documentation": {
        "right": {
          "kind": "markdown",
          "value": "**Package:** _ballerina/http_  \n  \nSets the response payload.\n  \n  \n---    \n**Parameters**  \n- _payload_  \n    Payload can be of type `string`, `xml`, `json`, `byte[]`, `ByteChannel` or `Entity[]` (i.e: a set\n            of body parts)  \n"
        }
      },
      "insertText": "setPayload(${1});",
      "insertTextFormat": "Snippet",
      "command": {
        "title": "editor.action.triggerParameterHints",
        "command": "editor.action.triggerParameterHints"
      }
    },
    {
>>>>>>> b907f256
      "label": "__init()",
      "kind": "Function",
      "detail": "Function",
      "documentation": {
        "right": {
          "kind": "markdown",
          "value": "**Package:** _ballerina/http_  \n  \n  \n  \n---    \n**Parameters**  \n"
        }
      },
      "insertText": "__init(${1});",
      "insertTextFormat": "Snippet",
      "command": {
        "title": "editor.action.triggerParameterHints",
        "command": "editor.action.triggerParameterHints"
      }
    },
    {
      "label": "statusCode",
      "kind": "Variable",
      "detail": "int",
      "insertText": "statusCode",
      "insertTextFormat": "Snippet"
    },
    {
      "label": "reasonPhrase",
      "kind": "Variable",
      "detail": "string",
      "insertText": "reasonPhrase",
      "insertTextFormat": "Snippet"
    },
    {
      "label": "server",
      "kind": "Variable",
      "detail": "string",
      "insertText": "server",
      "insertTextFormat": "Snippet"
    },
    {
      "label": "resolvedRequestedURI",
      "kind": "Variable",
      "detail": "string",
      "insertText": "resolvedRequestedURI",
      "insertTextFormat": "Snippet"
    },
    {
      "label": "cacheControl",
      "kind": "Variable",
      "detail": "(http:ResponseCacheControl|())",
      "insertText": "cacheControl",
      "insertTextFormat": "Snippet"
    },
    {
      "label": "receivedTime",
      "kind": "Variable",
      "detail": "int",
      "insertText": "receivedTime",
      "insertTextFormat": "Snippet"
    },
    {
      "label": "requestTime",
      "kind": "Variable",
      "detail": "int",
      "insertText": "requestTime",
      "insertTextFormat": "Snippet"
    },
    {
      "label": "entity",
      "kind": "Variable",
      "detail": "mime:Entity",
      "insertText": "entity",
      "insertTextFormat": "Snippet"
    }
  ]
}<|MERGE_RESOLUTION|>--- conflicted
+++ resolved
@@ -7,7 +7,6 @@
   "items": [
     {
       "label": "createNewEntity()(mime:Entity)",
-<<<<<<< HEAD
       "kind": "Function",
       "detail": "Function",
       "documentation": {
@@ -30,7 +29,7 @@
       "documentation": {
         "right": {
           "kind": "markdown",
-          "value": "**Package:** _ballerina/http_  \n  \nGets the `Entity` associated with the response.\n  \n  \n---    \n**Parameters**  \n  \n  \n**Return**  \n(ballerina/mime:Entity|error)"
+          "value": "**Package:** _ballerina/http_  \n  \nGets the `Entity` associated with the response.\n  \n  \n---    \n**Parameters**  \n  \n  \n**Return**  \n(ballerina/mime:Entity|ballerina/http:FailoverAllEndpointsFailedError|ballerina/http:FailoverActionFailedError|ballerina/http:UpstreamServiceUnavailableError|ballerina/http:AllLoadBalanceEndpointsFailedError|ballerina/http:AllRetryAttemptsFailed|ballerina/http:IdleTimeoutError|ballerina/http:AuthenticationError|ballerina/http:AuthorizationError|ballerina/http:InitializingOutboundRequestError|ballerina/http:WritingOutboundRequestHeadersError|ballerina/http:WritingOutboundRequestBodyError|ballerina/http:InitializingInboundResponseError|ballerina/http:ReadingInboundResponseHeadersError|ballerina/http:ReadingInboundResponseBodyError|ballerina/http:UnsupportedActionError|ballerina/http:Http2ClientError|ballerina/http:MaximumWaitTimeExceededError|ballerina/http:SslError|ballerina/http:GenericClientError)"
         }
       },
       "insertText": "getEntity(${1})",
@@ -76,154 +75,80 @@
     },
     {
       "label": "hasHeader(string headerName)(boolean)",
-=======
->>>>>>> b907f256
-      "kind": "Function",
-      "detail": "Function",
-      "documentation": {
-        "right": {
-          "kind": "markdown",
-          "value": "**Package:** _ballerina/http_  \n  \nCreate a new `Entity` and link it with the response.\n  \n  \n---    \n**Parameters**  \n  \n  \n**Return**  \nballerina/mime:Entity"
-        }
-      },
-      "insertText": "createNewEntity(${1})",
-      "insertTextFormat": "Snippet",
-      "command": {
-        "title": "editor.action.triggerParameterHints",
-        "command": "editor.action.triggerParameterHints"
-      }
-    },
-    {
-      "label": "getEntity()((mime:Entity|error))",
-      "kind": "Function",
-      "detail": "Function",
-      "documentation": {
-        "right": {
-          "kind": "markdown",
-          "value": "**Package:** _ballerina/http_  \n  \nGets the `Entity` associated with the response.\n  \n  \n---    \n**Parameters**  \n  \n  \n**Return**  \n(ballerina/mime:Entity|ballerina/http:FailoverAllEndpointsFailedError|ballerina/http:FailoverActionFailedError|ballerina/http:UpstreamServiceUnavailableError|ballerina/http:AllLoadBalanceEndpointsFailedError|ballerina/http:AllRetryAttemptsFailed|ballerina/http:IdleTimeoutError|ballerina/http:AuthenticationError|ballerina/http:AuthorizationError|ballerina/http:InitializingOutboundRequestError|ballerina/http:WritingOutboundRequestHeadersError|ballerina/http:WritingOutboundRequestBodyError|ballerina/http:InitializingInboundResponseError|ballerina/http:ReadingInboundResponseHeadersError|ballerina/http:ReadingInboundResponseBodyError|ballerina/http:UnsupportedActionError|ballerina/http:Http2ClientError|ballerina/http:MaximumWaitTimeExceededError|ballerina/http:SslError|ballerina/http:GenericClientError)"
-        }
-      },
-      "insertText": "getEntity(${1})",
-      "insertTextFormat": "Snippet",
-      "command": {
-        "title": "editor.action.triggerParameterHints",
-        "command": "editor.action.triggerParameterHints"
-      }
-    },
-    {
-      "label": "getEntityWithoutBody()(mime:Entity)",
-      "kind": "Function",
-      "detail": "Function",
-      "documentation": {
-        "right": {
-          "kind": "markdown",
-          "value": "**Package:** _ballerina/http_  \n  \n  \n  \n---    \n**Parameters**  \n  \n  \n**Return**  \nballerina/mime:Entity"
-        }
-      },
-      "insertText": "getEntityWithoutBody(${1})",
-      "insertTextFormat": "Snippet",
-      "command": {
-        "title": "editor.action.triggerParameterHints",
-        "command": "editor.action.triggerParameterHints"
-      }
-    },
-    {
-      "label": "setEntity(mime:Entity e)",
-      "kind": "Function",
-      "detail": "Function",
-      "documentation": {
-        "right": {
-          "kind": "markdown",
-          "value": "**Package:** _ballerina/http_  \n  \nSets the provided `Entity` to the response.\n  \n  \n---    \n**Parameters**  \n- _e_  \n    The `Entity` to be set to the response  \n"
-        }
-      },
-      "insertText": "setEntity(${1});",
-      "insertTextFormat": "Snippet",
-      "command": {
-        "title": "editor.action.triggerParameterHints",
-        "command": "editor.action.triggerParameterHints"
-      }
-    },
-    {
-      "label": "hasHeader(string headerName)(boolean)",
-      "kind": "Function",
-      "detail": "Function",
-      "documentation": {
-        "right": {
-          "kind": "markdown",
-<<<<<<< HEAD
+      "kind": "Function",
+      "detail": "Function",
+      "documentation": {
+        "right": {
+          "kind": "markdown",
+          "value": "**Package:** _ballerina/http_  \n  \nChecks whether the requested header key exists in the header map.\n  \n  \n---    \n**Parameters**  \n- _headerName_  \n    The header name  \n  \n  \n**Return**  \nboolean"
+        }
+      },
+      "insertText": "hasHeader(${1})",
+      "insertTextFormat": "Snippet",
+      "command": {
+        "title": "editor.action.triggerParameterHints",
+        "command": "editor.action.triggerParameterHints"
+      }
+    },
+    {
+      "label": "getHeader(string headerName)(string)",
+      "kind": "Function",
+      "detail": "Function",
+      "documentation": {
+        "right": {
+          "kind": "markdown",
+          "value": "**Package:** _ballerina/http_  \n  \nReturns the value of the specified header. If the specified header key maps to multiple values, the first of\nthese values is returned.\n  \n  \n---    \n**Parameters**  \n- _headerName_  \n    The header name  \n  \n  \n**Return**  \nstring"
+        }
+      },
+      "insertText": "getHeader(${1})",
+      "insertTextFormat": "Snippet",
+      "command": {
+        "title": "editor.action.triggerParameterHints",
+        "command": "editor.action.triggerParameterHints"
+      }
+    },
+    {
+      "label": "addHeader(string headerName, string headerValue)",
+      "kind": "Function",
+      "detail": "Function",
+      "documentation": {
+        "right": {
+          "kind": "markdown",
+          "value": "**Package:** _ballerina/http_  \n  \nAdds the specified header to the response. Existing header values are not replaced.\n  \n  \n---    \n**Parameters**  \n- _headerName_  \n    The header name  \n  \n- _headerValue_  \n    The header value  \n"
+        }
+      },
+      "insertText": "addHeader(${1});",
+      "insertTextFormat": "Snippet",
+      "command": {
+        "title": "editor.action.triggerParameterHints",
+        "command": "editor.action.triggerParameterHints"
+      }
+    },
+    {
+      "label": "getHeaders(string headerName)(string[])",
+      "kind": "Function",
+      "detail": "Function",
+      "documentation": {
+        "right": {
+          "kind": "markdown",
+          "value": "**Package:** _ballerina/http_  \n  \nGets all the header values to which the specified header key maps to.\n  \n  \n---    \n**Parameters**  \n- _headerName_  \n    The header name  \n  \n  \n**Return**  \nstring[]"
+        }
+      },
+      "insertText": "getHeaders(${1})",
+      "insertTextFormat": "Snippet",
+      "command": {
+        "title": "editor.action.triggerParameterHints",
+        "command": "editor.action.triggerParameterHints"
+      }
+    },
+    {
+      "label": "setHeader(string headerName, string headerValue)",
+      "kind": "Function",
+      "detail": "Function",
+      "documentation": {
+        "right": {
+          "kind": "markdown",
           "value": "**Package:** _ballerina/http_  \n  \nSets the specified header to the response. If a mapping already exists for the specified header key, the\nexisting header value is replaced with the specified header value.\n  \n  \n---    \n**Parameters**  \n- _headerName_  \n    The header name  \n  \n- _headerValue_  \n    The header value  \n"
-=======
-          "value": "**Package:** _ballerina/http_  \n  \nChecks whether the requested header key exists in the header map.\n  \n  \n---    \n**Parameters**  \n- _headerName_  \n    The header name  \n  \n  \n**Return**  \nboolean"
->>>>>>> b907f256
-        }
-      },
-      "insertText": "hasHeader(${1})",
-      "insertTextFormat": "Snippet",
-      "command": {
-        "title": "editor.action.triggerParameterHints",
-        "command": "editor.action.triggerParameterHints"
-      }
-    },
-    {
-      "label": "getHeader(string headerName)(string)",
-      "kind": "Function",
-      "detail": "Function",
-      "documentation": {
-        "right": {
-          "kind": "markdown",
-          "value": "**Package:** _ballerina/http_  \n  \nReturns the value of the specified header. If the specified header key maps to multiple values, the first of\nthese values is returned.\n  \n  \n---    \n**Parameters**  \n- _headerName_  \n    The header name  \n  \n  \n**Return**  \nstring"
-        }
-      },
-      "insertText": "getHeader(${1})",
-      "insertTextFormat": "Snippet",
-      "command": {
-        "title": "editor.action.triggerParameterHints",
-        "command": "editor.action.triggerParameterHints"
-      }
-    },
-    {
-      "label": "addHeader(string headerName, string headerValue)",
-      "kind": "Function",
-      "detail": "Function",
-      "documentation": {
-        "right": {
-          "kind": "markdown",
-          "value": "**Package:** _ballerina/http_  \n  \nAdds the specified header to the response. Existing header values are not replaced.\n  \n  \n---    \n**Parameters**  \n- _headerName_  \n    The header name  \n  \n- _headerValue_  \n    The header value  \n"
-        }
-      },
-      "insertText": "addHeader(${1});",
-      "insertTextFormat": "Snippet",
-      "command": {
-        "title": "editor.action.triggerParameterHints",
-        "command": "editor.action.triggerParameterHints"
-      }
-    },
-    {
-      "label": "getHeaders(string headerName)(string[])",
-      "kind": "Function",
-      "detail": "Function",
-      "documentation": {
-        "right": {
-          "kind": "markdown",
-          "value": "**Package:** _ballerina/http_  \n  \nGets all the header values to which the specified header key maps to.\n  \n  \n---    \n**Parameters**  \n- _headerName_  \n    The header name  \n  \n  \n**Return**  \nstring[]"
-        }
-      },
-      "insertText": "getHeaders(${1})",
-      "insertTextFormat": "Snippet",
-      "command": {
-        "title": "editor.action.triggerParameterHints",
-        "command": "editor.action.triggerParameterHints"
-      }
-    },
-    {
-      "label": "setHeader(string headerName, string headerValue)",
-      "kind": "Function",
-      "detail": "Function",
-      "documentation": {
-        "right": {
-          "kind": "markdown",
-          "value": "**Package:** _ballerina/http_  \n  \nSets the specified header to the response. If a mapping already exists for the specified header key, the\nexisting header value is replaced with the specified header value.\n  \n  \n---    \n**Parameters**  \n- _headerName_  \n    The header name  \n  \n- _headerValue_  \n    The header value  \n"
         }
       },
       "insertText": "setHeader(${1});",
@@ -302,135 +227,109 @@
       }
     },
     {
-<<<<<<< HEAD
+      "label": "getContentType()(string)",
+      "kind": "Function",
+      "detail": "Function",
+      "documentation": {
+        "right": {
+          "kind": "markdown",
+          "value": "**Package:** _ballerina/http_  \n  \nGets the type of the payload of the response (i.e: the `content-type` header value).\n  \n  \n---    \n**Parameters**  \n  \n  \n**Return**  \nstring"
+        }
+      },
+      "insertText": "getContentType(${1})",
+      "insertTextFormat": "Snippet",
+      "command": {
+        "title": "editor.action.triggerParameterHints",
+        "command": "editor.action.triggerParameterHints"
+      }
+    },
+    {
+      "label": "getJsonPayload()((json|error))",
+      "kind": "Function",
+      "detail": "Function",
+      "documentation": {
+        "right": {
+          "kind": "markdown",
+          "value": "**Package:** _ballerina/http_  \n  \nExtract `json` payload from the response. If the content type is not JSON, an `http:ClientError` is returned.\n  \n  \n---    \n**Parameters**  \n  \n  \n**Return**  \n(json|ballerina/http:FailoverAllEndpointsFailedError|ballerina/http:FailoverActionFailedError|ballerina/http:UpstreamServiceUnavailableError|ballerina/http:AllLoadBalanceEndpointsFailedError|ballerina/http:AllRetryAttemptsFailed|ballerina/http:IdleTimeoutError|ballerina/http:AuthenticationError|ballerina/http:AuthorizationError|ballerina/http:InitializingOutboundRequestError|ballerina/http:WritingOutboundRequestHeadersError|ballerina/http:WritingOutboundRequestBodyError|ballerina/http:InitializingInboundResponseError|ballerina/http:ReadingInboundResponseHeadersError|ballerina/http:ReadingInboundResponseBodyError|ballerina/http:UnsupportedActionError|ballerina/http:Http2ClientError|ballerina/http:MaximumWaitTimeExceededError|ballerina/http:SslError|ballerina/http:GenericClientError)"
+        }
+      },
+      "insertText": "getJsonPayload(${1})",
+      "insertTextFormat": "Snippet",
+      "command": {
+        "title": "editor.action.triggerParameterHints",
+        "command": "editor.action.triggerParameterHints"
+      }
+    },
+    {
+      "label": "getXmlPayload()((xml|error))",
+      "kind": "Function",
+      "detail": "Function",
+      "documentation": {
+        "right": {
+          "kind": "markdown",
+          "value": "**Package:** _ballerina/http_  \n  \nExtracts `xml` payload from the response.\n  \n  \n---    \n**Parameters**  \n  \n  \n**Return**  \n(xml|ballerina/http:FailoverAllEndpointsFailedError|ballerina/http:FailoverActionFailedError|ballerina/http:UpstreamServiceUnavailableError|ballerina/http:AllLoadBalanceEndpointsFailedError|ballerina/http:AllRetryAttemptsFailed|ballerina/http:IdleTimeoutError|ballerina/http:AuthenticationError|ballerina/http:AuthorizationError|ballerina/http:InitializingOutboundRequestError|ballerina/http:WritingOutboundRequestHeadersError|ballerina/http:WritingOutboundRequestBodyError|ballerina/http:InitializingInboundResponseError|ballerina/http:ReadingInboundResponseHeadersError|ballerina/http:ReadingInboundResponseBodyError|ballerina/http:UnsupportedActionError|ballerina/http:Http2ClientError|ballerina/http:MaximumWaitTimeExceededError|ballerina/http:SslError|ballerina/http:GenericClientError)"
+        }
+      },
+      "insertText": "getXmlPayload(${1})",
+      "insertTextFormat": "Snippet",
+      "command": {
+        "title": "editor.action.triggerParameterHints",
+        "command": "editor.action.triggerParameterHints"
+      }
+    },
+    {
+      "label": "getTextPayload()((string|error))",
+      "kind": "Function",
+      "detail": "Function",
+      "documentation": {
+        "right": {
+          "kind": "markdown",
+          "value": "**Package:** _ballerina/http_  \n  \nExtracts `text` payload from the response.\n  \n  \n---    \n**Parameters**  \n  \n  \n**Return**  \n(string|ballerina/http:FailoverAllEndpointsFailedError|ballerina/http:FailoverActionFailedError|ballerina/http:UpstreamServiceUnavailableError|ballerina/http:AllLoadBalanceEndpointsFailedError|ballerina/http:AllRetryAttemptsFailed|ballerina/http:IdleTimeoutError|ballerina/http:AuthenticationError|ballerina/http:AuthorizationError|ballerina/http:InitializingOutboundRequestError|ballerina/http:WritingOutboundRequestHeadersError|ballerina/http:WritingOutboundRequestBodyError|ballerina/http:InitializingInboundResponseError|ballerina/http:ReadingInboundResponseHeadersError|ballerina/http:ReadingInboundResponseBodyError|ballerina/http:UnsupportedActionError|ballerina/http:Http2ClientError|ballerina/http:MaximumWaitTimeExceededError|ballerina/http:SslError|ballerina/http:GenericClientError)"
+        }
+      },
+      "insertText": "getTextPayload(${1})",
+      "insertTextFormat": "Snippet",
+      "command": {
+        "title": "editor.action.triggerParameterHints",
+        "command": "editor.action.triggerParameterHints"
+      }
+    },
+    {
       "label": "getByteChannel()((io:ReadableByteChannel|error))",
-=======
-      "label": "getContentType()(string)",
->>>>>>> b907f256
-      "kind": "Function",
-      "detail": "Function",
-      "documentation": {
-        "right": {
-          "kind": "markdown",
-<<<<<<< HEAD
-          "value": "**Package:** _ballerina/http_  \n  \nGets the response payload as a `ByteChannel`, except in the case of multiparts. To retrieve multiparts, use\n`getBodyParts()`.\n  \n  \n---    \n**Parameters**  \n  \n  \n**Return**  \n(ballerina/io:ReadableByteChannel|error)"
+      "kind": "Function",
+      "detail": "Function",
+      "documentation": {
+        "right": {
+          "kind": "markdown",
+          "value": "**Package:** _ballerina/http_  \n  \nGets the response payload as a `ByteChannel`, except in the case of multiparts. To retrieve multiparts, use\n`getBodyParts()`.\n  \n  \n---    \n**Parameters**  \n  \n  \n**Return**  \n(ballerina/io:ReadableByteChannel|ballerina/http:FailoverAllEndpointsFailedError|ballerina/http:FailoverActionFailedError|ballerina/http:UpstreamServiceUnavailableError|ballerina/http:AllLoadBalanceEndpointsFailedError|ballerina/http:AllRetryAttemptsFailed|ballerina/http:IdleTimeoutError|ballerina/http:AuthenticationError|ballerina/http:AuthorizationError|ballerina/http:InitializingOutboundRequestError|ballerina/http:WritingOutboundRequestHeadersError|ballerina/http:WritingOutboundRequestBodyError|ballerina/http:InitializingInboundResponseError|ballerina/http:ReadingInboundResponseHeadersError|ballerina/http:ReadingInboundResponseBodyError|ballerina/http:UnsupportedActionError|ballerina/http:Http2ClientError|ballerina/http:MaximumWaitTimeExceededError|ballerina/http:SslError|ballerina/http:GenericClientError)"
         }
       },
       "insertText": "getByteChannel(${1})",
-=======
-          "value": "**Package:** _ballerina/http_  \n  \nGets the type of the payload of the response (i.e: the `content-type` header value).\n  \n  \n---    \n**Parameters**  \n  \n  \n**Return**  \nstring"
-        }
-      },
-      "insertText": "getContentType(${1})",
->>>>>>> b907f256
-      "insertTextFormat": "Snippet",
-      "command": {
-        "title": "editor.action.triggerParameterHints",
-        "command": "editor.action.triggerParameterHints"
-      }
-    },
-    {
-<<<<<<< HEAD
+      "insertTextFormat": "Snippet",
+      "command": {
+        "title": "editor.action.triggerParameterHints",
+        "command": "editor.action.triggerParameterHints"
+      }
+    },
+    {
       "label": "getBinaryPayload()((byte[]|error))",
-=======
-      "label": "getJsonPayload()((json|error))",
->>>>>>> b907f256
-      "kind": "Function",
-      "detail": "Function",
-      "documentation": {
-        "right": {
-          "kind": "markdown",
-<<<<<<< HEAD
-          "value": "**Package:** _ballerina/http_  \n  \nGets the response payload as a `byte[]`.\n  \n  \n---    \n**Parameters**  \n  \n  \n**Return**  \n(byte[]|error)"
+      "kind": "Function",
+      "detail": "Function",
+      "documentation": {
+        "right": {
+          "kind": "markdown",
+          "value": "**Package:** _ballerina/http_  \n  \nGets the response payload as a `byte[]`.\n  \n  \n---    \n**Parameters**  \n  \n  \n**Return**  \n(byte[]|ballerina/http:FailoverAllEndpointsFailedError|ballerina/http:FailoverActionFailedError|ballerina/http:UpstreamServiceUnavailableError|ballerina/http:AllLoadBalanceEndpointsFailedError|ballerina/http:AllRetryAttemptsFailed|ballerina/http:IdleTimeoutError|ballerina/http:AuthenticationError|ballerina/http:AuthorizationError|ballerina/http:InitializingOutboundRequestError|ballerina/http:WritingOutboundRequestHeadersError|ballerina/http:WritingOutboundRequestBodyError|ballerina/http:InitializingInboundResponseError|ballerina/http:ReadingInboundResponseHeadersError|ballerina/http:ReadingInboundResponseBodyError|ballerina/http:UnsupportedActionError|ballerina/http:Http2ClientError|ballerina/http:MaximumWaitTimeExceededError|ballerina/http:SslError|ballerina/http:GenericClientError)"
         }
       },
       "insertText": "getBinaryPayload(${1})",
-=======
-          "value": "**Package:** _ballerina/http_  \n  \nExtract `json` payload from the response. If the content type is not JSON, an `http:ClientError` is returned.\n  \n  \n---    \n**Parameters**  \n  \n  \n**Return**  \n(json|ballerina/http:FailoverAllEndpointsFailedError|ballerina/http:FailoverActionFailedError|ballerina/http:UpstreamServiceUnavailableError|ballerina/http:AllLoadBalanceEndpointsFailedError|ballerina/http:AllRetryAttemptsFailed|ballerina/http:IdleTimeoutError|ballerina/http:AuthenticationError|ballerina/http:AuthorizationError|ballerina/http:InitializingOutboundRequestError|ballerina/http:WritingOutboundRequestHeadersError|ballerina/http:WritingOutboundRequestBodyError|ballerina/http:InitializingInboundResponseError|ballerina/http:ReadingInboundResponseHeadersError|ballerina/http:ReadingInboundResponseBodyError|ballerina/http:UnsupportedActionError|ballerina/http:Http2ClientError|ballerina/http:MaximumWaitTimeExceededError|ballerina/http:SslError|ballerina/http:GenericClientError)"
-        }
-      },
-      "insertText": "getJsonPayload(${1})",
->>>>>>> b907f256
-      "insertTextFormat": "Snippet",
-      "command": {
-        "title": "editor.action.triggerParameterHints",
-        "command": "editor.action.triggerParameterHints"
-      }
-    },
-    {
-<<<<<<< HEAD
+      "insertTextFormat": "Snippet",
+      "command": {
+        "title": "editor.action.triggerParameterHints",
+        "command": "editor.action.triggerParameterHints"
+      }
+    },
+    {
       "label": "getBodyParts()((mime:Entity[]|error))",
-=======
-      "label": "getXmlPayload()((xml|error))",
->>>>>>> b907f256
-      "kind": "Function",
-      "detail": "Function",
-      "documentation": {
-        "right": {
-          "kind": "markdown",
-          "value": "**Package:** _ballerina/http_  \n  \nExtracts `xml` payload from the response.\n  \n  \n---    \n**Parameters**  \n  \n  \n**Return**  \n(xml|ballerina/http:FailoverAllEndpointsFailedError|ballerina/http:FailoverActionFailedError|ballerina/http:UpstreamServiceUnavailableError|ballerina/http:AllLoadBalanceEndpointsFailedError|ballerina/http:AllRetryAttemptsFailed|ballerina/http:IdleTimeoutError|ballerina/http:AuthenticationError|ballerina/http:AuthorizationError|ballerina/http:InitializingOutboundRequestError|ballerina/http:WritingOutboundRequestHeadersError|ballerina/http:WritingOutboundRequestBodyError|ballerina/http:InitializingInboundResponseError|ballerina/http:ReadingInboundResponseHeadersError|ballerina/http:ReadingInboundResponseBodyError|ballerina/http:UnsupportedActionError|ballerina/http:Http2ClientError|ballerina/http:MaximumWaitTimeExceededError|ballerina/http:SslError|ballerina/http:GenericClientError)"
-        }
-      },
-      "insertText": "getXmlPayload(${1})",
-      "insertTextFormat": "Snippet",
-      "command": {
-        "title": "editor.action.triggerParameterHints",
-        "command": "editor.action.triggerParameterHints"
-      }
-    },
-    {
-      "label": "getTextPayload()((string|error))",
-      "kind": "Function",
-      "detail": "Function",
-      "documentation": {
-        "right": {
-          "kind": "markdown",
-          "value": "**Package:** _ballerina/http_  \n  \nExtracts `text` payload from the response.\n  \n  \n---    \n**Parameters**  \n  \n  \n**Return**  \n(string|ballerina/http:FailoverAllEndpointsFailedError|ballerina/http:FailoverActionFailedError|ballerina/http:UpstreamServiceUnavailableError|ballerina/http:AllLoadBalanceEndpointsFailedError|ballerina/http:AllRetryAttemptsFailed|ballerina/http:IdleTimeoutError|ballerina/http:AuthenticationError|ballerina/http:AuthorizationError|ballerina/http:InitializingOutboundRequestError|ballerina/http:WritingOutboundRequestHeadersError|ballerina/http:WritingOutboundRequestBodyError|ballerina/http:InitializingInboundResponseError|ballerina/http:ReadingInboundResponseHeadersError|ballerina/http:ReadingInboundResponseBodyError|ballerina/http:UnsupportedActionError|ballerina/http:Http2ClientError|ballerina/http:MaximumWaitTimeExceededError|ballerina/http:SslError|ballerina/http:GenericClientError)"
-        }
-      },
-      "insertText": "getTextPayload(${1})",
-      "insertTextFormat": "Snippet",
-      "command": {
-        "title": "editor.action.triggerParameterHints",
-        "command": "editor.action.triggerParameterHints"
-      }
-    },
-    {
-      "label": "getByteChannel()((io:ReadableByteChannel|error))",
-      "kind": "Function",
-      "detail": "Function",
-      "documentation": {
-        "right": {
-          "kind": "markdown",
-          "value": "**Package:** _ballerina/http_  \n  \nGets the response payload as a `ByteChannel`, except in the case of multiparts. To retrieve multiparts, use\n`getBodyParts()`.\n  \n  \n---    \n**Parameters**  \n  \n  \n**Return**  \n(ballerina/io:ReadableByteChannel|ballerina/http:FailoverAllEndpointsFailedError|ballerina/http:FailoverActionFailedError|ballerina/http:UpstreamServiceUnavailableError|ballerina/http:AllLoadBalanceEndpointsFailedError|ballerina/http:AllRetryAttemptsFailed|ballerina/http:IdleTimeoutError|ballerina/http:AuthenticationError|ballerina/http:AuthorizationError|ballerina/http:InitializingOutboundRequestError|ballerina/http:WritingOutboundRequestHeadersError|ballerina/http:WritingOutboundRequestBodyError|ballerina/http:InitializingInboundResponseError|ballerina/http:ReadingInboundResponseHeadersError|ballerina/http:ReadingInboundResponseBodyError|ballerina/http:UnsupportedActionError|ballerina/http:Http2ClientError|ballerina/http:MaximumWaitTimeExceededError|ballerina/http:SslError|ballerina/http:GenericClientError)"
-        }
-      },
-      "insertText": "getByteChannel(${1})",
-      "insertTextFormat": "Snippet",
-      "command": {
-        "title": "editor.action.triggerParameterHints",
-        "command": "editor.action.triggerParameterHints"
-      }
-    },
-    {
-      "label": "getBinaryPayload()((byte[]|error))",
-      "kind": "Function",
-      "detail": "Function",
-      "documentation": {
-        "right": {
-          "kind": "markdown",
-          "value": "**Package:** _ballerina/http_  \n  \nGets the response payload as a `byte[]`.\n  \n  \n---    \n**Parameters**  \n  \n  \n**Return**  \n(byte[]|ballerina/http:FailoverAllEndpointsFailedError|ballerina/http:FailoverActionFailedError|ballerina/http:UpstreamServiceUnavailableError|ballerina/http:AllLoadBalanceEndpointsFailedError|ballerina/http:AllRetryAttemptsFailed|ballerina/http:IdleTimeoutError|ballerina/http:AuthenticationError|ballerina/http:AuthorizationError|ballerina/http:InitializingOutboundRequestError|ballerina/http:WritingOutboundRequestHeadersError|ballerina/http:WritingOutboundRequestBodyError|ballerina/http:InitializingInboundResponseError|ballerina/http:ReadingInboundResponseHeadersError|ballerina/http:ReadingInboundResponseBodyError|ballerina/http:UnsupportedActionError|ballerina/http:Http2ClientError|ballerina/http:MaximumWaitTimeExceededError|ballerina/http:SslError|ballerina/http:GenericClientError)"
-        }
-      },
-      "insertText": "getBinaryPayload(${1})",
-      "insertTextFormat": "Snippet",
-      "command": {
-        "title": "editor.action.triggerParameterHints",
-        "command": "editor.action.triggerParameterHints"
-      }
-    },
-    {
-      "label": "getBodyParts()((mime:Entity[]|error))",
       "kind": "Function",
       "detail": "Function",
       "documentation": {
@@ -532,81 +431,75 @@
       }
     },
     {
-<<<<<<< HEAD
+      "label": "setBinaryPayload(byte[] payload, string contentType)",
+      "kind": "Function",
+      "detail": "Function",
+      "documentation": {
+        "right": {
+          "kind": "markdown",
+          "value": "**Package:** _ballerina/http_  \n  \nSets a `byte[]` as the payload.\n  \n  \n---    \n**Parameters**  \n- _payload_  \n    The `byte[]` payload  \n  \n- _contentType_  \n    The content type of the payload. Set this to override the default `content-type` header value\n                for `byte[]`  \n(Default Parameter)"
+        }
+      },
+      "insertText": "setBinaryPayload(${1});",
+      "insertTextFormat": "Snippet",
+      "command": {
+        "title": "editor.action.triggerParameterHints",
+        "command": "editor.action.triggerParameterHints"
+      }
+    },
+    {
+      "label": "setBodyParts(mime:Entity[] bodyParts, string contentType)",
+      "kind": "Function",
+      "detail": "Function",
+      "documentation": {
+        "right": {
+          "kind": "markdown",
+          "value": "**Package:** _ballerina/http_  \n  \nSet multiparts as the payload.\n  \n  \n---    \n**Parameters**  \n- _bodyParts_  \n    The entities which make up the message body  \n  \n- _contentType_  \n    The content type of the top level message. Set this to override the default\n                `content-type` header value  \n(Default Parameter)"
+        }
+      },
+      "insertText": "setBodyParts(${1});",
+      "insertTextFormat": "Snippet",
+      "command": {
+        "title": "editor.action.triggerParameterHints",
+        "command": "editor.action.triggerParameterHints"
+      }
+    },
+    {
+      "label": "setFileAsPayload(string filePath, string contentType)",
+      "kind": "Function",
+      "detail": "Function",
+      "documentation": {
+        "right": {
+          "kind": "markdown",
+          "value": "**Package:** _ballerina/http_  \n  \nSets the content of the specified file as the entity body of the response.\n  \n  \n---    \n**Parameters**  \n- _filePath_  \n    Path to the file to be set as the payload  \n  \n- _contentType_  \n    The content type of the specified file. Set this to override the default `content-type`\n                header value  \n(Default Parameter)"
+        }
+      },
+      "insertText": "setFileAsPayload(${1});",
+      "insertTextFormat": "Snippet",
+      "command": {
+        "title": "editor.action.triggerParameterHints",
+        "command": "editor.action.triggerParameterHints"
+      }
+    },
+    {
+      "label": "setByteChannel(io:ReadableByteChannel payload, string contentType)",
+      "kind": "Function",
+      "detail": "Function",
+      "documentation": {
+        "right": {
+          "kind": "markdown",
+          "value": "**Package:** _ballerina/http_  \n  \nSets a `ByteChannel` as the payload.\n  \n  \n---    \n**Parameters**  \n- _payload_  \n    A `ByteChannel` through which the message payload can be read  \n  \n- _contentType_  \n    The content type of the payload. Set this to override the default `content-type`\n                header value  \n(Default Parameter)"
+        }
+      },
+      "insertText": "setByteChannel(${1});",
+      "insertTextFormat": "Snippet",
+      "command": {
+        "title": "editor.action.triggerParameterHints",
+        "command": "editor.action.triggerParameterHints"
+      }
+    },
+    {
       "label": "setPayload((string|xml|json|byte[]|io:ReadableByteChannel|mime:Entity[]) payload)",
-=======
-      "label": "setBinaryPayload(byte[] payload, string contentType)",
->>>>>>> b907f256
-      "kind": "Function",
-      "detail": "Function",
-      "documentation": {
-        "right": {
-          "kind": "markdown",
-          "value": "**Package:** _ballerina/http_  \n  \nSets a `byte[]` as the payload.\n  \n  \n---    \n**Parameters**  \n- _payload_  \n    The `byte[]` payload  \n  \n- _contentType_  \n    The content type of the payload. Set this to override the default `content-type` header value\n                for `byte[]`  \n(Default Parameter)"
-        }
-      },
-      "insertText": "setBinaryPayload(${1});",
-      "insertTextFormat": "Snippet",
-      "command": {
-        "title": "editor.action.triggerParameterHints",
-        "command": "editor.action.triggerParameterHints"
-      }
-    },
-    {
-<<<<<<< HEAD
-=======
-      "label": "setBodyParts(mime:Entity[] bodyParts, string contentType)",
-      "kind": "Function",
-      "detail": "Function",
-      "documentation": {
-        "right": {
-          "kind": "markdown",
-          "value": "**Package:** _ballerina/http_  \n  \nSet multiparts as the payload.\n  \n  \n---    \n**Parameters**  \n- _bodyParts_  \n    The entities which make up the message body  \n  \n- _contentType_  \n    The content type of the top level message. Set this to override the default\n                `content-type` header value  \n(Default Parameter)"
-        }
-      },
-      "insertText": "setBodyParts(${1});",
-      "insertTextFormat": "Snippet",
-      "command": {
-        "title": "editor.action.triggerParameterHints",
-        "command": "editor.action.triggerParameterHints"
-      }
-    },
-    {
-      "label": "setFileAsPayload(string filePath, string contentType)",
-      "kind": "Function",
-      "detail": "Function",
-      "documentation": {
-        "right": {
-          "kind": "markdown",
-          "value": "**Package:** _ballerina/http_  \n  \nSets the content of the specified file as the entity body of the response.\n  \n  \n---    \n**Parameters**  \n- _filePath_  \n    Path to the file to be set as the payload  \n  \n- _contentType_  \n    The content type of the specified file. Set this to override the default `content-type`\n                header value  \n(Default Parameter)"
-        }
-      },
-      "insertText": "setFileAsPayload(${1});",
-      "insertTextFormat": "Snippet",
-      "command": {
-        "title": "editor.action.triggerParameterHints",
-        "command": "editor.action.triggerParameterHints"
-      }
-    },
-    {
-      "label": "setByteChannel(io:ReadableByteChannel payload, string contentType)",
-      "kind": "Function",
-      "detail": "Function",
-      "documentation": {
-        "right": {
-          "kind": "markdown",
-          "value": "**Package:** _ballerina/http_  \n  \nSets a `ByteChannel` as the payload.\n  \n  \n---    \n**Parameters**  \n- _payload_  \n    A `ByteChannel` through which the message payload can be read  \n  \n- _contentType_  \n    The content type of the payload. Set this to override the default `content-type`\n                header value  \n(Default Parameter)"
-        }
-      },
-      "insertText": "setByteChannel(${1});",
-      "insertTextFormat": "Snippet",
-      "command": {
-        "title": "editor.action.triggerParameterHints",
-        "command": "editor.action.triggerParameterHints"
-      }
-    },
-    {
-      "label": "setPayload((string|xml|json|byte[]|io:ReadableByteChannel|mime:Entity[]) payload)",
       "kind": "Function",
       "detail": "Function",
       "documentation": {
@@ -623,7 +516,6 @@
       }
     },
     {
->>>>>>> b907f256
       "label": "__init()",
       "kind": "Function",
       "detail": "Function",
