--- conflicted
+++ resolved
@@ -12,7 +12,7 @@
       "documentation": {
         "right": {
           "kind": "markdown",
-          "value": "**Package:** _ballerina/lang.value:1.0.0_  \n  \nConstructs a value with a specified type by cloning another value.\n\nWhen `v` is a structural value, the inherent type of the value to be constructed\ncomes from `t`. When `t` is a union, it must be possible to determine which\nmember of the union to use for the inherent type by following the same rules\nthat are used by list constructor expressions and mapping constructor expressions\nwith the contextually expected type. If not, then an error is returned.\nThe `constructFrom` operation is recursively applied to each member of `v` using\nthe type descriptor that the inherent type requires for that member.\n\nLike the Clone abstract operation, this does a deep copy, but differs in\nthe following respects:\n- the inherent type of any structural values constructed comes from the specified\ntype descriptor rather than the value being constructed\n- the read-only bit of values and fields comes from the specified type descriptor\n- the graph structure of `v` is not preserved; the result will always be a tree;\nan error will be returned if `v` has cycles\n- immutable structural values are copied rather being returned as is; all\nstructural values in the result will be mutable, except for error values\n(which are always immutable)\n- numeric values can be converted using the NumericConvert abstract operation\n- if a record type descriptor specifies default values, these will be used\nto supply any missing members  \n**Params**  \n- `typedesc<anydata>` t: the type for the cloned to be constructed  \n  \n**Returns** `(anydata|error)`   \n- a new value that belongs to `t`, or an error if this cannot be done  \n  \n"
+          "value": "**Package:** _ballerina/lang.value:1.0.0_  \n  \nConstructs a value with a specified type by cloning another value.  \n**Params**  \n- `typedesc<anydata>` t: the type for the cloned to be constructed  \n  \n**Returns** `(anydata|error)`   \n- a new value that belongs to `t`, or an error if this cannot be done  \n  \nWhen `v` is a structural value, the inherent type of the value to be constructed  \ncomes from `t`. When `t` is a union, it must be possible to determine which  \nmember of the union to use for the inherent type by following the same rules  \nthat are used by list constructor expressions and mapping constructor expressions  \nwith the contextually expected type. If not, then an error is returned.  \nThe `constructFrom` operation is recursively applied to each member of `v` using  \nthe type descriptor that the inherent type requires for that member.  \n  \nLike the Clone abstract operation, this does a deep copy, but differs in  \nthe following respects:  \n- the inherent type of any structural values constructed comes from the specified  \n  type descriptor rather than the value being constructed  \n- the read-only bit of values and fields comes from the specified type descriptor  \n- the graph structure of `v` is not preserved; the result will always be a tree;  \n  an error will be returned if `v` has cycles  \n- immutable structural values are copied rather being returned as is; all  \n  structural values in the result will be mutable, except for error values  \n  (which are always immutable)  \n- numeric values can be converted using the NumericConvert abstract operation  \n- if a record type descriptor specifies default values, these will be used  \n  to supply any missing members  \n  \n"
         }
       },
       "sortText": "120",
@@ -38,6 +38,52 @@
       "insertTextFormat": "Snippet"
     },
     {
+      "label": "toStream()(stream<(any|error)><(any|error)>)",
+      "kind": "Function",
+      "detail": "Function",
+      "documentation": {
+        "right": {
+          "kind": "markdown",
+          "value": "**Package:** _ballerina/lang.array:1.1.0_  \n  \nReturns a stream from the given array.\n  \n"
+        }
+      },
+      "sortText": "120",
+      "insertText": "toStream()",
+      "insertTextFormat": "Snippet"
+    },
+    {
+      "label": "remove(int index)((any|error))",
+      "kind": "Function",
+      "detail": "Function",
+      "documentation": {
+        "right": {
+          "kind": "markdown",
+          "value": "**Package:** _ballerina/lang.array:1.1.0_  \n  \nRemoves a member of an array.\n  \n**Params**  \n- `int` index: index of member to be removed from `arr`  \n  \n**Returns** `(any|error)`   \n- the member of `arr` that was at `index`  \nThis removes the member of `arr` with index `index` and returns it.  \nIt panics if there is no such member.  \n  \n"
+        }
+      },
+      "sortText": "120",
+      "insertText": "remove(${1})",
+      "insertTextFormat": "Snippet",
+      "command": {
+        "title": "editor.action.triggerParameterHints",
+        "command": "editor.action.triggerParameterHints"
+      }
+    },
+    {
+      "label": "pop()((any|error))",
+      "kind": "Function",
+      "detail": "Function",
+      "documentation": {
+        "right": {
+          "kind": "markdown",
+          "value": "**Package:** _ballerina/lang.array:1.1.0_  \n  \nRemoves and returns the last member of an array.\nThe array must not be empty.\n  \n  \n  \n**Returns** `(any|error)`   \n- removed member  \n  \n"
+        }
+      },
+      "sortText": "120",
+      "insertText": "pop()",
+      "insertTextFormat": "Snippet"
+    },
+    {
       "label": "iterator()()",
       "kind": "Function",
       "detail": "Function",
@@ -58,7 +104,7 @@
       "documentation": {
         "right": {
           "kind": "markdown",
-          "value": "**Package:** _ballerina/lang.array:1.1.0_  \n  \nRemoves all members of an array.\nPanics if any member cannot be removed.  \n"
+          "value": "**Package:** _ballerina/lang.array:1.1.0_  \n  \nRemoves all members of an array.  \n"
         }
       },
       "sortText": "120",
@@ -66,6 +112,38 @@
       "insertTextFormat": "Snippet"
     },
     {
+      "label": "isReadOnly()(boolean)",
+      "kind": "Function",
+      "detail": "Function",
+      "documentation": {
+        "right": {
+          "kind": "markdown",
+          "value": "**Package:** _ballerina/lang.value:1.0.0_  \n  \nTests whether `v` is read-only, i.e. immutable\nReturns true if read-only, false otherwise.\n  \n  \n  \n**Returns** `boolean`   \n- true if read-only, false otherwise  \n  \n"
+        }
+      },
+      "sortText": "120",
+      "insertText": "isReadOnly()",
+      "insertTextFormat": "Snippet"
+    },
+    {
+      "label": "fromJsonWithType(typedesc<anydata> t)((t|error))",
+      "kind": "Function",
+      "detail": "Function",
+      "documentation": {
+        "right": {
+          "kind": "markdown",
+          "value": "**Package:** _ballerina/lang.value:1.0.0_  \n  \nConverts a value of type json to a user-specified type.\nThis works the same as `cloneWithType`,\nexcept that it also does the inverse of the conversions done by `toJson`.\n  \n**Params**  \n- `typedesc<anydata>` t: type to convert to  \n  \n**Returns** `(t|error)`   \n- value belonging to `t`, or error if this cannot be done  \n  \n"
+        }
+      },
+      "sortText": "120",
+      "insertText": "fromJsonWithType(${1})",
+      "insertTextFormat": "Snippet",
+      "command": {
+        "title": "editor.action.triggerParameterHints",
+        "command": "editor.action.triggerParameterHints"
+      }
+    },
+    {
       "label": "slice(int startIndex, int endIndex)((any|error)[])",
       "kind": "Function",
       "detail": "Function",
@@ -98,13 +176,45 @@
       "insertTextFormat": "Snippet"
     },
     {
+      "label": "enumerate()([int,(any|error)][])",
+      "kind": "Function",
+      "detail": "Function",
+      "documentation": {
+        "right": {
+          "kind": "markdown",
+          "value": "**Package:** _ballerina/lang.array:1.1.0_  \n  \nReturns a new array consisting of index and member pairs.\n  \n  \n  \n**Returns** `[int,(any|error)][]`   \n- array of index, member pairs  \n  \n"
+        }
+      },
+      "sortText": "120",
+      "insertText": "enumerate()",
+      "insertTextFormat": "Snippet"
+    },
+    {
+      "label": "map(function ((any|error)) returns ((any|error)) func)((any|error)[])",
+      "kind": "Function",
+      "detail": "Function",
+      "documentation": {
+        "right": {
+          "kind": "markdown",
+          "value": "**Package:** _ballerina/lang.array:1.1.0_  \n  \nApplies a function to each member of an array and returns an array of the results.\n  \n**Params**  \n- `function ((any|error)) returns ((any|error))` func: a function to apply to each member  \n  \n**Returns** `(any|error)[]`   \n- new array containing result of applying `func` to each member of `arr` in order  \n  \n"
+        }
+      },
+      "sortText": "120",
+      "insertText": "map(${1})",
+      "insertTextFormat": "Snippet",
+      "command": {
+        "title": "editor.action.triggerParameterHints",
+        "command": "editor.action.triggerParameterHints"
+      }
+    },
+    {
       "label": "indexOf((any|error) val, int startIndex)((int|()))",
       "kind": "Function",
       "detail": "Function",
       "documentation": {
         "right": {
           "kind": "markdown",
-          "value": "**Package:** _ballerina/lang.array:1.1.0_  \n  \nReturns the index of first member of `arr` that is equal to `val` if there is one.\nReturns `()` if not found.\nEquality is tested using `==`.\n  \n**Params**  \n- `(any|error)` val: member to search for  \n- `int` startIndex: index to start the search from(Defaultable)  \n  \n**Returns** `(int|())`   \n- index of the member if found, else `()`  \n  \n  \n"
+          "value": "**Package:** _ballerina/lang.array:1.1.0_  \n  \nReturns the index of first member of `arr` that is equal to `val` if there is one.\nReturns `()` if not found.\nEquality is tested using `==`.\n  \n**Params**  \n- `(any|error)` val: member to search for  \n- `int` startIndex: index to start the search from(Defaultable)  \n  \n**Returns** `(int|())`   \n- index of the member if found, else `()`  \n  \n"
         }
       },
       "sortText": "120",
@@ -130,35 +240,13 @@
       "insertTextFormat": "Snippet"
     },
     {
-<<<<<<< HEAD
       "label": "reduce(function ((any|error),(any|error)) returns ((any|error)) func, (any|error) initial)((any|error))",
-=======
-      "label": "fromJsonWithType(typedesc<anydata> t)((t|error))",
-      "kind": "Function",
-      "detail": "Function",
-      "documentation": {
-        "right": {
-          "kind": "markdown",
-          "value": "**Package:** _ballerina/lang.value:1.0.0_  \n  \nConverts a value of type json to a user-specified type.\nThis works the same as `cloneWithType`,\nexcept that it also does the inverse of the conversions done by `toJson`.\n  \n**Params**  \n- `typedesc<anydata>` t: type to convert to  \n  \n**Returns** `(t|error)`   \n- value belonging to `t`, or error if this cannot be done  \n  \n"
-        }
-      },
-      "sortText": "120",
-      "insertText": "fromJsonWithType(${1})",
-      "insertTextFormat": "Snippet",
-      "command": {
-        "title": "editor.action.triggerParameterHints",
-        "command": "editor.action.triggerParameterHints"
-      }
-    },
-    {
-      "label": "slice(int startIndex, int endIndex)((any|error)[])",
->>>>>>> bc2a408c
-      "kind": "Function",
-      "detail": "Function",
-      "documentation": {
-        "right": {
-          "kind": "markdown",
-          "value": "**Package:** _ballerina/lang.array:1.1.0_  \n  \nCombines the members of an array using a combining function.\nThe combining function takes the combined value so far and a member of the array,\nand returns a new combined value.\n\n\nFor example\n```\n# reduce([1, 2, 3], function (int total, int n) returns int { return total + n; }, 0)\n# ```\nis the same as `sum(1, 2, 3)`.  \n**Params**  \n- `function ((any|error),(any|error)) returns ((any|error))` func: combining function  \n- `(any|error)` initial: initial value for the first argument of combining parameter `func`\n  \n  \n**Returns** `(any|error)`   \n- result of combining the members of `arr` using `func`  \n  \n  \n"
+      "kind": "Function",
+      "detail": "Function",
+      "documentation": {
+        "right": {
+          "kind": "markdown",
+          "value": "**Package:** _ballerina/lang.array:1.1.0_  \n  \nCombines the members of an array using a combining function.\nThe combining function takes the combined value so far and a member of the array,\nand returns a new combined value.\n  \n**Params**  \n- `function ((any|error),(any|error)) returns ((any|error))` func: combining function  \n- `(any|error)` initial: initial value for the first argument of combining parameter `func`  \n  \n**Returns** `(any|error)`   \n- result of combining the members of `arr` using `func`  \n  \nFor example  \n```  \n# reduce([1, 2, 3], function (int total, int n) returns int { return total + n; }, 0)  \n# ```  \nis the same as `sum(1, 2, 3)`.  \n  \n"
         }
       },
       "sortText": "120",
@@ -184,6 +272,38 @@
       "insertTextFormat": "Snippet"
     },
     {
+      "label": "forEach(function ((any|error)) returns () func)",
+      "kind": "Function",
+      "detail": "Function",
+      "documentation": {
+        "right": {
+          "kind": "markdown",
+          "value": "**Package:** _ballerina/lang.array:1.1.0_  \n  \nApplies a function to each member of an array.\nThe parameter `func` is applied to each member of array `arr` in order.\n  \n**Params**  \n- `function ((any|error)) returns ()` func: a function to apply to each member"
+        }
+      },
+      "sortText": "120",
+      "insertText": "forEach(${1});",
+      "insertTextFormat": "Snippet",
+      "command": {
+        "title": "editor.action.triggerParameterHints",
+        "command": "editor.action.triggerParameterHints"
+      }
+    },
+    {
+      "label": "length()(int)",
+      "kind": "Function",
+      "detail": "Function",
+      "documentation": {
+        "right": {
+          "kind": "markdown",
+          "value": "**Package:** _ballerina/lang.array:1.1.0_  \n  \nReturns the number of members of an array.\n  \n  \n  \n**Returns** `int`   \n- number of members in `arr`  \n  \n"
+        }
+      },
+      "sortText": "120",
+      "insertText": "length()",
+      "insertTextFormat": "Snippet"
+    },
+    {
       "label": "cloneReadOnly()(anydata)",
       "kind": "Function",
       "detail": "Function",
@@ -216,6 +336,20 @@
       }
     },
     {
+      "label": "reverse()((any|error)[])",
+      "kind": "Function",
+      "detail": "Function",
+      "documentation": {
+        "right": {
+          "kind": "markdown",
+          "value": "**Package:** _ballerina/lang.array:1.1.0_  \n  \nReverses the order of the members of an array.\n  \n  \n  \n**Returns** `(any|error)[]`   \n- `arr` with its members in reverse order  \n  \n"
+        }
+      },
+      "sortText": "120",
+      "insertText": "reverse()",
+      "insertTextFormat": "Snippet"
+    },
+    {
       "label": "push((any|error)... vals)",
       "kind": "Function",
       "detail": "Function",
@@ -234,13 +368,95 @@
       }
     },
     {
+      "label": "filter(function ((any|error)) returns (boolean) func)((any|error)[])",
+      "kind": "Function",
+      "detail": "Function",
+      "documentation": {
+        "right": {
+          "kind": "markdown",
+          "value": "**Package:** _ballerina/lang.array:1.1.0_  \n  \nSelects the members from an array for which a function returns true.\n  \n**Params**  \n- `function ((any|error)) returns (boolean)` func: a predicate to apply to each member to test whether it should be selected  \n  \n**Returns** `(any|error)[]`   \n- new array only containing members of `arr` for which `func` evaluates to true  \n  \n"
+        }
+      },
+      "sortText": "120",
+      "insertText": "filter(${1})",
+      "insertTextFormat": "Snippet",
+      "command": {
+        "title": "editor.action.triggerParameterHints",
+        "command": "editor.action.triggerParameterHints"
+      }
+    },
+    {
+      "label": "createPipeline(typedesc<(any|error)> resType)(_StreamPipeline)",
+      "kind": "Function",
+      "detail": "Function",
+      "documentation": {
+        "right": {
+          "kind": "markdown",
+          "value": "**Package:** _ballerina/lang.query:0.0.1_  \n  \n  \n**Params**  \n- `typedesc<(any|error)>` resType  \n  \n**Returns** `_StreamPipeline`   \n  \n"
+        }
+      },
+      "sortText": "120",
+      "insertText": "createPipeline(${1})",
+      "insertTextFormat": "Snippet",
+      "command": {
+        "title": "editor.action.triggerParameterHints",
+        "command": "editor.action.triggerParameterHints"
+      }
+    },
+    {
+      "label": "lastIndexOf((any|error) val, int startIndex)((int|()))",
+      "kind": "Function",
+      "detail": "Function",
+      "documentation": {
+        "right": {
+          "kind": "markdown",
+          "value": "**Package:** _ballerina/lang.array:1.1.0_  \n  \nReturns the index of last member of `arr` that is equal to `val` if there is one.\nReturns `()` if not found.\nEquality is tested using `==`.\n  \n**Params**  \n- `(any|error)` val: member to search for  \n- `int` startIndex: index to start searching backwards from(Defaultable)  \n  \n**Returns** `(int|())`   \n- index of the member if found, else `()`  \n  \n"
+        }
+      },
+      "sortText": "120",
+      "insertText": "lastIndexOf(${1})",
+      "insertTextFormat": "Snippet",
+      "command": {
+        "title": "editor.action.triggerParameterHints",
+        "command": "editor.action.triggerParameterHints"
+      }
+    },
+    {
+      "label": "print()",
+      "kind": "Function",
+      "detail": "Function",
+      "documentation": {
+        "right": {
+          "kind": "markdown",
+          "value": "**Package:** _ballerina/lang.query:0.0.1_  \n  \n  \n"
+        }
+      },
+      "sortText": "120",
+      "insertText": "print();",
+      "insertTextFormat": "Snippet"
+    },
+    {
+      "label": "toJson()(json)",
+      "kind": "Function",
+      "detail": "Function",
+      "documentation": {
+        "right": {
+          "kind": "markdown",
+          "value": "**Package:** _ballerina/lang.value:1.0.0_  \n  \nConverts a value of type `anydata` to `json`.\nThis does a deep copy of `v` converting values that do\nnot belong to json into values that do.\nA value of type `xml` is converted into a string as if\nby the `toString` function.\nA value of type `table` is converted into a list of\nmappings one for each row.\nThe inherent type of arrays in the return value will be\n`json[]` and of mappings will be `map<json>`.\nA new copy is made of all structural values, including\nimmutable values.\n  \n  \n  \n**Returns** `json`   \n- representation of `v` as value of type json  \nThis panics if `v` has cycles.  \n  \n"
+        }
+      },
+      "sortText": "120",
+      "insertText": "toJson()",
+      "insertTextFormat": "Snippet"
+    },
+    {
       "label": "setLength(int length)",
       "kind": "Function",
       "detail": "Function",
       "documentation": {
         "right": {
           "kind": "markdown",
-          "value": "**Package:** _ballerina/lang.array:1.1.0_  \n  \nChanges the length of an array.\n\n`setLength(arr, 0)` is equivalent to `removeAll(arr)`.  \n**Params**  \n- `int` length: new length"
+          "value": "**Package:** _ballerina/lang.array:1.1.0_  \n  \nChanges the length of an array.\n  \n**Params**  \n- `int` length: new length\n`setLength(arr, 0)` is equivalent to `removeAll(arr)`."
         }
       },
       "sortText": "120",
@@ -258,7 +474,7 @@
       "documentation": {
         "right": {
           "kind": "markdown",
-          "value": "**Package:** _ballerina/lang.value:1.0.0_  \n  \nMerges two json values.\n\n\nThe merge of `j1` with `j2` is defined as follows:\n- if `j1` is `()`, then the result is `j2`\n\n- if `j2` is `()`, then the result is `j1`\n\n- if `j1` is a mapping and `j2` is a mapping, then for each entry [k, j] in j2,\nset `j1[k]` to the merge of `j1[k]` with `j`\n\n- if `j1[k]` is undefined, then set `j1[k]` to `j`\n\n- if any merge fails, then the merge of `j1` with `j2` fails\n- otherwise, the result is `j1`.\n- otherwise, the merge fails\nIf the merge fails, then `j1` is unchanged.  \n**Params**  \n- `json` j2  \n  \n**Returns** `(json|error)`   \n- the merge of `j1` with `j2` or an error if the merge fails  \n  \n"
+          "value": "**Package:** _ballerina/lang.value:1.0.0_  \n  \nMerges two json values.\n  \n**Params**  \n- `json` j2: json value  \n  \n**Returns** `(json|error)`   \n- the merge of `j1` with `j2` or an error if the merge fails  \n  \nThe merge of `j1` with `j2` is defined as follows:  \n- if `j1` is `()`, then the result is `j2`  \n- if `j2` is `()`, then the result is `j1`  \n- if `j1` is a mapping and `j2` is a mapping, then for each entry [k, j] in j2,  \n  set `j1[k]` to the merge of `j1[k]` with `j`  \n    - if `j1[k]` is undefined, then set `j1[k]` to `j`  \n    - if any merge fails, then the merge of `j1` with `j2` fails  \n    - otherwise, the result is `j1`.  \n- otherwise, the merge fails  \nIf the merge fails, then `j1` is unchanged.  \n  \n"
         }
       },
       "sortText": "120",
@@ -268,248 +484,6 @@
         "title": "editor.action.triggerParameterHints",
         "command": "editor.action.triggerParameterHints"
       }
-    },
-    {
-      "label": "toStream()(stream<(any|error)><(any|error)>)",
-      "kind": "Function",
-      "detail": "Function",
-      "documentation": {
-        "right": {
-          "kind": "markdown",
-          "value": "**Package:** _ballerina/lang.array:1.1.0_  \n  \nReturns a stream from the given array.\n  \n"
-        }
-      },
-      "sortText": "120",
-      "insertText": "toStream()",
-      "insertTextFormat": "Snippet"
-    },
-    {
-      "label": "remove(int index)((any|error))",
-      "kind": "Function",
-      "detail": "Function",
-      "documentation": {
-        "right": {
-          "kind": "markdown",
-          "value": "**Package:** _ballerina/lang.array:1.1.0_  \n  \nRemoves a member of an array.\n\nThis removes the member of `arr` with index `index` and returns it.\nIt panics if there is no such member.  \n**Params**  \n- `int` index: index of member to be removed from `arr`\n  \n  \n**Returns** `(any|error)`   \n- the member of `arr` that was at `index`  \n  \n  \n"
-        }
-      },
-      "sortText": "120",
-      "insertText": "remove(${1})",
-      "insertTextFormat": "Snippet",
-      "command": {
-        "title": "editor.action.triggerParameterHints",
-        "command": "editor.action.triggerParameterHints"
-      }
-    },
-    {
-      "label": "pop()((any|error))",
-      "kind": "Function",
-      "detail": "Function",
-      "documentation": {
-        "right": {
-          "kind": "markdown",
-          "value": "**Package:** _ballerina/lang.array:1.1.0_  \n  \nRemoves and returns the last member of an array.\nThe array must not be empty.\n  \n  \n  \n**Returns** `(any|error)`   \n- removed member  \n  \n"
-        }
-      },
-      "sortText": "120",
-      "insertText": "pop()",
-      "insertTextFormat": "Snippet"
-    },
-    {
-      "label": "isReadOnly()(boolean)",
-      "kind": "Function",
-      "detail": "Function",
-      "documentation": {
-        "right": {
-          "kind": "markdown",
-          "value": "**Package:** _ballerina/lang.value:1.0.0_  \n  \nTests whether `v` is read-only, i.e. immutable\nReturns true if read-only, false otherwise.\n  \n  \n  \n**Returns** `boolean`   \n- true if read-only, false otherwise  \n  \n"
-        }
-      },
-      "sortText": "120",
-      "insertText": "isReadOnly()",
-      "insertTextFormat": "Snippet"
-    },
-    {
-      "label": "enumerate()([int,(any|error)][])",
-      "kind": "Function",
-      "detail": "Function",
-      "documentation": {
-        "right": {
-          "kind": "markdown",
-          "value": "**Package:** _ballerina/lang.array:1.1.0_  \n  \nReturns a new array consisting of index and member pairs.\n  \n  \n  \n**Returns** `[int,(any|error)][]`   \n- array of index, member pairs  \n  \n"
-        }
-      },
-      "sortText": "120",
-      "insertText": "enumerate()",
-      "insertTextFormat": "Snippet"
-    },
-    {
-      "label": "map(function ((any|error)) returns ((any|error)) func)((any|error)[])",
-      "kind": "Function",
-      "detail": "Function",
-      "documentation": {
-        "right": {
-          "kind": "markdown",
-          "value": "**Package:** _ballerina/lang.array:1.1.0_  \n  \nApplies a function to each member of an array and returns an array of the results.\n  \n**Params**  \n- `function ((any|error)) returns ((any|error))` func: a function to apply to each member  \n  \n**Returns** `(any|error)[]`   \n- new array containing result of applying `func` to each member of `arr` in order  \n  \n"
-        }
-      },
-      "sortText": "120",
-      "insertText": "map(${1})",
-      "insertTextFormat": "Snippet",
-      "command": {
-        "title": "editor.action.triggerParameterHints",
-        "command": "editor.action.triggerParameterHints"
-      }
-    },
-    {
-      "label": "createOrderByFunction(boolean[] sortTypes, stream<(any|error),error?><(any|error)> strm, (any|error)[] arr)(stream<(any|error),error?><(any|error)>)",
-      "kind": "Function",
-      "detail": "Function",
-      "documentation": {
-        "right": {
-          "kind": "markdown",
-          "value": "**Package:** _ballerina/lang.query:0.0.1_  \n  \n  \n**Params**  \n- `boolean[]` sortTypes  \n- `stream<(any|error),error?><(any|error)>` strm  \n- `(any|error)[]` arr"
-        }
-      },
-      "sortText": "120",
-      "insertText": "createOrderByFunction(${1})",
-      "insertTextFormat": "Snippet",
-      "command": {
-        "title": "editor.action.triggerParameterHints",
-        "command": "editor.action.triggerParameterHints"
-      }
-    },
-    {
-      "label": "forEach(function ((any|error)) returns () func)",
-      "kind": "Function",
-      "detail": "Function",
-      "documentation": {
-        "right": {
-          "kind": "markdown",
-          "value": "**Package:** _ballerina/lang.array:1.1.0_  \n  \nApplies a function to each member of an array.\nThe parameter `func` is applied to each member of array `arr` in order.\n  \n**Params**  \n- `function ((any|error)) returns ()` func: a function to apply to each member"
-        }
-      },
-      "sortText": "120",
-      "insertText": "forEach(${1});",
-      "insertTextFormat": "Snippet",
-      "command": {
-        "title": "editor.action.triggerParameterHints",
-        "command": "editor.action.triggerParameterHints"
-      }
-    },
-    {
-      "label": "length()(int)",
-      "kind": "Function",
-      "detail": "Function",
-      "documentation": {
-        "right": {
-          "kind": "markdown",
-          "value": "**Package:** _ballerina/lang.array:1.1.0_  \n  \nReturns the number of members of an array.\n  \n  \n  \n**Returns** `int`   \n- number of members in `arr`  \n  \n  \n"
-        }
-      },
-      "sortText": "120",
-      "insertText": "length()",
-      "insertTextFormat": "Snippet"
-    },
-    {
-      "label": "reverse()((any|error)[])",
-      "kind": "Function",
-      "detail": "Function",
-      "documentation": {
-        "right": {
-          "kind": "markdown",
-          "value": "**Package:** _ballerina/lang.array:1.1.0_  \n  \nReverses the order of the members of an array.\n  \n  \n  \n**Returns** `(any|error)[]`   \n- `arr` with its members in reverse order  \n  \n"
-        }
-      },
-      "sortText": "120",
-      "insertText": "reverse()",
-      "insertTextFormat": "Snippet"
-    },
-    {
-      "label": "filter(function ((any|error)) returns (boolean) func)((any|error)[])",
-      "kind": "Function",
-      "detail": "Function",
-      "documentation": {
-        "right": {
-          "kind": "markdown",
-          "value": "**Package:** _ballerina/lang.array:1.1.0_  \n  \nSelects the members from an array for which a function returns true.\n  \n**Params**  \n- `function ((any|error)) returns (boolean)` func: a predicate to apply to each member to test whether it should be selected  \n  \n**Returns** `(any|error)[]`   \n- new array only containing members of `arr` for which `func` evaluates to true  \n  \n"
-        }
-      },
-      "sortText": "120",
-      "insertText": "filter(${1})",
-      "insertTextFormat": "Snippet",
-      "command": {
-        "title": "editor.action.triggerParameterHints",
-        "command": "editor.action.triggerParameterHints"
-      }
-    },
-    {
-<<<<<<< HEAD
-      "label": "createPipeline(typedesc<(any|error)> resType)(_StreamPipeline)",
-=======
-      "label": "toJson()(json)",
-      "kind": "Function",
-      "detail": "Function",
-      "documentation": {
-        "right": {
-          "kind": "markdown",
-          "value": "**Package:** _ballerina/lang.value:1.0.0_  \n  \nConverts a value of type `anydata` to `json`.\nThis does a deep copy of `v` converting values that do\nnot belong to json into values that do.\nA value of type `xml` is converted into a string as if\nby the `toString` function.\nA value of type `table` is converted into a list of\nmappings one for each row.\nThe inherent type of arrays in the return value will be\n`json[]` and of mappings will be `map<json>`.\nA new copy is made of all structural values, including\nimmutable values.\n  \n  \n  \n**Returns** `json`   \n- representation of `v` as value of type json  \nThis panics if `v` has cycles.  \n  \n"
-        }
-      },
-      "sortText": "120",
-      "insertText": "toJson()",
-      "insertTextFormat": "Snippet"
-    },
-    {
-      "label": "setLength(int length)",
->>>>>>> bc2a408c
-      "kind": "Function",
-      "detail": "Function",
-      "documentation": {
-        "right": {
-          "kind": "markdown",
-          "value": "**Package:** _ballerina/lang.query:0.0.1_  \n  \n  \n**Params**  \n- `typedesc<(any|error)>` resType  \n  \n**Returns** `_StreamPipeline`   \n  \n"
-        }
-      },
-      "sortText": "120",
-      "insertText": "createPipeline(${1})",
-      "insertTextFormat": "Snippet",
-      "command": {
-        "title": "editor.action.triggerParameterHints",
-        "command": "editor.action.triggerParameterHints"
-      }
-    },
-    {
-      "label": "lastIndexOf((any|error) val, int startIndex)((int|()))",
-      "kind": "Function",
-      "detail": "Function",
-      "documentation": {
-        "right": {
-          "kind": "markdown",
-          "value": "**Package:** _ballerina/lang.array:1.1.0_  \n  \nReturns the index of last member of `arr` that is equal to `val` if there is one.\nReturns `()` if not found.\nEquality is tested using `==`.\n  \n**Params**  \n- `(any|error)` val: member to search for  \n- `int` startIndex: index to start searching backwards from(Defaultable)  \n  \n**Returns** `(int|())`   \n- index of the member if found, else `()`  \n  \n  \n"
-        }
-      },
-      "sortText": "120",
-      "insertText": "lastIndexOf(${1})",
-      "insertTextFormat": "Snippet",
-      "command": {
-        "title": "editor.action.triggerParameterHints",
-        "command": "editor.action.triggerParameterHints"
-      }
-    },
-    {
-      "label": "print()",
-      "kind": "Function",
-      "detail": "Function",
-      "documentation": {
-        "right": {
-          "kind": "markdown",
-          "value": "**Package:** _ballerina/lang.query:0.0.1_  \n  \n  \n"
-        }
-      },
-      "sortText": "120",
-      "insertText": "print();",
-      "insertTextFormat": "Snippet"
     },
     {
       "label": "clone()(anydata)",
