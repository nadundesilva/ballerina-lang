--- conflicted
+++ resolved
@@ -40,21 +40,13 @@
       }
     },
     {
-<<<<<<< HEAD
-      "label": "getQueryParams()(map\u003cstring\u003e)",
-=======
       "label": "getQueryParams()(map\u003cstring[]\u003e)",
->>>>>>> b907f256
-      "kind": "Function",
-      "detail": "Function",
-      "documentation": {
-        "right": {
-          "kind": "markdown",
-<<<<<<< HEAD
-          "value": "**Package:** _ballerina/http_  \n  \nGets the query parameters of the request, as a map.\n  \n  \n---    \n**Parameters**  \n  \n  \n**Return**  \nmap\u003cstring\u003e"
-=======
+      "kind": "Function",
+      "detail": "Function",
+      "documentation": {
+        "right": {
+          "kind": "markdown",
           "value": "**Package:** _ballerina/http_  \n  \nGets the query parameters of the request as a map consisting of a string array.\n  \n  \n---    \n**Parameters**  \n  \n  \n**Return**  \nmap\u003cstring[]\u003e"
->>>>>>> b907f256
         }
       },
       "insertText": "getQueryParams(${1})",
@@ -65,871 +57,542 @@
       }
     },
     {
-<<<<<<< HEAD
+      "label": "getQueryParamValue(string key)((string|()))",
+      "kind": "Function",
+      "detail": "Function",
+      "documentation": {
+        "right": {
+          "kind": "markdown",
+          "value": "**Package:** _ballerina/http_  \n  \nGets the query param value associated with the given key.\n  \n  \n---    \n**Parameters**  \n- _key_  \n    Represents the query param key  \n  \n  \n**Return**  \nstring?"
+        }
+      },
+      "insertText": "getQueryParamValue(${1})",
+      "insertTextFormat": "Snippet",
+      "command": {
+        "title": "editor.action.triggerParameterHints",
+        "command": "editor.action.triggerParameterHints"
+      }
+    },
+    {
+      "label": "getQueryParamValues(string key)((string[]|()))",
+      "kind": "Function",
+      "detail": "Function",
+      "documentation": {
+        "right": {
+          "kind": "markdown",
+          "value": "**Package:** _ballerina/http_  \n  \nGets all the query param values associated with the given key.\n  \n  \n---    \n**Parameters**  \n- _key_  \n    Represents the query param key  \n  \n  \n**Return**  \nstring[]?"
+        }
+      },
+      "insertText": "getQueryParamValues(${1})",
+      "insertTextFormat": "Snippet",
+      "command": {
+        "title": "editor.action.triggerParameterHints",
+        "command": "editor.action.triggerParameterHints"
+      }
+    },
+    {
       "label": "getMatrixParams(string path)(map\u003cany\u003e)",
-=======
-      "label": "getQueryParamValue(string key)((string|()))",
->>>>>>> b907f256
-      "kind": "Function",
-      "detail": "Function",
-      "documentation": {
-        "right": {
-          "kind": "markdown",
-<<<<<<< HEAD
+      "kind": "Function",
+      "detail": "Function",
+      "documentation": {
+        "right": {
+          "kind": "markdown",
           "value": "**Package:** _ballerina/http_  \n  \nGets the matrix parameters of the request.\n  \n  \n---    \n**Parameters**  \n- _path_  \n    Path to the location of matrix parameters  \n  \n  \n**Return**  \nmap"
         }
       },
       "insertText": "getMatrixParams(${1})",
-=======
-          "value": "**Package:** _ballerina/http_  \n  \nGets the query param value associated with the given key.\n  \n  \n---    \n**Parameters**  \n- _key_  \n    Represents the query param key  \n  \n  \n**Return**  \nstring?"
-        }
-      },
-      "insertText": "getQueryParamValue(${1})",
->>>>>>> b907f256
-      "insertTextFormat": "Snippet",
-      "command": {
-        "title": "editor.action.triggerParameterHints",
-        "command": "editor.action.triggerParameterHints"
-      }
-    },
-    {
-<<<<<<< HEAD
+      "insertTextFormat": "Snippet",
+      "command": {
+        "title": "editor.action.triggerParameterHints",
+        "command": "editor.action.triggerParameterHints"
+      }
+    },
+    {
       "label": "getEntity()((mime:Entity|error))",
-=======
-      "label": "getQueryParamValues(string key)((string[]|()))",
->>>>>>> b907f256
-      "kind": "Function",
-      "detail": "Function",
-      "documentation": {
-        "right": {
-          "kind": "markdown",
-<<<<<<< HEAD
-          "value": "**Package:** _ballerina/http_  \n  \nGets the `Entity` associated with the request.\n  \n  \n---    \n**Parameters**  \n  \n  \n**Return**  \n(ballerina/mime:Entity|error)"
+      "kind": "Function",
+      "detail": "Function",
+      "documentation": {
+        "right": {
+          "kind": "markdown",
+          "value": "**Package:** _ballerina/http_  \n  \nGets the `Entity` associated with the request.\n  \n  \n---    \n**Parameters**  \n  \n  \n**Return**  \n(ballerina/mime:Entity|ballerina/http:FailoverAllEndpointsFailedError|ballerina/http:FailoverActionFailedError|ballerina/http:UpstreamServiceUnavailableError|ballerina/http:AllLoadBalanceEndpointsFailedError|ballerina/http:AllRetryAttemptsFailed|ballerina/http:IdleTimeoutError|ballerina/http:AuthenticationError|ballerina/http:AuthorizationError|ballerina/http:InitializingOutboundRequestError|ballerina/http:WritingOutboundRequestHeadersError|ballerina/http:WritingOutboundRequestBodyError|ballerina/http:InitializingInboundResponseError|ballerina/http:ReadingInboundResponseHeadersError|ballerina/http:ReadingInboundResponseBodyError|ballerina/http:UnsupportedActionError|ballerina/http:Http2ClientError|ballerina/http:MaximumWaitTimeExceededError|ballerina/http:SslError|ballerina/http:GenericClientError)"
         }
       },
       "insertText": "getEntity(${1})",
-=======
-          "value": "**Package:** _ballerina/http_  \n  \nGets all the query param values associated with the given key.\n  \n  \n---    \n**Parameters**  \n- _key_  \n    Represents the query param key  \n  \n  \n**Return**  \nstring[]?"
-        }
-      },
-      "insertText": "getQueryParamValues(${1})",
->>>>>>> b907f256
-      "insertTextFormat": "Snippet",
-      "command": {
-        "title": "editor.action.triggerParameterHints",
-        "command": "editor.action.triggerParameterHints"
-      }
-    },
-    {
-<<<<<<< HEAD
+      "insertTextFormat": "Snippet",
+      "command": {
+        "title": "editor.action.triggerParameterHints",
+        "command": "editor.action.triggerParameterHints"
+      }
+    },
+    {
       "label": "getEntityWithoutBody()(mime:Entity)",
-=======
-      "label": "getMatrixParams(string path)(map\u003cany\u003e)",
->>>>>>> b907f256
-      "kind": "Function",
-      "detail": "Function",
-      "documentation": {
-        "right": {
-          "kind": "markdown",
-<<<<<<< HEAD
+      "kind": "Function",
+      "detail": "Function",
+      "documentation": {
+        "right": {
+          "kind": "markdown",
           "value": "**Package:** _ballerina/http_  \n  \n  \n  \n---    \n**Parameters**  \n  \n  \n**Return**  \nballerina/mime:Entity"
         }
       },
       "insertText": "getEntityWithoutBody(${1})",
-=======
-          "value": "**Package:** _ballerina/http_  \n  \nGets the matrix parameters of the request.\n  \n  \n---    \n**Parameters**  \n- _path_  \n    Path to the location of matrix parameters  \n  \n  \n**Return**  \nmap"
-        }
-      },
-      "insertText": "getMatrixParams(${1})",
->>>>>>> b907f256
-      "insertTextFormat": "Snippet",
-      "command": {
-        "title": "editor.action.triggerParameterHints",
-        "command": "editor.action.triggerParameterHints"
-      }
-    },
-    {
-<<<<<<< HEAD
+      "insertTextFormat": "Snippet",
+      "command": {
+        "title": "editor.action.triggerParameterHints",
+        "command": "editor.action.triggerParameterHints"
+      }
+    },
+    {
       "label": "hasHeader(string headerName)(boolean)",
-=======
-      "label": "getEntity()((mime:Entity|error))",
->>>>>>> b907f256
-      "kind": "Function",
-      "detail": "Function",
-      "documentation": {
-        "right": {
-          "kind": "markdown",
-<<<<<<< HEAD
+      "kind": "Function",
+      "detail": "Function",
+      "documentation": {
+        "right": {
+          "kind": "markdown",
           "value": "**Package:** _ballerina/http_  \n  \nChecks whether the requested header key exists in the header map.\n  \n  \n---    \n**Parameters**  \n- _headerName_  \n    The header name  \n  \n  \n**Return**  \nboolean"
         }
       },
       "insertText": "hasHeader(${1})",
-=======
-          "value": "**Package:** _ballerina/http_  \n  \nGets the `Entity` associated with the request.\n  \n  \n---    \n**Parameters**  \n  \n  \n**Return**  \n(ballerina/mime:Entity|ballerina/http:FailoverAllEndpointsFailedError|ballerina/http:FailoverActionFailedError|ballerina/http:UpstreamServiceUnavailableError|ballerina/http:AllLoadBalanceEndpointsFailedError|ballerina/http:AllRetryAttemptsFailed|ballerina/http:IdleTimeoutError|ballerina/http:AuthenticationError|ballerina/http:AuthorizationError|ballerina/http:InitializingOutboundRequestError|ballerina/http:WritingOutboundRequestHeadersError|ballerina/http:WritingOutboundRequestBodyError|ballerina/http:InitializingInboundResponseError|ballerina/http:ReadingInboundResponseHeadersError|ballerina/http:ReadingInboundResponseBodyError|ballerina/http:UnsupportedActionError|ballerina/http:Http2ClientError|ballerina/http:MaximumWaitTimeExceededError|ballerina/http:SslError|ballerina/http:GenericClientError)"
-        }
-      },
-      "insertText": "getEntity(${1})",
->>>>>>> b907f256
-      "insertTextFormat": "Snippet",
-      "command": {
-        "title": "editor.action.triggerParameterHints",
-        "command": "editor.action.triggerParameterHints"
-      }
-    },
-    {
-<<<<<<< HEAD
+      "insertTextFormat": "Snippet",
+      "command": {
+        "title": "editor.action.triggerParameterHints",
+        "command": "editor.action.triggerParameterHints"
+      }
+    },
+    {
       "label": "getHeader(string headerName)(string)",
-=======
-      "label": "getEntityWithoutBody()(mime:Entity)",
->>>>>>> b907f256
-      "kind": "Function",
-      "detail": "Function",
-      "documentation": {
-        "right": {
-          "kind": "markdown",
-<<<<<<< HEAD
+      "kind": "Function",
+      "detail": "Function",
+      "documentation": {
+        "right": {
+          "kind": "markdown",
           "value": "**Package:** _ballerina/http_  \n  \nReturns the value of the specified header. If the specified header key maps to multiple values, the first of\nthese values is returned.\n  \n  \n---    \n**Parameters**  \n- _headerName_  \n    The header name  \n  \n  \n**Return**  \nstring"
         }
       },
       "insertText": "getHeader(${1})",
-=======
-          "value": "**Package:** _ballerina/http_  \n  \n  \n  \n---    \n**Parameters**  \n  \n  \n**Return**  \nballerina/mime:Entity"
-        }
-      },
-      "insertText": "getEntityWithoutBody(${1})",
->>>>>>> b907f256
-      "insertTextFormat": "Snippet",
-      "command": {
-        "title": "editor.action.triggerParameterHints",
-        "command": "editor.action.triggerParameterHints"
-      }
-    },
-    {
-<<<<<<< HEAD
+      "insertTextFormat": "Snippet",
+      "command": {
+        "title": "editor.action.triggerParameterHints",
+        "command": "editor.action.triggerParameterHints"
+      }
+    },
+    {
       "label": "getHeaders(string headerName)(string[])",
-=======
-      "label": "hasHeader(string headerName)(boolean)",
->>>>>>> b907f256
-      "kind": "Function",
-      "detail": "Function",
-      "documentation": {
-        "right": {
-          "kind": "markdown",
-<<<<<<< HEAD
+      "kind": "Function",
+      "detail": "Function",
+      "documentation": {
+        "right": {
+          "kind": "markdown",
           "value": "**Package:** _ballerina/http_  \n  \nGets all the header values to which the specified header key maps to.\n  \n  \n---    \n**Parameters**  \n- _headerName_  \n    The header name  \n  \n  \n**Return**  \nstring[]"
         }
       },
       "insertText": "getHeaders(${1})",
-=======
-          "value": "**Package:** _ballerina/http_  \n  \nChecks whether the requested header key exists in the header map.\n  \n  \n---    \n**Parameters**  \n- _headerName_  \n    The header name  \n  \n  \n**Return**  \nboolean"
-        }
-      },
-      "insertText": "hasHeader(${1})",
->>>>>>> b907f256
-      "insertTextFormat": "Snippet",
-      "command": {
-        "title": "editor.action.triggerParameterHints",
-        "command": "editor.action.triggerParameterHints"
-      }
-    },
-    {
-<<<<<<< HEAD
+      "insertTextFormat": "Snippet",
+      "command": {
+        "title": "editor.action.triggerParameterHints",
+        "command": "editor.action.triggerParameterHints"
+      }
+    },
+    {
       "label": "setHeader(string headerName, string headerValue)",
-=======
-      "label": "getHeader(string headerName)(string)",
->>>>>>> b907f256
-      "kind": "Function",
-      "detail": "Function",
-      "documentation": {
-        "right": {
-          "kind": "markdown",
-<<<<<<< HEAD
+      "kind": "Function",
+      "detail": "Function",
+      "documentation": {
+        "right": {
+          "kind": "markdown",
           "value": "**Package:** _ballerina/http_  \n  \nSets the specified header to the request. If a mapping already exists for the specified header key, the existing\nheader value is replaced with the specified header value.\n  \n  \n---    \n**Parameters**  \n- _headerName_  \n    The header name  \n  \n- _headerValue_  \n    The header value  \n"
         }
       },
       "insertText": "setHeader(${1});",
-=======
-          "value": "**Package:** _ballerina/http_  \n  \nReturns the value of the specified header. If the specified header key maps to multiple values, the first of\nthese values is returned.\n  \n  \n---    \n**Parameters**  \n- _headerName_  \n    The header name  \n  \n  \n**Return**  \nstring"
-        }
-      },
-      "insertText": "getHeader(${1})",
->>>>>>> b907f256
-      "insertTextFormat": "Snippet",
-      "command": {
-        "title": "editor.action.triggerParameterHints",
-        "command": "editor.action.triggerParameterHints"
-      }
-    },
-    {
-<<<<<<< HEAD
+      "insertTextFormat": "Snippet",
+      "command": {
+        "title": "editor.action.triggerParameterHints",
+        "command": "editor.action.triggerParameterHints"
+      }
+    },
+    {
       "label": "addHeader(string headerName, string headerValue)",
-=======
-      "label": "getHeaders(string headerName)(string[])",
->>>>>>> b907f256
-      "kind": "Function",
-      "detail": "Function",
-      "documentation": {
-        "right": {
-          "kind": "markdown",
-<<<<<<< HEAD
+      "kind": "Function",
+      "detail": "Function",
+      "documentation": {
+        "right": {
+          "kind": "markdown",
           "value": "**Package:** _ballerina/http_  \n  \nAdds the specified header to the request. Existing header values are not replaced.\n  \n  \n---    \n**Parameters**  \n- _headerName_  \n    The header name  \n  \n- _headerValue_  \n    The header value  \n"
         }
       },
       "insertText": "addHeader(${1});",
-=======
-          "value": "**Package:** _ballerina/http_  \n  \nGets all the header values to which the specified header key maps to.\n  \n  \n---    \n**Parameters**  \n- _headerName_  \n    The header name  \n  \n  \n**Return**  \nstring[]"
-        }
-      },
-      "insertText": "getHeaders(${1})",
->>>>>>> b907f256
-      "insertTextFormat": "Snippet",
-      "command": {
-        "title": "editor.action.triggerParameterHints",
-        "command": "editor.action.triggerParameterHints"
-      }
-    },
-    {
-<<<<<<< HEAD
+      "insertTextFormat": "Snippet",
+      "command": {
+        "title": "editor.action.triggerParameterHints",
+        "command": "editor.action.triggerParameterHints"
+      }
+    },
+    {
       "label": "removeHeader(string key)",
-=======
-      "label": "setHeader(string headerName, string headerValue)",
->>>>>>> b907f256
-      "kind": "Function",
-      "detail": "Function",
-      "documentation": {
-        "right": {
-          "kind": "markdown",
-<<<<<<< HEAD
+      "kind": "Function",
+      "detail": "Function",
+      "documentation": {
+        "right": {
+          "kind": "markdown",
           "value": "**Package:** _ballerina/http_  \n  \nRemoves the specified header from the request.\n  \n  \n---    \n**Parameters**  \n- _key_  \n    The header name  \n"
         }
       },
       "insertText": "removeHeader(${1});",
-=======
-          "value": "**Package:** _ballerina/http_  \n  \nSets the specified header to the request. If a mapping already exists for the specified header key, the existing\nheader value is replaced with the specified header value.\n  \n  \n---    \n**Parameters**  \n- _headerName_  \n    The header name  \n  \n- _headerValue_  \n    The header value  \n"
-        }
-      },
-      "insertText": "setHeader(${1});",
->>>>>>> b907f256
-      "insertTextFormat": "Snippet",
-      "command": {
-        "title": "editor.action.triggerParameterHints",
-        "command": "editor.action.triggerParameterHints"
-      }
-    },
-    {
-<<<<<<< HEAD
+      "insertTextFormat": "Snippet",
+      "command": {
+        "title": "editor.action.triggerParameterHints",
+        "command": "editor.action.triggerParameterHints"
+      }
+    },
+    {
       "label": "removeAllHeaders()",
-=======
-      "label": "addHeader(string headerName, string headerValue)",
->>>>>>> b907f256
-      "kind": "Function",
-      "detail": "Function",
-      "documentation": {
-        "right": {
-          "kind": "markdown",
-<<<<<<< HEAD
+      "kind": "Function",
+      "detail": "Function",
+      "documentation": {
+        "right": {
+          "kind": "markdown",
           "value": "**Package:** _ballerina/http_  \n  \nRemoves all the headers from the request.  \n  \n---    \n**Parameters**  \n"
         }
       },
       "insertText": "removeAllHeaders(${1});",
-=======
-          "value": "**Package:** _ballerina/http_  \n  \nAdds the specified header to the request. Existing header values are not replaced.\n  \n  \n---    \n**Parameters**  \n- _headerName_  \n    The header name  \n  \n- _headerValue_  \n    The header value  \n"
-        }
-      },
-      "insertText": "addHeader(${1});",
->>>>>>> b907f256
-      "insertTextFormat": "Snippet",
-      "command": {
-        "title": "editor.action.triggerParameterHints",
-        "command": "editor.action.triggerParameterHints"
-      }
-    },
-    {
-<<<<<<< HEAD
+      "insertTextFormat": "Snippet",
+      "command": {
+        "title": "editor.action.triggerParameterHints",
+        "command": "editor.action.triggerParameterHints"
+      }
+    },
+    {
       "label": "getHeaderNames()(string[])",
-=======
-      "label": "removeHeader(string key)",
->>>>>>> b907f256
-      "kind": "Function",
-      "detail": "Function",
-      "documentation": {
-        "right": {
-          "kind": "markdown",
-<<<<<<< HEAD
+      "kind": "Function",
+      "detail": "Function",
+      "documentation": {
+        "right": {
+          "kind": "markdown",
           "value": "**Package:** _ballerina/http_  \n  \nGets all the names of the headers of the request.\n  \n  \n---    \n**Parameters**  \n  \n  \n**Return**  \nstring[]"
         }
       },
       "insertText": "getHeaderNames(${1})",
-=======
-          "value": "**Package:** _ballerina/http_  \n  \nRemoves the specified header from the request.\n  \n  \n---    \n**Parameters**  \n- _key_  \n    The header name  \n"
-        }
-      },
-      "insertText": "removeHeader(${1});",
->>>>>>> b907f256
-      "insertTextFormat": "Snippet",
-      "command": {
-        "title": "editor.action.triggerParameterHints",
-        "command": "editor.action.triggerParameterHints"
-      }
-    },
-    {
-<<<<<<< HEAD
+      "insertTextFormat": "Snippet",
+      "command": {
+        "title": "editor.action.triggerParameterHints",
+        "command": "editor.action.triggerParameterHints"
+      }
+    },
+    {
       "label": "expects100Continue()(boolean)",
-=======
-      "label": "removeAllHeaders()",
->>>>>>> b907f256
-      "kind": "Function",
-      "detail": "Function",
-      "documentation": {
-        "right": {
-          "kind": "markdown",
-<<<<<<< HEAD
+      "kind": "Function",
+      "detail": "Function",
+      "documentation": {
+        "right": {
+          "kind": "markdown",
           "value": "**Package:** _ballerina/http_  \n  \nChecks whether the client expects a `100-continue` response.\n  \n  \n---    \n**Parameters**  \n  \n  \n**Return**  \nboolean"
         }
       },
       "insertText": "expects100Continue(${1})",
-=======
-          "value": "**Package:** _ballerina/http_  \n  \nRemoves all the headers from the request.  \n  \n---    \n**Parameters**  \n"
-        }
-      },
-      "insertText": "removeAllHeaders(${1});",
->>>>>>> b907f256
-      "insertTextFormat": "Snippet",
-      "command": {
-        "title": "editor.action.triggerParameterHints",
-        "command": "editor.action.triggerParameterHints"
-      }
-    },
-    {
-<<<<<<< HEAD
-      "label": "setContentType(string contentType)((error|()))",
-=======
-      "label": "getHeaderNames()(string[])",
->>>>>>> b907f256
-      "kind": "Function",
-      "detail": "Function",
-      "documentation": {
-        "right": {
-          "kind": "markdown",
-<<<<<<< HEAD
+      "insertTextFormat": "Snippet",
+      "command": {
+        "title": "editor.action.triggerParameterHints",
+        "command": "editor.action.triggerParameterHints"
+      }
+    },
+    {
+      "label": "setContentType(string contentType)((()|error))",
+      "kind": "Function",
+      "detail": "Function",
+      "documentation": {
+        "right": {
+          "kind": "markdown",
           "value": "**Package:** _ballerina/http_  \n  \nSets the `content-type` header to the request.\n  \n  \n---    \n**Parameters**  \n- _contentType_  \n    Content type value to be set as the `content-type` header  \n  \n  \n**Return**  \nerror?"
         }
       },
       "insertText": "setContentType(${1})",
-=======
-          "value": "**Package:** _ballerina/http_  \n  \nGets all the names of the headers of the request.\n  \n  \n---    \n**Parameters**  \n  \n  \n**Return**  \nstring[]"
-        }
-      },
-      "insertText": "getHeaderNames(${1})",
->>>>>>> b907f256
-      "insertTextFormat": "Snippet",
-      "command": {
-        "title": "editor.action.triggerParameterHints",
-        "command": "editor.action.triggerParameterHints"
-      }
-    },
-    {
-<<<<<<< HEAD
+      "insertTextFormat": "Snippet",
+      "command": {
+        "title": "editor.action.triggerParameterHints",
+        "command": "editor.action.triggerParameterHints"
+      }
+    },
+    {
       "label": "getContentType()(string)",
-=======
-      "label": "expects100Continue()(boolean)",
->>>>>>> b907f256
-      "kind": "Function",
-      "detail": "Function",
-      "documentation": {
-        "right": {
-          "kind": "markdown",
-<<<<<<< HEAD
+      "kind": "Function",
+      "detail": "Function",
+      "documentation": {
+        "right": {
+          "kind": "markdown",
           "value": "**Package:** _ballerina/http_  \n  \nGets the type of the payload of the request (i.e: the `content-type` header value).\n  \n  \n---    \n**Parameters**  \n  \n  \n**Return**  \nstring"
         }
       },
       "insertText": "getContentType(${1})",
-=======
-          "value": "**Package:** _ballerina/http_  \n  \nChecks whether the client expects a `100-continue` response.\n  \n  \n---    \n**Parameters**  \n  \n  \n**Return**  \nboolean"
-        }
-      },
-      "insertText": "expects100Continue(${1})",
->>>>>>> b907f256
-      "insertTextFormat": "Snippet",
-      "command": {
-        "title": "editor.action.triggerParameterHints",
-        "command": "editor.action.triggerParameterHints"
-      }
-    },
-    {
-<<<<<<< HEAD
+      "insertTextFormat": "Snippet",
+      "command": {
+        "title": "editor.action.triggerParameterHints",
+        "command": "editor.action.triggerParameterHints"
+      }
+    },
+    {
       "label": "getJsonPayload()((json|error))",
-=======
-      "label": "setContentType(string contentType)((()|error))",
->>>>>>> b907f256
-      "kind": "Function",
-      "detail": "Function",
-      "documentation": {
-        "right": {
-          "kind": "markdown",
-<<<<<<< HEAD
-          "value": "**Package:** _ballerina/http_  \n  \nExtracts `json` payload from the request. If the content type is not JSON, an `error` is returned.\n  \n  \n---    \n**Parameters**  \n  \n  \n**Return**  \n(json|error)"
+      "kind": "Function",
+      "detail": "Function",
+      "documentation": {
+        "right": {
+          "kind": "markdown",
+          "value": "**Package:** _ballerina/http_  \n  \nExtracts `json` payload from the request. If the content type is not JSON, an `http:ClientError` is returned.\n  \n  \n---    \n**Parameters**  \n  \n  \n**Return**  \n(json|ballerina/http:FailoverAllEndpointsFailedError|ballerina/http:FailoverActionFailedError|ballerina/http:UpstreamServiceUnavailableError|ballerina/http:AllLoadBalanceEndpointsFailedError|ballerina/http:AllRetryAttemptsFailed|ballerina/http:IdleTimeoutError|ballerina/http:AuthenticationError|ballerina/http:AuthorizationError|ballerina/http:InitializingOutboundRequestError|ballerina/http:WritingOutboundRequestHeadersError|ballerina/http:WritingOutboundRequestBodyError|ballerina/http:InitializingInboundResponseError|ballerina/http:ReadingInboundResponseHeadersError|ballerina/http:ReadingInboundResponseBodyError|ballerina/http:UnsupportedActionError|ballerina/http:Http2ClientError|ballerina/http:MaximumWaitTimeExceededError|ballerina/http:SslError|ballerina/http:GenericClientError)"
         }
       },
       "insertText": "getJsonPayload(${1})",
-=======
-          "value": "**Package:** _ballerina/http_  \n  \nSets the `content-type` header to the request.\n  \n  \n---    \n**Parameters**  \n- _contentType_  \n    Content type value to be set as the `content-type` header  \n  \n  \n**Return**  \nerror?"
-        }
-      },
-      "insertText": "setContentType(${1})",
->>>>>>> b907f256
-      "insertTextFormat": "Snippet",
-      "command": {
-        "title": "editor.action.triggerParameterHints",
-        "command": "editor.action.triggerParameterHints"
-      }
-    },
-    {
-<<<<<<< HEAD
+      "insertTextFormat": "Snippet",
+      "command": {
+        "title": "editor.action.triggerParameterHints",
+        "command": "editor.action.triggerParameterHints"
+      }
+    },
+    {
       "label": "getXmlPayload()((xml|error))",
-=======
-      "label": "getContentType()(string)",
->>>>>>> b907f256
-      "kind": "Function",
-      "detail": "Function",
-      "documentation": {
-        "right": {
-          "kind": "markdown",
-<<<<<<< HEAD
-          "value": "**Package:** _ballerina/http_  \n  \nExtracts `xml` payload from the request. If the content type is not XML, an `error` is returned.\n  \n  \n---    \n**Parameters**  \n  \n  \n**Return**  \n(xml|error)"
+      "kind": "Function",
+      "detail": "Function",
+      "documentation": {
+        "right": {
+          "kind": "markdown",
+          "value": "**Package:** _ballerina/http_  \n  \nExtracts `xml` payload from the request. If the content type is not XML, an `http:ClientError` is returned.\n  \n  \n---    \n**Parameters**  \n  \n  \n**Return**  \n(xml|ballerina/http:FailoverAllEndpointsFailedError|ballerina/http:FailoverActionFailedError|ballerina/http:UpstreamServiceUnavailableError|ballerina/http:AllLoadBalanceEndpointsFailedError|ballerina/http:AllRetryAttemptsFailed|ballerina/http:IdleTimeoutError|ballerina/http:AuthenticationError|ballerina/http:AuthorizationError|ballerina/http:InitializingOutboundRequestError|ballerina/http:WritingOutboundRequestHeadersError|ballerina/http:WritingOutboundRequestBodyError|ballerina/http:InitializingInboundResponseError|ballerina/http:ReadingInboundResponseHeadersError|ballerina/http:ReadingInboundResponseBodyError|ballerina/http:UnsupportedActionError|ballerina/http:Http2ClientError|ballerina/http:MaximumWaitTimeExceededError|ballerina/http:SslError|ballerina/http:GenericClientError)"
         }
       },
       "insertText": "getXmlPayload(${1})",
-=======
-          "value": "**Package:** _ballerina/http_  \n  \nGets the type of the payload of the request (i.e: the `content-type` header value).\n  \n  \n---    \n**Parameters**  \n  \n  \n**Return**  \nstring"
-        }
-      },
-      "insertText": "getContentType(${1})",
->>>>>>> b907f256
-      "insertTextFormat": "Snippet",
-      "command": {
-        "title": "editor.action.triggerParameterHints",
-        "command": "editor.action.triggerParameterHints"
-      }
-    },
-    {
-<<<<<<< HEAD
+      "insertTextFormat": "Snippet",
+      "command": {
+        "title": "editor.action.triggerParameterHints",
+        "command": "editor.action.triggerParameterHints"
+      }
+    },
+    {
       "label": "getTextPayload()((string|error))",
-=======
-      "label": "getJsonPayload()((json|error))",
->>>>>>> b907f256
-      "kind": "Function",
-      "detail": "Function",
-      "documentation": {
-        "right": {
-          "kind": "markdown",
-<<<<<<< HEAD
-          "value": "**Package:** _ballerina/http_  \n  \nExtracts `text` payload from the request. If the content type is not of type text, an `error` is returned.\n  \n  \n---    \n**Parameters**  \n  \n  \n**Return**  \n(string|error)"
+      "kind": "Function",
+      "detail": "Function",
+      "documentation": {
+        "right": {
+          "kind": "markdown",
+          "value": "**Package:** _ballerina/http_  \n  \nExtracts `text` payload from the request. If the content type is not of type text, an `http:ClientError` is returned.\n  \n  \n---    \n**Parameters**  \n  \n  \n**Return**  \n(string|ballerina/http:FailoverAllEndpointsFailedError|ballerina/http:FailoverActionFailedError|ballerina/http:UpstreamServiceUnavailableError|ballerina/http:AllLoadBalanceEndpointsFailedError|ballerina/http:AllRetryAttemptsFailed|ballerina/http:IdleTimeoutError|ballerina/http:AuthenticationError|ballerina/http:AuthorizationError|ballerina/http:InitializingOutboundRequestError|ballerina/http:WritingOutboundRequestHeadersError|ballerina/http:WritingOutboundRequestBodyError|ballerina/http:InitializingInboundResponseError|ballerina/http:ReadingInboundResponseHeadersError|ballerina/http:ReadingInboundResponseBodyError|ballerina/http:UnsupportedActionError|ballerina/http:Http2ClientError|ballerina/http:MaximumWaitTimeExceededError|ballerina/http:SslError|ballerina/http:GenericClientError)"
         }
       },
       "insertText": "getTextPayload(${1})",
-=======
-          "value": "**Package:** _ballerina/http_  \n  \nExtracts `json` payload from the request. If the content type is not JSON, an `http:ClientError` is returned.\n  \n  \n---    \n**Parameters**  \n  \n  \n**Return**  \n(json|ballerina/http:FailoverAllEndpointsFailedError|ballerina/http:FailoverActionFailedError|ballerina/http:UpstreamServiceUnavailableError|ballerina/http:AllLoadBalanceEndpointsFailedError|ballerina/http:AllRetryAttemptsFailed|ballerina/http:IdleTimeoutError|ballerina/http:AuthenticationError|ballerina/http:AuthorizationError|ballerina/http:InitializingOutboundRequestError|ballerina/http:WritingOutboundRequestHeadersError|ballerina/http:WritingOutboundRequestBodyError|ballerina/http:InitializingInboundResponseError|ballerina/http:ReadingInboundResponseHeadersError|ballerina/http:ReadingInboundResponseBodyError|ballerina/http:UnsupportedActionError|ballerina/http:Http2ClientError|ballerina/http:MaximumWaitTimeExceededError|ballerina/http:SslError|ballerina/http:GenericClientError)"
-        }
-      },
-      "insertText": "getJsonPayload(${1})",
->>>>>>> b907f256
-      "insertTextFormat": "Snippet",
-      "command": {
-        "title": "editor.action.triggerParameterHints",
-        "command": "editor.action.triggerParameterHints"
-      }
-    },
-    {
-<<<<<<< HEAD
+      "insertTextFormat": "Snippet",
+      "command": {
+        "title": "editor.action.triggerParameterHints",
+        "command": "editor.action.triggerParameterHints"
+      }
+    },
+    {
       "label": "getByteChannel()((io:ReadableByteChannel|error))",
-=======
-      "label": "getXmlPayload()((xml|error))",
->>>>>>> b907f256
-      "kind": "Function",
-      "detail": "Function",
-      "documentation": {
-        "right": {
-          "kind": "markdown",
-<<<<<<< HEAD
-          "value": "**Package:** _ballerina/http_  \n  \nGets the request payload as a `ByteChannel` except in the case of multiparts. To retrieve multiparts, use\n`getBodyParts()`.\n  \n  \n---    \n**Parameters**  \n  \n  \n**Return**  \n(ballerina/io:ReadableByteChannel|error)"
+      "kind": "Function",
+      "detail": "Function",
+      "documentation": {
+        "right": {
+          "kind": "markdown",
+          "value": "**Package:** _ballerina/http_  \n  \nGets the request payload as a `ByteChannel` except in the case of multiparts. To retrieve multiparts, use\n`getBodyParts()`.\n  \n  \n---    \n**Parameters**  \n  \n  \n**Return**  \n(ballerina/io:ReadableByteChannel|ballerina/http:FailoverAllEndpointsFailedError|ballerina/http:FailoverActionFailedError|ballerina/http:UpstreamServiceUnavailableError|ballerina/http:AllLoadBalanceEndpointsFailedError|ballerina/http:AllRetryAttemptsFailed|ballerina/http:IdleTimeoutError|ballerina/http:AuthenticationError|ballerina/http:AuthorizationError|ballerina/http:InitializingOutboundRequestError|ballerina/http:WritingOutboundRequestHeadersError|ballerina/http:WritingOutboundRequestBodyError|ballerina/http:InitializingInboundResponseError|ballerina/http:ReadingInboundResponseHeadersError|ballerina/http:ReadingInboundResponseBodyError|ballerina/http:UnsupportedActionError|ballerina/http:Http2ClientError|ballerina/http:MaximumWaitTimeExceededError|ballerina/http:SslError|ballerina/http:GenericClientError)"
         }
       },
       "insertText": "getByteChannel(${1})",
-=======
-          "value": "**Package:** _ballerina/http_  \n  \nExtracts `xml` payload from the request. If the content type is not XML, an `http:ClientError` is returned.\n  \n  \n---    \n**Parameters**  \n  \n  \n**Return**  \n(xml|ballerina/http:FailoverAllEndpointsFailedError|ballerina/http:FailoverActionFailedError|ballerina/http:UpstreamServiceUnavailableError|ballerina/http:AllLoadBalanceEndpointsFailedError|ballerina/http:AllRetryAttemptsFailed|ballerina/http:IdleTimeoutError|ballerina/http:AuthenticationError|ballerina/http:AuthorizationError|ballerina/http:InitializingOutboundRequestError|ballerina/http:WritingOutboundRequestHeadersError|ballerina/http:WritingOutboundRequestBodyError|ballerina/http:InitializingInboundResponseError|ballerina/http:ReadingInboundResponseHeadersError|ballerina/http:ReadingInboundResponseBodyError|ballerina/http:UnsupportedActionError|ballerina/http:Http2ClientError|ballerina/http:MaximumWaitTimeExceededError|ballerina/http:SslError|ballerina/http:GenericClientError)"
-        }
-      },
-      "insertText": "getXmlPayload(${1})",
->>>>>>> b907f256
-      "insertTextFormat": "Snippet",
-      "command": {
-        "title": "editor.action.triggerParameterHints",
-        "command": "editor.action.triggerParameterHints"
-      }
-    },
-    {
-<<<<<<< HEAD
+      "insertTextFormat": "Snippet",
+      "command": {
+        "title": "editor.action.triggerParameterHints",
+        "command": "editor.action.triggerParameterHints"
+      }
+    },
+    {
       "label": "getBinaryPayload()((byte[]|error))",
-=======
-      "label": "getTextPayload()((string|error))",
->>>>>>> b907f256
-      "kind": "Function",
-      "detail": "Function",
-      "documentation": {
-        "right": {
-          "kind": "markdown",
-<<<<<<< HEAD
-          "value": "**Package:** _ballerina/http_  \n  \nGets the request payload as a `byte[]`.\n  \n  \n---    \n**Parameters**  \n  \n  \n**Return**  \n(byte[]|error)"
+      "kind": "Function",
+      "detail": "Function",
+      "documentation": {
+        "right": {
+          "kind": "markdown",
+          "value": "**Package:** _ballerina/http_  \n  \nGets the request payload as a `byte[]`.\n  \n  \n---    \n**Parameters**  \n  \n  \n**Return**  \n(byte[]|ballerina/http:FailoverAllEndpointsFailedError|ballerina/http:FailoverActionFailedError|ballerina/http:UpstreamServiceUnavailableError|ballerina/http:AllLoadBalanceEndpointsFailedError|ballerina/http:AllRetryAttemptsFailed|ballerina/http:IdleTimeoutError|ballerina/http:AuthenticationError|ballerina/http:AuthorizationError|ballerina/http:InitializingOutboundRequestError|ballerina/http:WritingOutboundRequestHeadersError|ballerina/http:WritingOutboundRequestBodyError|ballerina/http:InitializingInboundResponseError|ballerina/http:ReadingInboundResponseHeadersError|ballerina/http:ReadingInboundResponseBodyError|ballerina/http:UnsupportedActionError|ballerina/http:Http2ClientError|ballerina/http:MaximumWaitTimeExceededError|ballerina/http:SslError|ballerina/http:GenericClientError)"
         }
       },
       "insertText": "getBinaryPayload(${1})",
-=======
-          "value": "**Package:** _ballerina/http_  \n  \nExtracts `text` payload from the request. If the content type is not of type text, an `http:ClientError` is returned.\n  \n  \n---    \n**Parameters**  \n  \n  \n**Return**  \n(string|ballerina/http:FailoverAllEndpointsFailedError|ballerina/http:FailoverActionFailedError|ballerina/http:UpstreamServiceUnavailableError|ballerina/http:AllLoadBalanceEndpointsFailedError|ballerina/http:AllRetryAttemptsFailed|ballerina/http:IdleTimeoutError|ballerina/http:AuthenticationError|ballerina/http:AuthorizationError|ballerina/http:InitializingOutboundRequestError|ballerina/http:WritingOutboundRequestHeadersError|ballerina/http:WritingOutboundRequestBodyError|ballerina/http:InitializingInboundResponseError|ballerina/http:ReadingInboundResponseHeadersError|ballerina/http:ReadingInboundResponseBodyError|ballerina/http:UnsupportedActionError|ballerina/http:Http2ClientError|ballerina/http:MaximumWaitTimeExceededError|ballerina/http:SslError|ballerina/http:GenericClientError)"
-        }
-      },
-      "insertText": "getTextPayload(${1})",
->>>>>>> b907f256
-      "insertTextFormat": "Snippet",
-      "command": {
-        "title": "editor.action.triggerParameterHints",
-        "command": "editor.action.triggerParameterHints"
-      }
-    },
-    {
-<<<<<<< HEAD
+      "insertTextFormat": "Snippet",
+      "command": {
+        "title": "editor.action.triggerParameterHints",
+        "command": "editor.action.triggerParameterHints"
+      }
+    },
+    {
       "label": "getFormParams()((map\u003cstring\u003e|error))",
-=======
-      "label": "getByteChannel()((io:ReadableByteChannel|error))",
->>>>>>> b907f256
-      "kind": "Function",
-      "detail": "Function",
-      "documentation": {
-        "right": {
-          "kind": "markdown",
-<<<<<<< HEAD
-          "value": "**Package:** _ballerina/http_  \n  \nGets the form parameters from the HTTP request as a `map` when content type is application/x-www-form-urlencoded.\n  \n  \n---    \n**Parameters**  \n  \n  \n**Return**  \n(map\u003cstring\u003e|error)"
+      "kind": "Function",
+      "detail": "Function",
+      "documentation": {
+        "right": {
+          "kind": "markdown",
+          "value": "**Package:** _ballerina/http_  \n  \nGets the form parameters from the HTTP request as a `map` when content type is application/x-www-form-urlencoded.\n  \n  \n---    \n**Parameters**  \n  \n  \n**Return**  \n(map\u003cstring\u003e|ballerina/http:FailoverAllEndpointsFailedError|ballerina/http:FailoverActionFailedError|ballerina/http:UpstreamServiceUnavailableError|ballerina/http:AllLoadBalanceEndpointsFailedError|ballerina/http:AllRetryAttemptsFailed|ballerina/http:IdleTimeoutError|ballerina/http:AuthenticationError|ballerina/http:AuthorizationError|ballerina/http:InitializingOutboundRequestError|ballerina/http:WritingOutboundRequestHeadersError|ballerina/http:WritingOutboundRequestBodyError|ballerina/http:InitializingInboundResponseError|ballerina/http:ReadingInboundResponseHeadersError|ballerina/http:ReadingInboundResponseBodyError|ballerina/http:UnsupportedActionError|ballerina/http:Http2ClientError|ballerina/http:MaximumWaitTimeExceededError|ballerina/http:SslError|ballerina/http:GenericClientError)"
         }
       },
       "insertText": "getFormParams(${1})",
-=======
-          "value": "**Package:** _ballerina/http_  \n  \nGets the request payload as a `ByteChannel` except in the case of multiparts. To retrieve multiparts, use\n`getBodyParts()`.\n  \n  \n---    \n**Parameters**  \n  \n  \n**Return**  \n(ballerina/io:ReadableByteChannel|ballerina/http:FailoverAllEndpointsFailedError|ballerina/http:FailoverActionFailedError|ballerina/http:UpstreamServiceUnavailableError|ballerina/http:AllLoadBalanceEndpointsFailedError|ballerina/http:AllRetryAttemptsFailed|ballerina/http:IdleTimeoutError|ballerina/http:AuthenticationError|ballerina/http:AuthorizationError|ballerina/http:InitializingOutboundRequestError|ballerina/http:WritingOutboundRequestHeadersError|ballerina/http:WritingOutboundRequestBodyError|ballerina/http:InitializingInboundResponseError|ballerina/http:ReadingInboundResponseHeadersError|ballerina/http:ReadingInboundResponseBodyError|ballerina/http:UnsupportedActionError|ballerina/http:Http2ClientError|ballerina/http:MaximumWaitTimeExceededError|ballerina/http:SslError|ballerina/http:GenericClientError)"
-        }
-      },
-      "insertText": "getByteChannel(${1})",
->>>>>>> b907f256
-      "insertTextFormat": "Snippet",
-      "command": {
-        "title": "editor.action.triggerParameterHints",
-        "command": "editor.action.triggerParameterHints"
-      }
-    },
-    {
-<<<<<<< HEAD
+      "insertTextFormat": "Snippet",
+      "command": {
+        "title": "editor.action.triggerParameterHints",
+        "command": "editor.action.triggerParameterHints"
+      }
+    },
+    {
       "label": "getBodyParts()((mime:Entity[]|error))",
-=======
-      "label": "getBinaryPayload()((byte[]|error))",
->>>>>>> b907f256
-      "kind": "Function",
-      "detail": "Function",
-      "documentation": {
-        "right": {
-          "kind": "markdown",
-<<<<<<< HEAD
-          "value": "**Package:** _ballerina/http_  \n  \nExtracts body parts from the request. If the content type is not a composite media type, an error\nis returned.  \n  \n---    \n**Parameters**  \n  \n  \n**Return**  \n(ballerina/mime:Entity[]|error)"
+      "kind": "Function",
+      "detail": "Function",
+      "documentation": {
+        "right": {
+          "kind": "markdown",
+          "value": "**Package:** _ballerina/http_  \n  \nExtracts body parts from the request. If the content type is not a composite media type, an error\nis returned.  \n  \n---    \n**Parameters**  \n  \n  \n**Return**  \n(ballerina/mime:Entity[]|ballerina/http:FailoverAllEndpointsFailedError|ballerina/http:FailoverActionFailedError|ballerina/http:UpstreamServiceUnavailableError|ballerina/http:AllLoadBalanceEndpointsFailedError|ballerina/http:AllRetryAttemptsFailed|ballerina/http:IdleTimeoutError|ballerina/http:AuthenticationError|ballerina/http:AuthorizationError|ballerina/http:InitializingOutboundRequestError|ballerina/http:WritingOutboundRequestHeadersError|ballerina/http:WritingOutboundRequestBodyError|ballerina/http:InitializingInboundResponseError|ballerina/http:ReadingInboundResponseHeadersError|ballerina/http:ReadingInboundResponseBodyError|ballerina/http:UnsupportedActionError|ballerina/http:Http2ClientError|ballerina/http:MaximumWaitTimeExceededError|ballerina/http:SslError|ballerina/http:GenericClientError)"
         }
       },
       "insertText": "getBodyParts(${1})",
-=======
-          "value": "**Package:** _ballerina/http_  \n  \nGets the request payload as a `byte[]`.\n  \n  \n---    \n**Parameters**  \n  \n  \n**Return**  \n(byte[]|ballerina/http:FailoverAllEndpointsFailedError|ballerina/http:FailoverActionFailedError|ballerina/http:UpstreamServiceUnavailableError|ballerina/http:AllLoadBalanceEndpointsFailedError|ballerina/http:AllRetryAttemptsFailed|ballerina/http:IdleTimeoutError|ballerina/http:AuthenticationError|ballerina/http:AuthorizationError|ballerina/http:InitializingOutboundRequestError|ballerina/http:WritingOutboundRequestHeadersError|ballerina/http:WritingOutboundRequestBodyError|ballerina/http:InitializingInboundResponseError|ballerina/http:ReadingInboundResponseHeadersError|ballerina/http:ReadingInboundResponseBodyError|ballerina/http:UnsupportedActionError|ballerina/http:Http2ClientError|ballerina/http:MaximumWaitTimeExceededError|ballerina/http:SslError|ballerina/http:GenericClientError)"
-        }
-      },
-      "insertText": "getBinaryPayload(${1})",
->>>>>>> b907f256
-      "insertTextFormat": "Snippet",
-      "command": {
-        "title": "editor.action.triggerParameterHints",
-        "command": "editor.action.triggerParameterHints"
-      }
-    },
-    {
-<<<<<<< HEAD
-      "label": "setJsonPayload(json payload)",
-=======
-      "label": "getFormParams()((map\u003cstring\u003e|error))",
->>>>>>> b907f256
-      "kind": "Function",
-      "detail": "Function",
-      "documentation": {
-        "right": {
-          "kind": "markdown",
-<<<<<<< HEAD
-          "value": "**Package:** _ballerina/http_  \n  \nSets a `json` as the payload.\n  \n  \n---    \n**Parameters**  \n- _payload_  \n    The `json` payload  \n  \n- _contentType_  \n    The content type of the payload. Set this to override the default `content-type` header value\n                for `json`  \nDefault Value: application/json"
+      "insertTextFormat": "Snippet",
+      "command": {
+        "title": "editor.action.triggerParameterHints",
+        "command": "editor.action.triggerParameterHints"
+      }
+    },
+    {
+      "label": "setJsonPayload(json payload, string contentType)",
+      "kind": "Function",
+      "detail": "Function",
+      "documentation": {
+        "right": {
+          "kind": "markdown",
+          "value": "**Package:** _ballerina/http_  \n  \nSets a `json` as the payload.\n  \n  \n---    \n**Parameters**  \n- _payload_  \n    The `json` payload  \n  \n- _contentType_  \n    The content type of the payload. Set this to override the default `content-type` header value\n                for `json`  \n(Default Parameter)"
         }
       },
       "insertText": "setJsonPayload(${1});",
-=======
-          "value": "**Package:** _ballerina/http_  \n  \nGets the form parameters from the HTTP request as a `map` when content type is application/x-www-form-urlencoded.\n  \n  \n---    \n**Parameters**  \n  \n  \n**Return**  \n(map\u003cstring\u003e|ballerina/http:FailoverAllEndpointsFailedError|ballerina/http:FailoverActionFailedError|ballerina/http:UpstreamServiceUnavailableError|ballerina/http:AllLoadBalanceEndpointsFailedError|ballerina/http:AllRetryAttemptsFailed|ballerina/http:IdleTimeoutError|ballerina/http:AuthenticationError|ballerina/http:AuthorizationError|ballerina/http:InitializingOutboundRequestError|ballerina/http:WritingOutboundRequestHeadersError|ballerina/http:WritingOutboundRequestBodyError|ballerina/http:InitializingInboundResponseError|ballerina/http:ReadingInboundResponseHeadersError|ballerina/http:ReadingInboundResponseBodyError|ballerina/http:UnsupportedActionError|ballerina/http:Http2ClientError|ballerina/http:MaximumWaitTimeExceededError|ballerina/http:SslError|ballerina/http:GenericClientError)"
-        }
-      },
-      "insertText": "getFormParams(${1})",
->>>>>>> b907f256
-      "insertTextFormat": "Snippet",
-      "command": {
-        "title": "editor.action.triggerParameterHints",
-        "command": "editor.action.triggerParameterHints"
-      }
-    },
-    {
-<<<<<<< HEAD
-      "label": "setXmlPayload(xml payload)",
-=======
-      "label": "getBodyParts()((mime:Entity[]|error))",
->>>>>>> b907f256
-      "kind": "Function",
-      "detail": "Function",
-      "documentation": {
-        "right": {
-          "kind": "markdown",
-<<<<<<< HEAD
-          "value": "**Package:** _ballerina/http_  \n  \nSets an `xml` as the payload.\n  \n  \n---    \n**Parameters**  \n- _payload_  \n    The `xml` payload  \n  \n- _contentType_  \n    The content type of the payload. Set this to override the default `content-type` header value\n                for `xml`  \nDefault Value: application/xml"
+      "insertTextFormat": "Snippet",
+      "command": {
+        "title": "editor.action.triggerParameterHints",
+        "command": "editor.action.triggerParameterHints"
+      }
+    },
+    {
+      "label": "setXmlPayload(xml payload, string contentType)",
+      "kind": "Function",
+      "detail": "Function",
+      "documentation": {
+        "right": {
+          "kind": "markdown",
+          "value": "**Package:** _ballerina/http_  \n  \nSets an `xml` as the payload.\n  \n  \n---    \n**Parameters**  \n- _payload_  \n    The `xml` payload  \n  \n- _contentType_  \n    The content type of the payload. Set this to override the default `content-type` header value\n                for `xml`  \n(Default Parameter)"
         }
       },
       "insertText": "setXmlPayload(${1});",
-=======
-          "value": "**Package:** _ballerina/http_  \n  \nExtracts body parts from the request. If the content type is not a composite media type, an error\nis returned.  \n  \n---    \n**Parameters**  \n  \n  \n**Return**  \n(ballerina/mime:Entity[]|ballerina/http:FailoverAllEndpointsFailedError|ballerina/http:FailoverActionFailedError|ballerina/http:UpstreamServiceUnavailableError|ballerina/http:AllLoadBalanceEndpointsFailedError|ballerina/http:AllRetryAttemptsFailed|ballerina/http:IdleTimeoutError|ballerina/http:AuthenticationError|ballerina/http:AuthorizationError|ballerina/http:InitializingOutboundRequestError|ballerina/http:WritingOutboundRequestHeadersError|ballerina/http:WritingOutboundRequestBodyError|ballerina/http:InitializingInboundResponseError|ballerina/http:ReadingInboundResponseHeadersError|ballerina/http:ReadingInboundResponseBodyError|ballerina/http:UnsupportedActionError|ballerina/http:Http2ClientError|ballerina/http:MaximumWaitTimeExceededError|ballerina/http:SslError|ballerina/http:GenericClientError)"
-        }
-      },
-      "insertText": "getBodyParts(${1})",
->>>>>>> b907f256
-      "insertTextFormat": "Snippet",
-      "command": {
-        "title": "editor.action.triggerParameterHints",
-        "command": "editor.action.triggerParameterHints"
-      }
-    },
-    {
-<<<<<<< HEAD
-      "label": "setTextPayload(string payload)",
-=======
-      "label": "setJsonPayload(json payload, string contentType)",
->>>>>>> b907f256
-      "kind": "Function",
-      "detail": "Function",
-      "documentation": {
-        "right": {
-          "kind": "markdown",
-<<<<<<< HEAD
-          "value": "**Package:** _ballerina/http_  \n  \nSets a `string` as the payload.\n  \n  \n---    \n**Parameters**  \n- _payload_  \n    The `string` payload  \n  \n- _contentType_  \n    The content type of the payload. Set this to override the default `content-type` header value\n                for `string`  \nDefault Value: text/plain"
+      "insertTextFormat": "Snippet",
+      "command": {
+        "title": "editor.action.triggerParameterHints",
+        "command": "editor.action.triggerParameterHints"
+      }
+    },
+    {
+      "label": "setTextPayload(string payload, string contentType)",
+      "kind": "Function",
+      "detail": "Function",
+      "documentation": {
+        "right": {
+          "kind": "markdown",
+          "value": "**Package:** _ballerina/http_  \n  \nSets a `string` as the payload.\n  \n  \n---    \n**Parameters**  \n- _payload_  \n    The `string` payload  \n  \n- _contentType_  \n    The content type of the payload. Set this to override the default `content-type` header value\n                for `string`  \n(Default Parameter)"
         }
       },
       "insertText": "setTextPayload(${1});",
-=======
-          "value": "**Package:** _ballerina/http_  \n  \nSets a `json` as the payload.\n  \n  \n---    \n**Parameters**  \n- _payload_  \n    The `json` payload  \n  \n- _contentType_  \n    The content type of the payload. Set this to override the default `content-type` header value\n                for `json`  \n(Default Parameter)"
-        }
-      },
-      "insertText": "setJsonPayload(${1});",
->>>>>>> b907f256
-      "insertTextFormat": "Snippet",
-      "command": {
-        "title": "editor.action.triggerParameterHints",
-        "command": "editor.action.triggerParameterHints"
-      }
-    },
-    {
-<<<<<<< HEAD
-      "label": "setBinaryPayload(byte[] payload)",
-=======
-      "label": "setXmlPayload(xml payload, string contentType)",
->>>>>>> b907f256
-      "kind": "Function",
-      "detail": "Function",
-      "documentation": {
-        "right": {
-          "kind": "markdown",
-<<<<<<< HEAD
-          "value": "**Package:** _ballerina/http_  \n  \nSets a `byte[]` as the payload.\n  \n  \n---    \n**Parameters**  \n- _payload_  \n    The `byte[]` payload  \n  \n- _contentType_  \n    The content type of the payload. Set this to override the default `content-type` header value\n                for `byte[]`  \nDefault Value: application/octet-stream"
+      "insertTextFormat": "Snippet",
+      "command": {
+        "title": "editor.action.triggerParameterHints",
+        "command": "editor.action.triggerParameterHints"
+      }
+    },
+    {
+      "label": "setBinaryPayload(byte[] payload, string contentType)",
+      "kind": "Function",
+      "detail": "Function",
+      "documentation": {
+        "right": {
+          "kind": "markdown",
+          "value": "**Package:** _ballerina/http_  \n  \nSets a `byte[]` as the payload.\n  \n  \n---    \n**Parameters**  \n- _payload_  \n    The `byte[]` payload  \n  \n- _contentType_  \n    The content type of the payload. Set this to override the default `content-type` header value\n                for `byte[]`  \n(Default Parameter)"
         }
       },
       "insertText": "setBinaryPayload(${1});",
-=======
-          "value": "**Package:** _ballerina/http_  \n  \nSets an `xml` as the payload.\n  \n  \n---    \n**Parameters**  \n- _payload_  \n    The `xml` payload  \n  \n- _contentType_  \n    The content type of the payload. Set this to override the default `content-type` header value\n                for `xml`  \n(Default Parameter)"
-        }
-      },
-      "insertText": "setXmlPayload(${1});",
->>>>>>> b907f256
-      "insertTextFormat": "Snippet",
-      "command": {
-        "title": "editor.action.triggerParameterHints",
-        "command": "editor.action.triggerParameterHints"
-      }
-    },
-    {
-<<<<<<< HEAD
-      "label": "setBodyParts(mime:Entity[] bodyParts)",
-=======
-      "label": "setTextPayload(string payload, string contentType)",
->>>>>>> b907f256
-      "kind": "Function",
-      "detail": "Function",
-      "documentation": {
-        "right": {
-          "kind": "markdown",
-<<<<<<< HEAD
-          "value": "**Package:** _ballerina/http_  \n  \nSet multiparts as the payload.\n  \n  \n---    \n**Parameters**  \n- _bodyParts_  \n    The entities which make up the message body  \n  \n- _contentType_  \n    The content type of the top level message. Set this to override the default\n                `content-type` header value  \nDefault Value: multipart/form-data"
+      "insertTextFormat": "Snippet",
+      "command": {
+        "title": "editor.action.triggerParameterHints",
+        "command": "editor.action.triggerParameterHints"
+      }
+    },
+    {
+      "label": "setBodyParts(mime:Entity[] bodyParts, string contentType)",
+      "kind": "Function",
+      "detail": "Function",
+      "documentation": {
+        "right": {
+          "kind": "markdown",
+          "value": "**Package:** _ballerina/http_  \n  \nSet multiparts as the payload.\n  \n  \n---    \n**Parameters**  \n- _bodyParts_  \n    The entities which make up the message body  \n  \n- _contentType_  \n    The content type of the top level message. Set this to override the default\n                `content-type` header value  \n(Default Parameter)"
         }
       },
       "insertText": "setBodyParts(${1});",
-=======
-          "value": "**Package:** _ballerina/http_  \n  \nSets a `string` as the payload.\n  \n  \n---    \n**Parameters**  \n- _payload_  \n    The `string` payload  \n  \n- _contentType_  \n    The content type of the payload. Set this to override the default `content-type` header value\n                for `string`  \n(Default Parameter)"
-        }
-      },
-      "insertText": "setTextPayload(${1});",
->>>>>>> b907f256
-      "insertTextFormat": "Snippet",
-      "command": {
-        "title": "editor.action.triggerParameterHints",
-        "command": "editor.action.triggerParameterHints"
-      }
-    },
-    {
-<<<<<<< HEAD
-      "label": "setFileAsPayload(string filePath)",
-=======
-      "label": "setBinaryPayload(byte[] payload, string contentType)",
->>>>>>> b907f256
-      "kind": "Function",
-      "detail": "Function",
-      "documentation": {
-        "right": {
-          "kind": "markdown",
-<<<<<<< HEAD
-          "value": "**Package:** _ballerina/http_  \n  \nSets the content of the specified file as the entity body of the request.\n  \n  \n---    \n**Parameters**  \n- _filePath_  \n    Path to the file to be set as the payload  \n  \n- _contentType_  \n    The content type of the specified file. Set this to override the default `content-type`\n                header value  \nDefault Value: application/octet-stream"
+      "insertTextFormat": "Snippet",
+      "command": {
+        "title": "editor.action.triggerParameterHints",
+        "command": "editor.action.triggerParameterHints"
+      }
+    },
+    {
+      "label": "setFileAsPayload(string filePath, string contentType)",
+      "kind": "Function",
+      "detail": "Function",
+      "documentation": {
+        "right": {
+          "kind": "markdown",
+          "value": "**Package:** _ballerina/http_  \n  \nSets the content of the specified file as the entity body of the request.\n  \n  \n---    \n**Parameters**  \n- _filePath_  \n    Path to the file to be set as the payload  \n  \n- _contentType_  \n    The content type of the specified file. Set this to override the default `content-type`\n                header value  \n(Default Parameter)"
         }
       },
       "insertText": "setFileAsPayload(${1});",
-=======
-          "value": "**Package:** _ballerina/http_  \n  \nSets a `byte[]` as the payload.\n  \n  \n---    \n**Parameters**  \n- _payload_  \n    The `byte[]` payload  \n  \n- _contentType_  \n    The content type of the payload. Set this to override the default `content-type` header value\n                for `byte[]`  \n(Default Parameter)"
-        }
-      },
-      "insertText": "setBinaryPayload(${1});",
->>>>>>> b907f256
-      "insertTextFormat": "Snippet",
-      "command": {
-        "title": "editor.action.triggerParameterHints",
-        "command": "editor.action.triggerParameterHints"
-      }
-    },
-    {
-<<<<<<< HEAD
-      "label": "setByteChannel(io:ReadableByteChannel payload)",
-=======
-      "label": "setBodyParts(mime:Entity[] bodyParts, string contentType)",
->>>>>>> b907f256
-      "kind": "Function",
-      "detail": "Function",
-      "documentation": {
-        "right": {
-          "kind": "markdown",
-<<<<<<< HEAD
-          "value": "**Package:** _ballerina/http_  \n  \nSets a `ByteChannel` as the payload.\n  \n  \n---    \n**Parameters**  \n- _payload_  \n    A `ByteChannel` through which the message payload can be read  \n  \n- _contentType_  \n    The content type of the payload. Set this to override the default `content-type`\n                header value  \nDefault Value: application/octet-stream"
+      "insertTextFormat": "Snippet",
+      "command": {
+        "title": "editor.action.triggerParameterHints",
+        "command": "editor.action.triggerParameterHints"
+      }
+    },
+    {
+      "label": "setByteChannel(io:ReadableByteChannel payload, string contentType)",
+      "kind": "Function",
+      "detail": "Function",
+      "documentation": {
+        "right": {
+          "kind": "markdown",
+          "value": "**Package:** _ballerina/http_  \n  \nSets a `ByteChannel` as the payload.\n  \n  \n---    \n**Parameters**  \n- _payload_  \n    A `ByteChannel` through which the message payload can be read  \n  \n- _contentType_  \n    The content type of the payload. Set this to override the default `content-type`\n                header value  \n(Default Parameter)"
         }
       },
       "insertText": "setByteChannel(${1});",
-=======
-          "value": "**Package:** _ballerina/http_  \n  \nSet multiparts as the payload.\n  \n  \n---    \n**Parameters**  \n- _bodyParts_  \n    The entities which make up the message body  \n  \n- _contentType_  \n    The content type of the top level message. Set this to override the default\n                `content-type` header value  \n(Default Parameter)"
-        }
-      },
-      "insertText": "setBodyParts(${1});",
->>>>>>> b907f256
-      "insertTextFormat": "Snippet",
-      "command": {
-        "title": "editor.action.triggerParameterHints",
-        "command": "editor.action.triggerParameterHints"
-      }
-    },
-    {
-<<<<<<< HEAD
+      "insertTextFormat": "Snippet",
+      "command": {
+        "title": "editor.action.triggerParameterHints",
+        "command": "editor.action.triggerParameterHints"
+      }
+    },
+    {
       "label": "setPayload((string|xml|json|byte[]|io:ReadableByteChannel|mime:Entity[]) payload)",
-=======
-      "label": "setFileAsPayload(string filePath, string contentType)",
->>>>>>> b907f256
-      "kind": "Function",
-      "detail": "Function",
-      "documentation": {
-        "right": {
-          "kind": "markdown",
-<<<<<<< HEAD
+      "kind": "Function",
+      "detail": "Function",
+      "documentation": {
+        "right": {
+          "kind": "markdown",
           "value": "**Package:** _ballerina/http_  \n  \nSets the request payload.\n  \n  \n---    \n**Parameters**  \n- _payload_  \n    Payload can be of type `string`, `xml`, `json`, `byte[]`, `ByteChannel` or `Entity[]` (i.e: a set\n            of body parts)  \n"
         }
       },
       "insertText": "setPayload(${1});",
-=======
-          "value": "**Package:** _ballerina/http_  \n  \nSets the content of the specified file as the entity body of the request.\n  \n  \n---    \n**Parameters**  \n- _filePath_  \n    Path to the file to be set as the payload  \n  \n- _contentType_  \n    The content type of the specified file. Set this to override the default `content-type`\n                header value  \n(Default Parameter)"
-        }
-      },
-      "insertText": "setFileAsPayload(${1});",
->>>>>>> b907f256
-      "insertTextFormat": "Snippet",
-      "command": {
-        "title": "editor.action.triggerParameterHints",
-        "command": "editor.action.triggerParameterHints"
-      }
-    },
-    {
-<<<<<<< HEAD
+      "insertTextFormat": "Snippet",
+      "command": {
+        "title": "editor.action.triggerParameterHints",
+        "command": "editor.action.triggerParameterHints"
+      }
+    },
+    {
       "label": "parseCacheControlHeader()",
-=======
-      "label": "setByteChannel(io:ReadableByteChannel payload, string contentType)",
->>>>>>> b907f256
-      "kind": "Function",
-      "detail": "Function",
-      "documentation": {
-        "right": {
-          "kind": "markdown",
-<<<<<<< HEAD
+      "kind": "Function",
+      "detail": "Function",
+      "documentation": {
+        "right": {
+          "kind": "markdown",
           "value": "**Package:** _ballerina/http_  \n  \n  \n  \n---    \n**Parameters**  \n"
         }
       },
-=======
-          "value": "**Package:** _ballerina/http_  \n  \nSets a `ByteChannel` as the payload.\n  \n  \n---    \n**Parameters**  \n- _payload_  \n    A `ByteChannel` through which the message payload can be read  \n  \n- _contentType_  \n    The content type of the payload. Set this to override the default `content-type`\n                header value  \n(Default Parameter)"
-        }
-      },
-      "insertText": "setByteChannel(${1});",
-      "insertTextFormat": "Snippet",
-      "command": {
-        "title": "editor.action.triggerParameterHints",
-        "command": "editor.action.triggerParameterHints"
-      }
-    },
-    {
-      "label": "setPayload((string|xml|json|byte[]|io:ReadableByteChannel|mime:Entity[]) payload)",
-      "kind": "Function",
-      "detail": "Function",
-      "documentation": {
-        "right": {
-          "kind": "markdown",
-          "value": "**Package:** _ballerina/http_  \n  \nSets the request payload.\n  \n  \n---    \n**Parameters**  \n- _payload_  \n    Payload can be of type `string`, `xml`, `json`, `byte[]`, `ByteChannel` or `Entity[]` (i.e: a set\n            of body parts)  \n"
-        }
-      },
-      "insertText": "setPayload(${1});",
-      "insertTextFormat": "Snippet",
-      "command": {
-        "title": "editor.action.triggerParameterHints",
-        "command": "editor.action.triggerParameterHints"
-      }
-    },
-    {
-      "label": "parseCacheControlHeader()",
-      "kind": "Function",
-      "detail": "Function",
-      "documentation": {
-        "right": {
-          "kind": "markdown",
-          "value": "**Package:** _ballerina/http_  \n  \n  \n  \n---    \n**Parameters**  \n"
-        }
-      },
->>>>>>> b907f256
       "insertText": "parseCacheControlHeader(${1});",
       "insertTextFormat": "Snippet",
       "command": {
