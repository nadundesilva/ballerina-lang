{
  "position": {
    "line": 23,
    "character": 5
  },
  "source": "annotation/source/annotationInSameModule5.bal",
  "items": [
    {
      "label": "transactions:Participant",
      "kind": "Property",
      "detail": "Annotation",
      "sortText": "130",
<<<<<<< HEAD
      "insertText": "grpc:ResourceConfig {\n\t${1}\n}",
=======
      "insertText": "transactions:Participant {\n\t${1}\n}",
>>>>>>> 596a4651
      "insertTextFormat": "Snippet",
      "additionalTextEdits": [
        {
          "range": {
            "start": {
              "line": 1,
              "character": 0
            },
            "end": {
              "line": 1,
              "character": 0
            }
          },
          "newText": "import ballerina/transactions;\n"
        }
      ]
    },
    {
      "label": "grpc:ResourceConfig",
      "kind": "Property",
      "detail": "Annotation",
      "sortText": "130",
<<<<<<< HEAD
      "insertText": "transactions:Participant {\n\t${1}\n}",
=======
      "insertText": "grpc:ResourceConfig {\n\t${1}\n}",
>>>>>>> 596a4651
      "insertTextFormat": "Snippet",
      "additionalTextEdits": [
        {
          "range": {
            "start": {
              "line": 1,
              "character": 0
            },
            "end": {
              "line": 1,
              "character": 0
            }
          },
          "newText": "import ballerina/grpc;\n"
        }
      ]
    },
    {
      "label": "test:Config",
      "kind": "Property",
      "detail": "Annotation",
      "sortText": "130",
      "insertText": "test:Config {\n\t${1}\n}",
      "insertTextFormat": "Snippet",
      "additionalTextEdits": [
        {
          "range": {
            "start": {
              "line": 1,
              "character": 0
            },
            "end": {
              "line": 1,
              "character": 0
            }
          },
          "newText": "import ballerina/test;\n"
        }
      ]
    },
    {
      "label": "test:Mock",
      "kind": "Property",
      "detail": "Annotation",
      "sortText": "130",
      "insertText": "test:Mock {\n\t${1}\n}",
      "insertTextFormat": "Snippet",
      "additionalTextEdits": [
        {
          "range": {
            "start": {
              "line": 1,
              "character": 0
            },
            "end": {
              "line": 1,
              "character": 0
            }
          },
          "newText": "import ballerina/test;\n"
        }
      ]
    },
    {
      "label": "test:BeforeSuite",
      "kind": "Property",
      "detail": "Annotation",
      "sortText": "130",
      "insertText": "test:BeforeSuite",
      "insertTextFormat": "Snippet",
      "additionalTextEdits": [
        {
          "range": {
            "start": {
              "line": 1,
              "character": 0
            },
            "end": {
              "line": 1,
              "character": 0
            }
          },
          "newText": "import ballerina/test;\n"
        }
      ]
    },
    {
      "label": "test:AfterSuite",
      "kind": "Property",
      "detail": "Annotation",
      "sortText": "130",
      "insertText": "test:AfterSuite",
      "insertTextFormat": "Snippet",
      "additionalTextEdits": [
        {
          "range": {
            "start": {
              "line": 1,
              "character": 0
            },
            "end": {
              "line": 1,
              "character": 0
            }
          },
          "newText": "import ballerina/test;\n"
        }
      ]
    },
    {
      "label": "test:BeforeEach",
      "kind": "Property",
      "detail": "Annotation",
      "sortText": "130",
      "insertText": "test:BeforeEach",
      "insertTextFormat": "Snippet",
      "additionalTextEdits": [
        {
          "range": {
            "start": {
              "line": 1,
              "character": 0
            },
            "end": {
              "line": 1,
              "character": 0
            }
          },
          "newText": "import ballerina/test;\n"
        }
      ]
    },
    {
      "label": "test:AfterEach",
      "kind": "Property",
      "detail": "Annotation",
      "sortText": "130",
      "insertText": "test:AfterEach",
      "insertTextFormat": "Snippet",
      "additionalTextEdits": [
        {
          "range": {
            "start": {
              "line": 1,
              "character": 0
            },
            "end": {
              "line": 1,
              "character": 0
            }
          },
          "newText": "import ballerina/test;\n"
        }
      ]
    },
    {
      "label": "deprecated",
      "kind": "Property",
      "detail": "Annotation",
      "sortText": "130",
<<<<<<< HEAD
      "insertText": "http:ResourceConfig {\n\t${1}\n}",
      "insertTextFormat": "Snippet",
      "additionalTextEdits": [
        {
          "range": {
            "start": {
              "line": 1,
              "character": 0
            },
            "end": {
              "line": 1,
              "character": 0
            }
          },
          "newText": "import ballerina/http;\n"
        }
      ]
    },
    {
=======
      "insertText": "deprecated",
      "insertTextFormat": "Snippet"
    },
    {
      "label": "http:ResourceConfig",
      "kind": "Property",
      "detail": "Annotation",
      "sortText": "130",
      "insertText": "http:ResourceConfig {\n\t${1}\n}",
      "insertTextFormat": "Snippet",
      "additionalTextEdits": [
        {
          "range": {
            "start": {
              "line": 1,
              "character": 0
            },
            "end": {
              "line": 1,
              "character": 0
            }
          },
          "newText": "import ballerina/http;\n"
        }
      ]
    },
    {
>>>>>>> 596a4651
      "label": "v3",
      "kind": "Property",
      "detail": "Annotation",
      "sortText": "130",
      "insertText": "v3 {\n\tfoo: \"${1}\"\n}",
      "insertTextFormat": "Snippet"
    },
    {
      "label": "v5",
      "kind": "Property",
      "detail": "Annotation",
      "sortText": "130",
      "insertText": "v5 {\n\t${1}\n}",
      "insertTextFormat": "Snippet"
    }
  ]
}<|MERGE_RESOLUTION|>--- conflicted
+++ resolved
@@ -10,38 +10,30 @@
       "kind": "Property",
       "detail": "Annotation",
       "sortText": "130",
-<<<<<<< HEAD
+      "insertText": "transactions:Participant {\n\t${1}\n}",
+      "insertTextFormat": "Snippet",
+      "additionalTextEdits": [
+        {
+          "range": {
+            "start": {
+              "line": 1,
+              "character": 0
+            },
+            "end": {
+              "line": 1,
+              "character": 0
+            }
+          },
+          "newText": "import ballerina/transactions;\n"
+        }
+      ]
+    },
+    {
+      "label": "grpc:ResourceConfig",
+      "kind": "Property",
+      "detail": "Annotation",
+      "sortText": "130",
       "insertText": "grpc:ResourceConfig {\n\t${1}\n}",
-=======
-      "insertText": "transactions:Participant {\n\t${1}\n}",
->>>>>>> 596a4651
-      "insertTextFormat": "Snippet",
-      "additionalTextEdits": [
-        {
-          "range": {
-            "start": {
-              "line": 1,
-              "character": 0
-            },
-            "end": {
-              "line": 1,
-              "character": 0
-            }
-          },
-          "newText": "import ballerina/transactions;\n"
-        }
-      ]
-    },
-    {
-      "label": "grpc:ResourceConfig",
-      "kind": "Property",
-      "detail": "Annotation",
-      "sortText": "130",
-<<<<<<< HEAD
-      "insertText": "transactions:Participant {\n\t${1}\n}",
-=======
-      "insertText": "grpc:ResourceConfig {\n\t${1}\n}",
->>>>>>> 596a4651
       "insertTextFormat": "Snippet",
       "additionalTextEdits": [
         {
@@ -202,27 +194,6 @@
       "kind": "Property",
       "detail": "Annotation",
       "sortText": "130",
-<<<<<<< HEAD
-      "insertText": "http:ResourceConfig {\n\t${1}\n}",
-      "insertTextFormat": "Snippet",
-      "additionalTextEdits": [
-        {
-          "range": {
-            "start": {
-              "line": 1,
-              "character": 0
-            },
-            "end": {
-              "line": 1,
-              "character": 0
-            }
-          },
-          "newText": "import ballerina/http;\n"
-        }
-      ]
-    },
-    {
-=======
       "insertText": "deprecated",
       "insertTextFormat": "Snippet"
     },
@@ -250,7 +221,6 @@
       ]
     },
     {
->>>>>>> 596a4651
       "label": "v3",
       "kind": "Property",
       "detail": "Annotation",
