--- conflicted
+++ resolved
@@ -6,6 +6,52 @@
   "source": "query_expression/source/query_expr_ctx_source18.bal",
   "items": [
     {
+      "label": "ballerina/lang.test",
+      "kind": "Module",
+      "detail": "Module",
+      "sortText": "Q",
+      "insertText": "test",
+      "insertTextFormat": "Snippet",
+      "additionalTextEdits": [
+        {
+          "range": {
+            "start": {
+              "line": 0,
+              "character": 0
+            },
+            "end": {
+              "line": 0,
+              "character": 0
+            }
+          },
+          "newText": "import ballerina/lang.test;\n"
+        }
+      ]
+    },
+    {
+      "label": "ballerina/lang.array",
+      "kind": "Module",
+      "detail": "Module",
+      "sortText": "Q",
+      "insertText": "array",
+      "insertTextFormat": "Snippet",
+      "additionalTextEdits": [
+        {
+          "range": {
+            "start": {
+              "line": 0,
+              "character": 0
+            },
+            "end": {
+              "line": 0,
+              "character": 0
+            }
+          },
+          "newText": "import ballerina/lang.array;\n"
+        }
+      ]
+    },
+    {
       "label": "ballerina/jballerina.java",
       "kind": "Module",
       "detail": "Module",
@@ -29,29 +75,6 @@
       ]
     },
     {
-      "label": "ballerina/lang.test",
-      "kind": "Module",
-      "detail": "Module",
-      "sortText": "Q",
-      "insertText": "test",
-      "insertTextFormat": "Snippet",
-      "additionalTextEdits": [
-        {
-          "range": {
-            "start": {
-              "line": 0,
-              "character": 0
-            },
-            "end": {
-              "line": 0,
-              "character": 0
-            }
-          },
-          "newText": "import ballerina/lang.test;\n"
-        }
-      ]
-    },
-    {
       "label": "ballerina/lang.value",
       "kind": "Module",
       "detail": "Module",
@@ -75,55 +98,30 @@
       ]
     },
     {
-      "label": "ballerina/lang.query",
-      "kind": "Module",
-      "detail": "Module",
-      "sortText": "Q",
-      "insertText": "query",
-      "insertTextFormat": "Snippet",
-      "additionalTextEdits": [
-        {
-          "range": {
-            "start": {
-              "line": 0,
-              "character": 0
-            },
-            "end": {
-              "line": 0,
-              "character": 0
-            }
-          },
-          "newText": "import ballerina/lang.query;\n"
-        }
-      ]
-    },
-    {
-      "label": "ballerina/lang.array",
-      "kind": "Module",
-      "detail": "Module",
-      "sortText": "Q",
-      "insertText": "array",
-      "insertTextFormat": "Snippet",
-      "additionalTextEdits": [
-        {
-          "range": {
-            "start": {
-              "line": 0,
-              "character": 0
-            },
-            "end": {
-              "line": 0,
-              "character": 0
-            }
-          },
-          "newText": "import ballerina/lang.array;\n"
+      "label": "ballerina/module1",
+      "kind": "Module",
+      "detail": "Module",
+      "sortText": "Q",
+      "insertText": "module1",
+      "insertTextFormat": "Snippet",
+      "additionalTextEdits": [
+        {
+          "range": {
+            "start": {
+              "line": 0,
+              "character": 0
+            },
+            "end": {
+              "line": 0,
+              "character": 0
+            }
+          },
+          "newText": "import ballerina/module1;\n"
         }
       ]
     },
     {
       "label": "ballerina/lang.runtime",
-<<<<<<< HEAD
-=======
       "kind": "Module",
       "detail": "Module",
       "sortText": "Q",
@@ -146,30 +144,6 @@
       ]
     },
     {
-      "label": "ballerina/module1",
->>>>>>> 16548210
-      "kind": "Module",
-      "detail": "Module",
-      "sortText": "Q",
-      "insertText": "module1",
-      "insertTextFormat": "Snippet",
-      "additionalTextEdits": [
-        {
-          "range": {
-            "start": {
-              "line": 0,
-              "character": 0
-            },
-            "end": {
-              "line": 0,
-              "character": 0
-            }
-          },
-          "newText": "import ballerina/module1;\n"
-        }
-      ]
-    },
-    {
       "label": "boolean",
       "kind": "Unit",
       "detail": "type",
@@ -279,6 +253,14 @@
       "detail": "type",
       "sortText": "Q",
       "insertText": "xml",
+      "insertTextFormat": "Snippet"
+    },
+    {
+      "label": "Thread",
+      "kind": "TypeParameter",
+      "detail": "Union",
+      "sortText": "M",
+      "insertText": "Thread",
       "insertTextFormat": "Snippet"
     },
     {
@@ -301,14 +283,6 @@
       "insertTextFormat": "Snippet"
     },
     {
-      "label": "Thread",
-      "kind": "TypeParameter",
-      "detail": "Union",
-      "sortText": "M",
-      "insertText": "Thread",
-      "insertTextFormat": "Snippet"
-    },
-    {
       "label": "readonly",
       "kind": "Unit",
       "detail": "type",
