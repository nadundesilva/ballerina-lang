--- conflicted
+++ resolved
@@ -102,21 +102,13 @@
       }
     },
     {
-<<<<<<< HEAD
-      "label": "invokeEndpoint(string path, http:Request outRequest, (FORWARD|GET|POST|DELETE|OPTIONS|PUT|PATCH|HEAD|SUBMIT|NONE) requestAction, http:HttpClient httpClient)((http:Response|http:HttpFuture|error))",
-=======
       "label": "invokeEndpoint(string path, http:Request outRequest, (FORWARD|GET|POST|DELETE|OPTIONS|PUT|PATCH|HEAD|SUBMIT|NONE) requestAction, http:HttpClient httpClient, string verb)((http:Response|http:HttpFuture|error))",
->>>>>>> b907f256
       "kind": "Function",
       "detail": "Function",
       "documentation": {
         "right": {
           "kind": "markdown",
-<<<<<<< HEAD
-          "value": "**Package:** _ballerina/http_  \n  \nThe HEAD remote function implementation of the Circuit Breaker. This wraps the `head()` function of the underlying\nHTTP remote function provider.  \n  \n---    \n**Parameters**  \n- _path_  \n    Resource path  \n  \n- _outRequest_  \n    A Request struct  \n  \n- _requestAction_  \n    `HttpOperation` related to the request  \n  \n- _httpClient_  \n    HTTP client which uses to call the relevant functions  \n  \n- _verb_  \n    HTTP verb used for submit method  \nDefault Value:   \n  \n**Return**  \n(ballerina/http:Response|ballerina/http:HttpFuture|error)"
-=======
           "value": "**Package:** _ballerina/http_  \n  \nThe HEAD remote function implementation of the Circuit Breaker. This wraps the `head()` function of the underlying\nHTTP remote function provider.  \n  \n---    \n**Parameters**  \n- _path_  \n    Resource path  \n  \n- _outRequest_  \n    A Request struct  \n  \n- _requestAction_  \n    `HttpOperation` related to the request  \n  \n- _httpClient_  \n    HTTP client which uses to call the relevant functions  \n  \n- _verb_  \n    HTTP verb used for submit method  \n(Default Parameter)  \n  \n**Return**  \n(ballerina/http:Response|ballerina/http:HttpFuture|ballerina/http:FailoverAllEndpointsFailedError|ballerina/http:FailoverActionFailedError|ballerina/http:UpstreamServiceUnavailableError|ballerina/http:AllLoadBalanceEndpointsFailedError|ballerina/http:AllRetryAttemptsFailed|ballerina/http:IdleTimeoutError|ballerina/http:AuthenticationError|ballerina/http:AuthorizationError|ballerina/http:InitializingOutboundRequestError|ballerina/http:WritingOutboundRequestHeadersError|ballerina/http:WritingOutboundRequestBodyError|ballerina/http:InitializingInboundResponseError|ballerina/http:ReadingInboundResponseHeadersError|ballerina/http:ReadingInboundResponseBodyError|ballerina/http:UnsupportedActionError|ballerina/http:Http2ClientError|ballerina/http:MaximumWaitTimeExceededError|ballerina/http:SslError|ballerina/http:GenericClientError)"
->>>>>>> b907f256
         }
       },
       "insertText": "invokeEndpoint(${1})",
@@ -212,11 +204,7 @@
       "documentation": {
         "right": {
           "kind": "markdown",
-<<<<<<< HEAD
-          "value": "**Package:** _ballerina/http_  \n  \nDecodes the given URL.\n  \n  \n---    \n**Parameters**  \n- _url_  \n    URL to be decoded  \n  \n- _charset_  \n    Character set from which the URL is decoded   \n  \n  \n**Return**  \n(string|error)"
-=======
           "value": "**Package:** _ballerina/http_  \n  \nDecodes the given URL.\n  \n  \n---    \n**Parameters**  \n- _url_  \n    URL to be decoded  \n  \n- _charset_  \n    Character set from which the URL is decoded  \n  \n  \n**Return**  \n(string|ballerina/http:FailoverAllEndpointsFailedError|ballerina/http:FailoverActionFailedError|ballerina/http:UpstreamServiceUnavailableError|ballerina/http:AllLoadBalanceEndpointsFailedError|ballerina/http:AllRetryAttemptsFailed|ballerina/http:IdleTimeoutError|ballerina/http:AuthenticationError|ballerina/http:AuthorizationError|ballerina/http:InitializingOutboundRequestError|ballerina/http:WritingOutboundRequestHeadersError|ballerina/http:WritingOutboundRequestBodyError|ballerina/http:InitializingInboundResponseError|ballerina/http:ReadingInboundResponseHeadersError|ballerina/http:ReadingInboundResponseBodyError|ballerina/http:UnsupportedActionError|ballerina/http:Http2ClientError|ballerina/http:MaximumWaitTimeExceededError|ballerina/http:SslError|ballerina/http:GenericClientError)"
->>>>>>> b907f256
         }
       },
       "insertText": "decode(${1})",
