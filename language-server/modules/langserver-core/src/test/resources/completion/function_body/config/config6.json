--- conflicted
+++ resolved
@@ -213,12 +213,12 @@
       "insertTextFormat": "Snippet"
     },
     {
-      "label": "return;",
-      "kind": "Snippet",
-      "detail": "Statement",
-      "sortText": "O",
-      "filterText": "return;",
-      "insertText": "return;",
+      "label": "return",
+      "kind": "Snippet",
+      "detail": "Statement",
+      "sortText": "O",
+      "filterText": "return",
+      "insertText": "return ",
       "insertTextFormat": "Snippet"
     },
     {
@@ -248,19 +248,11 @@
       "insertTextFormat": "Snippet"
     },
     {
-<<<<<<< HEAD
-      "label": "ballerina/lang.array",
-      "kind": "Module",
-      "detail": "Module",
-      "sortText": "Q",
-      "insertText": "array",
-=======
       "label": "ballerina/lang.test",
       "kind": "Module",
       "detail": "Module",
       "sortText": "Q",
       "insertText": "test",
->>>>>>> ecaec7d2
       "insertTextFormat": "Snippet",
       "additionalTextEdits": [
         {
@@ -274,11 +266,7 @@
               "character": 0
             }
           },
-<<<<<<< HEAD
-          "newText": "import ballerina/lang.array;\n"
-=======
           "newText": "import ballerina/lang.test;\n"
->>>>>>> ecaec7d2
         }
       ]
     },
@@ -306,19 +294,11 @@
       ]
     },
     {
-<<<<<<< HEAD
-      "label": "ballerina/lang.runtime",
-      "kind": "Module",
-      "detail": "Module",
-      "sortText": "Q",
-      "insertText": "runtime",
-=======
       "label": "ballerina/lang.value",
       "kind": "Module",
       "detail": "Module",
       "sortText": "Q",
       "insertText": "value",
->>>>>>> ecaec7d2
       "insertTextFormat": "Snippet",
       "additionalTextEdits": [
         {
@@ -332,18 +312,6 @@
               "character": 0
             }
           },
-<<<<<<< HEAD
-          "newText": "import ballerina/lang.runtime;\n"
-        }
-      ]
-    },
-    {
-      "label": "ballerina/lang.test",
-      "kind": "Module",
-      "detail": "Module",
-      "sortText": "Q",
-      "insertText": "test",
-=======
           "newText": "import ballerina/lang.value;\n"
         }
       ]
@@ -354,7 +322,6 @@
       "detail": "Module",
       "sortText": "Q",
       "insertText": "module12",
->>>>>>> ecaec7d2
       "insertTextFormat": "Snippet",
       "additionalTextEdits": [
         {
@@ -368,18 +335,6 @@
               "character": 0
             }
           },
-<<<<<<< HEAD
-          "newText": "import ballerina/lang.test;\n"
-        }
-      ]
-    },
-    {
-      "label": "ballerina/module1",
-      "kind": "Module",
-      "detail": "Module",
-      "sortText": "Q",
-      "insertText": "module12",
-=======
           "newText": "import ballerina/module1 as module12 ;\n"
         }
       ]
@@ -390,7 +345,6 @@
       "detail": "Module",
       "sortText": "Q",
       "insertText": "runtime",
->>>>>>> ecaec7d2
       "insertTextFormat": "Snippet",
       "additionalTextEdits": [
         {
@@ -404,11 +358,7 @@
               "character": 0
             }
           },
-<<<<<<< HEAD
-          "newText": "import ballerina/module1 as module12 ;\n"
-=======
           "newText": "import ballerina/lang.runtime;\n"
->>>>>>> ecaec7d2
         }
       ]
     },
@@ -522,14 +472,6 @@
       "detail": "type",
       "sortText": "Q",
       "insertText": "xml",
-      "insertTextFormat": "Snippet"
-    },
-    {
-      "label": "Thread",
-      "kind": "TypeParameter",
-      "detail": "Union",
-      "sortText": "M",
-      "insertText": "Thread",
       "insertTextFormat": "Snippet"
     },
     {
@@ -544,6 +486,14 @@
       "insertTextFormat": "Snippet"
     },
     {
+      "label": "Thread",
+      "kind": "TypeParameter",
+      "detail": "Union",
+      "sortText": "M",
+      "insertText": "Thread",
+      "insertTextFormat": "Snippet"
+    },
+    {
       "label": "readonly",
       "kind": "Unit",
       "detail": "type",
@@ -662,13 +612,6 @@
       "insertTextFormat": "Snippet"
     },
     {
-<<<<<<< HEAD
-      "label": "validator2",
-      "kind": "Variable",
-      "detail": "boolean",
-      "sortText": "B",
-      "insertText": "validator2",
-=======
       "label": "true",
       "kind": "Keyword",
       "detail": "Keyword",
@@ -684,7 +627,6 @@
       "sortText": "P",
       "filterText": "false",
       "insertText": "false",
->>>>>>> ecaec7d2
       "insertTextFormat": "Snippet"
     },
     {
@@ -707,6 +649,14 @@
       }
     },
     {
+      "label": "validator2",
+      "kind": "Variable",
+      "detail": "boolean",
+      "sortText": "B",
+      "insertText": "validator2",
+      "insertTextFormat": "Snippet"
+    },
+    {
       "label": "validator1",
       "kind": "Variable",
       "detail": "boolean",
@@ -715,14 +665,6 @@
       "insertTextFormat": "Snippet"
     },
     {
-      "label": "validator1",
-      "kind": "Variable",
-      "detail": "boolean",
-      "sortText": "B",
-      "insertText": "validator1",
-      "insertTextFormat": "Snippet"
-    },
-    {
       "label": "worker",
       "kind": "Snippet",
       "detail": "Snippet",
