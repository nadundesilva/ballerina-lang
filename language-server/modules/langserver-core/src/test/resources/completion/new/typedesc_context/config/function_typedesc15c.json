--- conflicted
+++ resolved
@@ -32,7 +32,33 @@
       "insertTextFormat": "Snippet"
     },
     {
-<<<<<<< HEAD
+      "label": "ResponseMessage",
+      "kind": "Enum",
+      "detail": "Union",
+      "documentation": {
+        "left": "The types of messages that are accepted by HTTP `listener` when sending out the outbound response."
+      },
+      "insertText": "ResponseMessage",
+      "insertTextFormat": "Snippet"
+    },
+    {
+      "label": "RequestMessage",
+      "kind": "Enum",
+      "detail": "Union",
+      "documentation": {
+        "left": "The types of messages that are accepted by HTTP `client` when sending out the outbound request."
+      },
+      "insertText": "RequestMessage",
+      "insertTextFormat": "Snippet"
+    },
+    {
+      "label": "AnnotationType",
+      "kind": "Struct",
+      "detail": "Record",
+      "insertText": "AnnotationType",
+      "insertTextFormat": "Snippet"
+    },
+    {
       "label": "TestRecord1",
       "kind": "Struct",
       "detail": "Record",
@@ -61,84 +87,6 @@
       "insertTextFormat": "Snippet"
     },
     {
-      "label": "TestObject1",
-      "kind": "Interface",
-      "detail": "Object",
-      "insertText": "TestObject1",
-      "insertTextFormat": "Snippet"
-    },
-    {
-=======
->>>>>>> b63c7c08
-      "label": "ResponseMessage",
-      "kind": "Enum",
-      "detail": "Union",
-      "documentation": {
-        "left": "The types of messages that are accepted by HTTP `listener` when sending out the outbound response."
-      },
-      "insertText": "ResponseMessage",
-      "insertTextFormat": "Snippet"
-    },
-    {
-      "label": "RequestMessage",
-      "kind": "Enum",
-      "detail": "Union",
-      "documentation": {
-        "left": "The types of messages that are accepted by HTTP `client` when sending out the outbound request."
-      },
-      "insertText": "RequestMessage",
-      "insertTextFormat": "Snippet"
-    },
-    {
-      "label": "AnnotationType",
-      "kind": "Struct",
-      "detail": "Record",
-      "insertText": "AnnotationType",
-      "insertTextFormat": "Snippet"
-    },
-    {
-<<<<<<< HEAD
-      "label": "Listener",
-      "kind": "Interface",
-      "detail": "Object",
-      "insertText": "Listener",
-      "insertTextFormat": "Snippet"
-    },
-    {
-      "label": "TestClass1",
-      "kind": "Interface",
-      "detail": "Object",
-      "insertText": "TestClass1",
-=======
-      "label": "TestRecord1",
-      "kind": "Struct",
-      "detail": "Record",
-      "insertText": "TestRecord1",
-      "insertTextFormat": "Snippet"
-    },
-    {
-      "label": "TestRecord2",
-      "kind": "Struct",
-      "detail": "Record",
-      "insertText": "TestRecord2",
-      "insertTextFormat": "Snippet"
-    },
-    {
-      "label": "TestMap2",
-      "kind": "Unit",
-      "detail": "Map",
-      "insertText": "TestMap2",
-      "insertTextFormat": "Snippet"
-    },
-    {
-      "label": "TestMap3",
-      "kind": "Unit",
-      "detail": "Map",
-      "insertText": "TestMap3",
->>>>>>> b63c7c08
-      "insertTextFormat": "Snippet"
-    },
-    {
       "label": "Client",
       "kind": "Interface",
       "detail": "Object",
@@ -159,10 +107,10 @@
       "insertTextFormat": "Snippet"
     },
     {
-      "label": "listener1",
-      "kind": "Variable",
-      "detail": "ballerina/module1:0.1.0:Listener",
-      "insertText": "listener1",
+      "label": "Listener",
+      "kind": "Interface",
+      "detail": "Object",
+      "insertText": "Listener",
       "insertTextFormat": "Snippet"
     },
     {
@@ -182,7 +130,7 @@
           "value": "**Package:** _ballerina/module1:0.1.0_  \n  \n  \n  \n  \n**Returns** `()`   \n  \n"
         }
       },
-      "insertText": "function1()",
+      "insertText": "function1();",
       "insertTextFormat": "Snippet"
     },
     {
@@ -195,7 +143,7 @@
           "value": "**Package:** _ballerina/module1:0.1.0_  \n  \nThis is function2  \n  \n  \n**Returns** `()`   \n  \n"
         }
       },
-      "insertText": "function2()",
+      "insertText": "function2();",
       "insertTextFormat": "Snippet"
     },
     {
@@ -225,7 +173,7 @@
           "value": "**Package:** _ballerina/module1:0.1.0_  \n  \nThis is function3 with input parameters\n  \n**Params**  \n- `int` param1: param1 Parameter Description   \n- `int` param2: param2 Parameter Description  \n- `string` param3: param3 Parameter Description(Defaultable)  \n- `float[]` param4: param4 Parameter Description  \n  \n**Returns** `()`   \n  \n"
         }
       },
-      "insertText": "function4(${1})",
+      "insertText": "function4(${1});",
       "insertTextFormat": "Snippet",
       "command": {
         "title": "editor.action.triggerParameterHints",
