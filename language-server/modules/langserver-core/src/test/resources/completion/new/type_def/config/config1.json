{
  "position": {
    "line": 2,
    "character": 22
  },
  "source": "type_def/source/source1.bal",
  "items": [
    {
<<<<<<< HEAD
      "label": "TEST_TYPE",
      "kind": "TypeParameter",
      "detail": "Function",
      "sortText": "M",
      "insertText": "TEST_TYPE",
=======
      "label": "Thread",
      "kind": "TypeParameter",
      "detail": "Union",
      "sortText": "M",
      "insertText": "Thread",
>>>>>>> 6b20b9e4
      "insertTextFormat": "Snippet"
    },
    {
      "label": "StrandData",
      "kind": "Struct",
      "detail": "Record",
      "documentation": {
        "left": "Describes Strand execution details for the runtime.\n"
      },
      "sortText": "L",
      "insertText": "StrandData",
      "insertTextFormat": "Snippet"
    },
    {
      "label": "readonly",
      "kind": "Unit",
      "detail": "type",
      "sortText": "Q",
      "insertText": "readonly",
      "insertTextFormat": "Snippet"
    },
    {
      "label": "handle",
      "kind": "Unit",
      "detail": "type",
      "sortText": "Q",
      "insertText": "handle",
      "insertTextFormat": "Snippet"
    },
    {
      "label": "never",
      "kind": "Unit",
      "detail": "type",
      "sortText": "Q",
      "insertText": "never",
      "insertTextFormat": "Snippet"
    },
    {
      "label": "json",
      "kind": "Unit",
      "detail": "type",
      "sortText": "Q",
      "insertText": "json",
      "insertTextFormat": "Snippet"
    },
    {
      "label": "anydata",
      "kind": "Unit",
      "detail": "type",
      "sortText": "Q",
      "insertText": "anydata",
      "insertTextFormat": "Snippet"
    },
    {
      "label": "any",
      "kind": "Unit",
      "detail": "type",
      "sortText": "Q",
      "insertText": "any",
      "insertTextFormat": "Snippet"
    },
    {
      "label": "service",
      "kind": "Unit",
      "detail": "type",
      "sortText": "Q",
      "insertText": "service",
      "insertTextFormat": "Snippet"
    },
    {
      "label": "byte",
      "kind": "Unit",
      "detail": "type",
      "sortText": "Q",
      "insertText": "byte",
      "insertTextFormat": "Snippet"
    },
    {
      "label": "record",
      "kind": "Keyword",
      "detail": "Keyword",
      "sortText": "P",
      "insertText": "record ",
      "insertTextFormat": "Snippet"
    },
    {
      "label": "function",
      "kind": "Keyword",
      "detail": "Keyword",
      "sortText": "P",
      "insertText": "function ",
      "insertTextFormat": "Snippet"
    },
    {
      "label": "record {}",
      "kind": "Snippet",
      "detail": "Snippet",
      "sortText": "O",
      "insertText": "record {${1}}",
      "insertTextFormat": "Snippet"
    },
    {
      "label": "record {||}",
      "kind": "Snippet",
      "detail": "Snippet",
      "sortText": "O",
      "insertText": "record {|${1}|}",
      "insertTextFormat": "Snippet"
    },
    {
      "label": "distinct",
      "kind": "Keyword",
      "detail": "Keyword",
      "sortText": "P",
      "insertText": "distinct",
      "insertTextFormat": "Snippet"
    },
    {
      "label": "object {}",
      "kind": "Snippet",
      "detail": "Snippet",
      "sortText": "O",
      "insertText": "object {${1}}",
      "insertTextFormat": "Snippet"
    },
    {
      "label": "module1",
      "kind": "Module",
      "detail": "Module",
      "sortText": "N",
      "insertText": "module1",
      "insertTextFormat": "Snippet"
    },
    {
      "label": "ballerina/lang.test",
      "kind": "Module",
      "detail": "Module",
      "sortText": "Q",
      "insertText": "test",
      "insertTextFormat": "Snippet",
      "additionalTextEdits": [
        {
          "range": {
            "start": {
              "line": 0,
              "character": 0
            },
            "end": {
              "line": 0,
              "character": 0
            }
          },
          "newText": "import ballerina/lang.test;\n"
        }
      ]
    },
    {
      "label": "ballerina/lang.value",
      "kind": "Module",
      "detail": "Module",
      "sortText": "Q",
      "insertText": "value",
      "insertTextFormat": "Snippet",
      "additionalTextEdits": [
        {
          "range": {
            "start": {
              "line": 0,
              "character": 0
            },
            "end": {
              "line": 0,
              "character": 0
            }
          },
          "newText": "import ballerina/lang.value;\n"
        }
      ]
    },
    {
      "label": "ballerina/jballerina.java",
      "kind": "Module",
      "detail": "Module",
      "sortText": "Q",
      "insertText": "java",
      "insertTextFormat": "Snippet",
      "additionalTextEdits": [
        {
          "range": {
            "start": {
              "line": 0,
              "character": 0
            },
            "end": {
              "line": 0,
              "character": 0
            }
          },
          "newText": "import ballerina/jballerina.java;\n"
        }
      ]
    },
    {
      "label": "ballerina/lang.query",
      "kind": "Module",
      "detail": "Module",
      "sortText": "Q",
      "insertText": "query",
      "insertTextFormat": "Snippet",
      "additionalTextEdits": [
        {
          "range": {
            "start": {
              "line": 0,
              "character": 0
            },
            "end": {
              "line": 0,
              "character": 0
            }
          },
          "newText": "import ballerina/lang.query;\n"
        }
      ]
    },
    {
      "label": "ballerina/lang.runtime",
      "kind": "Module",
      "detail": "Module",
      "sortText": "Q",
      "insertText": "runtime",
      "insertTextFormat": "Snippet",
      "additionalTextEdits": [
        {
          "range": {
            "start": {
              "line": 0,
              "character": 0
            },
            "end": {
              "line": 0,
              "character": 0
            }
          },
          "newText": "import ballerina/lang.runtime;\n"
        }
      ]
    },
    {
      "label": "ballerina/lang.array",
      "kind": "Module",
      "detail": "Module",
      "sortText": "Q",
      "insertText": "array",
      "insertTextFormat": "Snippet",
      "additionalTextEdits": [
        {
          "range": {
            "start": {
              "line": 0,
              "character": 0
            },
            "end": {
              "line": 0,
              "character": 0
            }
          },
          "newText": "import ballerina/lang.array;\n"
        }
      ]
    },
    {
      "label": "boolean",
      "kind": "Unit",
      "detail": "type",
      "sortText": "Q",
      "insertText": "boolean",
      "insertTextFormat": "Snippet"
    },
    {
      "label": "decimal",
      "kind": "Unit",
      "detail": "type",
      "sortText": "Q",
      "insertText": "decimal",
      "insertTextFormat": "Snippet"
    },
    {
      "label": "error",
      "kind": "Unit",
      "detail": "type",
      "sortText": "Q",
      "insertText": "error",
      "insertTextFormat": "Snippet"
    },
    {
      "label": "float",
      "kind": "Unit",
      "detail": "type",
      "sortText": "Q",
      "insertText": "float",
      "insertTextFormat": "Snippet"
    },
    {
      "label": "future",
      "kind": "Unit",
      "detail": "type",
      "sortText": "Q",
      "insertText": "future",
      "insertTextFormat": "Snippet"
    },
    {
      "label": "int",
      "kind": "Unit",
      "detail": "type",
      "sortText": "Q",
      "insertText": "int",
      "insertTextFormat": "Snippet"
    },
    {
      "label": "map",
      "kind": "Unit",
      "detail": "type",
      "sortText": "Q",
      "insertText": "map",
      "insertTextFormat": "Snippet"
    },
    {
      "label": "object",
      "kind": "Unit",
      "detail": "type",
      "sortText": "Q",
      "insertText": "object",
      "insertTextFormat": "Snippet"
    },
    {
      "label": "stream",
      "kind": "Unit",
      "detail": "type",
      "sortText": "Q",
      "insertText": "stream",
      "insertTextFormat": "Snippet"
    },
    {
      "label": "string",
      "kind": "Unit",
      "detail": "type",
      "sortText": "Q",
      "insertText": "string",
      "insertTextFormat": "Snippet"
    },
    {
      "label": "table",
      "kind": "Unit",
      "detail": "type",
      "sortText": "Q",
      "insertText": "table",
      "insertTextFormat": "Snippet"
    },
    {
      "label": "transaction",
      "kind": "Unit",
      "detail": "type",
      "sortText": "Q",
      "insertText": "transaction",
      "insertTextFormat": "Snippet"
    },
    {
      "label": "typedesc",
      "kind": "Unit",
      "detail": "type",
      "sortText": "Q",
      "insertText": "typedesc",
      "insertTextFormat": "Snippet"
    },
    {
      "label": "xml",
      "kind": "Unit",
      "detail": "type",
      "sortText": "Q",
      "insertText": "xml",
      "insertTextFormat": "Snippet"
    },
    {
      "label": "isolated",
      "kind": "Keyword",
      "detail": "Keyword",
      "sortText": "P",
      "insertText": "isolated ",
      "insertTextFormat": "Snippet"
    },
    {
      "label": "client",
      "kind": "Keyword",
      "detail": "Keyword",
      "sortText": "P",
      "insertText": "client ",
      "insertTextFormat": "Snippet"
    }
  ]
}<|MERGE_RESOLUTION|>--- conflicted
+++ resolved
@@ -6,19 +6,11 @@
   "source": "type_def/source/source1.bal",
   "items": [
     {
-<<<<<<< HEAD
-      "label": "TEST_TYPE",
-      "kind": "TypeParameter",
-      "detail": "Function",
-      "sortText": "M",
-      "insertText": "TEST_TYPE",
-=======
       "label": "Thread",
       "kind": "TypeParameter",
       "detail": "Union",
       "sortText": "M",
       "insertText": "Thread",
->>>>>>> 6b20b9e4
       "insertTextFormat": "Snippet"
     },
     {
@@ -176,6 +168,52 @@
       ]
     },
     {
+      "label": "ballerina/lang.array",
+      "kind": "Module",
+      "detail": "Module",
+      "sortText": "Q",
+      "insertText": "array",
+      "insertTextFormat": "Snippet",
+      "additionalTextEdits": [
+        {
+          "range": {
+            "start": {
+              "line": 0,
+              "character": 0
+            },
+            "end": {
+              "line": 0,
+              "character": 0
+            }
+          },
+          "newText": "import ballerina/lang.array;\n"
+        }
+      ]
+    },
+    {
+      "label": "ballerina/jballerina.java",
+      "kind": "Module",
+      "detail": "Module",
+      "sortText": "Q",
+      "insertText": "java",
+      "insertTextFormat": "Snippet",
+      "additionalTextEdits": [
+        {
+          "range": {
+            "start": {
+              "line": 0,
+              "character": 0
+            },
+            "end": {
+              "line": 0,
+              "character": 0
+            }
+          },
+          "newText": "import ballerina/jballerina.java;\n"
+        }
+      ]
+    },
+    {
       "label": "ballerina/lang.value",
       "kind": "Module",
       "detail": "Module",
@@ -199,29 +237,6 @@
       ]
     },
     {
-      "label": "ballerina/jballerina.java",
-      "kind": "Module",
-      "detail": "Module",
-      "sortText": "Q",
-      "insertText": "java",
-      "insertTextFormat": "Snippet",
-      "additionalTextEdits": [
-        {
-          "range": {
-            "start": {
-              "line": 0,
-              "character": 0
-            },
-            "end": {
-              "line": 0,
-              "character": 0
-            }
-          },
-          "newText": "import ballerina/jballerina.java;\n"
-        }
-      ]
-    },
-    {
       "label": "ballerina/lang.query",
       "kind": "Module",
       "detail": "Module",
@@ -264,29 +279,6 @@
             }
           },
           "newText": "import ballerina/lang.runtime;\n"
-        }
-      ]
-    },
-    {
-      "label": "ballerina/lang.array",
-      "kind": "Module",
-      "detail": "Module",
-      "sortText": "Q",
-      "insertText": "array",
-      "insertTextFormat": "Snippet",
-      "additionalTextEdits": [
-        {
-          "range": {
-            "start": {
-              "line": 0,
-              "character": 0
-            },
-            "end": {
-              "line": 0,
-              "character": 0
-            }
-          },
-          "newText": "import ballerina/lang.array;\n"
         }
       ]
     },
