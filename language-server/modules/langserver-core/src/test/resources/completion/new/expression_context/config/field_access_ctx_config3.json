--- conflicted
+++ resolved
@@ -15,8 +15,6 @@
       "label": "rec1Field2",
       "detail": "string",
       "insertText": "rec1Field2",
-<<<<<<< HEAD
-=======
       "insertTextFormat": "Snippet"
     },
     {
@@ -362,13 +360,6 @@
         }
       },
       "insertText": "toJsonString()",
->>>>>>> dfa1fba9
-      "insertTextFormat": "Snippet"
-    },
-    {
-      "label": "optionalInt",
-      "detail": "int",
-      "insertText": "optionalInt",
       "insertTextFormat": "Snippet"
     }
   ]
