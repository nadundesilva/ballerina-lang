--- conflicted
+++ resolved
@@ -615,8 +615,6 @@
       "detail": "int",
       "sortText": "B",
       "insertText": "testInt",
-<<<<<<< HEAD
-=======
       "insertTextFormat": "Snippet"
     },
     {
@@ -631,7 +629,6 @@
       },
       "sortText": "C",
       "insertText": "testFunction()",
->>>>>>> 6b20b9e4
       "insertTextFormat": "Snippet"
     },
     {
