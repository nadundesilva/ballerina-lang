--- conflicted
+++ resolved
@@ -145,339 +145,117 @@
       ]
     },
     {
-<<<<<<< HEAD
-      "label": "ballerina/java",
-      "kind": "Module",
-      "detail": "Module",
-      "insertText": "java",
-      "insertTextFormat": "Snippet",
-      "additionalTextEdits": [
-        {
-          "range": {
-            "start": {
-              "line": 0,
-              "character": 0
-            },
-            "end": {
-              "line": 0,
-              "character": 0
-            }
-          },
-          "newText": "import ballerina/java;\n"
-        }
-      ]
+      "label": "ballerina/lang.runtime",
+      "kind": "Module",
+      "detail": "Module",
+      "insertText": "'runtime",
+      "insertTextFormat": "Snippet",
+      "additionalTextEdits": [
+        {
+          "range": {
+            "start": {
+              "line": 0,
+              "character": 0
+            },
+            "end": {
+              "line": 0,
+              "character": 0
+            }
+          },
+          "newText": "import ballerina/lang.'runtime;\n"
+        }
+      ]
+    },
+    {
+      "label": "ballerina/lang.float",
+      "kind": "Module",
+      "detail": "Module",
+      "insertText": "'float",
+      "insertTextFormat": "Snippet"
+    },
+    {
+      "label": "ballerina/lang.xml",
+      "kind": "Module",
+      "detail": "Module",
+      "insertText": "'xml",
+      "insertTextFormat": "Snippet"
+    },
+    {
+      "label": "ballerina/lang.decimal",
+      "kind": "Module",
+      "detail": "Module",
+      "insertText": "'decimal",
+      "insertTextFormat": "Snippet"
+    },
+    {
+      "label": "ballerina/lang.object",
+      "kind": "Module",
+      "detail": "Module",
+      "insertText": "'object",
+      "insertTextFormat": "Snippet"
+    },
+    {
+      "label": "ballerina/lang.string",
+      "kind": "Module",
+      "detail": "Module",
+      "insertText": "'string",
+      "insertTextFormat": "Snippet"
+    },
+    {
+      "label": "ballerina/lang.error",
+      "kind": "Module",
+      "detail": "Module",
+      "insertText": "'error",
+      "insertTextFormat": "Snippet"
+    },
+    {
+      "label": "ballerina/lang.stream",
+      "kind": "Module",
+      "detail": "Module",
+      "insertText": "'stream",
+      "insertTextFormat": "Snippet"
+    },
+    {
+      "label": "ballerina/lang.map",
+      "kind": "Module",
+      "detail": "Module",
+      "insertText": "'map",
+      "insertTextFormat": "Snippet"
+    },
+    {
+      "label": "ballerina/lang.table",
+      "kind": "Module",
+      "detail": "Module",
+      "insertText": "'table",
+      "insertTextFormat": "Snippet"
+    },
+    {
+      "label": "ballerina/lang.int",
+      "kind": "Module",
+      "detail": "Module",
+      "insertText": "'int",
+      "insertTextFormat": "Snippet"
+    },
+    {
+      "label": "ballerina/lang.boolean",
+      "kind": "Module",
+      "detail": "Module",
+      "insertText": "'boolean",
+      "insertTextFormat": "Snippet"
     },
     {
       "label": "ballerina/lang.future",
-=======
-      "label": "ballerina/lang.runtime",
->>>>>>> dfa1fba9
-      "kind": "Module",
-      "detail": "Module",
-      "insertText": "'runtime",
-      "insertTextFormat": "Snippet",
-      "additionalTextEdits": [
-        {
-          "range": {
-            "start": {
-              "line": 0,
-              "character": 0
-            },
-            "end": {
-              "line": 0,
-              "character": 0
-            }
-          },
-          "newText": "import ballerina/lang.'runtime;\n"
-        }
-      ]
-    },
-    {
-      "label": "ballerina/lang.float",
-      "kind": "Module",
-      "detail": "Module",
-<<<<<<< HEAD
-      "insertText": "'value",
-      "insertTextFormat": "Snippet",
-      "additionalTextEdits": [
-        {
-          "range": {
-            "start": {
-              "line": 0,
-              "character": 0
-            },
-            "end": {
-              "line": 0,
-              "character": 0
-            }
-          },
-          "newText": "import ballerina/lang.'value;\n"
-        }
-      ]
-=======
-      "insertText": "'float",
-      "insertTextFormat": "Snippet"
->>>>>>> dfa1fba9
-    },
-    {
-      "label": "ballerina/lang.xml",
-      "kind": "Module",
-      "detail": "Module",
-<<<<<<< HEAD
-      "insertText": "'float",
-      "insertTextFormat": "Snippet",
-      "additionalTextEdits": [
-        {
-          "range": {
-            "start": {
-              "line": 0,
-              "character": 0
-            },
-            "end": {
-              "line": 0,
-              "character": 0
-            }
-          },
-          "newText": "import ballerina/lang.'float;\n"
-        }
-      ]
-=======
-      "insertText": "'xml",
-      "insertTextFormat": "Snippet"
->>>>>>> dfa1fba9
-    },
-    {
-      "label": "ballerina/lang.decimal",
-      "kind": "Module",
-      "detail": "Module",
-      "insertText": "'decimal",
-<<<<<<< HEAD
-      "insertTextFormat": "Snippet",
-      "additionalTextEdits": [
-        {
-          "range": {
-            "start": {
-              "line": 0,
-              "character": 0
-            },
-            "end": {
-              "line": 0,
-              "character": 0
-            }
-          },
-          "newText": "import ballerina/lang.'decimal;\n"
-        }
-      ]
-=======
-      "insertTextFormat": "Snippet"
->>>>>>> dfa1fba9
-    },
-    {
-      "label": "ballerina/lang.object",
-      "kind": "Module",
-      "detail": "Module",
-<<<<<<< HEAD
-      "insertText": "'table",
-      "insertTextFormat": "Snippet",
-      "additionalTextEdits": [
-        {
-          "range": {
-            "start": {
-              "line": 0,
-              "character": 0
-            },
-            "end": {
-              "line": 0,
-              "character": 0
-            }
-          },
-          "newText": "import ballerina/lang.'table;\n"
-        }
-      ]
-=======
-      "insertText": "'object",
-      "insertTextFormat": "Snippet"
->>>>>>> dfa1fba9
-    },
-    {
-      "label": "ballerina/lang.string",
-      "kind": "Module",
-      "detail": "Module",
-<<<<<<< HEAD
-      "insertText": "'stream",
-      "insertTextFormat": "Snippet",
-      "additionalTextEdits": [
-        {
-          "range": {
-            "start": {
-              "line": 0,
-              "character": 0
-            },
-            "end": {
-              "line": 0,
-              "character": 0
-            }
-          },
-          "newText": "import ballerina/lang.'stream;\n"
-        }
-      ]
-=======
-      "insertText": "'string",
-      "insertTextFormat": "Snippet"
->>>>>>> dfa1fba9
-    },
-    {
-      "label": "ballerina/lang.error",
-      "kind": "Module",
-      "detail": "Module",
-      "insertText": "'error",
-<<<<<<< HEAD
-      "insertTextFormat": "Snippet",
-      "additionalTextEdits": [
-        {
-          "range": {
-            "start": {
-              "line": 0,
-              "character": 0
-            },
-            "end": {
-              "line": 0,
-              "character": 0
-            }
-          },
-          "newText": "import ballerina/lang.'error;\n"
-        }
-      ]
-=======
-      "insertTextFormat": "Snippet"
->>>>>>> dfa1fba9
-    },
-    {
-      "label": "ballerina/lang.stream",
-      "kind": "Module",
-      "detail": "Module",
-<<<<<<< HEAD
+      "kind": "Module",
+      "detail": "Module",
+      "insertText": "'future",
+      "insertTextFormat": "Snippet"
+    },
+    {
+      "label": "ballerina/lang.typedesc",
+      "kind": "Module",
+      "detail": "Module",
       "insertText": "'typedesc",
-      "insertTextFormat": "Snippet",
-      "additionalTextEdits": [
-        {
-          "range": {
-            "start": {
-              "line": 0,
-              "character": 0
-            },
-            "end": {
-              "line": 0,
-              "character": 0
-            }
-          },
-          "newText": "import ballerina/lang.'typedesc;\n"
-        }
-      ]
-=======
-      "insertText": "'stream",
-      "insertTextFormat": "Snippet"
->>>>>>> dfa1fba9
-    },
-    {
-      "label": "ballerina/lang.map",
-      "kind": "Module",
-      "detail": "Module",
-      "insertText": "'map",
-<<<<<<< HEAD
-      "insertTextFormat": "Snippet",
-      "additionalTextEdits": [
-        {
-          "range": {
-            "start": {
-              "line": 0,
-              "character": 0
-            },
-            "end": {
-              "line": 0,
-              "character": 0
-            }
-          },
-          "newText": "import ballerina/lang.'map;\n"
-        }
-      ]
-=======
-      "insertTextFormat": "Snippet"
->>>>>>> dfa1fba9
-    },
-    {
-      "label": "ballerina/lang.table",
-      "kind": "Module",
-      "detail": "Module",
-<<<<<<< HEAD
-      "insertText": "'query",
-      "insertTextFormat": "Snippet",
-      "additionalTextEdits": [
-        {
-          "range": {
-            "start": {
-              "line": 0,
-              "character": 0
-            },
-            "end": {
-              "line": 0,
-              "character": 0
-            }
-          },
-          "newText": "import ballerina/lang.'query;\n"
-        }
-      ]
-=======
-      "insertText": "'table",
-      "insertTextFormat": "Snippet"
->>>>>>> dfa1fba9
-    },
-    {
-      "label": "ballerina/lang.int",
-      "kind": "Module",
-      "detail": "Module",
-      "insertText": "'int",
-<<<<<<< HEAD
-      "insertTextFormat": "Snippet",
-      "additionalTextEdits": [
-        {
-          "range": {
-            "start": {
-              "line": 0,
-              "character": 0
-            },
-            "end": {
-              "line": 0,
-              "character": 0
-            }
-          },
-          "newText": "import ballerina/lang.'int;\n"
-        }
-      ]
-=======
-      "insertTextFormat": "Snippet"
-    },
-    {
-      "label": "ballerina/lang.boolean",
-      "kind": "Module",
-      "detail": "Module",
-      "insertText": "'boolean",
-      "insertTextFormat": "Snippet"
-    },
-    {
-      "label": "ballerina/lang.future",
-      "kind": "Module",
-      "detail": "Module",
-      "insertText": "'future",
-      "insertTextFormat": "Snippet"
-    },
-    {
-      "label": "ballerina/lang.typedesc",
-      "kind": "Module",
-      "detail": "Module",
-      "insertText": "'typedesc",
-      "insertTextFormat": "Snippet"
->>>>>>> dfa1fba9
+      "insertTextFormat": "Snippet"
     },
     {
       "label": "table",
