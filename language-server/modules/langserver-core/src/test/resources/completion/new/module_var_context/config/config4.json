{
  "position": {
    "line": 1,
    "character": 12
  },
  "source": "module_var_context/source/source4.bal",
  "items": [
    {
      "label": "start",
      "kind": "Keyword",
      "detail": "Keyword",
      "insertText": "start ",
      "insertTextFormat": "Snippet"
    },
    {
      "label": "wait",
      "kind": "Keyword",
      "detail": "Keyword",
      "insertText": "wait ",
      "insertTextFormat": "Snippet"
    },
    {
      "label": "flush",
      "kind": "Keyword",
      "detail": "Keyword",
      "insertText": "flush ",
      "insertTextFormat": "Snippet"
    },
    {
      "label": "from",
      "kind": "Keyword",
      "detail": "Keyword",
      "insertText": "from ",
      "insertTextFormat": "Snippet"
    },
    {
      "label": "check",
      "kind": "Keyword",
      "detail": "Keyword",
      "insertText": "check ",
      "insertTextFormat": "Snippet"
    },
    {
      "label": "checkpanic",
      "kind": "Keyword",
      "detail": "Keyword",
      "insertText": "checkpanic ",
      "insertTextFormat": "Snippet"
    },
    {
      "label": "ballerina/lang.test",
      "kind": "Module",
      "detail": "Module",
      "insertText": "'test",
      "insertTextFormat": "Snippet",
      "additionalTextEdits": [
        {
          "range": {
            "start": {
              "line": 0,
              "character": 0
            },
            "end": {
              "line": 0,
              "character": 0
            }
          },
          "newText": "import ballerina/lang.'test;\n"
        }
      ]
    },
    {
      "label": "ballerina/lang.array",
      "kind": "Module",
      "detail": "Module",
      "insertText": "'array",
      "insertTextFormat": "Snippet",
      "additionalTextEdits": [
        {
          "range": {
            "start": {
              "line": 0,
              "character": 0
            },
            "end": {
              "line": 0,
              "character": 0
            }
          },
          "newText": "import ballerina/lang.'array;\n"
        }
      ]
    },
    {
      "label": "ballerina/lang.transaction",
      "kind": "Module",
      "detail": "Module",
      "insertText": "'transaction",
      "insertTextFormat": "Snippet",
      "additionalTextEdits": [
        {
          "range": {
            "start": {
              "line": 0,
              "character": 0
            },
            "end": {
              "line": 0,
              "character": 0
            }
          },
          "newText": "import ballerina/lang.'transaction;\n"
        }
      ]
    },
    {
      "label": "ballerina/java",
      "kind": "Module",
      "detail": "Module",
      "insertText": "java",
      "insertTextFormat": "Snippet",
      "additionalTextEdits": [
        {
          "range": {
            "start": {
              "line": 0,
              "character": 0
            },
            "end": {
              "line": 0,
              "character": 0
            }
          },
          "newText": "import ballerina/java;\n"
        }
      ]
    },
    {
      "label": "ballerina/lang.value",
      "kind": "Module",
      "detail": "Module",
      "insertText": "'value",
      "insertTextFormat": "Snippet",
      "additionalTextEdits": [
        {
          "range": {
            "start": {
              "line": 0,
              "character": 0
            },
            "end": {
              "line": 0,
              "character": 0
            }
          },
          "newText": "import ballerina/lang.'value;\n"
        }
      ]
    },
    {
      "label": "ballerina/module1",
      "kind": "Module",
      "detail": "Module",
      "insertText": "module1",
      "insertTextFormat": "Snippet",
      "additionalTextEdits": [
        {
          "range": {
            "start": {
              "line": 0,
              "character": 0
            },
            "end": {
              "line": 0,
              "character": 0
            }
          },
          "newText": "import ballerina/module1;\n"
        }
      ]
    },
    {
<<<<<<< HEAD
      "label": "ballerina/java",
      "kind": "Module",
      "detail": "Module",
      "insertText": "java",
      "insertTextFormat": "Snippet",
      "additionalTextEdits": [
        {
          "range": {
            "start": {
              "line": 0,
              "character": 0
            },
            "end": {
              "line": 0,
              "character": 0
            }
          },
          "newText": "import ballerina/java;\n"
        }
      ]
    },
    {
      "label": "ballerina/lang.future",
=======
      "label": "ballerina/lang.query",
>>>>>>> dfa1fba9
      "kind": "Module",
      "detail": "Module",
      "insertText": "'query",
      "insertTextFormat": "Snippet",
      "additionalTextEdits": [
        {
          "range": {
            "start": {
              "line": 0,
              "character": 0
            },
            "end": {
              "line": 0,
              "character": 0
            }
          },
          "newText": "import ballerina/lang.'query;\n"
        }
      ]
    },
    {
      "label": "ballerina/lang.runtime",
      "kind": "Module",
      "detail": "Module",
      "insertText": "'runtime",
      "insertTextFormat": "Snippet",
      "additionalTextEdits": [
        {
          "range": {
            "start": {
              "line": 0,
              "character": 0
            },
            "end": {
              "line": 0,
              "character": 0
            }
          },
          "newText": "import ballerina/lang.'runtime;\n"
        }
      ]
    },
    {
      "label": "ballerina/lang.float",
      "kind": "Module",
      "detail": "Module",
      "insertText": "'float",
      "insertTextFormat": "Snippet"
    },
    {
      "label": "ballerina/lang.xml",
      "kind": "Module",
      "detail": "Module",
      "insertText": "'xml",
      "insertTextFormat": "Snippet"
    },
    {
      "label": "ballerina/lang.decimal",
      "kind": "Module",
      "detail": "Module",
      "insertText": "'decimal",
      "insertTextFormat": "Snippet"
    },
    {
      "label": "ballerina/lang.object",
      "kind": "Module",
      "detail": "Module",
      "insertText": "'object",
      "insertTextFormat": "Snippet"
    },
    {
      "label": "ballerina/lang.string",
      "kind": "Module",
      "detail": "Module",
      "insertText": "'string",
      "insertTextFormat": "Snippet"
    },
    {
      "label": "ballerina/lang.error",
      "kind": "Module",
      "detail": "Module",
      "insertText": "'error",
      "insertTextFormat": "Snippet"
    },
    {
      "label": "ballerina/lang.stream",
      "kind": "Module",
      "detail": "Module",
      "insertText": "'stream",
      "insertTextFormat": "Snippet"
    },
    {
      "label": "ballerina/lang.map",
      "kind": "Module",
      "detail": "Module",
      "insertText": "'map",
      "insertTextFormat": "Snippet"
    },
    {
      "label": "ballerina/lang.table",
      "kind": "Module",
      "detail": "Module",
      "insertText": "'table",
      "insertTextFormat": "Snippet"
    },
    {
      "label": "ballerina/lang.int",
      "kind": "Module",
      "detail": "Module",
      "insertText": "'int",
      "insertTextFormat": "Snippet"
    },
    {
      "label": "ballerina/lang.boolean",
      "kind": "Module",
      "detail": "Module",
      "insertText": "'boolean",
      "insertTextFormat": "Snippet"
    },
    {
      "label": "ballerina/lang.future",
      "kind": "Module",
      "detail": "Module",
      "insertText": "'future",
      "insertTextFormat": "Snippet"
    },
    {
      "label": "ballerina/lang.typedesc",
      "kind": "Module",
      "detail": "Module",
      "insertText": "'typedesc",
      "insertTextFormat": "Snippet"
    },
    {
      "label": "table",
      "kind": "Keyword",
      "detail": "Keyword",
      "insertText": "table",
      "insertTextFormat": "Snippet"
    },
    {
      "label": "service",
      "kind": "Keyword",
      "detail": "Keyword",
      "insertText": "service",
      "insertTextFormat": "Snippet"
    },
    {
      "label": "string",
      "kind": "Keyword",
      "detail": "Keyword",
      "insertText": "string",
      "insertTextFormat": "Snippet"
    },
    {
      "label": "xml",
      "kind": "Keyword",
      "detail": "Keyword",
      "insertText": "xml",
      "insertTextFormat": "Snippet"
    },
    {
      "label": "new",
      "kind": "Keyword",
      "detail": "Keyword",
      "insertText": "new ",
      "insertTextFormat": "Snippet"
    },
    {
      "label": "isolated",
      "kind": "Keyword",
      "detail": "Keyword",
      "insertText": "isolated ",
      "insertTextFormat": "Snippet"
    },
    {
      "label": "function",
      "kind": "Keyword",
      "detail": "Keyword",
      "insertText": "function ",
      "insertTextFormat": "Snippet"
    },
    {
      "label": "let",
      "kind": "Keyword",
      "detail": "Keyword",
      "insertText": "let",
      "insertTextFormat": "Snippet"
    },
    {
      "label": "typeof",
      "kind": "Keyword",
      "detail": "Keyword",
      "insertText": "typeof ",
      "insertTextFormat": "Snippet"
    },
    {
      "label": "trap",
      "kind": "Keyword",
      "detail": "Keyword",
      "insertText": "trap",
      "insertTextFormat": "Snippet"
    },
    {
      "label": "error",
      "kind": "Keyword",
      "detail": "Keyword",
      "insertText": "error",
      "insertTextFormat": "Snippet"
    },
    {
      "label": "client",
      "kind": "Keyword",
      "detail": "Keyword",
      "insertText": "client ",
      "insertTextFormat": "Snippet"
    },
    {
      "label": "object",
      "kind": "Keyword",
      "detail": "Keyword",
      "insertText": "object ",
      "insertTextFormat": "Snippet"
    },
    {
      "label": "error constructor",
      "kind": "Snippet",
      "detail": "Snippet",
      "insertText": "error(\"${1}\")",
      "insertTextFormat": "Snippet"
    },
    {
      "label": "object constructor",
      "kind": "Snippet",
      "detail": "Snippet",
      "insertText": "object {\n\t\n};",
      "insertTextFormat": "Snippet"
    },
    {
      "label": "test",
      "kind": "Variable",
      "detail": "int",
      "insertText": "test",
      "insertTextFormat": "Snippet"
    },
    {
      "label": "getIntValue()(int)",
      "kind": "Function",
      "detail": "Function",
      "documentation": {
        "right": {
          "kind": "markdown",
          "value": "**Package:** _._  \n  \n  \n  \n  \n**Returns** `int`   \n  \n"
        }
      },
      "insertText": "getIntValue()",
      "insertTextFormat": "Snippet"
    },
    {
      "label": "is",
      "kind": "Keyword",
      "detail": "Keyword",
      "insertText": "is",
      "insertTextFormat": "Snippet"
    }
  ]
}<|MERGE_RESOLUTION|>--- conflicted
+++ resolved
@@ -180,33 +180,7 @@
       ]
     },
     {
-<<<<<<< HEAD
-      "label": "ballerina/java",
-      "kind": "Module",
-      "detail": "Module",
-      "insertText": "java",
-      "insertTextFormat": "Snippet",
-      "additionalTextEdits": [
-        {
-          "range": {
-            "start": {
-              "line": 0,
-              "character": 0
-            },
-            "end": {
-              "line": 0,
-              "character": 0
-            }
-          },
-          "newText": "import ballerina/java;\n"
-        }
-      ]
-    },
-    {
-      "label": "ballerina/lang.future",
-=======
       "label": "ballerina/lang.query",
->>>>>>> dfa1fba9
       "kind": "Module",
       "detail": "Module",
       "insertText": "'query",
