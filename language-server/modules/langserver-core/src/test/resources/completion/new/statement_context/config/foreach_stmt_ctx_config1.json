<<<<<<< HEAD
{"position":{"line":3,"character":12},"source":"statement_context/source/foreach_stmt_ctx_source1.bal","items":[]}
=======
{
  "position": {
    "line": 3,
    "character": 12
  },
  "source": "statement_context/source/foreach_stmt_ctx_source1.bal",
  "items": [
    {
      "label": "ballerina/lang.test",
      "kind": "Module",
      "detail": "Module",
      "sortText": "Q",
      "insertText": "test",
      "insertTextFormat": "Snippet",
      "additionalTextEdits": [
        {
          "range": {
            "start": {
              "line": 0,
              "character": 0
            },
            "end": {
              "line": 0,
              "character": 0
            }
          },
          "newText": "import ballerina/lang.test;\n"
        }
      ]
    },
    {
      "label": "ballerina/lang.array",
      "kind": "Module",
      "detail": "Module",
      "sortText": "Q",
      "insertText": "array",
      "insertTextFormat": "Snippet",
      "additionalTextEdits": [
        {
          "range": {
            "start": {
              "line": 0,
              "character": 0
            },
            "end": {
              "line": 0,
              "character": 0
            }
          },
          "newText": "import ballerina/lang.array;\n"
        }
      ]
    },
    {
      "label": "ballerina/jballerina.java",
      "kind": "Module",
      "detail": "Module",
      "sortText": "Q",
      "insertText": "java",
      "insertTextFormat": "Snippet",
      "additionalTextEdits": [
        {
          "range": {
            "start": {
              "line": 0,
              "character": 0
            },
            "end": {
              "line": 0,
              "character": 0
            }
          },
          "newText": "import ballerina/jballerina.java;\n"
        }
      ]
    },
    {
      "label": "ballerina/lang.value",
      "kind": "Module",
      "detail": "Module",
      "sortText": "Q",
      "insertText": "value",
      "insertTextFormat": "Snippet",
      "additionalTextEdits": [
        {
          "range": {
            "start": {
              "line": 0,
              "character": 0
            },
            "end": {
              "line": 0,
              "character": 0
            }
          },
          "newText": "import ballerina/lang.value;\n"
        }
      ]
    },
    {
      "label": "ballerina/module1",
      "kind": "Module",
      "detail": "Module",
      "sortText": "Q",
      "insertText": "module1",
      "insertTextFormat": "Snippet",
      "additionalTextEdits": [
        {
          "range": {
            "start": {
              "line": 0,
              "character": 0
            },
            "end": {
              "line": 0,
              "character": 0
            }
          },
          "newText": "import ballerina/module1;\n"
        }
      ]
    },
    {
      "label": "ballerina/lang.query",
      "kind": "Module",
      "detail": "Module",
      "sortText": "Q",
      "insertText": "query",
      "insertTextFormat": "Snippet",
      "additionalTextEdits": [
        {
          "range": {
            "start": {
              "line": 0,
              "character": 0
            },
            "end": {
              "line": 0,
              "character": 0
            }
          },
          "newText": "import ballerina/lang.query;\n"
        }
      ]
    },
    {
      "label": "ballerina/lang.runtime",
      "kind": "Module",
      "detail": "Module",
      "sortText": "Q",
      "insertText": "runtime",
      "insertTextFormat": "Snippet",
      "additionalTextEdits": [
        {
          "range": {
            "start": {
              "line": 0,
              "character": 0
            },
            "end": {
              "line": 0,
              "character": 0
            }
          },
          "newText": "import ballerina/lang.runtime;\n"
        }
      ]
    },
    {
      "label": "boolean",
      "kind": "Unit",
      "detail": "type",
      "sortText": "Q",
      "insertText": "boolean",
      "insertTextFormat": "Snippet"
    },
    {
      "label": "decimal",
      "kind": "Unit",
      "detail": "type",
      "sortText": "Q",
      "insertText": "decimal",
      "insertTextFormat": "Snippet"
    },
    {
      "label": "error",
      "kind": "Unit",
      "detail": "type",
      "sortText": "Q",
      "insertText": "error",
      "insertTextFormat": "Snippet"
    },
    {
      "label": "float",
      "kind": "Unit",
      "detail": "type",
      "sortText": "Q",
      "insertText": "float",
      "insertTextFormat": "Snippet"
    },
    {
      "label": "future",
      "kind": "Unit",
      "detail": "type",
      "sortText": "Q",
      "insertText": "future",
      "insertTextFormat": "Snippet"
    },
    {
      "label": "int",
      "kind": "Unit",
      "detail": "type",
      "sortText": "Q",
      "insertText": "int",
      "insertTextFormat": "Snippet"
    },
    {
      "label": "map",
      "kind": "Unit",
      "detail": "type",
      "sortText": "Q",
      "insertText": "map",
      "insertTextFormat": "Snippet"
    },
    {
      "label": "object",
      "kind": "Unit",
      "detail": "type",
      "sortText": "Q",
      "insertText": "object",
      "insertTextFormat": "Snippet"
    },
    {
      "label": "stream",
      "kind": "Unit",
      "detail": "type",
      "sortText": "Q",
      "insertText": "stream",
      "insertTextFormat": "Snippet"
    },
    {
      "label": "string",
      "kind": "Unit",
      "detail": "type",
      "sortText": "Q",
      "insertText": "string",
      "insertTextFormat": "Snippet"
    },
    {
      "label": "table",
      "kind": "Unit",
      "detail": "type",
      "sortText": "Q",
      "insertText": "table",
      "insertTextFormat": "Snippet"
    },
    {
      "label": "transaction",
      "kind": "Unit",
      "detail": "type",
      "sortText": "Q",
      "insertText": "transaction",
      "insertTextFormat": "Snippet"
    },
    {
      "label": "typedesc",
      "kind": "Unit",
      "detail": "type",
      "sortText": "Q",
      "insertText": "typedesc",
      "insertTextFormat": "Snippet"
    },
    {
      "label": "xml",
      "kind": "Unit",
      "detail": "type",
      "sortText": "Q",
      "insertText": "xml",
      "insertTextFormat": "Snippet"
    },
    {
      "label": "StrandData",
      "kind": "Struct",
      "detail": "Record",
      "documentation": {
        "left": "Describes Strand execution details for the runtime.\n"
      },
      "sortText": "L",
      "insertText": "StrandData",
      "insertTextFormat": "Snippet"
    },
    {
      "label": "Thread",
      "kind": "TypeParameter",
      "detail": "Union",
      "sortText": "M",
      "insertText": "Thread",
      "insertTextFormat": "Snippet"
    },
    {
      "label": "readonly",
      "kind": "Unit",
      "detail": "type",
      "sortText": "Q",
      "insertText": "readonly",
      "insertTextFormat": "Snippet"
    },
    {
      "label": "handle",
      "kind": "Unit",
      "detail": "type",
      "sortText": "Q",
      "insertText": "handle",
      "insertTextFormat": "Snippet"
    },
    {
      "label": "never",
      "kind": "Unit",
      "detail": "type",
      "sortText": "Q",
      "insertText": "never",
      "insertTextFormat": "Snippet"
    },
    {
      "label": "json",
      "kind": "Unit",
      "detail": "type",
      "sortText": "Q",
      "insertText": "json",
      "insertTextFormat": "Snippet"
    },
    {
      "label": "anydata",
      "kind": "Unit",
      "detail": "type",
      "sortText": "Q",
      "insertText": "anydata",
      "insertTextFormat": "Snippet"
    },
    {
      "label": "any",
      "kind": "Unit",
      "detail": "type",
      "sortText": "Q",
      "insertText": "any",
      "insertTextFormat": "Snippet"
    },
    {
      "label": "service",
      "kind": "Unit",
      "detail": "type",
      "sortText": "Q",
      "insertText": "service",
      "insertTextFormat": "Snippet"
    },
    {
      "label": "byte",
      "kind": "Unit",
      "detail": "type",
      "sortText": "Q",
      "insertText": "byte",
      "insertTextFormat": "Snippet"
    },
    {
      "label": "record",
      "kind": "Keyword",
      "detail": "Keyword",
      "sortText": "P",
      "insertText": "record ",
      "insertTextFormat": "Snippet"
    },
    {
      "label": "record {}",
      "kind": "Snippet",
      "detail": "Snippet",
      "sortText": "O",
      "insertText": "record {${1}}",
      "insertTextFormat": "Snippet"
    },
    {
      "label": "record {||}",
      "kind": "Snippet",
      "detail": "Snippet",
      "sortText": "O",
      "insertText": "record {|${1}|}",
      "insertTextFormat": "Snippet"
    },
    {
      "label": "distinct",
      "kind": "Keyword",
      "detail": "Keyword",
      "sortText": "P",
      "insertText": "distinct",
      "insertTextFormat": "Snippet"
    },
    {
      "label": "object {}",
      "kind": "Snippet",
      "detail": "Snippet",
      "sortText": "O",
      "insertText": "object {${1}}",
      "insertTextFormat": "Snippet"
    },
    {
      "label": "var",
      "kind": "Keyword",
      "detail": "Keyword",
      "sortText": "P",
      "insertText": "var ",
      "insertTextFormat": "Snippet"
    }
  ]
}
>>>>>>> e40c5e46
<|MERGE_RESOLUTION|>--- conflicted
+++ resolved
@@ -1,6 +1,3 @@
-<<<<<<< HEAD
-{"position":{"line":3,"character":12},"source":"statement_context/source/foreach_stmt_ctx_source1.bal","items":[]}
-=======
 {
   "position": {
     "line": 3,
@@ -413,5 +410,4 @@
       "insertTextFormat": "Snippet"
     }
   ]
-}
->>>>>>> e40c5e46
+}