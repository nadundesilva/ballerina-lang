{
  "position": {
    "line": 5,
    "character": 5
  },
  "source": "import_decl/source/lsproject/modules/module3/main8.bal",
  "items": [
    {
      "label": "xmlns",
      "kind": "Snippet",
      "detail": "Snippet",
      "sortText": "O",
      "filterText": "xmlns",
      "insertText": "xmlns \"${1}\" as ${2:ns};",
      "insertTextFormat": "Snippet"
    },
    {
      "label": "xmlns",
      "kind": "Keyword",
      "detail": "Keyword",
      "sortText": "P",
      "filterText": "xmlns",
      "insertText": "xmlns ",
      "insertTextFormat": "Snippet"
    },
    {
      "label": "var",
      "kind": "Keyword",
      "detail": "Keyword",
      "sortText": "P",
      "filterText": "var",
      "insertText": "var ",
      "insertTextFormat": "Snippet"
    },
    {
      "label": "wait",
      "kind": "Keyword",
      "detail": "Keyword",
      "sortText": "P",
      "filterText": "wait",
      "insertText": "wait ",
      "insertTextFormat": "Snippet"
    },
    {
      "label": "start",
      "kind": "Keyword",
      "detail": "Keyword",
      "sortText": "P",
      "filterText": "start",
      "insertText": "start ",
      "insertTextFormat": "Snippet"
    },
    {
      "label": "flush",
      "kind": "Keyword",
      "detail": "Keyword",
      "sortText": "P",
      "filterText": "flush",
      "insertText": "flush ",
      "insertTextFormat": "Snippet"
    },
    {
      "label": "isolated",
      "kind": "Keyword",
      "detail": "Keyword",
      "sortText": "P",
      "filterText": "isolated",
      "insertText": "isolated ",
      "insertTextFormat": "Snippet"
    },
    {
      "label": "transactional",
      "kind": "Keyword",
      "detail": "Keyword",
      "sortText": "P",
      "filterText": "transactional",
      "insertText": "transactional",
      "insertTextFormat": "Snippet"
    },
    {
      "label": "checkpanic",
      "kind": "Keyword",
      "detail": "Keyword",
      "sortText": "P",
      "filterText": "checkpanic",
      "insertText": "checkpanic ",
      "insertTextFormat": "Snippet"
    },
    {
      "label": "check",
      "kind": "Keyword",
      "detail": "Keyword",
      "sortText": "P",
      "filterText": "check",
      "insertText": "check ",
      "insertTextFormat": "Snippet"
    },
    {
      "label": "final",
      "kind": "Keyword",
      "detail": "Keyword",
      "sortText": "P",
      "filterText": "final",
      "insertText": "final ",
      "insertTextFormat": "Snippet"
    },
    {
      "label": "fail",
      "kind": "Keyword",
      "detail": "Keyword",
      "sortText": "P",
      "filterText": "fail",
      "insertText": "fail ",
      "insertTextFormat": "Snippet"
    },
    {
      "label": "if",
      "kind": "Snippet",
      "detail": "Statement",
      "sortText": "O",
      "filterText": "if",
      "insertText": "if ${1:true} {\n\t${2}\n}",
      "insertTextFormat": "Snippet"
    },
    {
      "label": "while",
      "kind": "Snippet",
      "detail": "Statement",
      "sortText": "O",
      "filterText": "while",
      "insertText": "while ${1:true} {\n\t${2}\n}",
      "insertTextFormat": "Snippet"
    },
    {
      "label": "do",
      "kind": "Snippet",
      "detail": "Statement",
      "sortText": "O",
      "filterText": "do",
      "insertText": "do {\n\t${1}\n}",
      "insertTextFormat": "Snippet"
    },
    {
      "label": "lock",
      "kind": "Snippet",
      "detail": "Statement",
      "sortText": "O",
      "filterText": "lock",
      "insertText": "lock {\n\t${1}\n}",
      "insertTextFormat": "Snippet"
    },
    {
      "label": "foreach",
      "kind": "Snippet",
      "detail": "Statement",
      "sortText": "O",
      "filterText": "foreach",
      "insertText": "foreach ${1:var} ${2:item} in ${3:itemList} {\n\t${4}\n}",
      "insertTextFormat": "Snippet"
    },
    {
      "label": "foreach i",
      "kind": "Snippet",
      "detail": "Statement",
      "sortText": "O",
      "filterText": "foreach",
      "insertText": "foreach ${1:int} ${2:i} in ${3:0}...${4:9} {\n\t${5}\n}",
      "insertTextFormat": "Snippet"
    },
    {
      "label": "fork",
      "kind": "Snippet",
      "detail": "Statement",
      "sortText": "O",
      "filterText": "fork",
      "insertText": "fork {\n\t${1}\n}",
      "insertTextFormat": "Snippet"
    },
    {
      "label": "transaction",
      "kind": "Snippet",
      "detail": "Statement",
      "sortText": "O",
      "filterText": "transaction",
      "insertText": "transaction {\n\t${1}\n}",
      "insertTextFormat": "Snippet"
    },
    {
      "label": "retry",
      "kind": "Snippet",
      "detail": "Statement",
      "sortText": "O",
      "filterText": "retry",
      "insertText": "retry {\n\t${1}\n}",
      "insertTextFormat": "Snippet"
    },
    {
      "label": "retry transaction",
      "kind": "Snippet",
      "detail": "Statement",
      "sortText": "O",
      "filterText": "(retry)|(transaction)",
      "insertText": "retry transaction {\n\t${1}\n}",
      "insertTextFormat": "Snippet"
    },
    {
      "label": "match",
      "kind": "Snippet",
      "detail": "Statement",
      "sortText": "O",
      "filterText": "match",
      "insertText": "match ",
      "insertTextFormat": "Snippet"
    },
    {
      "label": "return;",
      "kind": "Snippet",
      "detail": "Statement",
      "sortText": "O",
      "filterText": "return;",
      "insertText": "return;",
      "insertTextFormat": "Snippet"
    },
    {
      "label": "panic",
      "kind": "Snippet",
      "detail": "Statement",
      "sortText": "O",
      "filterText": "panic",
      "insertText": "panic ",
      "insertTextFormat": "Snippet"
    },
    {
      "label": "stream<> streamName = new;",
      "kind": "Snippet",
      "detail": "Snippet",
      "sortText": "O",
      "filterText": "stream",
      "insertText": "stream<${1}> ${2:streamName} = new;",
      "insertTextFormat": "Snippet"
    },
    {
      "label": "module1",
      "kind": "Module",
      "detail": "Module",
      "sortText": "N",
      "insertText": "module1",
      "insertTextFormat": "Snippet"
    },
    {
<<<<<<< HEAD
      "label": "ballerina/jballerina.java",
      "kind": "Module",
      "detail": "Module",
      "sortText": "Q",
      "insertText": "java",
=======
      "label": "ballerina/lang.test",
      "kind": "Module",
      "detail": "Module",
      "sortText": "Q",
      "insertText": "test",
>>>>>>> ecaec7d2
      "insertTextFormat": "Snippet",
      "additionalTextEdits": [
        {
          "range": {
            "start": {
              "line": 2,
              "character": 0
            },
            "end": {
              "line": 2,
              "character": 0
            }
          },
<<<<<<< HEAD
          "newText": "import ballerina/jballerina.java;\n"
=======
          "newText": "import ballerina/lang.test;\n"
>>>>>>> ecaec7d2
        }
      ]
    },
    {
      "label": "ballerina/lang.array",
      "kind": "Module",
      "detail": "Module",
      "sortText": "Q",
      "insertText": "array",
      "insertTextFormat": "Snippet",
      "additionalTextEdits": [
        {
          "range": {
            "start": {
              "line": 2,
              "character": 0
            },
            "end": {
              "line": 2,
              "character": 0
            }
          },
          "newText": "import ballerina/lang.array;\n"
        }
      ]
    },
    {
<<<<<<< HEAD
      "label": "ballerina/lang.value",
      "kind": "Module",
      "detail": "Module",
      "sortText": "Q",
      "insertText": "value",
=======
      "label": "ballerina/jballerina.java",
      "kind": "Module",
      "detail": "Module",
      "sortText": "Q",
      "insertText": "java",
>>>>>>> ecaec7d2
      "insertTextFormat": "Snippet",
      "additionalTextEdits": [
        {
          "range": {
            "start": {
              "line": 2,
              "character": 0
            },
            "end": {
              "line": 2,
              "character": 0
            }
          },
<<<<<<< HEAD
          "newText": "import ballerina/lang.value;\n"
        }
      ]
    },
    {
      "label": "ballerina/lang.runtime",
      "kind": "Module",
      "detail": "Module",
      "sortText": "Q",
      "insertText": "runtime",
=======
          "newText": "import ballerina/jballerina.java;\n"
        }
      ]
    },
    {
      "label": "ballerina/lang.value",
      "kind": "Module",
      "detail": "Module",
      "sortText": "Q",
      "insertText": "value",
>>>>>>> ecaec7d2
      "insertTextFormat": "Snippet",
      "additionalTextEdits": [
        {
          "range": {
            "start": {
              "line": 2,
              "character": 0
            },
            "end": {
              "line": 2,
              "character": 0
            }
          },
<<<<<<< HEAD
          "newText": "import ballerina/lang.runtime;\n"
=======
          "newText": "import ballerina/lang.value;\n"
>>>>>>> ecaec7d2
        }
      ]
    },
    {
      "label": "ballerina/lang.runtime",
      "kind": "Module",
      "detail": "Module",
      "sortText": "Q",
      "insertText": "runtime",
      "insertTextFormat": "Snippet",
      "additionalTextEdits": [
        {
          "range": {
            "start": {
              "line": 2,
              "character": 0
            },
            "end": {
              "line": 2,
              "character": 0
            }
          },
          "newText": "import ballerina/lang.runtime;\n"
        }
      ]
    },
    {
      "label": "boolean",
      "kind": "Unit",
      "detail": "type",
      "sortText": "Q",
      "insertText": "boolean",
      "insertTextFormat": "Snippet"
    },
    {
      "label": "decimal",
      "kind": "Unit",
      "detail": "type",
      "sortText": "Q",
      "insertText": "decimal",
      "insertTextFormat": "Snippet"
    },
    {
      "label": "error",
      "kind": "Unit",
      "detail": "type",
      "sortText": "Q",
      "insertText": "error",
      "insertTextFormat": "Snippet"
    },
    {
      "label": "float",
      "kind": "Unit",
      "detail": "type",
      "sortText": "Q",
      "insertText": "float",
      "insertTextFormat": "Snippet"
    },
    {
      "label": "future",
      "kind": "Unit",
      "detail": "type",
      "sortText": "Q",
      "insertText": "future",
      "insertTextFormat": "Snippet"
    },
    {
      "label": "int",
      "kind": "Unit",
      "detail": "type",
      "sortText": "Q",
      "insertText": "int",
      "insertTextFormat": "Snippet"
    },
    {
      "label": "map",
      "kind": "Unit",
      "detail": "type",
      "sortText": "Q",
      "insertText": "map",
      "insertTextFormat": "Snippet"
    },
    {
      "label": "object",
      "kind": "Unit",
      "detail": "type",
      "sortText": "Q",
      "insertText": "object",
      "insertTextFormat": "Snippet"
    },
    {
      "label": "stream",
      "kind": "Unit",
      "detail": "type",
      "sortText": "Q",
      "insertText": "stream",
      "insertTextFormat": "Snippet"
    },
    {
      "label": "string",
      "kind": "Unit",
      "detail": "type",
      "sortText": "Q",
      "insertText": "string",
      "insertTextFormat": "Snippet"
    },
    {
      "label": "table",
      "kind": "Unit",
      "detail": "type",
      "sortText": "Q",
      "insertText": "table",
      "insertTextFormat": "Snippet"
    },
    {
      "label": "transaction",
      "kind": "Unit",
      "detail": "type",
      "sortText": "Q",
      "insertText": "transaction",
      "insertTextFormat": "Snippet"
    },
    {
      "label": "typedesc",
      "kind": "Unit",
      "detail": "type",
      "sortText": "Q",
      "insertText": "typedesc",
      "insertTextFormat": "Snippet"
    },
    {
      "label": "xml",
      "kind": "Unit",
      "detail": "type",
      "sortText": "Q",
      "insertText": "xml",
      "insertTextFormat": "Snippet"
    },
    {
      "label": "lsproject.hierarchy.module4",
      "kind": "Module",
      "detail": "Module",
      "sortText": "Q",
      "insertText": "module4",
      "insertTextFormat": "Snippet",
      "additionalTextEdits": [
        {
          "range": {
            "start": {
              "line": 2,
              "character": 0
            },
            "end": {
              "line": 2,
              "character": 0
            }
          },
          "newText": "import lsproject.hierarchy.module4;\n"
        }
      ]
    },
    {
      "label": "lsproject.module2",
      "kind": "Module",
      "detail": "Module",
      "sortText": "Q",
      "insertText": "module2",
      "insertTextFormat": "Snippet",
      "additionalTextEdits": [
        {
          "range": {
            "start": {
              "line": 2,
              "character": 0
            },
            "end": {
              "line": 2,
              "character": 0
            }
          },
          "newText": "import lsproject.module2;\n"
        }
      ]
    },
    {
<<<<<<< HEAD
      "label": "lsproject.module2",
      "kind": "Module",
      "detail": "Module",
      "sortText": "Q",
      "insertText": "module2",
=======
      "label": "lsproject.module1",
      "kind": "Module",
      "detail": "Module",
      "sortText": "Q",
      "insertText": "module11",
>>>>>>> ecaec7d2
      "insertTextFormat": "Snippet",
      "additionalTextEdits": [
        {
          "range": {
            "start": {
              "line": 2,
              "character": 0
            },
            "end": {
              "line": 2,
              "character": 0
            }
          },
<<<<<<< HEAD
          "newText": "import lsproject.module2;\n"
=======
          "newText": "import lsproject.module1 as module11 ;\n"
>>>>>>> ecaec7d2
        }
      ]
    },
    {
      "label": "Thread",
      "kind": "TypeParameter",
      "detail": "Union",
      "sortText": "M",
      "insertText": "Thread",
      "insertTextFormat": "Snippet"
    },
    {
      "label": "StrandData",
      "kind": "Struct",
      "detail": "Record",
      "documentation": {
        "left": "Describes Strand execution details for the runtime.\n"
      },
      "sortText": "L",
      "insertText": "StrandData",
      "insertTextFormat": "Snippet"
    },
    {
      "label": "readonly",
      "kind": "Unit",
      "detail": "type",
      "sortText": "Q",
      "insertText": "readonly",
      "insertTextFormat": "Snippet"
    },
    {
      "label": "handle",
      "kind": "Unit",
      "detail": "type",
      "sortText": "Q",
      "insertText": "handle",
      "insertTextFormat": "Snippet"
    },
    {
      "label": "never",
      "kind": "Unit",
      "detail": "type",
      "sortText": "Q",
      "insertText": "never",
      "insertTextFormat": "Snippet"
    },
    {
      "label": "json",
      "kind": "Unit",
      "detail": "type",
      "sortText": "Q",
      "insertText": "json",
      "insertTextFormat": "Snippet"
    },
    {
      "label": "anydata",
      "kind": "Unit",
      "detail": "type",
      "sortText": "Q",
      "insertText": "anydata",
      "insertTextFormat": "Snippet"
    },
    {
      "label": "any",
      "kind": "Unit",
      "detail": "type",
      "sortText": "Q",
      "insertText": "any",
      "insertTextFormat": "Snippet"
    },
    {
      "label": "byte",
      "kind": "Unit",
      "detail": "type",
      "sortText": "Q",
      "insertText": "byte",
      "insertTextFormat": "Snippet"
    },
    {
      "label": "service",
      "kind": "Unit",
      "detail": "type",
      "sortText": "Q",
      "insertText": "service",
      "insertTextFormat": "Snippet"
    },
    {
      "label": "record",
      "kind": "Keyword",
      "detail": "Keyword",
      "sortText": "P",
      "filterText": "record",
      "insertText": "record ",
      "insertTextFormat": "Snippet"
    },
    {
      "label": "function",
      "kind": "Keyword",
      "detail": "Keyword",
      "sortText": "P",
      "filterText": "function",
      "insertText": "function ",
      "insertTextFormat": "Snippet"
    },
    {
      "label": "record {}",
      "kind": "Snippet",
      "detail": "Snippet",
      "sortText": "O",
      "filterText": "record",
      "insertText": "record {${1}}",
      "insertTextFormat": "Snippet"
    },
    {
      "label": "record {||}",
      "kind": "Snippet",
      "detail": "Snippet",
      "sortText": "O",
      "filterText": "record",
      "insertText": "record {|${1}|}",
      "insertTextFormat": "Snippet"
    },
    {
      "label": "distinct",
      "kind": "Keyword",
      "detail": "Keyword",
      "sortText": "P",
      "filterText": "distinct",
      "insertText": "distinct",
      "insertTextFormat": "Snippet"
    },
    {
      "label": "object {}",
      "kind": "Snippet",
      "detail": "Snippet",
      "sortText": "O",
      "filterText": "object",
      "insertText": "object {${1}}",
      "insertTextFormat": "Snippet"
    },
    {
      "label": "true",
      "kind": "Keyword",
      "detail": "Keyword",
      "sortText": "P",
      "filterText": "true",
      "insertText": "true",
      "insertTextFormat": "Snippet"
    },
    {
      "label": "false",
      "kind": "Keyword",
      "detail": "Keyword",
      "sortText": "P",
      "filterText": "false",
      "insertText": "false",
      "insertTextFormat": "Snippet"
    },
    {
      "label": "testFunction4()",
      "kind": "Function",
      "detail": "Function",
      "documentation": {
        "right": {
          "kind": "markdown",
          "value": "**Package:** _ballerinals/lsproject.module3:0.1.0_  \n  \n  \n"
        }
      },
      "sortText": "C",
      "filterText": "testFunction4",
      "insertText": "testFunction4()",
      "insertTextFormat": "Snippet"
    },
    {
      "label": "testFunction()",
      "kind": "Function",
      "detail": "Function",
      "documentation": {
        "right": {
          "kind": "markdown",
          "value": "**Package:** _ballerinals/lsproject.module3:0.1.0_  \n  \n  \n"
        }
      },
      "sortText": "C",
      "filterText": "testFunction",
      "insertText": "testFunction()",
      "insertTextFormat": "Snippet"
    },
    {
      "label": "testImports()",
      "kind": "Function",
      "detail": "Function",
      "documentation": {
        "right": {
          "kind": "markdown",
          "value": "**Package:** _ballerinals/lsproject.module3:0.1.0_  \n  \n  \n"
        }
      },
      "sortText": "C",
      "filterText": "testImports",
      "insertText": "testImports()",
      "insertTextFormat": "Snippet"
    },
    {
      "label": "worker",
      "kind": "Snippet",
      "detail": "Snippet",
      "sortText": "O",
      "filterText": "worker",
      "insertText": "worker ${1:name} {\n\t${2}\n}",
      "insertTextFormat": "Snippet"
    }
  ]
}<|MERGE_RESOLUTION|>--- conflicted
+++ resolved
@@ -213,12 +213,12 @@
       "insertTextFormat": "Snippet"
     },
     {
-      "label": "return;",
-      "kind": "Snippet",
-      "detail": "Statement",
-      "sortText": "O",
-      "filterText": "return;",
-      "insertText": "return;",
+      "label": "return",
+      "kind": "Snippet",
+      "detail": "Statement",
+      "sortText": "O",
+      "filterText": "return",
+      "insertText": "return ",
       "insertTextFormat": "Snippet"
     },
     {
@@ -248,19 +248,11 @@
       "insertTextFormat": "Snippet"
     },
     {
-<<<<<<< HEAD
-      "label": "ballerina/jballerina.java",
-      "kind": "Module",
-      "detail": "Module",
-      "sortText": "Q",
-      "insertText": "java",
-=======
       "label": "ballerina/lang.test",
       "kind": "Module",
       "detail": "Module",
       "sortText": "Q",
       "insertText": "test",
->>>>>>> ecaec7d2
       "insertTextFormat": "Snippet",
       "additionalTextEdits": [
         {
@@ -274,11 +266,7 @@
               "character": 0
             }
           },
-<<<<<<< HEAD
-          "newText": "import ballerina/jballerina.java;\n"
-=======
           "newText": "import ballerina/lang.test;\n"
->>>>>>> ecaec7d2
         }
       ]
     },
@@ -306,19 +294,11 @@
       ]
     },
     {
-<<<<<<< HEAD
-      "label": "ballerina/lang.value",
-      "kind": "Module",
-      "detail": "Module",
-      "sortText": "Q",
-      "insertText": "value",
-=======
       "label": "ballerina/jballerina.java",
       "kind": "Module",
       "detail": "Module",
       "sortText": "Q",
       "insertText": "java",
->>>>>>> ecaec7d2
       "insertTextFormat": "Snippet",
       "additionalTextEdits": [
         {
@@ -332,29 +312,16 @@
               "character": 0
             }
           },
-<<<<<<< HEAD
-          "newText": "import ballerina/lang.value;\n"
+          "newText": "import ballerina/jballerina.java;\n"
         }
       ]
     },
     {
-      "label": "ballerina/lang.runtime",
-      "kind": "Module",
-      "detail": "Module",
-      "sortText": "Q",
-      "insertText": "runtime",
-=======
-          "newText": "import ballerina/jballerina.java;\n"
-        }
-      ]
-    },
-    {
       "label": "ballerina/lang.value",
       "kind": "Module",
       "detail": "Module",
       "sortText": "Q",
       "insertText": "value",
->>>>>>> ecaec7d2
       "insertTextFormat": "Snippet",
       "additionalTextEdits": [
         {
@@ -368,11 +335,7 @@
               "character": 0
             }
           },
-<<<<<<< HEAD
-          "newText": "import ballerina/lang.runtime;\n"
-=======
           "newText": "import ballerina/lang.value;\n"
->>>>>>> ecaec7d2
         }
       ]
     },
@@ -558,19 +521,11 @@
       ]
     },
     {
-<<<<<<< HEAD
-      "label": "lsproject.module2",
-      "kind": "Module",
-      "detail": "Module",
-      "sortText": "Q",
-      "insertText": "module2",
-=======
       "label": "lsproject.module1",
       "kind": "Module",
       "detail": "Module",
       "sortText": "Q",
       "insertText": "module11",
->>>>>>> ecaec7d2
       "insertTextFormat": "Snippet",
       "additionalTextEdits": [
         {
@@ -584,21 +539,9 @@
               "character": 0
             }
           },
-<<<<<<< HEAD
-          "newText": "import lsproject.module2;\n"
-=======
           "newText": "import lsproject.module1 as module11 ;\n"
->>>>>>> ecaec7d2
         }
       ]
-    },
-    {
-      "label": "Thread",
-      "kind": "TypeParameter",
-      "detail": "Union",
-      "sortText": "M",
-      "insertText": "Thread",
-      "insertTextFormat": "Snippet"
     },
     {
       "label": "StrandData",
@@ -612,6 +555,14 @@
       "insertTextFormat": "Snippet"
     },
     {
+      "label": "Thread",
+      "kind": "TypeParameter",
+      "detail": "Union",
+      "sortText": "M",
+      "insertText": "Thread",
+      "insertTextFormat": "Snippet"
+    },
+    {
       "label": "readonly",
       "kind": "Unit",
       "detail": "type",
