{
  "position": {
    "line": 5,
    "character": 8
  },
  "source": "statement_context/source/elseif_stmt_ctx_source1.bal",
  "items": [
    {
      "label": "xmlns",
      "kind": "Snippet",
      "detail": "Snippet",
      "sortText": "O",
      "filterText": "xmlns",
      "insertText": "xmlns \"${1}\" as ${2:ns};",
      "insertTextFormat": "Snippet"
    },
    {
      "label": "xmlns",
      "kind": "Keyword",
      "detail": "Keyword",
      "sortText": "P",
      "filterText": "xmlns",
      "insertText": "xmlns ",
      "insertTextFormat": "Snippet"
    },
    {
      "label": "var",
      "kind": "Keyword",
      "detail": "Keyword",
      "sortText": "P",
      "filterText": "var",
      "insertText": "var ",
      "insertTextFormat": "Snippet"
    },
    {
      "label": "wait",
      "kind": "Keyword",
      "detail": "Keyword",
      "sortText": "P",
      "filterText": "wait",
      "insertText": "wait ",
      "insertTextFormat": "Snippet"
    },
    {
      "label": "start",
      "kind": "Keyword",
      "detail": "Keyword",
      "sortText": "P",
      "filterText": "start",
      "insertText": "start ",
      "insertTextFormat": "Snippet"
    },
    {
      "label": "flush",
      "kind": "Keyword",
      "detail": "Keyword",
      "sortText": "P",
      "filterText": "flush",
      "insertText": "flush ",
      "insertTextFormat": "Snippet"
    },
    {
      "label": "isolated",
      "kind": "Keyword",
      "detail": "Keyword",
      "sortText": "P",
      "filterText": "isolated",
      "insertText": "isolated ",
      "insertTextFormat": "Snippet"
    },
    {
      "label": "transactional",
      "kind": "Keyword",
      "detail": "Keyword",
      "sortText": "P",
      "filterText": "transactional",
      "insertText": "transactional",
      "insertTextFormat": "Snippet"
    },
    {
      "label": "checkpanic",
      "kind": "Keyword",
      "detail": "Keyword",
      "sortText": "P",
      "filterText": "checkpanic",
      "insertText": "checkpanic ",
      "insertTextFormat": "Snippet"
    },
    {
      "label": "check",
      "kind": "Keyword",
      "detail": "Keyword",
      "sortText": "P",
      "filterText": "check",
      "insertText": "check ",
      "insertTextFormat": "Snippet"
    },
    {
      "label": "final",
      "kind": "Keyword",
      "detail": "Keyword",
      "sortText": "P",
      "filterText": "final",
      "insertText": "final ",
      "insertTextFormat": "Snippet"
    },
    {
      "label": "fail",
      "kind": "Keyword",
      "detail": "Keyword",
      "sortText": "P",
      "filterText": "fail",
      "insertText": "fail ",
      "insertTextFormat": "Snippet"
    },
    {
      "label": "if",
      "kind": "Snippet",
      "detail": "Statement",
      "sortText": "O",
      "filterText": "if",
      "insertText": "if ${1:true} {\n\t${2}\n}",
      "insertTextFormat": "Snippet"
    },
    {
      "label": "while",
      "kind": "Snippet",
      "detail": "Statement",
      "sortText": "O",
      "filterText": "while",
      "insertText": "while ${1:true} {\n\t${2}\n}",
      "insertTextFormat": "Snippet"
    },
    {
      "label": "do",
      "kind": "Snippet",
      "detail": "Statement",
      "sortText": "O",
      "filterText": "do",
      "insertText": "do {\n\t${1}\n}",
      "insertTextFormat": "Snippet"
    },
    {
      "label": "lock",
      "kind": "Snippet",
      "detail": "Statement",
      "sortText": "O",
      "filterText": "lock",
      "insertText": "lock {\n\t${1}\n}",
      "insertTextFormat": "Snippet"
    },
    {
      "label": "foreach",
      "kind": "Snippet",
      "detail": "Statement",
      "sortText": "O",
      "filterText": "foreach",
      "insertText": "foreach ${1:var} ${2:item} in ${3:itemList} {\n\t${4}\n}",
      "insertTextFormat": "Snippet"
    },
    {
      "label": "foreach i",
      "kind": "Snippet",
      "detail": "Statement",
      "sortText": "O",
      "filterText": "foreach",
      "insertText": "foreach ${1:int} ${2:i} in ${3:0}...${4:9} {\n\t${5}\n}",
      "insertTextFormat": "Snippet"
    },
    {
      "label": "fork",
      "kind": "Snippet",
      "detail": "Statement",
      "sortText": "O",
      "filterText": "fork",
      "insertText": "fork {\n\t${1}\n}",
      "insertTextFormat": "Snippet"
    },
    {
      "label": "transaction",
      "kind": "Snippet",
      "detail": "Statement",
      "sortText": "O",
      "filterText": "transaction",
      "insertText": "transaction {\n\t${1}\n}",
      "insertTextFormat": "Snippet"
    },
    {
      "label": "retry",
      "kind": "Snippet",
      "detail": "Statement",
      "sortText": "O",
      "filterText": "retry",
      "insertText": "retry {\n\t${1}\n}",
      "insertTextFormat": "Snippet"
    },
    {
      "label": "retry transaction",
      "kind": "Snippet",
      "detail": "Statement",
      "sortText": "O",
      "filterText": "(retry)|(transaction)",
      "insertText": "retry transaction {\n\t${1}\n}",
      "insertTextFormat": "Snippet"
    },
    {
      "label": "match",
      "kind": "Snippet",
      "detail": "Statement",
      "sortText": "O",
      "filterText": "match",
      "insertText": "match ",
      "insertTextFormat": "Snippet"
    },
    {
      "label": "return;",
      "kind": "Snippet",
      "detail": "Statement",
      "sortText": "O",
      "filterText": "return;",
      "insertText": "return;",
      "insertTextFormat": "Snippet"
    },
    {
      "label": "panic",
      "kind": "Snippet",
      "detail": "Statement",
      "sortText": "O",
      "filterText": "panic",
      "insertText": "panic ",
      "insertTextFormat": "Snippet"
    },
    {
      "label": "stream<> streamName = new;",
      "kind": "Snippet",
      "detail": "Snippet",
      "sortText": "O",
      "filterText": "stream",
      "insertText": "stream<${1}> ${2:streamName} = new;",
      "insertTextFormat": "Snippet"
    },
    {
<<<<<<< HEAD
      "label": "ballerina/jballerina.java",
      "kind": "Module",
      "detail": "Module",
      "sortText": "Q",
      "insertText": "java",
=======
      "label": "ballerina/lang.test",
      "kind": "Module",
      "detail": "Module",
      "sortText": "Q",
      "insertText": "test",
>>>>>>> ecaec7d2
      "insertTextFormat": "Snippet",
      "additionalTextEdits": [
        {
          "range": {
            "start": {
              "line": 0,
              "character": 0
            },
            "end": {
              "line": 0,
              "character": 0
            }
          },
<<<<<<< HEAD
          "newText": "import ballerina/jballerina.java;\n"
=======
          "newText": "import ballerina/lang.test;\n"
>>>>>>> ecaec7d2
        }
      ]
    },
    {
      "label": "ballerina/lang.array",
      "kind": "Module",
      "detail": "Module",
      "sortText": "Q",
      "insertText": "array",
      "insertTextFormat": "Snippet",
      "additionalTextEdits": [
        {
          "range": {
            "start": {
              "line": 0,
              "character": 0
            },
            "end": {
              "line": 0,
              "character": 0
            }
          },
          "newText": "import ballerina/lang.array;\n"
        }
      ]
    },
    {
<<<<<<< HEAD
      "label": "ballerina/lang.value",
      "kind": "Module",
      "detail": "Module",
      "sortText": "Q",
      "insertText": "value",
=======
      "label": "ballerina/jballerina.java",
      "kind": "Module",
      "detail": "Module",
      "sortText": "Q",
      "insertText": "java",
>>>>>>> ecaec7d2
      "insertTextFormat": "Snippet",
      "additionalTextEdits": [
        {
          "range": {
            "start": {
              "line": 0,
              "character": 0
            },
            "end": {
              "line": 0,
              "character": 0
            }
          },
<<<<<<< HEAD
          "newText": "import ballerina/lang.value;\n"
        }
      ]
    },
    {
      "label": "ballerina/lang.runtime",
      "kind": "Module",
      "detail": "Module",
      "sortText": "Q",
      "insertText": "runtime",
=======
          "newText": "import ballerina/jballerina.java;\n"
        }
      ]
    },
    {
      "label": "ballerina/lang.value",
      "kind": "Module",
      "detail": "Module",
      "sortText": "Q",
      "insertText": "value",
>>>>>>> ecaec7d2
      "insertTextFormat": "Snippet",
      "additionalTextEdits": [
        {
          "range": {
            "start": {
              "line": 0,
              "character": 0
            },
            "end": {
              "line": 0,
              "character": 0
            }
          },
<<<<<<< HEAD
          "newText": "import ballerina/lang.runtime;\n"
        }
      ]
    },
    {
      "label": "ballerina/lang.test",
      "kind": "Module",
      "detail": "Module",
      "sortText": "Q",
      "insertText": "test",
=======
          "newText": "import ballerina/lang.value;\n"
        }
      ]
    },
    {
      "label": "ballerina/module1",
      "kind": "Module",
      "detail": "Module",
      "sortText": "Q",
      "insertText": "module1",
>>>>>>> ecaec7d2
      "insertTextFormat": "Snippet",
      "additionalTextEdits": [
        {
          "range": {
            "start": {
              "line": 0,
              "character": 0
            },
            "end": {
              "line": 0,
              "character": 0
            }
          },
<<<<<<< HEAD
          "newText": "import ballerina/lang.test;\n"
        }
      ]
    },
    {
      "label": "ballerina/module1",
      "kind": "Module",
      "detail": "Module",
      "sortText": "Q",
      "insertText": "module1",
=======
          "newText": "import ballerina/module1;\n"
        }
      ]
    },
    {
      "label": "ballerina/lang.runtime",
      "kind": "Module",
      "detail": "Module",
      "sortText": "Q",
      "insertText": "runtime",
>>>>>>> ecaec7d2
      "insertTextFormat": "Snippet",
      "additionalTextEdits": [
        {
          "range": {
            "start": {
              "line": 0,
              "character": 0
            },
            "end": {
              "line": 0,
              "character": 0
            }
          },
<<<<<<< HEAD
          "newText": "import ballerina/module1;\n"
=======
          "newText": "import ballerina/lang.runtime;\n"
>>>>>>> ecaec7d2
        }
      ]
    },
    {
      "label": "boolean",
      "kind": "Unit",
      "detail": "type",
      "sortText": "Q",
      "insertText": "boolean",
      "insertTextFormat": "Snippet"
    },
    {
      "label": "decimal",
      "kind": "Unit",
      "detail": "type",
      "sortText": "Q",
      "insertText": "decimal",
      "insertTextFormat": "Snippet"
    },
    {
      "label": "error",
      "kind": "Unit",
      "detail": "type",
      "sortText": "Q",
      "insertText": "error",
      "insertTextFormat": "Snippet"
    },
    {
      "label": "float",
      "kind": "Unit",
      "detail": "type",
      "sortText": "Q",
      "insertText": "float",
      "insertTextFormat": "Snippet"
    },
    {
      "label": "future",
      "kind": "Unit",
      "detail": "type",
      "sortText": "Q",
      "insertText": "future",
      "insertTextFormat": "Snippet"
    },
    {
      "label": "int",
      "kind": "Unit",
      "detail": "type",
      "sortText": "Q",
      "insertText": "int",
      "insertTextFormat": "Snippet"
    },
    {
      "label": "map",
      "kind": "Unit",
      "detail": "type",
      "sortText": "Q",
      "insertText": "map",
      "insertTextFormat": "Snippet"
    },
    {
      "label": "object",
      "kind": "Unit",
      "detail": "type",
      "sortText": "Q",
      "insertText": "object",
      "insertTextFormat": "Snippet"
    },
    {
      "label": "stream",
      "kind": "Unit",
      "detail": "type",
      "sortText": "Q",
      "insertText": "stream",
      "insertTextFormat": "Snippet"
    },
    {
      "label": "string",
      "kind": "Unit",
      "detail": "type",
      "sortText": "Q",
      "insertText": "string",
      "insertTextFormat": "Snippet"
    },
    {
      "label": "table",
      "kind": "Unit",
      "detail": "type",
      "sortText": "Q",
      "insertText": "table",
      "insertTextFormat": "Snippet"
    },
    {
      "label": "transaction",
      "kind": "Unit",
      "detail": "type",
      "sortText": "Q",
      "insertText": "transaction",
      "insertTextFormat": "Snippet"
    },
    {
      "label": "typedesc",
      "kind": "Unit",
      "detail": "type",
      "sortText": "Q",
      "insertText": "typedesc",
      "insertTextFormat": "Snippet"
    },
    {
      "label": "xml",
      "kind": "Unit",
      "detail": "type",
      "sortText": "Q",
      "insertText": "xml",
      "insertTextFormat": "Snippet"
    },
    {
      "label": "Thread",
      "kind": "TypeParameter",
      "detail": "Union",
      "sortText": "M",
      "insertText": "Thread",
      "insertTextFormat": "Snippet"
    },
    {
      "label": "StrandData",
      "kind": "Struct",
      "detail": "Record",
      "documentation": {
        "left": "Describes Strand execution details for the runtime.\n"
      },
      "sortText": "L",
      "insertText": "StrandData",
      "insertTextFormat": "Snippet"
    },
    {
      "label": "readonly",
      "kind": "Unit",
      "detail": "type",
      "sortText": "Q",
      "insertText": "readonly",
      "insertTextFormat": "Snippet"
    },
    {
      "label": "handle",
      "kind": "Unit",
      "detail": "type",
      "sortText": "Q",
      "insertText": "handle",
      "insertTextFormat": "Snippet"
    },
    {
      "label": "never",
      "kind": "Unit",
      "detail": "type",
      "sortText": "Q",
      "insertText": "never",
      "insertTextFormat": "Snippet"
    },
    {
      "label": "json",
      "kind": "Unit",
      "detail": "type",
      "sortText": "Q",
      "insertText": "json",
      "insertTextFormat": "Snippet"
    },
    {
      "label": "anydata",
      "kind": "Unit",
      "detail": "type",
      "sortText": "Q",
      "insertText": "anydata",
      "insertTextFormat": "Snippet"
    },
    {
      "label": "any",
      "kind": "Unit",
      "detail": "type",
      "sortText": "Q",
      "insertText": "any",
      "insertTextFormat": "Snippet"
    },
    {
      "label": "byte",
      "kind": "Unit",
      "detail": "type",
      "sortText": "Q",
      "insertText": "byte",
      "insertTextFormat": "Snippet"
    },
    {
      "label": "service",
      "kind": "Unit",
      "detail": "type",
      "sortText": "Q",
      "insertText": "service",
      "insertTextFormat": "Snippet"
    },
    {
      "label": "record",
      "kind": "Keyword",
      "detail": "Keyword",
      "sortText": "P",
      "filterText": "record",
      "insertText": "record ",
      "insertTextFormat": "Snippet"
    },
    {
      "label": "function",
      "kind": "Keyword",
      "detail": "Keyword",
      "sortText": "P",
      "filterText": "function",
      "insertText": "function ",
      "insertTextFormat": "Snippet"
    },
    {
      "label": "record {}",
      "kind": "Snippet",
      "detail": "Snippet",
      "sortText": "O",
      "filterText": "record",
      "insertText": "record {${1}}",
      "insertTextFormat": "Snippet"
    },
    {
      "label": "record {||}",
      "kind": "Snippet",
      "detail": "Snippet",
      "sortText": "O",
      "filterText": "record",
      "insertText": "record {|${1}|}",
      "insertTextFormat": "Snippet"
    },
    {
      "label": "distinct",
      "kind": "Keyword",
      "detail": "Keyword",
      "sortText": "P",
      "filterText": "distinct",
      "insertText": "distinct",
      "insertTextFormat": "Snippet"
    },
    {
      "label": "object {}",
      "kind": "Snippet",
      "detail": "Snippet",
      "sortText": "O",
      "filterText": "object",
      "insertText": "object {${1}}",
      "insertTextFormat": "Snippet"
    },
    {
<<<<<<< HEAD
=======
      "label": "true",
      "kind": "Keyword",
      "detail": "Keyword",
      "sortText": "P",
      "filterText": "true",
      "insertText": "true",
      "insertTextFormat": "Snippet"
    },
    {
      "label": "false",
      "kind": "Keyword",
      "detail": "Keyword",
      "sortText": "P",
      "filterText": "false",
      "insertText": "false",
      "insertTextFormat": "Snippet"
    },
    {
>>>>>>> ecaec7d2
      "label": "testFunction()",
      "kind": "Function",
      "detail": "Function",
      "documentation": {
        "right": {
          "kind": "markdown",
          "value": "**Package:** _._  \n  \n  \n"
        }
      },
      "sortText": "C",
      "filterText": "testFunction",
      "insertText": "testFunction()",
      "insertTextFormat": "Snippet"
    },
    {
      "label": "testInt",
      "kind": "Variable",
      "detail": "2",
      "sortText": "B",
      "insertText": "testInt",
      "insertTextFormat": "Snippet"
    },
    {
      "label": "doSomeTask()",
      "kind": "Function",
      "detail": "Function",
      "documentation": {
        "right": {
          "kind": "markdown",
          "value": "**Package:** _._  \n  \n  \n"
        }
      },
      "sortText": "C",
      "filterText": "doSomeTask",
      "insertText": "doSomeTask()",
      "insertTextFormat": "Snippet"
    }
  ]
}<|MERGE_RESOLUTION|>--- conflicted
+++ resolved
@@ -213,12 +213,12 @@
       "insertTextFormat": "Snippet"
     },
     {
-      "label": "return;",
-      "kind": "Snippet",
-      "detail": "Statement",
-      "sortText": "O",
-      "filterText": "return;",
-      "insertText": "return;",
+      "label": "return",
+      "kind": "Snippet",
+      "detail": "Statement",
+      "sortText": "O",
+      "filterText": "return",
+      "insertText": "return ",
       "insertTextFormat": "Snippet"
     },
     {
@@ -240,19 +240,11 @@
       "insertTextFormat": "Snippet"
     },
     {
-<<<<<<< HEAD
-      "label": "ballerina/jballerina.java",
-      "kind": "Module",
-      "detail": "Module",
-      "sortText": "Q",
-      "insertText": "java",
-=======
       "label": "ballerina/lang.test",
       "kind": "Module",
       "detail": "Module",
       "sortText": "Q",
       "insertText": "test",
->>>>>>> ecaec7d2
       "insertTextFormat": "Snippet",
       "additionalTextEdits": [
         {
@@ -266,11 +258,7 @@
               "character": 0
             }
           },
-<<<<<<< HEAD
-          "newText": "import ballerina/jballerina.java;\n"
-=======
           "newText": "import ballerina/lang.test;\n"
->>>>>>> ecaec7d2
         }
       ]
     },
@@ -298,19 +286,11 @@
       ]
     },
     {
-<<<<<<< HEAD
-      "label": "ballerina/lang.value",
-      "kind": "Module",
-      "detail": "Module",
-      "sortText": "Q",
-      "insertText": "value",
-=======
       "label": "ballerina/jballerina.java",
       "kind": "Module",
       "detail": "Module",
       "sortText": "Q",
       "insertText": "java",
->>>>>>> ecaec7d2
       "insertTextFormat": "Snippet",
       "additionalTextEdits": [
         {
@@ -324,18 +304,6 @@
               "character": 0
             }
           },
-<<<<<<< HEAD
-          "newText": "import ballerina/lang.value;\n"
-        }
-      ]
-    },
-    {
-      "label": "ballerina/lang.runtime",
-      "kind": "Module",
-      "detail": "Module",
-      "sortText": "Q",
-      "insertText": "runtime",
-=======
           "newText": "import ballerina/jballerina.java;\n"
         }
       ]
@@ -346,7 +314,6 @@
       "detail": "Module",
       "sortText": "Q",
       "insertText": "value",
->>>>>>> ecaec7d2
       "insertTextFormat": "Snippet",
       "additionalTextEdits": [
         {
@@ -360,18 +327,6 @@
               "character": 0
             }
           },
-<<<<<<< HEAD
-          "newText": "import ballerina/lang.runtime;\n"
-        }
-      ]
-    },
-    {
-      "label": "ballerina/lang.test",
-      "kind": "Module",
-      "detail": "Module",
-      "sortText": "Q",
-      "insertText": "test",
-=======
           "newText": "import ballerina/lang.value;\n"
         }
       ]
@@ -382,7 +337,6 @@
       "detail": "Module",
       "sortText": "Q",
       "insertText": "module1",
->>>>>>> ecaec7d2
       "insertTextFormat": "Snippet",
       "additionalTextEdits": [
         {
@@ -396,18 +350,6 @@
               "character": 0
             }
           },
-<<<<<<< HEAD
-          "newText": "import ballerina/lang.test;\n"
-        }
-      ]
-    },
-    {
-      "label": "ballerina/module1",
-      "kind": "Module",
-      "detail": "Module",
-      "sortText": "Q",
-      "insertText": "module1",
-=======
           "newText": "import ballerina/module1;\n"
         }
       ]
@@ -418,7 +360,6 @@
       "detail": "Module",
       "sortText": "Q",
       "insertText": "runtime",
->>>>>>> ecaec7d2
       "insertTextFormat": "Snippet",
       "additionalTextEdits": [
         {
@@ -432,11 +373,7 @@
               "character": 0
             }
           },
-<<<<<<< HEAD
-          "newText": "import ballerina/module1;\n"
-=======
           "newText": "import ballerina/lang.runtime;\n"
->>>>>>> ecaec7d2
         }
       ]
     },
@@ -550,14 +487,6 @@
       "detail": "type",
       "sortText": "Q",
       "insertText": "xml",
-      "insertTextFormat": "Snippet"
-    },
-    {
-      "label": "Thread",
-      "kind": "TypeParameter",
-      "detail": "Union",
-      "sortText": "M",
-      "insertText": "Thread",
       "insertTextFormat": "Snippet"
     },
     {
@@ -572,6 +501,14 @@
       "insertTextFormat": "Snippet"
     },
     {
+      "label": "Thread",
+      "kind": "TypeParameter",
+      "detail": "Union",
+      "sortText": "M",
+      "insertText": "Thread",
+      "insertTextFormat": "Snippet"
+    },
+    {
       "label": "readonly",
       "kind": "Unit",
       "detail": "type",
@@ -690,8 +627,6 @@
       "insertTextFormat": "Snippet"
     },
     {
-<<<<<<< HEAD
-=======
       "label": "true",
       "kind": "Keyword",
       "detail": "Keyword",
@@ -710,7 +645,6 @@
       "insertTextFormat": "Snippet"
     },
     {
->>>>>>> ecaec7d2
       "label": "testFunction()",
       "kind": "Function",
       "detail": "Function",
