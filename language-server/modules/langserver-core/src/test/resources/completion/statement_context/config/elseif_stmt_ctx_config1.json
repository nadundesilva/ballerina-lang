--- conflicted
+++ resolved
@@ -605,10 +605,7 @@
         }
       },
       "sortText": "C",
-<<<<<<< HEAD
-=======
       "filterText": "doSomeTask",
->>>>>>> c4499641
       "insertText": "doSomeTask()",
       "insertTextFormat": "Snippet"
     },
@@ -631,10 +628,7 @@
         }
       },
       "sortText": "C",
-<<<<<<< HEAD
-=======
       "filterText": "testFunction",
->>>>>>> c4499641
       "insertText": "testFunction()",
       "insertTextFormat": "Snippet"
     }
