{
  "position": {
    "line": 7,
    "character": 6
  },
  "source": "statement_context/source/onfail_clause_ctx_source1.bal",
  "items": [
    {
      "label": "xmlns",
      "kind": "Snippet",
      "detail": "Snippet",
      "sortText": "O",
      "filterText": "xmlns",
      "insertText": "xmlns \"${1}\" as ${2:ns};",
      "insertTextFormat": "Snippet"
    },
    {
      "label": "xmlns",
      "kind": "Keyword",
      "detail": "Keyword",
      "sortText": "P",
      "filterText": "xmlns",
      "insertText": "xmlns ",
      "insertTextFormat": "Snippet"
    },
    {
      "label": "var",
      "kind": "Keyword",
      "detail": "Keyword",
      "sortText": "P",
      "filterText": "var",
      "insertText": "var ",
      "insertTextFormat": "Snippet"
    },
    {
      "label": "wait",
      "kind": "Keyword",
      "detail": "Keyword",
      "sortText": "P",
      "filterText": "wait",
      "insertText": "wait ",
      "insertTextFormat": "Snippet"
    },
    {
      "label": "start",
      "kind": "Keyword",
      "detail": "Keyword",
      "sortText": "P",
      "filterText": "start",
      "insertText": "start ",
      "insertTextFormat": "Snippet"
    },
    {
      "label": "flush",
      "kind": "Keyword",
      "detail": "Keyword",
      "sortText": "P",
      "filterText": "flush",
      "insertText": "flush ",
      "insertTextFormat": "Snippet"
    },
    {
      "label": "isolated",
      "kind": "Keyword",
      "detail": "Keyword",
      "sortText": "P",
      "filterText": "isolated",
      "insertText": "isolated ",
      "insertTextFormat": "Snippet"
    },
    {
      "label": "transactional",
      "kind": "Keyword",
      "detail": "Keyword",
      "sortText": "P",
      "filterText": "transactional",
      "insertText": "transactional",
      "insertTextFormat": "Snippet"
    },
    {
      "label": "checkpanic",
      "kind": "Keyword",
      "detail": "Keyword",
      "sortText": "P",
      "filterText": "checkpanic",
      "insertText": "checkpanic ",
      "insertTextFormat": "Snippet"
    },
    {
      "label": "check",
      "kind": "Keyword",
      "detail": "Keyword",
      "sortText": "P",
      "filterText": "check",
      "insertText": "check ",
      "insertTextFormat": "Snippet"
    },
    {
      "label": "final",
      "kind": "Keyword",
      "detail": "Keyword",
      "sortText": "P",
      "filterText": "final",
      "insertText": "final ",
      "insertTextFormat": "Snippet"
    },
    {
      "label": "fail",
      "kind": "Keyword",
      "detail": "Keyword",
      "sortText": "P",
      "filterText": "fail",
      "insertText": "fail ",
      "insertTextFormat": "Snippet"
    },
    {
      "label": "if",
      "kind": "Snippet",
      "detail": "Statement",
      "sortText": "O",
      "filterText": "if",
      "insertText": "if ${1:true} {\n\t${2}\n}",
      "insertTextFormat": "Snippet"
    },
    {
      "label": "while",
      "kind": "Snippet",
      "detail": "Statement",
      "sortText": "O",
      "filterText": "while",
      "insertText": "while ${1:true} {\n\t${2}\n}",
      "insertTextFormat": "Snippet"
    },
    {
      "label": "do",
      "kind": "Snippet",
      "detail": "Statement",
      "sortText": "O",
      "filterText": "do",
      "insertText": "do {\n\t${1}\n}",
      "insertTextFormat": "Snippet"
    },
    {
      "label": "lock",
      "kind": "Snippet",
      "detail": "Statement",
      "sortText": "O",
      "filterText": "lock",
      "insertText": "lock {\n\t${1}\n}",
      "insertTextFormat": "Snippet"
    },
    {
      "label": "foreach",
      "kind": "Snippet",
      "detail": "Statement",
      "sortText": "O",
      "filterText": "foreach",
      "insertText": "foreach ${1:var} ${2:item} in ${3:itemList} {\n\t${4}\n}",
      "insertTextFormat": "Snippet"
    },
    {
      "label": "foreach i",
      "kind": "Snippet",
      "detail": "Statement",
      "sortText": "O",
      "filterText": "foreach",
      "insertText": "foreach ${1:int} ${2:i} in ${3:0}...${4:9} {\n\t${5}\n}",
      "insertTextFormat": "Snippet"
    },
    {
      "label": "fork",
      "kind": "Snippet",
      "detail": "Statement",
      "sortText": "O",
      "filterText": "fork",
      "insertText": "fork {\n\t${1}\n}",
      "insertTextFormat": "Snippet"
    },
    {
      "label": "transaction",
      "kind": "Snippet",
      "detail": "Statement",
      "sortText": "O",
      "filterText": "transaction",
      "insertText": "transaction {\n\t${1}\n}",
      "insertTextFormat": "Snippet"
    },
    {
      "label": "retry",
      "kind": "Snippet",
      "detail": "Statement",
      "sortText": "O",
      "filterText": "retry",
      "insertText": "retry {\n\t${1}\n}",
      "insertTextFormat": "Snippet"
    },
    {
      "label": "retry transaction",
      "kind": "Snippet",
      "detail": "Statement",
      "sortText": "O",
      "filterText": "(retry)|(transaction)",
      "insertText": "retry transaction {\n\t${1}\n}",
      "insertTextFormat": "Snippet"
    },
    {
      "label": "match",
      "kind": "Snippet",
      "detail": "Statement",
      "sortText": "O",
      "filterText": "match",
      "insertText": "match ",
      "insertTextFormat": "Snippet"
    },
    {
      "label": "return;",
      "kind": "Snippet",
      "detail": "Statement",
      "sortText": "O",
      "filterText": "return;",
      "insertText": "return;",
      "insertTextFormat": "Snippet"
    },
    {
      "label": "panic",
      "kind": "Snippet",
      "detail": "Statement",
      "sortText": "O",
      "filterText": "panic",
      "insertText": "panic ",
      "insertTextFormat": "Snippet"
    },
    {
      "label": "stream<> streamName = new;",
      "kind": "Snippet",
      "detail": "Snippet",
      "sortText": "O",
      "filterText": "stream",
      "insertText": "stream<${1}> ${2:streamName} = new;",
      "insertTextFormat": "Snippet"
    },
    {
      "label": "on fail clause",
      "kind": "Snippet",
      "detail": "Snippet",
      "sortText": "O",
      "filterText": "(on)|(fail)",
      "insertText": "on fail ${1:var} ${2:varName} {\n\t${3}\n}",
      "insertTextFormat": "Snippet"
    },
    {
      "label": "module1",
      "kind": "Module",
      "detail": "Module",
      "sortText": "N",
      "insertText": "module1",
      "insertTextFormat": "Snippet"
    },
    {
<<<<<<< HEAD
      "label": "ballerina/jballerina.java",
      "kind": "Module",
      "detail": "Module",
      "sortText": "Q",
      "insertText": "java",
=======
      "label": "ballerina/lang.test",
      "kind": "Module",
      "detail": "Module",
      "sortText": "Q",
      "insertText": "test",
>>>>>>> ecaec7d2
      "insertTextFormat": "Snippet",
      "additionalTextEdits": [
        {
          "range": {
            "start": {
              "line": 0,
              "character": 0
            },
            "end": {
              "line": 0,
              "character": 0
            }
          },
<<<<<<< HEAD
          "newText": "import ballerina/jballerina.java;\n"
=======
          "newText": "import ballerina/lang.test;\n"
>>>>>>> ecaec7d2
        }
      ]
    },
    {
      "label": "ballerina/lang.array",
      "kind": "Module",
      "detail": "Module",
      "sortText": "Q",
      "insertText": "array",
      "insertTextFormat": "Snippet",
      "additionalTextEdits": [
        {
          "range": {
            "start": {
              "line": 0,
              "character": 0
            },
            "end": {
              "line": 0,
              "character": 0
            }
          },
          "newText": "import ballerina/lang.array;\n"
        }
      ]
    },
    {
<<<<<<< HEAD
      "label": "ballerina/lang.value",
      "kind": "Module",
      "detail": "Module",
      "sortText": "Q",
      "insertText": "value",
=======
      "label": "ballerina/jballerina.java",
      "kind": "Module",
      "detail": "Module",
      "sortText": "Q",
      "insertText": "java",
>>>>>>> ecaec7d2
      "insertTextFormat": "Snippet",
      "additionalTextEdits": [
        {
          "range": {
            "start": {
              "line": 0,
              "character": 0
            },
            "end": {
              "line": 0,
              "character": 0
            }
          },
<<<<<<< HEAD
          "newText": "import ballerina/lang.value;\n"
        }
      ]
    },
    {
      "label": "ballerina/lang.runtime",
      "kind": "Module",
      "detail": "Module",
      "sortText": "Q",
      "insertText": "runtime",
=======
          "newText": "import ballerina/jballerina.java;\n"
        }
      ]
    },
    {
      "label": "ballerina/lang.value",
      "kind": "Module",
      "detail": "Module",
      "sortText": "Q",
      "insertText": "value",
>>>>>>> ecaec7d2
      "insertTextFormat": "Snippet",
      "additionalTextEdits": [
        {
          "range": {
            "start": {
              "line": 0,
              "character": 0
            },
            "end": {
              "line": 0,
              "character": 0
            }
          },
<<<<<<< HEAD
          "newText": "import ballerina/lang.runtime;\n"
=======
          "newText": "import ballerina/lang.value;\n"
>>>>>>> ecaec7d2
        }
      ]
    },
    {
      "label": "ballerina/lang.runtime",
      "kind": "Module",
      "detail": "Module",
      "sortText": "Q",
      "insertText": "runtime",
      "insertTextFormat": "Snippet",
      "additionalTextEdits": [
        {
          "range": {
            "start": {
              "line": 0,
              "character": 0
            },
            "end": {
              "line": 0,
              "character": 0
            }
          },
          "newText": "import ballerina/lang.runtime;\n"
        }
      ]
    },
    {
      "label": "boolean",
      "kind": "Unit",
      "detail": "type",
      "sortText": "Q",
      "insertText": "boolean",
      "insertTextFormat": "Snippet"
    },
    {
      "label": "decimal",
      "kind": "Unit",
      "detail": "type",
      "sortText": "Q",
      "insertText": "decimal",
      "insertTextFormat": "Snippet"
    },
    {
      "label": "error",
      "kind": "Unit",
      "detail": "type",
      "sortText": "Q",
      "insertText": "error",
      "insertTextFormat": "Snippet"
    },
    {
      "label": "float",
      "kind": "Unit",
      "detail": "type",
      "sortText": "Q",
      "insertText": "float",
      "insertTextFormat": "Snippet"
    },
    {
      "label": "future",
      "kind": "Unit",
      "detail": "type",
      "sortText": "Q",
      "insertText": "future",
      "insertTextFormat": "Snippet"
    },
    {
      "label": "int",
      "kind": "Unit",
      "detail": "type",
      "sortText": "Q",
      "insertText": "int",
      "insertTextFormat": "Snippet"
    },
    {
      "label": "map",
      "kind": "Unit",
      "detail": "type",
      "sortText": "Q",
      "insertText": "map",
      "insertTextFormat": "Snippet"
    },
    {
      "label": "object",
      "kind": "Unit",
      "detail": "type",
      "sortText": "Q",
      "insertText": "object",
      "insertTextFormat": "Snippet"
    },
    {
      "label": "stream",
      "kind": "Unit",
      "detail": "type",
      "sortText": "Q",
      "insertText": "stream",
      "insertTextFormat": "Snippet"
    },
    {
      "label": "string",
      "kind": "Unit",
      "detail": "type",
      "sortText": "Q",
      "insertText": "string",
      "insertTextFormat": "Snippet"
    },
    {
      "label": "table",
      "kind": "Unit",
      "detail": "type",
      "sortText": "Q",
      "insertText": "table",
      "insertTextFormat": "Snippet"
    },
    {
      "label": "transaction",
      "kind": "Unit",
      "detail": "type",
      "sortText": "Q",
      "insertText": "transaction",
      "insertTextFormat": "Snippet"
    },
    {
      "label": "typedesc",
      "kind": "Unit",
      "detail": "type",
      "sortText": "Q",
      "insertText": "typedesc",
      "insertTextFormat": "Snippet"
    },
    {
      "label": "xml",
      "kind": "Unit",
      "detail": "type",
      "sortText": "Q",
      "insertText": "xml",
      "insertTextFormat": "Snippet"
    },
    {
      "label": "StrandData",
      "kind": "Struct",
      "detail": "Record",
      "documentation": {
        "left": "Describes Strand execution details for the runtime.\n"
      },
      "sortText": "L",
      "insertText": "StrandData",
      "insertTextFormat": "Snippet"
    },
    {
      "label": "Thread",
      "kind": "TypeParameter",
      "detail": "Union",
      "sortText": "M",
      "insertText": "Thread",
      "insertTextFormat": "Snippet"
    },
    {
      "label": "readonly",
      "kind": "Unit",
      "detail": "type",
      "sortText": "Q",
      "insertText": "readonly",
      "insertTextFormat": "Snippet"
    },
    {
      "label": "handle",
      "kind": "Unit",
      "detail": "type",
      "sortText": "Q",
      "insertText": "handle",
      "insertTextFormat": "Snippet"
    },
    {
      "label": "never",
      "kind": "Unit",
      "detail": "type",
      "sortText": "Q",
      "insertText": "never",
      "insertTextFormat": "Snippet"
    },
    {
      "label": "json",
      "kind": "Unit",
      "detail": "type",
      "sortText": "Q",
      "insertText": "json",
      "insertTextFormat": "Snippet"
    },
    {
      "label": "anydata",
      "kind": "Unit",
      "detail": "type",
      "sortText": "Q",
      "insertText": "anydata",
      "insertTextFormat": "Snippet"
    },
    {
      "label": "any",
      "kind": "Unit",
      "detail": "type",
      "sortText": "Q",
      "insertText": "any",
      "insertTextFormat": "Snippet"
    },
    {
      "label": "byte",
      "kind": "Unit",
      "detail": "type",
      "sortText": "Q",
      "insertText": "byte",
      "insertTextFormat": "Snippet"
    },
    {
      "label": "service",
      "kind": "Unit",
      "detail": "type",
      "sortText": "Q",
      "insertText": "service",
      "insertTextFormat": "Snippet"
    },
    {
      "label": "record",
      "kind": "Keyword",
      "detail": "Keyword",
      "sortText": "P",
      "filterText": "record",
      "insertText": "record ",
      "insertTextFormat": "Snippet"
    },
    {
      "label": "function",
      "kind": "Keyword",
      "detail": "Keyword",
      "sortText": "P",
      "filterText": "function",
      "insertText": "function ",
      "insertTextFormat": "Snippet"
    },
    {
      "label": "record {}",
      "kind": "Snippet",
      "detail": "Snippet",
      "sortText": "O",
      "filterText": "record",
      "insertText": "record {${1}}",
      "insertTextFormat": "Snippet"
    },
    {
      "label": "record {||}",
      "kind": "Snippet",
      "detail": "Snippet",
      "sortText": "O",
      "filterText": "record",
      "insertText": "record {|${1}|}",
      "insertTextFormat": "Snippet"
    },
    {
      "label": "distinct",
      "kind": "Keyword",
      "detail": "Keyword",
      "sortText": "P",
      "filterText": "distinct",
      "insertText": "distinct",
      "insertTextFormat": "Snippet"
    },
    {
      "label": "object {}",
      "kind": "Snippet",
      "detail": "Snippet",
      "sortText": "O",
      "filterText": "object",
      "insertText": "object {${1}}",
      "insertTextFormat": "Snippet"
    },
    {
<<<<<<< HEAD
=======
      "label": "true",
      "kind": "Keyword",
      "detail": "Keyword",
      "sortText": "P",
      "filterText": "true",
      "insertText": "true",
      "insertTextFormat": "Snippet"
    },
    {
      "label": "false",
      "kind": "Keyword",
      "detail": "Keyword",
      "sortText": "P",
      "filterText": "false",
      "insertText": "false",
      "insertTextFormat": "Snippet"
    },
    {
>>>>>>> ecaec7d2
      "label": "testValue",
      "kind": "Variable",
      "detail": "int",
      "sortText": "B",
      "insertText": "testValue",
      "insertTextFormat": "Snippet"
    },
    {
      "label": "testFunction()",
      "kind": "Function",
      "detail": "Function",
      "documentation": {
        "right": {
          "kind": "markdown",
          "value": "**Package:** _._  \n  \n  \n"
        }
      },
      "sortText": "C",
      "filterText": "testFunction",
      "insertText": "testFunction()",
      "insertTextFormat": "Snippet"
    },
    {
      "label": "worker",
      "kind": "Snippet",
      "detail": "Snippet",
      "sortText": "O",
      "filterText": "worker",
      "insertText": "worker ${1:name} {\n\t${2}\n}",
      "insertTextFormat": "Snippet"
    }
  ]
}<|MERGE_RESOLUTION|>--- conflicted
+++ resolved
@@ -213,12 +213,12 @@
       "insertTextFormat": "Snippet"
     },
     {
-      "label": "return;",
-      "kind": "Snippet",
-      "detail": "Statement",
-      "sortText": "O",
-      "filterText": "return;",
-      "insertText": "return;",
+      "label": "return",
+      "kind": "Snippet",
+      "detail": "Statement",
+      "sortText": "O",
+      "filterText": "return",
+      "insertText": "return ",
       "insertTextFormat": "Snippet"
     },
     {
@@ -257,19 +257,11 @@
       "insertTextFormat": "Snippet"
     },
     {
-<<<<<<< HEAD
-      "label": "ballerina/jballerina.java",
-      "kind": "Module",
-      "detail": "Module",
-      "sortText": "Q",
-      "insertText": "java",
-=======
       "label": "ballerina/lang.test",
       "kind": "Module",
       "detail": "Module",
       "sortText": "Q",
       "insertText": "test",
->>>>>>> ecaec7d2
       "insertTextFormat": "Snippet",
       "additionalTextEdits": [
         {
@@ -283,11 +275,7 @@
               "character": 0
             }
           },
-<<<<<<< HEAD
-          "newText": "import ballerina/jballerina.java;\n"
-=======
           "newText": "import ballerina/lang.test;\n"
->>>>>>> ecaec7d2
         }
       ]
     },
@@ -315,19 +303,11 @@
       ]
     },
     {
-<<<<<<< HEAD
-      "label": "ballerina/lang.value",
-      "kind": "Module",
-      "detail": "Module",
-      "sortText": "Q",
-      "insertText": "value",
-=======
       "label": "ballerina/jballerina.java",
       "kind": "Module",
       "detail": "Module",
       "sortText": "Q",
       "insertText": "java",
->>>>>>> ecaec7d2
       "insertTextFormat": "Snippet",
       "additionalTextEdits": [
         {
@@ -341,18 +321,6 @@
               "character": 0
             }
           },
-<<<<<<< HEAD
-          "newText": "import ballerina/lang.value;\n"
-        }
-      ]
-    },
-    {
-      "label": "ballerina/lang.runtime",
-      "kind": "Module",
-      "detail": "Module",
-      "sortText": "Q",
-      "insertText": "runtime",
-=======
           "newText": "import ballerina/jballerina.java;\n"
         }
       ]
@@ -363,7 +331,6 @@
       "detail": "Module",
       "sortText": "Q",
       "insertText": "value",
->>>>>>> ecaec7d2
       "insertTextFormat": "Snippet",
       "additionalTextEdits": [
         {
@@ -377,11 +344,7 @@
               "character": 0
             }
           },
-<<<<<<< HEAD
-          "newText": "import ballerina/lang.runtime;\n"
-=======
           "newText": "import ballerina/lang.value;\n"
->>>>>>> ecaec7d2
         }
       ]
     },
@@ -658,8 +621,6 @@
       "insertTextFormat": "Snippet"
     },
     {
-<<<<<<< HEAD
-=======
       "label": "true",
       "kind": "Keyword",
       "detail": "Keyword",
@@ -678,7 +639,6 @@
       "insertTextFormat": "Snippet"
     },
     {
->>>>>>> ecaec7d2
       "label": "testValue",
       "kind": "Variable",
       "detail": "int",
