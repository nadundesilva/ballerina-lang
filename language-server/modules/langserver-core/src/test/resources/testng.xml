<?xml version="1.0" encoding="UTF-8"?>
<!--
Copyright (c) 2017, WSO2 Inc. (http://www.wso2.org) All Rights Reserved.

WSO2 Inc. licenses this file to you under the Apache License,
Version 2.0 (the "License"); you may not use this file except
in compliance with the License.
You may obtain a copy of the License at

http://www.apache.org/licenses/LICENSE-2.0

Unless required by applicable law or agreed to in writing,
software distributed under the License is distributed on an
"AS IS" BASIS, WITHOUT WARRANTIES OR CONDITIONS OF ANY
KIND, either express or implied.  See the License for the
specific language governing permissions and limitations
under the License.
-->

<!DOCTYPE suite SYSTEM "http://testng.org/testng-1.0.dtd" >

<suite name="language-server-core-test-suite">
    <test name="language-server-core-tests" preserve-order="true" parallel="false">
        <groups>
            <run>
                <exclude name="broken"/>
            </run>
        </groups>
        <packages>
<!--            <package name="org.ballerinalang.langserver.highlighting.*"/>-->
<!--            <package name="org.ballerinalang.langserver.definition.*"/>-->
<!--            <package name="org.ballerinalang.langserver.docsymbol.*"/>-->
<!--            <package name="org.ballerinalang.langserver.hover.*"/>-->
<!--            <package name="org.ballerinalang.langserver.implementation.*"/>-->
<!--            <package name="org.ballerinalang.langserver.references.*"/>-->
<!--            <package name="org.ballerinalang.langserver.rename.*"/>-->
            <package name="org.ballerinalang.langserver.completion.*"/>
<!--            <package name="org.ballerinalang.langserver.signature.*"/>-->
<!--            <package name="org.ballerinalang.langserver.sourceprune.*"/>-->
<!--            <package name="org.ballerinalang.langserver.workspace.*"/>-->
<<<<<<< HEAD
<!--            <package name="org.ballerinalang.langserver.formatting.*"/>-->
            <package name="org.ballerinalang.langserver.extensions.document.*"/>
            <package name="org.ballerinalang.langserver.extensions.connector.*"/>
=======
            <package name="org.ballerinalang.langserver.formatting.FormattingTest"/>
<!--            <package name="org.ballerinalang.langserver.extensions.document.*"/>-->
>>>>>>> 32ad1b4b
<!--            <package name="org.ballerinalang.langserver.codeaction.*"/>-->
<!--            <package name="org.ballerinalang.langserver.command.*"/>-->
        </packages>
    </test>
</suite><|MERGE_RESOLUTION|>--- conflicted
+++ resolved
@@ -38,14 +38,9 @@
 <!--            <package name="org.ballerinalang.langserver.signature.*"/>-->
 <!--            <package name="org.ballerinalang.langserver.sourceprune.*"/>-->
 <!--            <package name="org.ballerinalang.langserver.workspace.*"/>-->
-<<<<<<< HEAD
-<!--            <package name="org.ballerinalang.langserver.formatting.*"/>-->
+            <package name="org.ballerinalang.langserver.formatting.FormattingTest"/>
             <package name="org.ballerinalang.langserver.extensions.document.*"/>
             <package name="org.ballerinalang.langserver.extensions.connector.*"/>
-=======
-            <package name="org.ballerinalang.langserver.formatting.FormattingTest"/>
-<!--            <package name="org.ballerinalang.langserver.extensions.document.*"/>-->
->>>>>>> 32ad1b4b
 <!--            <package name="org.ballerinalang.langserver.codeaction.*"/>-->
 <!--            <package name="org.ballerinalang.langserver.command.*"/>-->
         </packages>
