--- conflicted
+++ resolved
@@ -25,11 +25,8 @@
 import org.eclipse.lsp4j.CodeActionParams;
 import org.eclipse.lsp4j.DidCloseTextDocumentParams;
 import org.eclipse.lsp4j.DidOpenTextDocumentParams;
-<<<<<<< HEAD
 import org.eclipse.lsp4j.DocumentFormattingParams;
-=======
 import org.eclipse.lsp4j.DocumentSymbolParams;
->>>>>>> ddbf269c
 import org.eclipse.lsp4j.ExecuteCommandParams;
 import org.eclipse.lsp4j.Position;
 import org.eclipse.lsp4j.Range;
@@ -71,13 +68,11 @@
 
     private static final String CODE_ACTION = "textDocument/codeAction";
 
-<<<<<<< HEAD
     private static final String FORMATTING = "textDocument/formatting";
-=======
+
     private static final String DOCUMENT_SYMBOL = "textDocument/documentSymbol";
-    
+
     private static final String WORKSPACE_SYMBOL_COMMAND = "workspace/symbol";
->>>>>>> ddbf269c
 
     private static final Gson GSON = new Gson();
 
@@ -198,7 +193,19 @@
     }
 
     /**
-<<<<<<< HEAD
+     * Get the document symbol Response as String.
+     *
+     * @param serviceEndpoint       Language Server Service Endpoint
+     * @param filePath              File Path
+     * @return {@link String}       Response string
+     */
+    public static String getDocumentSymbolResponse(Endpoint serviceEndpoint, String filePath) {
+        DocumentSymbolParams params = new DocumentSymbolParams(getTextDocumentIdentifier(filePath));
+        CompletableFuture result = serviceEndpoint.request(DOCUMENT_SYMBOL, params);
+        return getResponseString(result);
+    }
+
+    /**
      * Get formatting response.
      *
      * @param params Document formatting parameters
@@ -207,17 +214,6 @@
      */
     public static String getFormattingResponse(DocumentFormattingParams params, Endpoint serviceEndpoint) {
         CompletableFuture result = serviceEndpoint.request(FORMATTING, params);
-=======
-     * Get the document symbol Response as String.
-     *
-     * @param serviceEndpoint       Language Server Service Endpoint
-     * @param filePath              File Path
-     * @return {@link String}       Response string
-     */
-    public static String getDocumentSymbolResponse(Endpoint serviceEndpoint, String filePath) {
-        DocumentSymbolParams params = new DocumentSymbolParams(getTextDocumentIdentifier(filePath));
-        CompletableFuture result = serviceEndpoint.request(DOCUMENT_SYMBOL, params);
->>>>>>> ddbf269c
         return getResponseString(result);
     }
 
