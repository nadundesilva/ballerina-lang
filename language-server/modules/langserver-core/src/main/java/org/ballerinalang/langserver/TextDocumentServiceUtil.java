/*
*  Copyright (c) 2017, WSO2 Inc. (http://www.wso2.org) All Rights Reserved.
*
*  WSO2 Inc. licenses this file to you under the Apache License,
*  Version 2.0 (the "License"); you may not use this file except
*  in compliance with the License.
*  You may obtain a copy of the License at
*
*    http://www.apache.org/licenses/LICENSE-2.0
*
*  Unless required by applicable law or agreed to in writing,
*  software distributed under the License is distributed on an
*  "AS IS" BASIS, WITHOUT WARRANTIES OR CONDITIONS OF ANY
*  KIND, either express or implied.  See the License for the
*  specific language governing permissions and limitations
*  under the License.
*/
package org.ballerinalang.langserver;

import org.antlr.v4.runtime.DefaultErrorStrategy;
import org.ballerinalang.compiler.CompilerPhase;
import org.ballerinalang.langserver.common.CustomErrorStrategyFactory;
import org.ballerinalang.langserver.common.utils.CommonUtil;
import org.ballerinalang.langserver.workspace.WorkspaceDocumentManager;
import org.ballerinalang.langserver.workspace.repository.WorkspacePackageRepository;
import org.ballerinalang.repository.PackageRepository;
import org.ballerinalang.util.diagnostic.DiagnosticListener;
import org.wso2.ballerinalang.compiler.Compiler;
import org.wso2.ballerinalang.compiler.tree.BLangPackage;
import org.wso2.ballerinalang.compiler.util.CompilerContext;
import org.wso2.ballerinalang.compiler.util.CompilerOptions;

import java.io.File;
import java.net.URI;
import java.nio.file.Path;
import java.nio.file.Paths;
import java.util.ArrayList;
import java.util.Arrays;
import java.util.List;
import java.util.regex.Matcher;
import java.util.regex.Pattern;

import static org.ballerinalang.compiler.CompilerOptionName.COMPILER_PHASE;
import static org.ballerinalang.compiler.CompilerOptionName.PRESERVE_WHITESPACE;
import static org.ballerinalang.compiler.CompilerOptionName.SOURCE_ROOT;

/**
 * Compilation unit builder is for building ballerina compilation units.
 */
public class TextDocumentServiceUtil {

    private static final String PACKAGE_REGEX = "package\\s+([a-zA_Z_][\\.\\w]*);";

    /**
     * Get the source root for the given package.
     *
     * @param filePath current file's path
     * @param pkgName  package that the file belongs to
     * @return {@link String} program directory path
     */
    public static String getSourceRoot(Path filePath, String pkgName) {
        if (filePath == null || filePath.getParent() == null) {
            return null;
        }
        Path parentPath = filePath.getParent();
        if (parentPath == null) {
            return null;
        }
        List<String> pathParts = Arrays.asList(parentPath.toString().split(Pattern.quote(File.separator)));
        // TODO: change this to find .ballerina meta folder when project structure is available.
        int pkgNameIndex = pathParts.size();
        if (!pkgName.isEmpty()) {
            for (int i = pathParts.size() - 1; i >= 0; i--) {
                if (pathParts.get(i).equals(pkgName)) {
                    pkgNameIndex = i;
                    break;
                }
            }
        }

        List<String> programDirParts = pathParts.subList(0, pkgNameIndex);
        return String.join(File.separator, programDirParts);
    }

    /**
     * Get the package from file content.
     *
     * @param fileContent - content of the file
     * @return - package declaration
     */
    public static String getPackageFromContent(String fileContent) {
        Pattern pkgPattern = Pattern.compile(PACKAGE_REGEX);
        Matcher pkgMatcher = pkgPattern.matcher(fileContent);

        if (!pkgMatcher.find()) {
            return "";
        }

        return pkgMatcher.group(1);
    }

    /**
     * Prepare the compiler context.
     *
     * @param packageRepository  Package Repository
     * @param sourceRoot         Source Root
     * @param preserveWhitespace Preserve Whitespace
     * @return {@link CompilerContext}     Compiler context
     */
    public static CompilerContext prepareCompilerContext(PackageRepository packageRepository, String sourceRoot,
                                                         boolean preserveWhitespace) {
        org.wso2.ballerinalang.compiler.util.CompilerContext context = new CompilerContext();
        context.put(PackageRepository.class, packageRepository);
        CompilerOptions options = CompilerOptions.getInstance(context);
        options.put(SOURCE_ROOT, sourceRoot);
        options.put(COMPILER_PHASE, CompilerPhase.CODE_ANALYZE.toString());
        options.put(PRESERVE_WHITESPACE, Boolean.valueOf(preserveWhitespace).toString());
        return context;
    }

    /**
     * Get the BLangPackage for a given program.
     *
     * @param context             Language Server Context
     * @param docManager          Document manager
     * @param preserveWhitespace  Enable preserve whitespace
     * @param customErrorStrategy custom error strategy class
<<<<<<< HEAD
     * @return {@link BLangPackage} BLang Package
     */
    public static BLangPackage getBLangPackage(LanguageServerContext context,
                                               WorkspaceDocumentManager docManager,
                                               boolean preserveWhitespace,
                                               Class customErrorStrategy) {
=======
     * @param compileFullProject  compile full project from the source root
     * @return {@link BLangPackage} BLang Package
     */
    public static List<BLangPackage> getBLangPackage(LanguageServerContext context, WorkspaceDocumentManager docManager,
                                                     boolean preserveWhitespace, Class customErrorStrategy,
                                                     boolean compileFullProject) {
>>>>>>> cd1339c2
        String uri = context.get(DocumentServiceKeys.FILE_URI_KEY);
        String fileContent = docManager.getFileContent(Paths.get(URI.create(uri)));
        Path filePath = CommonUtil.getPath(uri);
        Path fileNamePath = filePath.getFileName();
        String fileName = "";
        if (fileNamePath != null) {
            fileName = fileNamePath.toString();
        }

        String pkgName = TextDocumentServiceUtil.getPackageFromContent(fileContent);
        String sourceRoot = TextDocumentServiceUtil.getSourceRoot(filePath, pkgName);
        PackageRepository packageRepository = new WorkspacePackageRepository(sourceRoot, docManager);
<<<<<<< HEAD
        CompilerContext compilerContext = TextDocumentServiceUtil.prepareCompilerContext(packageRepository, sourceRoot,
                preserveWhitespace);
=======
        List<BLangPackage> packages = new ArrayList<>();
        if (compileFullProject) {
            if (sourceRoot != null && !sourceRoot.isEmpty()) {
                File projectDir = new File(sourceRoot);
                File[] files = projectDir.listFiles();
                if (files != null) {
                    for (File file : files) {
                        Compiler compiler = getCompiler(context, fileName, packageRepository, sourceRoot,
                                preserveWhitespace, customErrorStrategy);
                        compiler.compile(file.getName());
                        packages.add((BLangPackage) compiler.getAST());
                    }
                }
            }
        } else {
            Compiler compiler = getCompiler(context, fileName, packageRepository, sourceRoot, preserveWhitespace,
                    customErrorStrategy);
            if ("".equals(pkgName)) {
                compiler.compile(fileName);
            } else {
                compiler.compile(pkgName);
            }

            packages.add((BLangPackage) compiler.getAST());
        }
        return packages;
    }

    /**
     * Get compiler for the given context and file.
     *
     * @param context             Language server context
     * @param fileName            File name which is currently open
     * @param packageRepository   package repository
     * @param sourceRoot          root path of the source
     * @param preserveWhitespace  enable/disable preserve white space in compiler
     * @param customErrorStrategy custom error strategy class
     * @return {@link Compiler} ballerina compiler
     */
    private static Compiler getCompiler(LanguageServerContext context, String fileName,
                                        PackageRepository packageRepository, String sourceRoot,
                                        boolean preserveWhitespace, Class customErrorStrategy) {
        CompilerContext compilerContext =
                TextDocumentServiceUtil.prepareCompilerContext(packageRepository, sourceRoot,
                        preserveWhitespace);
>>>>>>> cd1339c2
        context.put(DocumentServiceKeys.FILE_NAME_KEY, fileName);
        context.put(DocumentServiceKeys.COMPILER_CONTEXT_KEY, compilerContext);
        context.put(DocumentServiceKeys.OPERATION_META_CONTEXT_KEY, new TextDocumentServiceContext());
        List<org.ballerinalang.util.diagnostic.Diagnostic> balDiagnostics = new ArrayList<>();
        CollectDiagnosticListener diagnosticListener = new CollectDiagnosticListener(balDiagnostics);
        compilerContext.put(DiagnosticListener.class, diagnosticListener);
        compilerContext.put(DefaultErrorStrategy.class,
                CustomErrorStrategyFactory.getCustomErrorStrategy(customErrorStrategy, context));
<<<<<<< HEAD
        Compiler compiler = Compiler.getInstance(compilerContext);
        if ("".equals(pkgName)) {
            compiler.compile(fileName);
        } else {
            compiler.compile(pkgName);
        }
        BLangPackage bLangPackage = (BLangPackage) compiler.getAST();
        context.put(DocumentServiceKeys.CURRENT_PACKAGE_NAME_KEY, bLangPackage.symbol.getName().getValue());
        return bLangPackage;
=======
        return Compiler.getInstance(compilerContext);
>>>>>>> cd1339c2
    }
}<|MERGE_RESOLUTION|>--- conflicted
+++ resolved
@@ -125,21 +125,12 @@
      * @param docManager          Document manager
      * @param preserveWhitespace  Enable preserve whitespace
      * @param customErrorStrategy custom error strategy class
-<<<<<<< HEAD
-     * @return {@link BLangPackage} BLang Package
-     */
-    public static BLangPackage getBLangPackage(LanguageServerContext context,
-                                               WorkspaceDocumentManager docManager,
-                                               boolean preserveWhitespace,
-                                               Class customErrorStrategy) {
-=======
      * @param compileFullProject  compile full project from the source root
      * @return {@link BLangPackage} BLang Package
      */
     public static List<BLangPackage> getBLangPackage(LanguageServerContext context, WorkspaceDocumentManager docManager,
                                                      boolean preserveWhitespace, Class customErrorStrategy,
                                                      boolean compileFullProject) {
->>>>>>> cd1339c2
         String uri = context.get(DocumentServiceKeys.FILE_URI_KEY);
         String fileContent = docManager.getFileContent(Paths.get(URI.create(uri)));
         Path filePath = CommonUtil.getPath(uri);
@@ -152,10 +143,6 @@
         String pkgName = TextDocumentServiceUtil.getPackageFromContent(fileContent);
         String sourceRoot = TextDocumentServiceUtil.getSourceRoot(filePath, pkgName);
         PackageRepository packageRepository = new WorkspacePackageRepository(sourceRoot, docManager);
-<<<<<<< HEAD
-        CompilerContext compilerContext = TextDocumentServiceUtil.prepareCompilerContext(packageRepository, sourceRoot,
-                preserveWhitespace);
-=======
         List<BLangPackage> packages = new ArrayList<>();
         if (compileFullProject) {
             if (sourceRoot != null && !sourceRoot.isEmpty()) {
@@ -201,7 +188,6 @@
         CompilerContext compilerContext =
                 TextDocumentServiceUtil.prepareCompilerContext(packageRepository, sourceRoot,
                         preserveWhitespace);
->>>>>>> cd1339c2
         context.put(DocumentServiceKeys.FILE_NAME_KEY, fileName);
         context.put(DocumentServiceKeys.COMPILER_CONTEXT_KEY, compilerContext);
         context.put(DocumentServiceKeys.OPERATION_META_CONTEXT_KEY, new TextDocumentServiceContext());
@@ -210,18 +196,6 @@
         compilerContext.put(DiagnosticListener.class, diagnosticListener);
         compilerContext.put(DefaultErrorStrategy.class,
                 CustomErrorStrategyFactory.getCustomErrorStrategy(customErrorStrategy, context));
-<<<<<<< HEAD
-        Compiler compiler = Compiler.getInstance(compilerContext);
-        if ("".equals(pkgName)) {
-            compiler.compile(fileName);
-        } else {
-            compiler.compile(pkgName);
-        }
-        BLangPackage bLangPackage = (BLangPackage) compiler.getAST();
-        context.put(DocumentServiceKeys.CURRENT_PACKAGE_NAME_KEY, bLangPackage.symbol.getName().getValue());
-        return bLangPackage;
-=======
         return Compiler.getInstance(compilerContext);
->>>>>>> cd1339c2
     }
 }