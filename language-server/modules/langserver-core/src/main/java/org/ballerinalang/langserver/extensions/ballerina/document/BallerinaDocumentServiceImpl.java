--- conflicted
+++ resolved
@@ -1,849 +1,3 @@
-<<<<<<< HEAD
-/*
- * Copyright (c) 2018, WSO2 Inc. (http://wso2.com) All Rights Reserved.
- *
- * Licensed under the Apache License, Version 2.0 (the "License");
- * you may not use this file except in compliance with the License.
- * You may obtain a copy of the License at
- *
- * http://www.apache.org/licenses/LICENSE-2.0
- *
- * Unless required by applicable law or agreed to in writing, software
- * distributed under the License is distributed on an "AS IS" BASIS,
- * WITHOUT WARRANTIES OR CONDITIONS OF ANY KIND, either express or implied.
- * See the License for the specific language governing permissions and
- * limitations under the License.
- */
-package org.ballerinalang.langserver.extensions.ballerina.document;
-
-import com.fasterxml.jackson.databind.ObjectMapper;
-import com.fasterxml.jackson.dataformat.yaml.YAMLFactory;
-import com.google.gson.JsonArray;
-import com.google.gson.JsonElement;
-import com.google.gson.JsonObject;
-import io.ballerina.compiler.syntax.tree.ModulePartNode;
-import io.ballerina.compiler.syntax.tree.SyntaxTree;
-import io.ballerina.tools.text.TextDocument;
-import io.ballerina.tools.text.TextDocuments;
-import org.ballerinalang.ballerina.openapi.convertor.service.OpenApiConverterUtils;
-import org.ballerinalang.compiler.CompilerPhase;
-import org.ballerinalang.langserver.BallerinaLanguageServer;
-import org.ballerinalang.langserver.LSContextOperation;
-import org.ballerinalang.langserver.LSGlobalContext;
-import org.ballerinalang.langserver.LSGlobalContextKeys;
-import org.ballerinalang.langserver.common.utils.CommonUtil;
-import org.ballerinalang.langserver.commons.LSContext;
-import org.ballerinalang.langserver.commons.workspace.WorkspaceDocumentException;
-import org.ballerinalang.langserver.commons.workspace.WorkspaceDocumentManager;
-import org.ballerinalang.langserver.compiler.DocumentServiceKeys;
-import org.ballerinalang.langserver.compiler.ExtendedLSCompiler;
-import org.ballerinalang.langserver.compiler.LSModuleCompiler;
-import org.ballerinalang.langserver.compiler.common.modal.BallerinaFile;
-import org.ballerinalang.langserver.compiler.common.modal.SymbolMetaInfo;
-import org.ballerinalang.langserver.compiler.format.JSONGenerationException;
-import org.ballerinalang.langserver.compiler.format.TextDocumentFormatUtil;
-import org.ballerinalang.langserver.compiler.sourcegen.FormattingSourceGen;
-import org.ballerinalang.langserver.extensions.OASGenerationException;
-import org.ballerinalang.langserver.extensions.VisibleEndpointVisitor;
-import org.ballerinalang.model.tree.ServiceNode;
-import org.ballerinalang.model.tree.TopLevelNode;
-import org.ballerinalang.openapi.CodeGenerator;
-import org.ballerinalang.openapi.cmd.Filter;
-import org.ballerinalang.openapi.model.GenSrcFile;
-import org.ballerinalang.openapi.utils.GeneratorConstants;
-import org.eclipse.lsp4j.ApplyWorkspaceEditParams;
-import org.eclipse.lsp4j.Position;
-import org.eclipse.lsp4j.Range;
-import org.eclipse.lsp4j.TextDocumentContentChangeEvent;
-import org.eclipse.lsp4j.TextDocumentEdit;
-import org.eclipse.lsp4j.TextEdit;
-import org.eclipse.lsp4j.WorkspaceEdit;
-import org.eclipse.lsp4j.jsonrpc.messages.Either;
-import org.wso2.ballerinalang.compiler.tree.BLangCompilationUnit;
-import org.wso2.ballerinalang.compiler.tree.BLangNode;
-import org.wso2.ballerinalang.compiler.tree.BLangPackage;
-import org.wso2.ballerinalang.compiler.util.CompilerContext;
-
-import java.io.BufferedWriter;
-import java.io.File;
-import java.io.FileOutputStream;
-import java.io.IOException;
-import java.io.OutputStreamWriter;
-import java.nio.charset.StandardCharsets;
-import java.nio.file.Path;
-import java.util.ArrayList;
-import java.util.Collections;
-import java.util.HashMap;
-import java.util.List;
-import java.util.Map;
-import java.util.Optional;
-import java.util.concurrent.CompletableFuture;
-import java.util.concurrent.locks.Lock;
-import java.util.stream.Collectors;
-
-import static org.ballerinalang.langserver.compiler.LSClientLogger.logError;
-import static org.ballerinalang.langserver.compiler.LSCompilerUtil.getProjectDir;
-import static org.ballerinalang.langserver.compiler.LSCompilerUtil.getUntitledFilePath;
-
-/**
- * Implementation of Ballerina Document extension for Language Server.
- *
- * @since 0.981.2
- */
-public class BallerinaDocumentServiceImpl implements BallerinaDocumentService {
-
-    private final BallerinaLanguageServer ballerinaLanguageServer;
-    private final WorkspaceDocumentManager documentManager;
-    public static final LSContext.Key<String> UPDATED_SOURCE = new LSContext.Key<>();
-
-    public BallerinaDocumentServiceImpl(LSGlobalContext globalContext) {
-        this.ballerinaLanguageServer = globalContext.get(LSGlobalContextKeys.LANGUAGE_SERVER_KEY);
-        this.documentManager = globalContext.get(LSGlobalContextKeys.DOCUMENT_MANAGER_KEY);
-    }
-
-    @Override
-    public CompletableFuture<BallerinaOASResponse> openApiDefinition(BallerinaOASRequest request) {
-        BallerinaOASResponse reply = new BallerinaOASResponse();
-        String fileUri = request.getBallerinaDocument().getUri();
-        Optional<Path> filePath = CommonUtil.getPathFromURI(fileUri);
-        if (!filePath.isPresent()) {
-            return CompletableFuture.supplyAsync(() -> reply);
-        }
-        Path compilationPath = getUntitledFilePath(filePath.get().toString()).orElse(filePath.get());
-        Optional<Lock> lock = documentManager.lockFile(compilationPath);
-
-        try {
-            String fileContent = documentManager.getFileContent(compilationPath);
-            String openApiDefinition = OpenApiConverterUtils
-                    .generateOAS3Definitions(fileContent, request.getBallerinaService());
-            reply.setBallerinaOASJson(convertToJson(openApiDefinition));
-        } catch (Throwable e) {
-            reply.isIsError(true);
-            String msg = "Operation 'ballerinaDocument/openApiDefinition' failed!";
-            logError(msg, e, request.getBallerinaDocument(), (Position) null);
-        } finally {
-            lock.ifPresent(Lock::unlock);
-        }
-
-        return CompletableFuture.supplyAsync(() -> reply);
-    }
-
-    private static String convertToJson(String yamlString) throws IOException {
-        ObjectMapper yamlReader = new ObjectMapper(new YAMLFactory());
-        Object obj = yamlReader.readValue(yamlString, Object.class);
-
-        ObjectMapper jsonWriter = new ObjectMapper();
-        return jsonWriter.writeValueAsString(obj);
-    }
-
-    @Override
-    public void apiDesignDidChange(ApiDesignDidChangeParams params) {
-        String fileUri = params.getDocumentIdentifier().getUri();
-        Optional<Path> filePath = CommonUtil.getPathFromURI(fileUri);
-        if (!filePath.isPresent()) {
-            return;
-        }
-        Optional<Lock> lock = documentManager.lockFile(filePath.get());
-
-        try {
-            //Generate compilation unit for provided Open Api Sep JSON
-            File tempOasJsonFile = getOpenApiFile(params.getOASDefinition());
-            CodeGenerator generator = new CodeGenerator();
-
-            List<String> tag = new ArrayList<>();
-            List<String> operation = new ArrayList<>();
-            Filter filter = new Filter(tag, operation);
-
-            List<GenSrcFile> oasSources = generator.generateBalSource(GeneratorConstants.GenType.GEN_SERVICE,
-                    tempOasJsonFile.getPath(), "", null, filter);
-
-            Optional<GenSrcFile> oasServiceFile = oasSources.stream()
-                    .filter(genSrcFile -> genSrcFile.getType().equals(GenSrcFile.GenFileType.GEN_SRC)).findAny();
-
-            if (!oasServiceFile.isPresent()) {
-                throw new OASGenerationException("OAS Service file is empty.");
-            }
-
-            //Generate ballerina file to get services
-            BallerinaFile oasServiceBal = ExtendedLSCompiler.compileContent(oasServiceFile.get().getContent(),
-                    CompilerPhase.CODE_ANALYZE);
-
-            Optional<BLangPackage> oasFilePackage = oasServiceBal.getBLangPackage();
-
-            String fileContent = documentManager.getFileContent(filePath.get());
-            String[] contentComponents = fileContent.split("\\n|\\r\\n|\\r");
-            int lastNewLineCharIndex = Math.max(fileContent.lastIndexOf("\n"), fileContent.lastIndexOf("\r"));
-            int lastCharCol = fileContent.substring(lastNewLineCharIndex + 1).length();
-            int totalLines = contentComponents.length;
-            Range range = new Range(new Position(0, 0), new Position(totalLines, lastCharCol));
-
-            BallerinaFile ballerinaFile = ExtendedLSCompiler.compileContent(fileContent, CompilerPhase.CODE_ANALYZE);
-            Optional<BLangPackage> bLangPackage = ballerinaFile.getBLangPackage();
-
-            if (bLangPackage.isPresent() && bLangPackage.get().symbol != null && oasFilePackage.isPresent()) {
-                Optional<BLangCompilationUnit> compilationUnit = bLangPackage.get().getCompilationUnits()
-                        .stream().findFirst();
-                Optional<BLangCompilationUnit> oasCompilationUnit = oasFilePackage.get().getCompilationUnits()
-                        .stream().findFirst();
-
-                if (!oasCompilationUnit.isPresent() || !compilationUnit.isPresent()) {
-                    return;
-                }
-
-                JsonObject targetAST = TextDocumentFormatUtil.generateJSON(compilationUnit.get(), new HashMap<>(),
-                        new HashMap<>()).getAsJsonObject();
-                FormattingSourceGen.build(targetAST, "CompilationUnit");
-                JsonObject generatedAST = TextDocumentFormatUtil.generateJSON(oasCompilationUnit.get(), new HashMap<>(),
-                        new HashMap<>()).getAsJsonObject();
-                FormattingSourceGen.build(generatedAST, "CompilationUnit");
-                mergeAst(targetAST, generatedAST);
-
-                // generate source for the new ast.
-                String textEditContent = FormattingSourceGen.getSourceOf(targetAST);
-
-                // create text edit
-                TextEdit textEdit = new TextEdit(range, textEditContent);
-                ApplyWorkspaceEditParams applyWorkspaceEditParams = new ApplyWorkspaceEditParams();
-                TextDocumentEdit textDocumentEdit = new TextDocumentEdit(params.getDocumentIdentifier(),
-                        Collections.singletonList(textEdit));
-                WorkspaceEdit workspaceEdit = new WorkspaceEdit(Collections
-                        .singletonList(
-                                Either.forLeft(textDocumentEdit)));
-                applyWorkspaceEditParams.setEdit(workspaceEdit);
-
-                ballerinaLanguageServer.getClient().applyEdit(applyWorkspaceEditParams);
-            }
-        } catch (Throwable e) {
-            String msg = "Operation 'ballerinaDocument/apiDesignDidChange' failed!";
-            logError(msg, e, params.getDocumentIdentifier(), (Position) null);
-        } finally {
-            lock.ifPresent(Lock::unlock);
-        }
-
-    }
-
-    @Override
-    public CompletableFuture<BallerinaServiceListResponse> serviceList(BallerinaServiceListRequest request) {
-        BallerinaServiceListResponse reply = new BallerinaServiceListResponse();
-        String fileUri = request.getDocumentIdentifier().getUri();
-        Optional<Path> filePath = CommonUtil.getPathFromURI(fileUri);
-        if (!filePath.isPresent()) {
-            return CompletableFuture.supplyAsync(() -> reply);
-        }
-        Path compilationPath = getUntitledFilePath(filePath.get().toString()).orElse(filePath.get());
-        Optional<Lock> lock = documentManager.lockFile(compilationPath);
-
-        try {
-            String fileContent = documentManager.getFileContent(compilationPath);
-            BallerinaFile ballerinaFile = ExtendedLSCompiler.compileContent(fileContent, CompilerPhase.CODE_ANALYZE);
-            Optional<BLangPackage> bLangPackage = ballerinaFile.getBLangPackage();
-            ArrayList<String> services = new ArrayList<>();
-
-            if (bLangPackage.isPresent() && bLangPackage.get().symbol != null) {
-                BLangCompilationUnit compilationUnit = bLangPackage.get().getCompilationUnits().stream()
-                        .findFirst()
-                        .orElse(null);
-
-                List<TopLevelNode> servicePkgs = new ArrayList<>();
-                servicePkgs.addAll(compilationUnit.getTopLevelNodes().stream()
-                        .filter(topLevelNode -> topLevelNode instanceof ServiceNode)
-                        .collect(Collectors.toList()));
-
-                servicePkgs.forEach(servicepkg -> {
-                    if (servicepkg instanceof ServiceNode) {
-                        ServiceNode pkg = ((ServiceNode) servicepkg);
-                        services.add(pkg.getName().getValue());
-                    }
-                });
-            }
-            reply.setServices(services.toArray(new String[0]));
-        } catch (Throwable e) {
-            String msg = "Operation 'ballerinaDocument/serviceList' failed!";
-            logError(msg, e, request.getDocumentIdentifier(), (Position) null);
-        } finally {
-            lock.ifPresent(Lock::unlock);
-        }
-
-        return CompletableFuture.supplyAsync(() -> reply);
-    }
-
-    @Override
-    public CompletableFuture<BallerinaASTResponse> ast(BallerinaASTRequest request) {
-        BallerinaASTResponse reply = new BallerinaASTResponse();
-        String fileUri = request.getDocumentIdentifier().getUri();
-        Optional<Path> filePath = CommonUtil.getPathFromURI(fileUri);
-        if (!filePath.isPresent()) {
-            return CompletableFuture.supplyAsync(() -> reply);
-        }
-        Path compilationPath = getUntitledFilePath(filePath.get().toString()).orElse(filePath.get());
-        Optional<Lock> lock = documentManager.lockFile(compilationPath);
-        try {
-            LSContext astContext = new DocumentOperationContext
-                    .DocumentOperationContextBuilder(LSContextOperation.DOC_SERVICE_AST)
-                    .withCommonParams(null, fileUri, documentManager)
-                    .build();
-            LSModuleCompiler.getBLangPackage(astContext, this.documentManager, false, false);
-            reply.setAst(getTreeForContent(astContext));
-            reply.setParseSuccess(isParseSuccess(astContext));
-        } catch (Throwable e) {
-            reply.setParseSuccess(false);
-            String msg = "Operation 'ballerinaDocument/ast' failed!";
-            logError(msg, e, request.getDocumentIdentifier(), (Position) null);
-        } finally {
-            lock.ifPresent(Lock::unlock);
-        }
-        return CompletableFuture.supplyAsync(() -> reply);
-    }
-
-    private boolean isParseSuccess(LSContext astContext) {
-        // TODO: Revisit this. Can never be false.
-        return true;
-    }
-
-    @Override
-    public CompletableFuture<BallerinaSyntaxTreeResponse> syntaxTree(BallerinaSyntaxTreeRequest request) {
-        BallerinaSyntaxTreeResponse reply = new BallerinaSyntaxTreeResponse();
-        String fileUri = request.getDocumentIdentifier().getUri();
-        Optional<Path> filePath = CommonUtil.getPathFromURI(fileUri);
-        if (!filePath.isPresent()) {
-            return CompletableFuture.supplyAsync(() -> reply);
-        }
-        Path compilationPath = getUntitledFilePath(filePath.get().toString()).orElse(filePath.get());
-        Optional<Lock> lock = documentManager.lockFile(compilationPath);
-        try {
-            TextDocument doc = documentManager.getTree(compilationPath).textDocument();
-            SyntaxTreeMapGenerator mapGenerator = new SyntaxTreeMapGenerator();
-            SyntaxTree syntaxTree = SyntaxTree.from(doc, compilationPath.toString());
-            ModulePartNode modulePartNode = syntaxTree.rootNode();
-            reply.setSyntaxTree(mapGenerator.transform(modulePartNode));
-            reply.setParseSuccess(reply.getSyntaxTree() != null);
-        } catch (Throwable e) {
-            reply.setParseSuccess(false);
-            String msg = "Operation 'ballerinaDocument/syntaxTree' failed!";
-            logError(msg, e, request.getDocumentIdentifier(), (Position) null);
-        } finally {
-            lock.ifPresent(Lock::unlock);
-        }
-        return CompletableFuture.supplyAsync(() -> reply);
-    }
-
-    @Override
-    public CompletableFuture<BallerinaSyntaxTreeResponse> syntaxTreeModify(BallerinaSyntaxTreeModifyRequest request) {
-        BallerinaSyntaxTreeResponse reply = new BallerinaSyntaxTreeResponse();
-        String fileUri = request.getDocumentIdentifier().getUri();
-
-        Optional<Path> filePath = CommonUtil.getPathFromURI(fileUri);
-        if (!filePath.isPresent()) {
-            return CompletableFuture.supplyAsync(() -> reply);
-        }
-        Path compilationPath = getUntitledFilePath(filePath.get().toString()).orElse(filePath.get());
-        Optional<Lock> lock = documentManager.lockFile(compilationPath);
-        try {
-            LSContext astContext = BallerinaTreeModifyUtil.modifyTree(request.getAstModifications(), fileUri,
-                    compilationPath, documentManager);
-            SyntaxTreeMapGenerator mapGenerator = new SyntaxTreeMapGenerator();
-            String fileContent = astContext.get(UPDATED_SOURCE);
-            TextDocument textDocument = TextDocuments.from(fileContent);
-            SyntaxTree syntaxTree = SyntaxTree.from(textDocument, compilationPath.toString());
-            ModulePartNode modulePartNode = syntaxTree.rootNode();
-            reply.setSyntaxTree(mapGenerator.transform(modulePartNode));
-            reply.setParseSuccess(reply.getSyntaxTree() != null);
-        } catch (Throwable e) {
-            reply.setParseSuccess(false);
-            String msg = "Operation 'ballerinaDocument/syntaxTreeModify' failed!";
-            logError(msg, e, request.getDocumentIdentifier(), (Position) null);
-        } finally {
-            lock.ifPresent(Lock::unlock);
-        }
-        return CompletableFuture.supplyAsync(() -> reply);
-    }
-
-    @Override
-    public CompletableFuture<BallerinaASTResponse> astModify(BallerinaASTModifyRequest request) {
-        BallerinaASTResponse reply = new BallerinaASTResponse();
-        String fileUri = request.getDocumentIdentifier().getUri();
-
-        Optional<Path> filePath = CommonUtil.getPathFromURI(fileUri);
-        if (!filePath.isPresent()) {
-            return CompletableFuture.supplyAsync(() -> reply);
-        }
-        Path compilationPath = getUntitledFilePath(filePath.get().toString()).orElse(filePath.get());
-        Optional<Lock> lock = documentManager.lockFile(compilationPath);
-        String oldContent = "";
-        try {
-            oldContent = documentManager.getFileContent(compilationPath);
-            LSContext astContext = BallerinaTreeModifyUtil.modifyTree(request.getAstModifications(),
-                    fileUri, compilationPath, documentManager);
-            LSModuleCompiler.getBLangPackage(astContext, this.documentManager, false, false);
-            reply.setSource(astContext.get(UPDATED_SOURCE));
-            reply.setAst(getTreeForContent(astContext));
-            reply.setParseSuccess(isParseSuccess(astContext));
-        } catch (Throwable e) {
-            reply.setParseSuccess(false);
-            String msg = "Operation 'ballerinaDocument/ast' failed!";
-            logError(msg, e, request.getDocumentIdentifier(), (Position) null);
-        } finally {
-            if (!reply.isParseSuccess()) {
-                try {
-                    TextDocumentContentChangeEvent changeEvent = new TextDocumentContentChangeEvent(oldContent);
-                    documentManager.updateFile(compilationPath, Collections.singletonList(changeEvent));
-                } catch (WorkspaceDocumentException e) {
-                    logError("Failed to revert file content.", e, request.getDocumentIdentifier(),
-                            (Position) null);
-                }
-            }
-            lock.ifPresent(Lock::unlock);
-        }
-        return CompletableFuture.supplyAsync(() -> reply);
-    }
-
-    @Override
-    public CompletableFuture<BallerinaASTResponse> triggerModify(BallerinaTriggerModifyRequest request) {
-        BallerinaASTResponse reply = new BallerinaASTResponse();
-        String fileUri = request.getDocumentIdentifier().getUri();
-
-        Optional<Path> filePath = CommonUtil.getPathFromURI(fileUri);
-        if (!filePath.isPresent()) {
-            return CompletableFuture.supplyAsync(() -> reply);
-        }
-        Path compilationPath = getUntitledFilePath(filePath.get().toString()).orElse(filePath.get());
-        Optional<Lock> lock = documentManager.lockFile(compilationPath);
-        String oldContent = "";
-        try {
-            oldContent = documentManager.getFileContent(compilationPath);
-            LSContext astContext = BallerinaTriggerModifyUtil.modifyTrigger(request.getType(), request.getConfig(),
-                    fileUri, compilationPath, documentManager);
-            LSModuleCompiler.getBLangPackage(astContext, this.documentManager, false, false);
-            reply.setSource(astContext.get(UPDATED_SOURCE));
-            reply.setAst(getTreeForContent(astContext));
-            reply.setParseSuccess(isParseSuccess(astContext));
-        } catch (Throwable e) {
-            reply.setParseSuccess(false);
-            String msg = "Operation 'ballerinaDocument/ast' failed!";
-            logError(msg, e, request.getDocumentIdentifier(), (Position) null);
-        } finally {
-            if (!reply.isParseSuccess()) {
-                try {
-                    TextDocumentContentChangeEvent changeEvent = new TextDocumentContentChangeEvent(oldContent);
-                    documentManager.updateFile(compilationPath, Collections.singletonList(changeEvent));
-                } catch (WorkspaceDocumentException e) {
-                    logError("Failed to revert file content.", e, request.getDocumentIdentifier(),
-                            (Position) null);
-                }
-            }
-            lock.ifPresent(Lock::unlock);
-        }
-        return CompletableFuture.supplyAsync(() -> reply);
-    }
-
-    @Override
-    public CompletableFuture<BallerinaASTDidChangeResponse> astDidChange(BallerinaASTDidChange notification) {
-        BallerinaASTDidChangeResponse reply = new BallerinaASTDidChangeResponse();
-        String fileUri = notification.getTextDocumentIdentifier().getUri();
-        Optional<Path> filePath = CommonUtil.getPathFromURI(fileUri);
-        if (!filePath.isPresent()) {
-            return CompletableFuture.supplyAsync(() -> reply);
-        }
-        Path compilationPath = getUntitledFilePath(filePath.get().toString()).orElse(filePath.get());
-        Optional<Lock> lock = documentManager.lockFile(compilationPath);
-        try {
-            // calculate range to replace
-            String fileContent = documentManager.getFileContent(compilationPath);
-            String[] contentComponents = fileContent.split("\\n|\\r\\n|\\r");
-            int lastNewLineCharIndex = Math.max(fileContent.lastIndexOf("\n"), fileContent.lastIndexOf("\r"));
-            int lastCharCol = fileContent.substring(lastNewLineCharIndex + 1).length();
-            int totalLines = contentComponents.length;
-            Range range = new Range(new Position(0, 0), new Position(totalLines, lastCharCol));
-
-            // generate source for the new ast.
-            JsonObject ast = notification.getAst();
-            FormattingSourceGen.build(ast, "CompilationUnit");
-            // we are reformatting entire document upon each astChange
-            // until partial formatting is supported
-            // FormattingVisitorEntry formattingUtil = new FormattingVisitorEntry();
-            // formattingUtil.accept(ast);
-            String textEditContent = FormattingSourceGen.getSourceOf(ast);
-
-            // create text edit
-            TextEdit textEdit = new TextEdit(range, textEditContent);
-            ApplyWorkspaceEditParams applyWorkspaceEditParams = new ApplyWorkspaceEditParams();
-            TextDocumentEdit txtDocumentEdit = new TextDocumentEdit(notification.getTextDocumentIdentifier(),
-                    Collections.singletonList(textEdit));
-
-            WorkspaceEdit workspaceEdit = new WorkspaceEdit(Collections.singletonList(Either.forLeft(txtDocumentEdit)));
-            applyWorkspaceEditParams.setEdit(workspaceEdit);
-
-            // update the document
-            ballerinaLanguageServer.getClient().applyEdit(applyWorkspaceEditParams);
-            reply.setContent(textEditContent);
-        } catch (Throwable e) {
-            String msg = "Operation 'ballerinaDocument/astDidChange' failed!";
-            logError(msg, e, notification.getTextDocumentIdentifier(), (Position) null);
-        } finally {
-            lock.ifPresent(Lock::unlock);
-        }
-        return CompletableFuture.supplyAsync(() -> reply);
-    }
-
-    @Override
-    public CompletableFuture<BallerinaProject> project(BallerinaProjectParams params) {
-        return CompletableFuture.supplyAsync(() -> {
-            BallerinaProject project = new BallerinaProject();
-            try {
-                Optional<Path> filePath = CommonUtil.getPathFromURI(params.getDocumentIdentifier().getUri());
-                if (!filePath.isPresent()) {
-                    return project;
-                }
-                project.setPath(getProjectDir(filePath.get()));
-            } catch (Throwable e) {
-                String msg = "Operation 'ballerinaDocument/project' failed!";
-                logError(msg, e, params.getDocumentIdentifier(), (Position) null);
-            }
-            return project;
-        });
-    }
-
-    private JsonElement getTreeForContent(LSContext context) throws JSONGenerationException {
-        BLangPackage bLangPackage = context.get(DocumentServiceKeys.CURRENT_BLANG_PACKAGE_CONTEXT_KEY);
-        CompilerContext compilerContext = context.get(DocumentServiceKeys.COMPILER_CONTEXT_KEY);
-        VisibleEndpointVisitor visibleEndpointVisitor = new VisibleEndpointVisitor(compilerContext);
-
-        if (bLangPackage.symbol != null) {
-            visibleEndpointVisitor.visit(bLangPackage);
-            Map<BLangNode, List<SymbolMetaInfo>> visibleEPsByNode = visibleEndpointVisitor.getVisibleEPsByNode();
-            String relativeFilePath = context.get(DocumentServiceKeys.RELATIVE_FILE_PATH_KEY);
-            BLangCompilationUnit compilationUnit = bLangPackage.getCompilationUnits().stream()
-                    .filter(cUnit -> cUnit.getPosition().getSource().cUnitName.replace("/", CommonUtil.FILE_SEPARATOR)
-                            .equals(relativeFilePath))
-                    .findFirst()
-                    .orElse(null);
-            JsonElement jsonAST = TextDocumentFormatUtil.generateJSON(compilationUnit, new HashMap<>(),
-                    visibleEPsByNode);
-            FormattingSourceGen.build(jsonAST.getAsJsonObject(), "CompilationUnit");
-            return jsonAST;
-        }
-        return null;
-    }
-
-    /**
-     * A Util method to create a temporary openapi JSON file to be used to convert into ballerina definition.
-     *
-     * @param oasDefinition OpenApi JSON string for file creation
-     * @return Temporary file created with provided string
-     * @throws IOException will throw IO Exception if file error
-     */
-    private File getOpenApiFile(String oasDefinition) throws IOException {
-        File oasTempFile = File.createTempFile("oasTempFile", ".json");
-        try (BufferedWriter bw = new BufferedWriter(new OutputStreamWriter(new FileOutputStream(oasTempFile),
-                StandardCharsets.UTF_8))) {
-            bw.write(oasDefinition);
-        }
-        return oasTempFile;
-    }
-
-    /**
-     * Util method to merge updated compilation unit to the current compilation unit.
-     *
-     * @param targetCompUnit    target compilation unit
-     * @param generatedCompUnit generated compilation unit which needs to be merged
-     */
-    private void mergeAst(JsonObject targetCompUnit, JsonObject generatedCompUnit) {
-        generatedCompUnit.getAsJsonArray("topLevelNodes").forEach(item -> {
-            JsonObject topLevelNode = item.getAsJsonObject();
-            if (topLevelNode.get("kind").getAsString().equals("Import")) {
-                if (!hasImport(targetCompUnit, topLevelNode)) {
-                    int startPosition = FormattingSourceGen.getStartPosition(targetCompUnit, "imports", -1);
-                    FormattingSourceGen.reconcileWS(topLevelNode,
-                            targetCompUnit.getAsJsonArray("topLevelNodes"), targetCompUnit, startPosition);
-                    targetCompUnit.getAsJsonArray("topLevelNodes").add(topLevelNode);
-                }
-            }
-
-            if (topLevelNode.get("kind").getAsString().equals("Service")) {
-                for (JsonElement astNode : targetCompUnit.getAsJsonArray("topLevelNodes")) {
-                    JsonObject targetNode = astNode.getAsJsonObject();
-                    if (targetNode.get("kind").getAsString().equals("Service")) {
-                        if (targetNode.get("name").getAsJsonObject().get("value")
-                                .equals(topLevelNode.get("name").getAsJsonObject().get("value"))) {
-                            mergeServices(targetNode, topLevelNode, targetCompUnit);
-                        }
-                    }
-                }
-            }
-        });
-    }
-
-    /**
-     * Util method to merge given two service nodes.
-     *
-     * @param originService Origin service
-     * @param targetService Target service which will get merged to origin service
-     */
-    private void mergeServices(JsonObject originService, JsonObject targetService, JsonObject tree) {
-        mergeAnnotations(originService, targetService, tree);
-        List<JsonObject> targetServices = new ArrayList<>();
-
-        for (JsonElement targetItem : targetService.getAsJsonArray("resources")) {
-            JsonObject targetResource = targetItem.getAsJsonObject();
-            boolean matched = false;
-            for (JsonElement originItem : originService.getAsJsonArray("resources")) {
-                JsonObject originResource = originItem.getAsJsonObject();
-                if (matchResource(originResource, targetResource)) {
-                    matched = true;
-                    mergeAnnotations(originResource, targetResource, tree);
-                }
-            }
-
-            if (!matched) {
-                targetResource.getAsJsonObject("body").add("statements", new JsonArray());
-                targetServices.add(targetResource);
-            }
-        }
-
-        targetServices.forEach(resource -> {
-            int startIndex = FormattingSourceGen.getStartPosition(originService, "resources", -1);
-            FormattingSourceGen.reconcileWS(resource, originService.getAsJsonArray("resources"), tree,
-                    startIndex);
-            originService.getAsJsonArray("resources").add(resource);
-        });
-    }
-
-    /**
-     * Util method to merge annotation attachments.
-     *
-     * @param targetNode target node
-     * @param sourceNode source node which will get merged to target node
-     */
-    private void mergeAnnotations(JsonObject targetNode, JsonObject sourceNode, JsonObject tree) {
-        JsonArray annotationAttachments = sourceNode.has("annotationAttachments")
-                ? sourceNode.getAsJsonArray("annotationAttachments")
-                : sourceNode.getAsJsonArray("annAttachments");
-        for (JsonElement item : annotationAttachments) {
-            JsonObject sourceNodeAttachment = item.getAsJsonObject();
-
-            JsonObject matchedTargetNode = findAttachmentNode(targetNode, sourceNodeAttachment);
-
-            if (matchedTargetNode != null) {
-                if (sourceNodeAttachment.getAsJsonObject("expression").get("kind").getAsString()
-                        .equals("RecordLiteralExpr") && matchedTargetNode.getAsJsonObject("expression").get("kind")
-                        .getAsString().equals("RecordLiteralExpr")) {
-
-                    JsonObject sourceRecord = sourceNodeAttachment.getAsJsonObject("expression");
-                    JsonObject matchedTargetRecord = matchedTargetNode.getAsJsonObject("expression");
-
-                    if (sourceNodeAttachment.getAsJsonObject("annotationName").get("value").getAsString()
-                            .equals("MultiResourceInfo")) {
-                        JsonArray sourceResourceInformations = sourceRecord.getAsJsonArray("keyValuePairs")
-                                .get(0).getAsJsonObject().getAsJsonObject("value").getAsJsonArray("keyValuePairs");
-                        JsonArray targetResourceInformations = matchedTargetRecord.getAsJsonArray("keyValuePairs")
-                                .get(0).getAsJsonObject().getAsJsonObject("value").getAsJsonArray("keyValuePairs");
-
-                        // Get map values of the resourceInformation map in MultiResourceInfo annotation.
-                        for (JsonElement sourceResourceInfoItem : sourceResourceInformations) {
-                            JsonObject sourceResourceInfo = sourceResourceInfoItem.getAsJsonObject();
-                            JsonObject matchedTargetResourceInfo = null;
-                            for (JsonElement targetResourceInfoItem : targetResourceInformations) {
-                                JsonObject targetResourceInfo = targetResourceInfoItem.getAsJsonObject();
-                                if (targetResourceInfo.has("key")
-                                        && targetResourceInfo.getAsJsonObject("key").get("kind").getAsString()
-                                        .equals("Literal")) {
-                                    JsonObject targetResourceInfoKey = targetResourceInfo.getAsJsonObject("key");
-                                    JsonObject sourceResourceInfoKey = sourceResourceInfo.getAsJsonObject("key");
-
-                                    if (sourceResourceInfoKey.get("value").getAsString()
-                                            .equals(targetResourceInfoKey.get("value").getAsString())) {
-                                        matchedTargetResourceInfo = targetResourceInfo;
-                                    }
-                                }
-                            }
-
-                            if (matchedTargetResourceInfo != null) {
-                                JsonArray sourceResourceInfoOperation = sourceResourceInfo.getAsJsonObject("value")
-                                        .getAsJsonArray("keyValuePairs");
-                                JsonArray targetResourceInfoOperation = matchedTargetResourceInfo
-                                        .getAsJsonObject("value").getAsJsonArray("keyValuePairs");
-
-                                for (JsonElement keyValueItem : sourceResourceInfoOperation) {
-                                    JsonObject sourceKeyValue = keyValueItem.getAsJsonObject();
-                                    int matchedKeyValuePairIndex = 0;
-                                    JsonObject matchedObj = null;
-                                    for (JsonElement matchedKeyValueItem : targetResourceInfoOperation) {
-                                        JsonObject matchedKeyValue = matchedKeyValueItem.getAsJsonObject();
-                                        if ((matchedKeyValue.has("key") &&
-                                                matchedKeyValue.getAsJsonObject("key").get("kind").getAsString()
-                                                        .equals("SimpleVariableRef"))) {
-                                            JsonObject matchedKey = matchedKeyValue.getAsJsonObject("key");
-                                            JsonObject sourceKey = sourceKeyValue.getAsJsonObject("key");
-                                            if (matchedKey.getAsJsonObject("variableName").get("value").getAsString()
-                                                    .equals(sourceKey.getAsJsonObject("variableName").get("value")
-                                                            .getAsString())) {
-                                                matchedObj = matchedKeyValue;
-                                                break;
-                                            }
-                                        }
-                                        matchedKeyValuePairIndex++;
-                                    }
-
-                                    if (matchedObj != null) {
-                                        List<JsonObject> matchedObjWS = FormattingSourceGen.extractWS(matchedObj);
-                                        int firstTokenIndex = matchedObjWS.get(0).get("i").getAsInt();
-                                        targetResourceInfoOperation
-                                                .remove(matchedKeyValuePairIndex);
-                                        FormattingSourceGen.reconcileWS(sourceKeyValue, targetResourceInfoOperation,
-                                                tree, firstTokenIndex);
-                                        targetResourceInfoOperation.add(sourceKeyValue);
-                                    } else {
-                                        // Add new key value pair to the annotation record.
-                                        FormattingSourceGen.reconcileWS(sourceKeyValue, targetResourceInfoOperation,
-                                                tree, -1);
-                                        targetResourceInfoOperation.add(sourceKeyValue);
-
-                                        if (targetResourceInfoOperation.size() > 1) {
-                                            // Add a new comma to separate the new key value pair.
-                                            int startIndex = FormattingSourceGen.extractWS(sourceKeyValue).get(0)
-                                                    .getAsJsonObject().get("i").getAsInt();
-                                            FormattingSourceGen.addNewWS(matchedTargetResourceInfo
-                                                    .getAsJsonObject("value"), tree, "", ",", true, startIndex);
-                                        }
-                                    }
-                                }
-
-                            } else {
-                                FormattingSourceGen.reconcileWS(sourceResourceInfo, targetResourceInformations,
-                                        tree, -1);
-                                targetResourceInformations.add(sourceResourceInfo);
-                            }
-                        }
-
-                    } else {
-                        for (JsonElement keyValueItem : sourceRecord.getAsJsonArray("keyValuePairs")) {
-                            JsonObject sourceKeyValue = keyValueItem.getAsJsonObject();
-                            int matchedKeyValuePairIndex = 0;
-                            JsonObject matchedObj = null;
-
-                            for (JsonElement matchedKeyValueItem :
-                                    matchedTargetRecord.getAsJsonArray("keyValuePairs")) {
-                                JsonObject matchedKeyValue = matchedKeyValueItem.getAsJsonObject();
-                                if ((matchedKeyValue.has("key") &&
-                                        matchedKeyValue.getAsJsonObject("key").get("kind").getAsString()
-                                                .equals("SimpleVariableRef"))) {
-                                    JsonObject matchedKey = matchedKeyValue.getAsJsonObject("key");
-                                    JsonObject sourceKey = sourceKeyValue.getAsJsonObject("key");
-                                    if (matchedKey.getAsJsonObject("variableName").get("value").getAsString()
-                                            .equals(sourceKey.getAsJsonObject("variableName").get("value")
-                                                    .getAsString())) {
-                                        matchedObj = matchedKeyValue;
-                                        break;
-                                    }
-                                }
-                                matchedKeyValuePairIndex++;
-                            }
-
-                            if (matchedObj != null) {
-                                List<JsonObject> matchedObjWS = FormattingSourceGen.extractWS(matchedObj);
-                                int firstTokenIndex = matchedObjWS.get(0).get("i").getAsInt();
-                                matchedTargetRecord.getAsJsonArray("keyValuePairs")
-                                        .remove(matchedKeyValuePairIndex);
-                                FormattingSourceGen.reconcileWS(sourceKeyValue, matchedTargetRecord
-                                        .getAsJsonArray("keyValuePairs"), tree, firstTokenIndex);
-                                matchedTargetRecord.getAsJsonArray("keyValuePairs").add(sourceKeyValue);
-                            } else {
-                                // Add the new record key value pair.
-                                FormattingSourceGen.reconcileWS(sourceKeyValue, matchedTargetRecord
-                                        .getAsJsonArray("keyValuePairs"), tree, -1);
-                                matchedTargetRecord.getAsJsonArray("keyValuePairs").add(sourceKeyValue);
-
-                                if (matchedTargetRecord.getAsJsonArray("keyValuePairs").size() > 1) {
-                                    // Add a new comma to separate the new key value pair.
-                                    int startIndex = FormattingSourceGen.extractWS(sourceKeyValue).get(0)
-                                            .getAsJsonObject().get("i").getAsInt();
-                                    FormattingSourceGen.addNewWS(matchedTargetRecord, tree, "", ",", true, startIndex);
-                                }
-                            }
-                        }
-                    }
-                }
-            } else {
-                int startIndex = FormattingSourceGen.getStartPosition(targetNode, "annAttachments", -1);
-                JsonArray targetAnnAttachments = targetNode.has("annotationAttachments")
-                        ? targetNode.getAsJsonArray("annotationAttachments")
-                        : targetNode.getAsJsonArray("annAttachments");
-                FormattingSourceGen.reconcileWS(sourceNodeAttachment, targetAnnAttachments, tree, startIndex);
-                targetAnnAttachments.add(sourceNodeAttachment);
-            }
-
-        }
-    }
-
-    private JsonObject findAttachmentNode(JsonObject targetNode,
-                                          JsonObject sourceNodeAttachment) {
-        JsonObject matchedNode = null;
-        JsonArray annotationAttachments = targetNode.has("annotationAttachments")
-                ? targetNode.getAsJsonArray("annotationAttachments")
-                : targetNode.getAsJsonArray("annAttachments");
-        for (JsonElement item : annotationAttachments) {
-            JsonObject attachmentNode = item.getAsJsonObject();
-            if (sourceNodeAttachment.getAsJsonObject("annotationName").get("value").getAsString()
-                    .equals(attachmentNode.getAsJsonObject("annotationName").get("value").getAsString())
-                    && sourceNodeAttachment.getAsJsonObject("packageAlias").get("value").getAsString()
-                    .equals(attachmentNode.getAsJsonObject("packageAlias").get("value").getAsString())) {
-                matchedNode = attachmentNode;
-                break;
-            }
-        }
-        return matchedNode;
-    }
-
-    /**
-     * Util method to match given resource in a service node.
-     *
-     * @param astResource     service node
-     * @param openApiResource resource which needs to be checked
-     * @return true if matched else false
-     */
-    private boolean matchResource(JsonObject astResource, JsonObject openApiResource) {
-        return astResource.getAsJsonObject("name").get("value").getAsString()
-                .equals(openApiResource.getAsJsonObject("name").get("value").getAsString());
-    }
-
-    /**
-     * Util method to check if given node is an existing import in current AST model.
-     *
-     * @param originAst    - current AST model
-     * @param mergePackage - Import Node
-     * @return - boolean status
-     */
-    private boolean hasImport(JsonObject originAst, JsonObject mergePackage) {
-        boolean importFound = false;
-
-        for (JsonElement node : originAst.getAsJsonArray("topLevelNodes")) {
-            JsonObject originNode = node.getAsJsonObject();
-            if (importFound) {
-                break;
-            } else if (originNode.get("kind").getAsString().equals("Import")
-                    && originNode.get("orgName").getAsJsonObject().get("value").getAsString()
-                    .equals(mergePackage.get("orgName").getAsJsonObject().get("value").getAsString())
-                    && originNode.getAsJsonArray("packageName").size() == mergePackage
-                    .getAsJsonArray("packageName").size()) {
-                JsonArray packageName = originNode.getAsJsonArray("packageName");
-                for (int i = 0; i < packageName.size(); i++) {
-                    JsonArray mergePackageName = mergePackage.getAsJsonArray("packageName");
-                    if (mergePackageName.get(i).getAsJsonObject().get("value").getAsString()
-                            .equals(packageName.get(i).getAsJsonObject().get("value").getAsString())) {
-                        importFound = true;
-                    } else {
-                        importFound = false;
-                        break;
-                    }
-                }
-            }
-        }
-
-        return importFound;
-    }
-
-}
-=======
 ///*
 // * Copyright (c) 2018, WSO2 Inc. (http://wso2.com) All Rights Reserved.
 // *
@@ -1689,5 +843,4 @@
 //        return importFound;
 //    }
 //
-//}
->>>>>>> fb55197e
+//}