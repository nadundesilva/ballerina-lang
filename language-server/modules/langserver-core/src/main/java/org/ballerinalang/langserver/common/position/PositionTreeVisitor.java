--- conflicted
+++ resolved
@@ -400,8 +400,6 @@
         }
     }
 
-<<<<<<< HEAD
-=======
     @Override
     public void visit(BLangIndexBasedAccess indexBasedAccess) {
         setPreviousNode(indexBasedAccess);
@@ -410,19 +408,6 @@
         }
     }
 
-    public void visit(BLangStruct structNode) {
-        addTopLevelNodeToContext(structNode, structNode.name.getValue(), structNode.symbol.pkgID,
-                structNode.symbol.kind.name(), structNode.symbol.kind.name(),
-                structNode.symbol.owner.name.getValue(), structNode.symbol.owner.pkgID);
-        setPreviousNode(structNode);
-        this.addToNodeStack(structNode);
-
-        if (structNode.fields != null) {
-            structNode.fields.forEach(this::acceptNode);
-        }
-    }
-
->>>>>>> d4c067a2
     public void visit(BLangWhile whileNode) {
         setPreviousNode(whileNode);
         if (whileNode.expr != null) {
