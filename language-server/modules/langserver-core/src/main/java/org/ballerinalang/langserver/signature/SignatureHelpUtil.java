--- conflicted
+++ resolved
@@ -75,249 +75,6 @@
     }
 
     /**
-<<<<<<< HEAD
-     * Capture the callable item information such as name, package of the item, delimiter (. or :), and etc.
-     *
-     * @param signatureNode  signature node
-     * @param serviceContext Text Document service context instance for the signature help operation
-     * @return invocation symbol path
-     * @throws CompilationFailedException when compilation fails
-     */
-    public static Optional<String> getInvocationSymbolPath(NonTerminalNode signatureNode, LSContext serviceContext)
-            throws CompilationFailedException {
-        boolean isImplicitNew = signatureNode.kind() == SyntaxKind.IMPLICIT_NEW_EXPRESSION;
-        boolean isErrorConstructor = signatureNode.kind() == SyntaxKind.FUNCTION_CALL &&
-                "error".equals(((FunctionCallExpressionNode) signatureNode).functionName().toString());
-
-        String funcInvocation = (isImplicitNew || isErrorConstructor) ?
-                getBlockStatement(signatureNode).toSourceCode() :
-                signatureNode.toSourceCode();
-
-        // Remove last ;\n
-        if (funcInvocation.endsWith(";" + CommonUtil.LINE_SEPARATOR)) {
-            funcInvocation = funcInvocation.substring(0, funcInvocation.lastIndexOf(";" + CommonUtil.LINE_SEPARATOR));
-        }
-
-        // Get right hand side of the assignment
-        int equalSymbolIndex = funcInvocation.lastIndexOf(EQUAL);
-        String funcInvocationStatement = funcInvocation;
-        if (equalSymbolIndex > -1) {
-            funcInvocation = funcInvocation.substring(equalSymbolIndex + 1);
-        }
-
-        // Get function name using Subrule parser
-        String subRuleFormat = "function rightHandExpr() {\n\t%s;\n}\n".replaceAll("\\n", CommonUtil.LINE_SEPARATOR);
-        subRuleFormat += "function wholeStatement() {\n\t%s;\n}\n".replaceAll("\\n", CommonUtil.LINE_SEPARATOR);
-        String subRule = String.format(subRuleFormat, funcInvocation, funcInvocationStatement);
-
-        return parseAndGetFunctionInvocationPath(subRule, serviceContext);
-    }
-
-    private static NonTerminalNode getBlockStatement(NonTerminalNode signatureNode) {
-        if (signatureNode.parent() != null) {
-            signatureNode = signatureNode.parent();
-            if (signatureNode.kind() == SyntaxKind.CHECK_EXPRESSION) {
-                // Remove `check` expression in implicit-new expression or functional-contructor expression
-                signatureNode = signatureNode.parent().replace(signatureNode,
-                                                               ((CheckExpressionNode) signatureNode).expression());
-            } else if (signatureNode.kind() == SyntaxKind.TRAP_EXPRESSION) {
-                // Remove `trap` expression in implicit-new expression or functional-contructor expression
-                signatureNode = signatureNode.parent().replace(signatureNode,
-                                                               ((TrapExpressionNode) signatureNode).expression());
-            }
-        }
-        return signatureNode;
-    }
-
-    private static Optional<String> parseAndGetFunctionInvocationPath(String subRule, LSContext context)
-            throws CompilationFailedException {
-        // Replace 'optional field access' with 'field access' to avoid empty top-level nodes
-        subRule = subRule.replaceAll("\\?.", ".");
-        Optional<BLangPackage> bLangPackage = ExtendedLSCompiler.compileContent(subRule, CompilerPhase.CODE_ANALYZE)
-                .getBLangPackage();
-
-        if (!bLangPackage.isPresent()) {
-            return Optional.empty();
-        }
-
-        List<TopLevelNode> topLevelNodes = bLangPackage.get().getCompilationUnits().get(0).getTopLevelNodes();
-        if (topLevelNodes.isEmpty()) {
-            return Optional.empty();
-        }
-        BLangStatement evalStatement = ((BLangBlockFunctionBody) ((BLangFunction) topLevelNodes.get(0)).body)
-                .stmts.get(0);
-
-        // Handle object new constructor
-        if (evalStatement instanceof BLangExpressionStmt
-                && ((BLangExpressionStmt) evalStatement).expr instanceof BLangTypeInit && topLevelNodes.size() >= 2) {
-            BLangStatement stmt = ((BLangBlockFunctionBody) ((BLangFunction) topLevelNodes.get(1)).body)
-                    .stmts.get(0);
-            if (stmt instanceof BLangSimpleVariableDef) {
-                BLangSimpleVariableDef varDef = (BLangSimpleVariableDef) stmt;
-                if (varDef.var.typeNode instanceof BLangUserDefinedType) {
-                    BLangUserDefinedType typeNode = (BLangUserDefinedType) varDef.var.typeNode;
-                    return Optional.of(addPackagePrefix(typeNode.pkgAlias, context, typeNode.typeName + INIT_SYMBOL));
-                }
-                return Optional.of(varDef.var.typeNode.toString() + INIT_SYMBOL);
-            } else if (stmt instanceof BLangExpressionStmt &&
-                    ((BLangExpressionStmt) stmt).expr instanceof BLangTypeInit) {
-                BLangTypeInit bLangTypeInit = (BLangTypeInit) ((BLangExpressionStmt) stmt).expr;
-                if (bLangTypeInit.type.tag != TypeTags.STREAM) {
-                    BLangUserDefinedType type = (BLangUserDefinedType) bLangTypeInit.userDefinedType;
-                    return Optional.of(addPackagePrefix(type.pkgAlias, context, type.typeName + INIT_SYMBOL));
-                }
-            }
-        }
-
-        return resolveSymbolPath(context, evalStatement, new Stack<>());
-    }
-
-    private static Optional<String> resolveSymbolPath(LSContext context, BLangNode bLangNode, Stack<String> path) {
-        if (bLangNode instanceof BLangInvocation) {
-            BLangInvocation invocationNode = (BLangInvocation) bLangNode;
-            String value = getFullyQualifiedName(invocationNode, context);
-            path.push(value);
-            return resolveSymbolPath(context, invocationNode.getExpression(), path);
-        } else if (bLangNode instanceof BLangSimpleVarRef) {
-            // If there's a object ref
-            path.push(((BLangSimpleVarRef) bLangNode).variableName.value);
-        } else {
-            // If there's a field access
-            if (bLangNode instanceof BLangFieldBasedAccess) {
-                path.push(((BLangFieldBasedAccess) bLangNode).field.value);
-            }
-            // Extract inner expression of 'check', 'checkpanic', 'trap' ...etc
-            BLangExpression innerExpression = getInnerExpression(bLangNode);
-            if (innerExpression != null) {
-                return resolveSymbolPath(context, innerExpression, path);
-            }
-        }
-        StringJoiner pathStr = new StringJoiner(".");
-        while (!path.empty()) {
-            pathStr.add(path.pop());
-        }
-        return Optional.of(pathStr.toString());
-    }
-
-    private static BLangExpression getInnerExpression(BLangNode node) {
-        try {
-            if (node == null) {
-                return null;
-            }
-            Map<Field, BLangExpression> exprs = new HashMap<>();
-            for (Field field : node.getClass().getFields()) {
-                Object obj = field.get(node);
-                if (obj instanceof BLangExpression && !field.getName().equals("parent")) {
-                    exprs.put(field, (BLangExpression) obj);
-                }
-            }
-
-            if (!exprs.isEmpty()) {
-                // Return most suitable BLangExpression
-                Comparator<Map.Entry<Field, BLangExpression>> byExpr = Comparator.comparing(
-                        e -> "expr".equals(e.getKey().getName())
-                );
-
-                Comparator<Map.Entry<Field, BLangExpression>> byStartsWithExpr = Comparator.comparing(
-                        e -> e.getKey().getName().startsWith("expr")
-                );
-
-                // Priority given to fields as of expr, expression, <some-other-name>
-                return exprs.entrySet().stream()
-                        .sorted(byStartsWithExpr)
-                        .max(byExpr)
-                        .map(Map.Entry::getValue)
-                        .orElse(null);
-            }
-            return null;
-        } catch (IllegalArgumentException | IllegalAccessException e) {
-            return null;
-        }
-    }
-
-    public static Optional<Scope.ScopeEntry> getFuncScopeEntry(LSContext context, String pathStr,
-                                                               List<Scope.ScopeEntry> visibleSymbols) {
-        CompilerContext compilerContext = context.get(DocumentServiceKeys.COMPILER_CONTEXT_KEY);
-        SymbolTable symbolTable = SymbolTable.getInstance(compilerContext);
-        Types types = Types.getInstance(compilerContext);
-        Scope.ScopeEntry searchSymbol = null;
-        // Resolve package prefixes first
-        int pkgPrefix = pathStr.indexOf(":");
-        if (pkgPrefix > -1) {
-            String packagePart = pathStr.substring(0, pkgPrefix);
-            pathStr = pathStr.substring(pkgPrefix + 1);
-            String alias = packagePart.split("\\sversion\\s")[0].split("\\sas\\s")[0].split("/")[1];
-            Optional<Scope.ScopeEntry> moduleSymbol = visibleSymbols.stream()
-                    .filter(entry -> entry.symbol.name.getValue().equals(alias))
-                    .findFirst();
-            visibleSymbols = new ArrayList<>(moduleSymbol.get().symbol.scope.entries.values());
-        }
-        // Resolve rest of the path
-        String[] nameComps = pathStr.split("\\.");
-        int index = 0;
-        while (index < nameComps.length) {
-            String name = nameComps[index];
-            searchSymbol = visibleSymbols.stream()
-                    .filter(symbol -> name.equals(getLastItem(symbol.symbol.name.getValue().split("\\."))))
-                    .findFirst().orElse(null);
-            // If search symbol not found, return
-            if (searchSymbol == null) {
-                break;
-            }
-            // The `searchSymbol` found, resolve further
-            boolean isInvocation = searchSymbol.symbol instanceof BInvokableSymbol;
-            boolean isObject = searchSymbol.symbol instanceof BObjectTypeSymbol;
-            boolean isVariable = searchSymbol.symbol instanceof BVarSymbol;
-            boolean hasNextNameComp = index + 1 < nameComps.length;
-            if (isInvocation && hasNextNameComp) {
-                BInvokableSymbol invokableSymbol = (BInvokableSymbol) searchSymbol.symbol;
-                BTypeSymbol returnTypeSymbol = invokableSymbol.getReturnType().tsymbol;
-                if (returnTypeSymbol instanceof BObjectTypeSymbol) {
-                    BObjectTypeSymbol objectTypeSymbol = (BObjectTypeSymbol) returnTypeSymbol;
-                    visibleSymbols = new ArrayList<>(objectTypeSymbol.scope.entries.values());
-                }
-            } else if (isObject && hasNextNameComp) {
-                BObjectTypeSymbol bObjectTypeSymbol = (BObjectTypeSymbol) searchSymbol.symbol;
-                BTypeSymbol typeSymbol = bObjectTypeSymbol.type.tsymbol;
-                if (typeSymbol instanceof BObjectTypeSymbol) {
-                    BObjectTypeSymbol objectTypeSymbol = (BObjectTypeSymbol) typeSymbol;
-                    visibleSymbols = new ArrayList<>(objectTypeSymbol.scope.entries.values());
-                }
-            } else if (isVariable && hasNextNameComp) {
-                BVarSymbol bVarSymbol = (BVarSymbol) searchSymbol.symbol;
-                BTypeSymbol typeSymbol = bVarSymbol.type.tsymbol;
-                if (typeSymbol.type instanceof BUnionType) {
-                    // Check for optional field accesses.
-                    BUnionType bUnionType = (BUnionType) typeSymbol.type;
-                    List<BType> memberTypes = new ArrayList<>(bUnionType.getMemberTypes());
-                    if (memberTypes.size() == 2) {
-                        boolean isLeftNil = memberTypes.get(0) instanceof BNilType;
-                        boolean isRightNil = memberTypes.get(1) instanceof BNilType;
-                        if (isLeftNil || isRightNil) {
-                            // either left or right should be NIL
-                            typeSymbol = (isLeftNil) ? memberTypes.get(1).tsymbol : memberTypes.get(0).tsymbol;
-                        }
-                    }
-                }
-                if (typeSymbol instanceof BObjectTypeSymbol) {
-                    BObjectTypeSymbol objectTypeSymbol = (BObjectTypeSymbol) typeSymbol;
-                    visibleSymbols = new ArrayList<>(objectTypeSymbol.scope.entries.values());
-                    visibleSymbols.addAll(objectTypeSymbol.scope.entries.values());
-                } else if (typeSymbol instanceof BRecordTypeSymbol) {
-                    BRecordTypeSymbol bRecordTypeSymbol = (BRecordTypeSymbol) typeSymbol;
-                    visibleSymbols = new ArrayList<>(bRecordTypeSymbol.scope.entries.values());
-                } else {
-                    visibleSymbols = getLangLibScopeEntries(typeSymbol.type, symbolTable, types);
-                }
-            }
-            index++;
-        }
-        return searchSymbol != null ? Optional.of(searchSymbol) : Optional.empty();
-    }
-
-    /**
-=======
->>>>>>> b888eb32
      * Get the signature information for the given Ballerina function.
      *
      * @param context Lang Server Signature Help Context
