/*
 * Copyright (c) 2020, WSO2 Inc. (http://wso2.com) All Rights Reserved.
 *
 * Licensed under the Apache License, Version 2.0 (the "License");
 * you may not use this file except in compliance with the License.
 * You may obtain a copy of the License at
 *
 * http://www.apache.org/licenses/LICENSE-2.0
 *
 * Unless required by applicable law or agreed to in writing, software
 * distributed under the License is distributed on an "AS IS" BASIS,
 * WITHOUT WARRANTIES OR CONDITIONS OF ANY KIND, either express or implied.
 * See the License for the specific language governing permissions and
 * limitations under the License.
 */
package org.ballerinalang.langserver.completions.providers.context;

import io.ballerina.compiler.syntax.tree.KeySpecifierNode;
import io.ballerina.compiler.syntax.tree.TableConstructorExpressionNode;
import io.ballerina.compiler.syntax.tree.Token;
import org.ballerinalang.annotation.JavaSPIService;
import org.ballerinalang.langserver.commons.CompletionContext;
import org.ballerinalang.langserver.commons.completion.LSCompletionItem;
import org.ballerinalang.langserver.completions.SnippetCompletionItem;
import org.ballerinalang.langserver.completions.providers.AbstractCompletionProvider;
import org.ballerinalang.langserver.completions.util.Snippet;

import java.util.ArrayList;
import java.util.Collections;
import java.util.List;
import java.util.Optional;

/**
 * Completion provider for {@link TableConstructorExpressionNode} context.
 *
 * @since 2.0.0
 */
@JavaSPIService("org.ballerinalang.langserver.commons.completion.spi.CompletionProvider")
public class TableConstructorExpressionNodeContext extends AbstractCompletionProvider<TableConstructorExpressionNode> {

    public TableConstructorExpressionNodeContext() {
        super(TableConstructorExpressionNode.class);
    }

    @Override
    public List<LSCompletionItem> getCompletions(CompletionContext context, TableConstructorExpressionNode node) {
        List<LSCompletionItem> completionItems = new ArrayList<>();

        if (this.withinKeySpecifier(context, node)) {
            return Collections.singletonList(new SnippetCompletionItem(context, Snippet.KW_KEY.get()));
<<<<<<< HEAD
        }
        int cursor = context.get(CompletionKeys.TEXT_POSITION_IN_TREE);
        if (node.keySpecifier().isPresent() && node.keySpecifier().get().textRange().endOffset() < cursor) {
            /*
            Covers the following
            (1) var test = table key(id) f<cursor>
            (2) var test = stream f<cursor>
            This particular section hits only when (1) and (2) are being the last statement of a block (ex: in function)
             */
            completionItems.add(new SnippetCompletionItem(context, Snippet.KW_FROM.get()));
            completionItems.add(new SnippetCompletionItem(context, Snippet.CLAUSE_FROM.get()));
=======
>>>>>>> dfa1fba9
        }
        int cursor = context.getCursorPositionInTree();
        if (node.keySpecifier().isPresent() && node.keySpecifier().get().textRange().endOffset() < cursor) {
            /*
            Covers the following
            (1) var test = table key(id) f<cursor>
            (2) var test = stream f<cursor>
            This particular section hits only when (1) and (2) are being the last statement of a block (ex: in function)
             */
            completionItems.add(new SnippetCompletionItem(context, Snippet.KW_FROM.get()));
            completionItems.add(new SnippetCompletionItem(context, Snippet.CLAUSE_FROM.get()));
        }

        return completionItems;
    }

    private boolean withinKeySpecifier(CompletionContext context, TableConstructorExpressionNode node) {
        int cursor = context.getCursorPositionInTree();
        Optional<KeySpecifierNode> keySpecifier = node.keySpecifier();
        Token tableKeyword = node.tableKeyword();

        return cursor > tableKeyword.textRange().endOffset()
                && (!keySpecifier.isPresent() || cursor < keySpecifier.get().keyKeyword().textRange().startOffset());
    }
}<|MERGE_RESOLUTION|>--- conflicted
+++ resolved
@@ -48,20 +48,6 @@
 
         if (this.withinKeySpecifier(context, node)) {
             return Collections.singletonList(new SnippetCompletionItem(context, Snippet.KW_KEY.get()));
-<<<<<<< HEAD
-        }
-        int cursor = context.get(CompletionKeys.TEXT_POSITION_IN_TREE);
-        if (node.keySpecifier().isPresent() && node.keySpecifier().get().textRange().endOffset() < cursor) {
-            /*
-            Covers the following
-            (1) var test = table key(id) f<cursor>
-            (2) var test = stream f<cursor>
-            This particular section hits only when (1) and (2) are being the last statement of a block (ex: in function)
-             */
-            completionItems.add(new SnippetCompletionItem(context, Snippet.KW_FROM.get()));
-            completionItems.add(new SnippetCompletionItem(context, Snippet.CLAUSE_FROM.get()));
-=======
->>>>>>> dfa1fba9
         }
         int cursor = context.getCursorPositionInTree();
         if (node.keySpecifier().isPresent() && node.keySpecifier().get().textRange().endOffset() < cursor) {
