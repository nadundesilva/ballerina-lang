--- conflicted
+++ resolved
@@ -578,14 +578,9 @@
 
     @Override
     public void visit(BLangWorkerReceive workerReceiveNode) {
-<<<<<<< HEAD
         //Todo receive is an expression now and a statement
-//        CursorPositionResolvers.getResolverByClass(cursorPositionResolver)
-//                .isCursorBeforeNode(workerReceiveNode.getPosition(), workerReceiveNode, this, this.lsContext);
-=======
-        CursorPositionResolvers.getResolverByClass(cursorPositionResolver)
-                .isCursorBeforeNode(workerReceiveNode.getPosition(), this, this.lsContext, workerReceiveNode, null);
->>>>>>> 4dc7a5d8
+        //CursorPositionResolvers.getResolverByClass(cursorPositionResolver)
+        //        .isCursorBeforeNode(workerReceiveNode.getPosition(), this, this.lsContext, workerReceiveNode, null);
     }
 
     @Override
