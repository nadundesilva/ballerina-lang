/*
 * Copyright (c) 2021, WSO2 Inc. (http://wso2.com) All Rights Reserved.
 *
 * Licensed under the Apache License, Version 2.0 (the "License");
 * you may not use this file except in compliance with the License.
 * You may obtain a copy of the License at
 *
 * http://www.apache.org/licenses/LICENSE-2.0
 *
 * Unless required by applicable law or agreed to in writing, software
 * distributed under the License is distributed on an "AS IS" BASIS,
 * WITHOUT WARRANTIES OR CONDITIONS OF ANY KIND, either express or implied.
 * See the License for the specific language governing permissions and
 * limitations under the License.
 */
package org.ballerinalang.langserver.util.rename;

import io.ballerina.compiler.syntax.tree.IdentifierToken;
import io.ballerina.compiler.syntax.tree.ImportDeclarationNode;
import io.ballerina.compiler.syntax.tree.ImportPrefixNode;
import io.ballerina.compiler.syntax.tree.ModulePartNode;
import io.ballerina.compiler.syntax.tree.NonTerminalNode;
import io.ballerina.compiler.syntax.tree.QualifiedNameReferenceNode;
import io.ballerina.compiler.syntax.tree.SeparatedNodeList;
import io.ballerina.compiler.syntax.tree.SyntaxKind;
import io.ballerina.compiler.syntax.tree.Token;
import io.ballerina.projects.Document;
import io.ballerina.projects.Module;
import io.ballerina.tools.diagnostics.Location;
import io.ballerina.tools.text.LinePosition;
import io.ballerina.tools.text.TextDocument;
import org.apache.commons.lang3.StringUtils;
import org.ballerinalang.langserver.codeaction.CodeActionModuleId;
import org.ballerinalang.langserver.common.utils.CommonUtil;
import org.ballerinalang.langserver.common.utils.completion.QNameReferenceUtil;
import org.ballerinalang.langserver.commons.ReferencesContext;
import org.ballerinalang.langserver.exception.UserErrorException;
import org.ballerinalang.langserver.util.TokensUtil;
import org.ballerinalang.langserver.util.references.ReferencesUtil;
import org.eclipse.lsp4j.Position;
import org.eclipse.lsp4j.Range;
import org.eclipse.lsp4j.TextEdit;

import java.util.ArrayList;
import java.util.Collections;
import java.util.HashMap;
import java.util.List;
import java.util.Map;
import java.util.Optional;

/**
 * A utility to handle renaming related operations.
 *
 * @since 2.0.0
 */
public class RenameUtil {

    private RenameUtil() {
    }

    /**
     * Check if the provided position is valid for renaming. If valid, returns a valid range. Empty otherwise.
     *
     * @param context Reference context
     * @return A range if position is valid for rename
     */
    public static Optional<Range> prepareRename(ReferencesContext context) {
        fillTokenInfoAtCursor(context);

        // Token at cursor is checked at cursor position and cursor position - 1 column due to left associativity.
        //      Ex: int val<cursor>;
        // Here, the token at cursor will be ";", but user expects "val". To achieve this, we try col-1.
        Token tokenAtCursor = TokensUtil.findTokenAtPosition(context, context.getCursorPosition())
                .filter(token -> token instanceof IdentifierToken)
                .or(() -> {
                    Position originalPos = context.getCursorPosition();
                    Position newPos = new Position(originalPos.getLine(), originalPos.getCharacter() - 1);
                    return TokensUtil.findTokenAtPosition(context, newPos);
                })
                .orElse(null);
        // Check if token at cursor is an identifier
        if (!(tokenAtCursor instanceof IdentifierToken) || CommonUtil.isKeyword(tokenAtCursor.text())) {
            return Optional.empty();
        }
        Optional<Document> document = context.currentDocument();
        if (document.isEmpty()) {
            return Optional.empty();
        }

        Range cursorPosRange = new Range(context.getCursorPosition(), context.getCursorPosition());
        NonTerminalNode nodeAtCursor = CommonUtil.findNode(cursorPosRange, document.get().syntaxTree());

        if (onImportDeclarationNode(context, nodeAtCursor)) {
            return Optional.empty();
        }

        return Optional.of(CommonUtil.toRange(tokenAtCursor.lineRange()));
    }
    
    /**
     * Process a rename request and returns the text edits required to be made to complete the rename.
     *
     * @param context Context
     * @param newName Assigned identifier after renaming
     * @return Text edits for that rename operation
     */
    public static Map<String, List<TextEdit>> rename(ReferencesContext context, String newName) {
        fillTokenInfoAtCursor(context);

        if (!CommonUtil.isValidIdentifier(newName)) {
            throw new UserErrorException("Invalid identifier provided");
        }

        Optional<Document> document = context.currentDocument();
        if (document.isEmpty()) {
            return Collections.emptyMap();
        }

<<<<<<< HEAD
        Range cursorPosRange = new Range(context.getCursorPosition(), context.getCursorPosition());
        NonTerminalNode nodeAtCursor = CommonUtil.findNode(cursorPosRange, document.get().syntaxTree());

        // For clients that doesn't support prepare rename, we do this check here as well
        if (onImportDeclarationNode(context, nodeAtCursor)) {
            return Collections.emptyMap();
        }
        if (QNameReferenceUtil.onModulePrefix(context, nodeAtCursor)) {
            return handleQNameReferenceRename(context, document.get(), nodeAtCursor, newName);
        }
        if (onImportPrefixNode(context, nodeAtCursor)) {
            return handleImportPrefixRename(context, document.get(), nodeAtCursor, newName);
        }

        Map<Module, List<Location>> locationMap = ReferencesUtil.getReferences(context);
        Path projectRoot = context.workspace().projectRoot(context.filePath());

=======
>>>>>>> 81b84898
        Map<String, List<TextEdit>> changes = new HashMap<>();
        locationMap.forEach((module, locations) ->
                locations.forEach(location -> {
                    String uri = ReferencesUtil.getUriFromLocation(module, location);
                    List<TextEdit> textEdits = changes.computeIfAbsent(uri, k -> new ArrayList<>());
                    textEdits.add(new TextEdit(ReferencesUtil.getRange(location), newName));
                }));
        return changes;
    }

    private static boolean onImportPrefixNode(ReferencesContext context, NonTerminalNode node) {
        if (node.kind() != SyntaxKind.IMPORT_PREFIX) {
            return false;
        }

        ImportPrefixNode importPrefixNode = (ImportPrefixNode) node;
        int cursor = context.getCursorPositionInTree();
        return importPrefixNode.prefix().textRange().startOffset() <= cursor &&
                cursor <= importPrefixNode.prefix().textRange().endOffset();
    }

    private static boolean onImportDeclarationNode(ReferencesContext context, NonTerminalNode node) {
        while (node != null && node.kind() != SyntaxKind.IMPORT_DECLARATION) {
            node = node.parent();
        }

        if (node == null) {
            return false;
        }

        ImportDeclarationNode importDeclarationNode = (ImportDeclarationNode) node;
        int cursor = context.getCursorPositionInTree();
        SeparatedNodeList<IdentifierToken> moduleNames = importDeclarationNode.moduleName();
        int startOffset;
        if (importDeclarationNode.orgName().isPresent()) {
            startOffset = importDeclarationNode.orgName().get().textRange().startOffset();
        } else if (!moduleNames.isEmpty()) {
            startOffset = moduleNames.get(0).textRange().startOffset();
        } else {
            return false;
        }

        return !moduleNames.isEmpty() && startOffset <= cursor &&
                cursor <= moduleNames.get(moduleNames.size() - 1).textRange().endOffset();
    }

    private static Map<String, List<TextEdit>> handleQNameReferenceRename(ReferencesContext context,
                                                                          Document document,
                                                                          NonTerminalNode nodeAtCursor,
                                                                          String newName) {
        QualifiedNameReferenceNode qNameRefNode = (QualifiedNameReferenceNode) nodeAtCursor;
        String moduleOrAlias = qNameRefNode.modulePrefix().text();

        ModulePartNode modulePartNode = document.syntaxTree().rootNode();
        Optional<ImportDeclarationNode> importDeclarationNode = modulePartNode.imports().stream()
                .filter(importDeclaration -> {
                    CodeActionModuleId moduleId = CodeActionModuleId.from(importDeclaration);
                    if (!StringUtils.isEmpty(moduleId.modulePrefix())) {
                        return moduleId.modulePrefix().equals(moduleOrAlias);
                    }

                    // TODO Should address cases like import project1.mymod1; import project1.mod1;
                    return moduleId.moduleName().endsWith(moduleOrAlias);
                })
                .findFirst();

        if (importDeclarationNode.isEmpty()) {
            return Collections.emptyMap();
        }

        return handleImportDeclarationRename(context, document, importDeclarationNode.get(), newName);
    }

    private static Map<String, List<TextEdit>> handleImportDeclarationRename(ReferencesContext context,
                                                                             Document document,
                                                                             ImportDeclarationNode importDeclaration,
                                                                             String newName) {
        Map<Module, List<Location>> locationMap = ReferencesUtil.getReferences(context);
        Path projectRoot = context.workspace().projectRoot(context.filePath());
        Map<String, List<TextEdit>> changes = new HashMap<>();

        // Filter location map for refs in same doc
        locationMap.entrySet().stream()
                .filter(moduleListEntry -> moduleListEntry.getKey().moduleId().equals(document.documentId().moduleId()))
                .forEach(moduleLocations -> {
                    Module module = moduleLocations.getKey();
                    List<Location> locations = moduleLocations.getValue();
                    locations.forEach(location -> {
                        String fileUri = ReferencesUtil.getUriFromLocation(module, location, projectRoot);
                        // If within the same file
                        if (!context.fileUri().equals(fileUri)) {
                            return;
                        }
                        // If location is within import declaration node
                        if (CommonUtil.isWithinLineRange(location.lineRange(), importDeclaration.lineRange()) &&
                                importDeclaration.prefix().isEmpty()) {
                            // If there's no prefix, we have to add " as $newName" to the import
                            SeparatedNodeList<IdentifierToken> moduleNames = importDeclaration.moduleName();
                            LinePosition endPos = moduleNames.get(moduleNames.size() - 1).lineRange().endLine();
                            Range range = new Range(CommonUtil.toPosition(endPos), CommonUtil.toPosition(endPos));
                            List<TextEdit> textEdits = changes.computeIfAbsent(fileUri, k -> new ArrayList<>());
                            textEdits.add(new TextEdit(range, " as " + newName));
                        } else {
                            List<TextEdit> textEdits = changes.computeIfAbsent(fileUri, k -> new ArrayList<>());
                            textEdits.add(new TextEdit(ReferencesUtil.getRange(location), newName));
                        }
                    });
                });
        return changes;
    }

    private static Map<String, List<TextEdit>> handleImportPrefixRename(ReferencesContext context,
                                                                        Document document,
                                                                        NonTerminalNode nodeAtCursor,
                                                                        String newName) {
        Map<Module, List<Location>> locationMap = ReferencesUtil.getReferences(context);
        Path projectRoot = context.workspace().projectRoot(context.filePath());

        Map<String, List<TextEdit>> changes = new HashMap<>();
        // Filter location map for refs in same doc
        locationMap.entrySet().stream()
                .filter(moduleListEntry -> moduleListEntry.getKey().moduleId().equals(document.documentId().moduleId()))
                .forEach(moduleLocations -> {
                    Module module = moduleLocations.getKey();
                    List<Location> locations = moduleLocations.getValue();
                    locations.forEach(location -> {
                        String fileUri = ReferencesUtil.getUriFromLocation(module, location, projectRoot);
                        // If within the same file
                        if (!context.fileUri().equals(fileUri)) {
                            return;
                        }

                        List<TextEdit> textEdits = changes.computeIfAbsent(fileUri, k -> new ArrayList<>());
                        textEdits.add(new TextEdit(ReferencesUtil.getRange(location), newName));
                    });
                });
        return changes;
    }

    private static void fillTokenInfoAtCursor(ReferencesContext context) {
        Optional<Document> document = context.currentDocument();
        if (document.isEmpty()) {
            throw new RuntimeException("Could not find a valid document");
        }
        TextDocument textDocument = document.get().textDocument();

        Position position = context.getCursorPosition();
        int txtPos = textDocument.textPositionFrom(LinePosition.from(position.getLine(), position.getCharacter()));
        context.setCursorPositionInTree(txtPos);
    }
}<|MERGE_RESOLUTION|>--- conflicted
+++ resolved
@@ -116,7 +116,6 @@
             return Collections.emptyMap();
         }
 
-<<<<<<< HEAD
         Range cursorPosRange = new Range(context.getCursorPosition(), context.getCursorPosition());
         NonTerminalNode nodeAtCursor = CommonUtil.findNode(cursorPosRange, document.get().syntaxTree());
 
@@ -132,10 +131,7 @@
         }
 
         Map<Module, List<Location>> locationMap = ReferencesUtil.getReferences(context);
-        Path projectRoot = context.workspace().projectRoot(context.filePath());
-
-=======
->>>>>>> 81b84898
+
         Map<String, List<TextEdit>> changes = new HashMap<>();
         locationMap.forEach((module, locations) ->
                 locations.forEach(location -> {
