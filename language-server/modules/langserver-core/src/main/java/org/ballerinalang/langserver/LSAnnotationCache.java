--- conflicted
+++ resolved
@@ -212,12 +212,6 @@
     /**
      * Load annotations from the package.
      *
-<<<<<<< HEAD
-     * @param bPackageSymbol BLang Package Symbol to load annotations
-     */
-    private static void loadAnnotationsFromPackage(BPackageSymbol bPackageSymbol) {
-        List<Scope.ScopeEntry> scopeEntries = extractAnnotationDefinitions(bPackageSymbol.scope.entries);
-=======
      * @param pkg BLang Package Symbol to load annotations
      */
     private static void loadAnnotationsFromPackage(Package pkg) {
@@ -226,7 +220,6 @@
                     .filter(symbol -> symbol.kind() == io.ballerina.compiler.api.symbols.SymbolKind.ANNOTATION)
                     .map(symbol -> (AnnotationSymbol) symbol)
                     .collect(Collectors.toList());
->>>>>>> a6d93fa6
 
             annotList.forEach(annotationSymbol -> {
                 List<AnnotationAttachPoint> attachPoints = annotationSymbol.attachPoints();
@@ -243,16 +236,11 @@
                     addAttachment(annotationSymbol, objectMethodAnnotations);
                     addAttachment(annotationSymbol, resourceAnnotations);
                 }
-                if (attachPoints.contains(AnnotationAttachPoint.OBJECT_METHOD)) {
-                    addAttachment(annotationSymbol, objectMethodAnnotations);
-                }
-<<<<<<< HEAD
                 if (Symbols.isAttachPointPresent(attachPoints, AttachPoints.SERVICE_REMOTE)) {
                     addAttachment(annotationSymbol, resourceAnnotations, context);
-=======
+                }
                 if (attachPoints.contains(AnnotationAttachPoint.RESOURCE)) {
                     addAttachment(annotationSymbol, resourceAnnotations);
->>>>>>> a6d93fa6
                 }
                 if (attachPoints.contains(AnnotationAttachPoint.PARAMETER)) {
                     addAttachment(annotationSymbol, parameterAnnotations);
