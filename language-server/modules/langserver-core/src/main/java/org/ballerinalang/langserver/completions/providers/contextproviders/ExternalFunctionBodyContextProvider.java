--- conflicted
+++ resolved
@@ -22,18 +22,11 @@
 import org.ballerinalang.annotation.JavaSPIService;
 import org.ballerinalang.langserver.common.utils.CommonUtil;
 import org.ballerinalang.langserver.commons.LSContext;
-<<<<<<< HEAD
 import org.ballerinalang.langserver.commons.completion.LSCompletionItem;
-import org.ballerinalang.langserver.completions.CompletionKeys;
 import org.ballerinalang.langserver.completions.SnippetCompletionItem;
 import org.ballerinalang.langserver.completions.providers.AbstractCompletionProvider;
 import org.ballerinalang.langserver.completions.util.Snippet;
-=======
-import org.ballerinalang.langserver.completions.providers.AbstractCompletionProvider;
-import org.ballerinalang.langserver.completions.util.Snippet;
 import org.ballerinalang.langserver.sourceprune.SourcePruneKeys;
-import org.eclipse.lsp4j.CompletionItem;
->>>>>>> 47791e11
 import org.wso2.ballerinalang.compiler.parser.antlr4.BallerinaParser;
 
 import java.util.ArrayList;
@@ -54,15 +47,9 @@
     }
 
     @Override
-<<<<<<< HEAD
     public List<LSCompletionItem> getCompletions(LSContext context) {
         List<LSCompletionItem> completionItems = new ArrayList<>();
-        List<CommonToken> lhsDefaultTokens = context.get(CompletionKeys.LHS_TOKENS_KEY).stream()
-=======
-    public List<CompletionItem> getCompletions(LSContext context) {
-        List<CompletionItem> completionItems = new ArrayList<>();
         List<CommonToken> lhsDefaultTokens = context.get(SourcePruneKeys.LHS_TOKENS_KEY).stream()
->>>>>>> 47791e11
                 .filter(commonToken -> commonToken.getChannel() == Token.DEFAULT_CHANNEL)
                 .collect(Collectors.toList());
         
