/*
 * Copyright (c) 2018, WSO2 Inc. (http://wso2.com) All Rights Reserved.
 *
 * Licensed under the Apache License, Version 2.0 (the "License");
 * you may not use this file except in compliance with the License.
 * You may obtain a copy of the License at
 *
 * http://www.apache.org/licenses/LICENSE-2.0
 *
 * Unless required by applicable law or agreed to in writing, software
 * distributed under the License is distributed on an "AS IS" BASIS,
 * WITHOUT WARRANTIES OR CONDITIONS OF ANY KIND, either express or implied.
 * See the License for the specific language governing permissions and
 * limitations under the License.
 */
package org.ballerinalang.langserver.util.references;

import org.ballerinalang.langserver.common.CommonKeys;
import org.ballerinalang.langserver.common.constants.NodeContextKeys;
import org.ballerinalang.langserver.common.utils.CommonUtil;
import org.ballerinalang.langserver.commons.LSContext;
import org.ballerinalang.langserver.commons.workspace.LSDocumentIdentifier;
import org.ballerinalang.langserver.commons.workspace.WorkspaceDocumentException;
import org.ballerinalang.langserver.commons.workspace.WorkspaceDocumentManager;
import org.ballerinalang.langserver.compiler.DocumentServiceKeys;
import org.ballerinalang.langserver.compiler.LSModuleCompiler;
import org.ballerinalang.langserver.compiler.common.LSCustomErrorStrategy;
import org.ballerinalang.langserver.compiler.exception.CompilationFailedException;
import org.ballerinalang.langserver.exception.UserErrorException;
import org.ballerinalang.langserver.hover.util.HoverUtil;
import org.eclipse.lsp4j.Hover;
import org.eclipse.lsp4j.Location;
import org.eclipse.lsp4j.Position;
import org.eclipse.lsp4j.Range;
import org.eclipse.lsp4j.TextDocumentIdentifier;
import org.eclipse.lsp4j.TextDocumentPositionParams;
import org.eclipse.lsp4j.TextEdit;
import org.eclipse.lsp4j.WorkspaceEdit;
import org.wso2.ballerinalang.compiler.semantics.model.symbols.BSymbol;
import org.wso2.ballerinalang.compiler.tree.BLangCompilationUnit;
import org.wso2.ballerinalang.compiler.tree.BLangPackage;
import org.wso2.ballerinalang.compiler.util.ProjectDirConstants;
import org.wso2.ballerinalang.compiler.util.TypeTags;
import org.wso2.ballerinalang.compiler.util.diagnotic.DiagnosticPos;

import java.nio.file.Path;
import java.nio.file.Paths;
import java.util.ArrayList;
import java.util.List;
import java.util.Optional;
import java.util.concurrent.locks.Lock;
import java.util.stream.Collectors;

import static org.ballerinalang.langserver.compiler.LSCompilerUtil.getUntitledFilePath;

/**
 * Utility class for go to definition functionality of language server.
 */
public class ReferencesUtil {
    private ReferencesUtil() {
    }

    /**
<<<<<<< HEAD
=======
     * Get the definition.
     *
     * @param context Definition context
     * @return {@link List} List of definition locations
     * @throws WorkspaceDocumentException when couldn't find file for uri
     * @throws CompilationFailedException when compilation failed
     */
    public static List<Location> getDefinition(LSContext context)
            throws WorkspaceDocumentException, CompilationFailedException {
        List<BLangPackage> modules = findCursorTokenAndCompileModules(context);
        findReferences(modules, context);
        SymbolReferencesModel referencesModel = context.get(NodeContextKeys.REFERENCES_KEY);
        // If the definition list contains an item after the prepare reference mode, then return it.
        // In this case, definition is in the current compilation unit it self
        if (!referencesModel.getDefinitions().isEmpty()) {
            return getLocations(Collections.singletonList(referencesModel.getDefinitions().get(0)), context);
        }
        Optional<SymbolReferencesModel.Reference> symbolAtCursor = referencesModel.getReferenceAtCursor();
        // Ignore the optional check since it has been handled during prepareReference and throws exception
        String symbolPkgName = symbolAtCursor.get().getSymbolPkgName();
        Optional<BLangPackage> module = modules.stream()
                .filter(bLangPackage -> bLangPackage.symbol.getName().getValue().equals(symbolPkgName))
                .findAny();
        if (!module.isPresent()) {
            return new ArrayList<>();
        }
        for (BLangCompilationUnit compilationUnit : module.get().getCompilationUnits()) {
            SymbolReferenceFindingVisitor refVisitor = new SymbolReferenceFindingVisitor(context, symbolPkgName);
            refVisitor.visit(compilationUnit);
            if (!referencesModel.getDefinitions().isEmpty()) {
                break;
            }
        }

        return getLocations(referencesModel.getDefinitions(), context);
    }

    /**
>>>>>>> 7e0d4677
     * Get the Reference at the Cursor.
     *
     * @param context  LS Operation Context
     * @param document LS Document
     * @param position Cursor Position
     * @return Symbol reference at cursor
     * @throws WorkspaceDocumentException when couldn't find file for uri
     * @throws CompilationFailedException when compilation failed
     */
    public static SymbolReferencesModel.Reference getReferenceAtCursor(LSContext context, LSDocumentIdentifier document,
                                                                       Position position)
            throws WorkspaceDocumentException, CompilationFailedException {
        TextDocumentIdentifier textDocIdentifier = new TextDocumentIdentifier(document.getURIString());
        TextDocumentPositionParams pos = new TextDocumentPositionParams(textDocIdentifier, position);
        context.put(DocumentServiceKeys.POSITION_KEY, pos);
        context.put(DocumentServiceKeys.FILE_URI_KEY, document.getURIString());
        context.put(DocumentServiceKeys.COMPILE_FULL_PROJECT, true);
        List<BLangPackage> modules = ReferencesUtil.findCursorTokenAndCompileModules(context);
        findReferences(modules, context);
        context.put(DocumentServiceKeys.BLANG_PACKAGES_CONTEXT_KEY, modules);
        SymbolReferencesModel referencesModel = context.get(NodeContextKeys.REFERENCES_KEY);
        Optional<SymbolReferencesModel.Reference> symbolAtCursor = referencesModel.getReferenceAtCursor();
        return symbolAtCursor.orElse(null);
    }

    /**
     * Get the rename workspace edits.
     *
     * @param context Language server context
     * @param newName New name to replace
     * @return {@link WorkspaceEdit}    Rename workspace edit
     * @throws WorkspaceDocumentException when couldn't find file for uri
     * @throws CompilationFailedException when compilation failed
     */
    public static WorkspaceEdit getRenameWorkspaceEdits(LSContext context, String newName)
            throws WorkspaceDocumentException, CompilationFailedException {
        List<BLangPackage> modules = findCursorTokenAndCompileModules(context);
        SymbolReferencesModel referencesModel = context.get(NodeContextKeys.REFERENCES_KEY);
        String nodeName = context.get(NodeContextKeys.NODE_NAME_KEY);
        if (CommonKeys.NEW_KEYWORD_KEY.equals(nodeName)) {
            throw new IllegalStateException("Symbol at cursor '" + nodeName + "' not supported or could not find!");
        }
        findReferences(modules, context);
        fillAllReferences(modules, context);
        return getWorkspaceEdit(referencesModel, context, newName);
    }

    public static List<Location> getReferences(LSContext context, boolean includeDeclaration)
            throws WorkspaceDocumentException, CompilationFailedException {
        List<BLangPackage> modules = findCursorTokenAndCompileModules(context);
        SymbolReferencesModel referencesModel = context.get(NodeContextKeys.REFERENCES_KEY);
        findReferences(modules, context);
        fillAllReferences(modules, context);
        List<SymbolReferencesModel.Reference> references = new ArrayList<>();
        if (includeDeclaration) {
            references.addAll(referencesModel.getDefinitions());
        }
        references.addAll(referencesModel.getReferences());
        if (!referencesModel.getDefinitions().contains(referencesModel.getReferenceAtCursor().get())) {
            references.add(referencesModel.getReferenceAtCursor().get());
        }

        return getLocations(references, context.get(DocumentServiceKeys.SOURCE_ROOT_KEY));
    }

    /**
     * Get the hover content.
     *
     * @param context Hover operation context
     * @return {@link Hover} Hover content
     * @throws WorkspaceDocumentException when couldn't find file for uri
     * @throws CompilationFailedException when compilation failed
     */
    public static Hover getHover(LSContext context) throws WorkspaceDocumentException, CompilationFailedException {
        List<BLangPackage> modules = findCursorTokenAndCompileModules(context);
        SymbolReferencesModel referencesModel = context.get(NodeContextKeys.REFERENCES_KEY);
        findReferences(modules, context);
        Optional<SymbolReferencesModel.Reference> symbolAtCursor = referencesModel.getReferenceAtCursor();

        // Ignore the optional check since it has been handled during prepareReference and throws exception
        BSymbol bSymbol = symbolAtCursor.get().getSymbol();
        return bSymbol != null
                ? HoverUtil.getHoverFromDocAttachment(HoverUtil.getMarkdownDocForSymbol(bSymbol), bSymbol, context)
                : HoverUtil.getDefaultHoverObject();
    }

<<<<<<< HEAD
    public static List<BLangPackage> compileModulesAndFindReferences(LSContext context)
=======
    private static List<BLangPackage> findCursorTokenAndCompileModules(LSContext context)
>>>>>>> 7e0d4677
            throws WorkspaceDocumentException, CompilationFailedException {
        String fileUri = context.get(DocumentServiceKeys.FILE_URI_KEY);
        WorkspaceDocumentManager docManager = context.get(DocumentServiceKeys.DOC_MANAGER_KEY);
        Position position = context.get(DocumentServiceKeys.POSITION_KEY).getPosition();
        Boolean compileProject = context.get(DocumentServiceKeys.COMPILE_FULL_PROJECT);
        Optional<Path> defFilePath = CommonUtil.getPathFromURI(fileUri);
        if (!defFilePath.isPresent()) {
            return new ArrayList<>();
        }
        Path compilationPath = getUntitledFilePath(defFilePath.toString()).orElse(defFilePath.get());
        Optional<Lock> lock = docManager.lockFile(compilationPath);
        Class<LSCustomErrorStrategy> errStrategy = LSCustomErrorStrategy.class;
        try {
            context.put(DocumentServiceKeys.FILE_URI_KEY, fileUri);
            context.put(NodeContextKeys.REFERENCES_KEY, new SymbolReferencesModel());

            // With the sub-rule parser, find the token
            String documentContent = docManager.getFileContent(compilationPath);
            ReferencesSubRuleParser.parseCompilationUnit(documentContent, context, position);

            if (context.get(NodeContextKeys.NODE_NAME_KEY) == null) {
                throw new IllegalStateException("Couldn't find a valid identifier token at cursor!");
            }

            return LSModuleCompiler.getBLangPackages(context, docManager, errStrategy, compileProject, false, false);
        } finally {
            lock.ifPresent(Lock::unlock);
        }
    }

    private static void fillAllReferences(List<BLangPackage> modules, LSContext context) {
        SymbolReferencesModel referencesModel = context.get(NodeContextKeys.REFERENCES_KEY);
        Optional<SymbolReferencesModel.Reference> symbolAtCursor = referencesModel.getReferenceAtCursor();
        // Ignore the optional check since it has been handled during prepareReference and throws exception
        String symbolOwnerPkg = symbolAtCursor.get().getSymbol().pkgID.toString();

        modules.forEach(bLangPackage -> {
            List<String> imports = bLangPackage.getImports().stream()
                    .map(bLangImportPackage -> bLangImportPackage.symbol.pkgID.toString())
                    .collect(Collectors.toList());
            if (!symbolOwnerPkg.equals(bLangPackage.packageID.toString()) && !imports.contains(symbolOwnerPkg)) {
                return;
            }

            for (BLangCompilationUnit compilationUnit : bLangPackage.getCompilationUnits()) {
                // Possible Reference tokens found within the cUnit
                String symbolPkgName = bLangPackage.symbol.getName().value;
                SymbolReferenceFindingVisitor refVisitor = new SymbolReferenceFindingVisitor(context, symbolPkgName);
                refVisitor.visit(compilationUnit);
            }
        });
    }

<<<<<<< HEAD
    public static void prepareReferences(List<BLangPackage> modules, LSContext context) {
=======
    private static void findReferences(List<BLangPackage> modules, LSContext context) {
>>>>>>> 7e0d4677
        String currentPkgName = context.get(DocumentServiceKeys.CURRENT_PKG_NAME_KEY);
        /*
        In windows platform, relative file path key components are separated with "\" while antlr always uses "/"
         */
        String relativePath = context.get(DocumentServiceKeys.RELATIVE_FILE_PATH_KEY);
        String currentCUnitName = relativePath.replace("\\", "/");
        Optional<BLangPackage> currentPkg = modules.stream()
                .filter(pkg -> pkg.symbol.getName().getValue().equals(currentPkgName))
                .findAny();

        if (!currentPkg.isPresent()) {
            throw new UserErrorException("Not supported due to compilation failures!");
        }

        BLangPackage sourceOwnerPkg = CommonUtil.getSourceOwnerBLangPackage(relativePath, currentPkg.get());

        Optional<BLangCompilationUnit> currentCUnit = sourceOwnerPkg.getCompilationUnits().stream()
                .filter(cUnit -> cUnit.name.equals(currentCUnitName))
                .findAny();

        SymbolReferenceFindingVisitor refVisitor = new SymbolReferenceFindingVisitor(context, currentPkgName, true);
        refVisitor.visit(currentCUnit.get());

        // Prune the found symbol references
        SymbolReferencesModel symbolReferencesModel = context.get(NodeContextKeys.REFERENCES_KEY);
        if (!symbolReferencesModel.getReferenceAtCursor().isPresent()) {
            String nodeName = context.get(NodeContextKeys.NODE_NAME_KEY);
            throw new IllegalStateException("Symbol at cursor '" + nodeName + "' not supported or could not find!");
        }

        SymbolReferencesModel.Reference symbolAtCursor = symbolReferencesModel.getReferenceAtCursor().get();
        BSymbol cursorSymbol = symbolAtCursor.getSymbol();
        symbolReferencesModel.getDefinitions()
                .removeIf(reference -> reference.getSymbol() != cursorSymbol
                        && (reference.getSymbol().type.tsymbol != cursorSymbol)
                        && !(cursorSymbol.type.tag == TypeTags.ERROR
                        && reference.getSymbol().type.tsymbol == cursorSymbol.type.tsymbol));
        symbolReferencesModel.getReferences()
                .removeIf(reference -> reference.getSymbol() != cursorSymbol
                        && (reference.getSymbol().type.tsymbol != cursorSymbol
                        && !(cursorSymbol.type.tag == TypeTags.ERROR
                        && reference.getSymbol().type.tsymbol == cursorSymbol.type.tsymbol)));
    }

    public static List<Location> getLocations(List<SymbolReferencesModel.Reference> references, String sourceRoot) {
        return references.stream()
                .map(reference -> {
                    DiagnosticPos position = reference.getPosition();
                    Path baseRoot = reference.getSourcePkgName().equals(".")
                            ? Paths.get(sourceRoot)
                            : Paths.get(sourceRoot).resolve(ProjectDirConstants.SOURCE_DIR_NAME)
                            .resolve(reference.getSourcePkgName());
                    String fileURI = baseRoot.resolve(reference.getCompilationUnit()).toUri().toString();
                    return new Location(fileURI, getRange(position));
                })
                .collect(Collectors.toList());
    }

    private static WorkspaceEdit getWorkspaceEdit(SymbolReferencesModel referencesModel, LSContext context,
                                                  String newName) {
        WorkspaceEdit workspaceEdit = new WorkspaceEdit();
        SymbolReferencesModel.Reference symbolAtCursor = referencesModel.getReferenceAtCursor().get();
        List<SymbolReferencesModel.Reference> references = new ArrayList<>();
        references.add(symbolAtCursor);
        if (!referencesModel.getDefinitions().contains(symbolAtCursor)) {
            references.addAll(referencesModel.getDefinitions());
        }
        references.addAll(referencesModel.getReferences());
        LSDocumentIdentifier sourceDoc = context.get(DocumentServiceKeys.LS_DOCUMENT_KEY);

        references.forEach(reference -> {
            DiagnosticPos referencePos = reference.getPosition();
            String pkgName = reference.getSourcePkgName();
            String cUnitName = reference.getCompilationUnit();
            String uri;
            Path basePath = sourceDoc.getProjectRootPath();
            if (sourceDoc.isWithinProject()) {
                basePath = basePath.resolve("src").resolve(pkgName);
            }
            basePath = basePath.resolve(cUnitName);

            uri = basePath.toUri().toString();
            TextEdit textEdit = new TextEdit(getRange(referencePos), newName);
            if (workspaceEdit.getChanges().containsKey(uri)) {
                workspaceEdit.getChanges().get(uri).add(textEdit);
            } else {
                List<TextEdit> textEdits = new ArrayList<>();
                textEdits.add(textEdit);
                workspaceEdit.getChanges().put(uri, textEdits);
            }
        });

        return workspaceEdit;
    }

    private static Range getRange(DiagnosticPos referencePos) {
        Position start = new Position(referencePos.sLine, referencePos.sCol);
        Position end = new Position(referencePos.eLine, referencePos.eCol);
        return new Range(start, end);
    }
}<|MERGE_RESOLUTION|>--- conflicted
+++ resolved
@@ -61,47 +61,6 @@
     }
 
     /**
-<<<<<<< HEAD
-=======
-     * Get the definition.
-     *
-     * @param context Definition context
-     * @return {@link List} List of definition locations
-     * @throws WorkspaceDocumentException when couldn't find file for uri
-     * @throws CompilationFailedException when compilation failed
-     */
-    public static List<Location> getDefinition(LSContext context)
-            throws WorkspaceDocumentException, CompilationFailedException {
-        List<BLangPackage> modules = findCursorTokenAndCompileModules(context);
-        findReferences(modules, context);
-        SymbolReferencesModel referencesModel = context.get(NodeContextKeys.REFERENCES_KEY);
-        // If the definition list contains an item after the prepare reference mode, then return it.
-        // In this case, definition is in the current compilation unit it self
-        if (!referencesModel.getDefinitions().isEmpty()) {
-            return getLocations(Collections.singletonList(referencesModel.getDefinitions().get(0)), context);
-        }
-        Optional<SymbolReferencesModel.Reference> symbolAtCursor = referencesModel.getReferenceAtCursor();
-        // Ignore the optional check since it has been handled during prepareReference and throws exception
-        String symbolPkgName = symbolAtCursor.get().getSymbolPkgName();
-        Optional<BLangPackage> module = modules.stream()
-                .filter(bLangPackage -> bLangPackage.symbol.getName().getValue().equals(symbolPkgName))
-                .findAny();
-        if (!module.isPresent()) {
-            return new ArrayList<>();
-        }
-        for (BLangCompilationUnit compilationUnit : module.get().getCompilationUnits()) {
-            SymbolReferenceFindingVisitor refVisitor = new SymbolReferenceFindingVisitor(context, symbolPkgName);
-            refVisitor.visit(compilationUnit);
-            if (!referencesModel.getDefinitions().isEmpty()) {
-                break;
-            }
-        }
-
-        return getLocations(referencesModel.getDefinitions(), context);
-    }
-
-    /**
->>>>>>> 7e0d4677
      * Get the Reference at the Cursor.
      *
      * @param context  LS Operation Context
@@ -120,7 +79,7 @@
         context.put(DocumentServiceKeys.FILE_URI_KEY, document.getURIString());
         context.put(DocumentServiceKeys.COMPILE_FULL_PROJECT, true);
         List<BLangPackage> modules = ReferencesUtil.findCursorTokenAndCompileModules(context);
-        findReferences(modules, context);
+        fillReferences(modules, context);
         context.put(DocumentServiceKeys.BLANG_PACKAGES_CONTEXT_KEY, modules);
         SymbolReferencesModel referencesModel = context.get(NodeContextKeys.REFERENCES_KEY);
         Optional<SymbolReferencesModel.Reference> symbolAtCursor = referencesModel.getReferenceAtCursor();
@@ -144,7 +103,7 @@
         if (CommonKeys.NEW_KEYWORD_KEY.equals(nodeName)) {
             throw new IllegalStateException("Symbol at cursor '" + nodeName + "' not supported or could not find!");
         }
-        findReferences(modules, context);
+        fillReferences(modules, context);
         fillAllReferences(modules, context);
         return getWorkspaceEdit(referencesModel, context, newName);
     }
@@ -153,7 +112,7 @@
             throws WorkspaceDocumentException, CompilationFailedException {
         List<BLangPackage> modules = findCursorTokenAndCompileModules(context);
         SymbolReferencesModel referencesModel = context.get(NodeContextKeys.REFERENCES_KEY);
-        findReferences(modules, context);
+        fillReferences(modules, context);
         fillAllReferences(modules, context);
         List<SymbolReferencesModel.Reference> references = new ArrayList<>();
         if (includeDeclaration) {
@@ -178,7 +137,7 @@
     public static Hover getHover(LSContext context) throws WorkspaceDocumentException, CompilationFailedException {
         List<BLangPackage> modules = findCursorTokenAndCompileModules(context);
         SymbolReferencesModel referencesModel = context.get(NodeContextKeys.REFERENCES_KEY);
-        findReferences(modules, context);
+        fillReferences(modules, context);
         Optional<SymbolReferencesModel.Reference> symbolAtCursor = referencesModel.getReferenceAtCursor();
 
         // Ignore the optional check since it has been handled during prepareReference and throws exception
@@ -188,11 +147,7 @@
                 : HoverUtil.getDefaultHoverObject();
     }
 
-<<<<<<< HEAD
-    public static List<BLangPackage> compileModulesAndFindReferences(LSContext context)
-=======
-    private static List<BLangPackage> findCursorTokenAndCompileModules(LSContext context)
->>>>>>> 7e0d4677
+    public static List<BLangPackage> findCursorTokenAndCompileModules(LSContext context)
             throws WorkspaceDocumentException, CompilationFailedException {
         String fileUri = context.get(DocumentServiceKeys.FILE_URI_KEY);
         WorkspaceDocumentManager docManager = context.get(DocumentServiceKeys.DOC_MANAGER_KEY);
@@ -246,11 +201,7 @@
         });
     }
 
-<<<<<<< HEAD
-    public static void prepareReferences(List<BLangPackage> modules, LSContext context) {
-=======
-    private static void findReferences(List<BLangPackage> modules, LSContext context) {
->>>>>>> 7e0d4677
+    public static void fillReferences(List<BLangPackage> modules, LSContext context) {
         String currentPkgName = context.get(DocumentServiceKeys.CURRENT_PKG_NAME_KEY);
         /*
         In windows platform, relative file path key components are separated with "\" while antlr always uses "/"
