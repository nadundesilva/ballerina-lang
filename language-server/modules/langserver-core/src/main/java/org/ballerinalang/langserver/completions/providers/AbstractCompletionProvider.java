/*
 *  Copyright (c) 2017, WSO2 Inc. (http://www.wso2.org) All Rights Reserved.
 *
 *  WSO2 Inc. licenses this file to you under the Apache License,
 *  Version 2.0 (the "License"); you may not use this file except
 *  in compliance with the License.
 *  You may obtain a copy of the License at
 *
 *    http://www.apache.org/licenses/LICENSE-2.0
 *
 *  Unless required by applicable law or agreed to in writing,
 *  software distributed under the License is distributed on an
 *  "AS IS" BASIS, WITHOUT WARRANTIES OR CONDITIONS OF ANY
 *  KIND, either express or implied.  See the License for the
 *  specific language governing permissions and limitations
 *  under the License.
 */
package org.ballerinalang.langserver.completions.providers;

import io.ballerina.compiler.api.symbols.ClassSymbol;
import io.ballerina.compiler.api.symbols.ConstantSymbol;
import io.ballerina.compiler.api.symbols.FunctionSymbol;
import io.ballerina.compiler.api.symbols.MethodSymbol;
import io.ballerina.compiler.api.symbols.ModuleSymbol;
import io.ballerina.compiler.api.symbols.ObjectFieldSymbol;
import io.ballerina.compiler.api.symbols.ParameterSymbol;
import io.ballerina.compiler.api.symbols.RecordFieldSymbol;
import io.ballerina.compiler.api.symbols.Symbol;
import io.ballerina.compiler.api.symbols.SymbolKind;
import io.ballerina.compiler.api.symbols.TypeDescKind;
import io.ballerina.compiler.api.symbols.TypeSymbol;
import io.ballerina.compiler.api.symbols.VariableSymbol;
import io.ballerina.compiler.api.symbols.WorkerSymbol;
import io.ballerina.compiler.api.symbols.XMLNamespaceSymbol;
import io.ballerina.compiler.syntax.tree.ImportDeclarationNode;
import io.ballerina.compiler.syntax.tree.Node;
import io.ballerina.compiler.syntax.tree.QualifiedNameReferenceNode;
import io.ballerina.compiler.syntax.tree.SyntaxKind;
import io.ballerina.compiler.syntax.tree.Token;
import io.ballerina.projects.Module;
import io.ballerina.projects.Package;
import io.ballerina.projects.Project;
import io.ballerina.projects.ProjectKind;
import org.ballerinalang.langserver.LSPackageLoader;
import org.ballerinalang.langserver.common.utils.CommonKeys;
import org.ballerinalang.langserver.common.utils.CommonUtil;
import org.ballerinalang.langserver.common.utils.completion.QNameReferenceUtil;
import org.ballerinalang.langserver.commons.BallerinaCompletionContext;
import org.ballerinalang.langserver.commons.CompletionContext;
import org.ballerinalang.langserver.commons.completion.LSCompletionItem;
import org.ballerinalang.langserver.commons.completion.spi.BallerinaCompletionProvider;
import org.ballerinalang.langserver.completions.ObjectFieldCompletionItem;
import org.ballerinalang.langserver.completions.RecordFieldCompletionItem;
import org.ballerinalang.langserver.completions.SnippetCompletionItem;
import org.ballerinalang.langserver.completions.StaticCompletionItem;
import org.ballerinalang.langserver.completions.SymbolCompletionItem;
import org.ballerinalang.langserver.completions.TypeCompletionItem;
import org.ballerinalang.langserver.completions.builder.ConstantCompletionItemBuilder;
import org.ballerinalang.langserver.completions.builder.FieldCompletionItemBuilder;
import org.ballerinalang.langserver.completions.builder.FunctionCompletionItemBuilder;
import org.ballerinalang.langserver.completions.builder.ParameterCompletionItemBuilder;
import org.ballerinalang.langserver.completions.builder.TypeCompletionItemBuilder;
import org.ballerinalang.langserver.completions.builder.VariableCompletionItemBuilder;
import org.ballerinalang.langserver.completions.builder.WorkerCompletionItemBuilder;
import org.ballerinalang.langserver.completions.builder.XMLNSCompletionItemBuilder;
import org.ballerinalang.langserver.completions.util.ItemResolverConstants;
import org.ballerinalang.langserver.completions.util.Snippet;
import org.ballerinalang.langserver.completions.util.SortingUtil;
import org.eclipse.lsp4j.CompletionItem;
import org.eclipse.lsp4j.CompletionItemKind;
import org.eclipse.lsp4j.TextEdit;
import org.wso2.ballerinalang.compiler.util.Names;

import java.util.ArrayList;
import java.util.Arrays;
import java.util.Collections;
import java.util.List;
import java.util.Map;
import java.util.Optional;
import java.util.stream.Collectors;

import javax.annotation.Nonnull;

import static io.ballerina.compiler.api.symbols.SymbolKind.CLASS;
import static io.ballerina.compiler.api.symbols.SymbolKind.CLASS_FIELD;
import static io.ballerina.compiler.api.symbols.SymbolKind.ENUM;
import static io.ballerina.compiler.api.symbols.SymbolKind.FUNCTION;
import static io.ballerina.compiler.api.symbols.SymbolKind.METHOD;
import static io.ballerina.compiler.api.symbols.SymbolKind.OBJECT_FIELD;
import static io.ballerina.compiler.api.symbols.SymbolKind.PARAMETER;
import static io.ballerina.compiler.api.symbols.SymbolKind.RECORD_FIELD;
import static io.ballerina.compiler.api.symbols.SymbolKind.TYPE_DEFINITION;
import static io.ballerina.compiler.api.symbols.SymbolKind.XMLNS;

/**
 * Interface for completion item providers.
 *
 * @param <T> Provider's node type
 * @since 0.995.0
 */
public abstract class AbstractCompletionProvider<T extends Node> implements BallerinaCompletionProvider<T> {

    private final List<Class<T>> attachmentPoints;

    protected Precedence precedence = Precedence.LOW;

    public AbstractCompletionProvider(List<Class<T>> attachmentPoints) {
        this.attachmentPoints = attachmentPoints;
    }

    public AbstractCompletionProvider(Class<T> attachmentPoint) {
        this.attachmentPoints = Collections.singletonList(attachmentPoint);
    }

    /**
     * {@inheritDoc}
     */
    @Override
    public List<Class<T>> getAttachmentPoints() {
        return this.attachmentPoints;
    }

    /**
     * {@inheritDoc}
     */
    @Override
    public Precedence getPrecedence() {
        return precedence;
    }

    @Override
    public boolean onPreValidation(BallerinaCompletionContext context, T node) {
        return true;
    }

    @Override
    public void sort(BallerinaCompletionContext context, T node, List<LSCompletionItem> completionItems) {
        SortingUtil.toDefaultSorting(context, completionItems);
    }

    /**
     * {@inheritDoc}
     */
    @Override
    public void sort(BallerinaCompletionContext context, T node, List<LSCompletionItem> completionItems,
                     Object... metaData) {
        this.sort(context, node, completionItems);
    }

    /**
     * Populate the completion item list by considering the.
     *
     * @param scopeEntries list of symbol information
     * @param ctx          Language server operation context
     * @return {@link List}     list of completion items
     */
    protected List<LSCompletionItem> getCompletionItemList(List<? extends Symbol> scopeEntries,
                                                           BallerinaCompletionContext ctx) {
        List<Symbol> processedSymbols = new ArrayList<>();
        List<LSCompletionItem> completionItems = new ArrayList<>();
        scopeEntries.forEach(symbol -> {
            if (processedSymbols.contains(symbol)) {
                return;
            }
            if (symbol.kind() == FUNCTION || symbol.kind() == METHOD) {
                completionItems.addAll(populateBallerinaFunctionCompletionItems(symbol, ctx));
            } else if (symbol.kind() == SymbolKind.CONSTANT || symbol.kind() == SymbolKind.ENUM_MEMBER) {
                CompletionItem constantCItem = ConstantCompletionItemBuilder.build((ConstantSymbol) symbol, ctx);
                completionItems.add(new SymbolCompletionItem(ctx, symbol, constantCItem));
            } else if (symbol.kind() == SymbolKind.VARIABLE) {
                VariableSymbol varSymbol = (VariableSymbol) symbol;
                TypeSymbol typeDesc = (varSymbol).typeDescriptor();
                String typeName = typeDesc == null ? "" : CommonUtil.getModifiedTypeName(ctx, typeDesc);
                CompletionItem variableCItem = VariableCompletionItemBuilder.build(varSymbol, varSymbol.getName().get(),
                        typeName);
                completionItems.add(new SymbolCompletionItem(ctx, symbol, variableCItem));
            } else if (symbol.kind() == PARAMETER) {
                ParameterSymbol paramSymbol = (ParameterSymbol) symbol;
                TypeSymbol typeDesc = paramSymbol.typeDescriptor();
                String typeName = CommonUtil.getModifiedTypeName(ctx, typeDesc);
                CompletionItem variableCItem = ParameterCompletionItemBuilder.build(paramSymbol.getName().get(),
                        typeName);
                completionItems.add(new SymbolCompletionItem(ctx, symbol, variableCItem));
            } else if (symbol.kind() == SymbolKind.TYPE_DEFINITION || symbol.kind() == SymbolKind.CLASS
                    || symbol.kind() == ENUM) {
                // Here skip all the package symbols since the package is added separately
                CompletionItem typeCItem = TypeCompletionItemBuilder.build(symbol, symbol.getName().get());
                completionItems.add(new SymbolCompletionItem(ctx, symbol, typeCItem));
            } else if (symbol.kind() == SymbolKind.WORKER) {
                CompletionItem workerItem = WorkerCompletionItemBuilder.build((WorkerSymbol) symbol);
                completionItems.add(new SymbolCompletionItem(ctx, symbol, workerItem));
            } else if (symbol.kind() == XMLNS) {
                CompletionItem xmlItem = XMLNSCompletionItemBuilder.build((XMLNamespaceSymbol) symbol);
                completionItems.add(new SymbolCompletionItem(ctx, symbol, xmlItem));
            } else if (symbol.kind() == RECORD_FIELD) {
                RecordFieldSymbol recordFieldSymbol = (RecordFieldSymbol) symbol;
                CompletionItem recFieldItem = FieldCompletionItemBuilder.build(recordFieldSymbol);
                completionItems.add(new RecordFieldCompletionItem(ctx, recordFieldSymbol, recFieldItem));
            } else if (symbol.kind() == OBJECT_FIELD || symbol.kind() == CLASS_FIELD) {
                ObjectFieldSymbol objectFieldSymbol = (ObjectFieldSymbol) symbol;
                CompletionItem objFieldItem = FieldCompletionItemBuilder.build(objectFieldSymbol);
                completionItems.add(new ObjectFieldCompletionItem(ctx, objectFieldSymbol, objFieldItem));
            }

            processedSymbols.add(symbol);
        });
        return completionItems;
    }

    /**
     * Get the type completion Items.
     *
     * @param context LS Operation Context
     * @return {@link List}     List of completion items
     */
    protected List<LSCompletionItem> getTypeItems(BallerinaCompletionContext context) {
        List<Symbol> visibleSymbols = context.visibleSymbols(context.getCursorPosition());
        List<LSCompletionItem> completionItems = new ArrayList<>();
        visibleSymbols.forEach(bSymbol -> {
            // Specifically remove the error type, since this is covered with langlib suggestion and type builtin types
            if (!Names.ERROR.getValue().equals(bSymbol.getName().orElse(""))
                    && (bSymbol.kind() == SymbolKind.TYPE_DEFINITION || bSymbol.kind() == SymbolKind.CLASS
                    || bSymbol.kind() == ENUM)) {
                CompletionItem cItem = TypeCompletionItemBuilder.build(bSymbol, bSymbol.getName().get());
                completionItems.add(new SymbolCompletionItem(context, bSymbol, cItem));
            }
        });

        completionItems.addAll(this.getBasicAndOtherTypeCompletions(context));
        completionItems.addAll(Arrays.asList(
                new TypeCompletionItem(context, null, TypeCompletionItemBuilder.build(null, "service")),
                new SnippetCompletionItem(context, Snippet.KW_RECORD.get()),
                new SnippetCompletionItem(context, Snippet.KW_FUNCTION.get()),
                new SnippetCompletionItem(context, Snippet.DEF_RECORD_TYPE_DESC.get()),
                new SnippetCompletionItem(context, Snippet.DEF_CLOSED_RECORD_TYPE_DESC.get()),
                new SnippetCompletionItem(context, Snippet.KW_DISTINCT.get()),
                new SnippetCompletionItem(context, Snippet.DEF_OBJECT_TYPE_DESC_SNIPPET.get())
        ));

        return completionItems;
    }

    /**
     * Get the completion item for a package import.
     * If the package is already imported, additional text edit for the import statement will not be added.
     *
     * @param ctx LS Operation context
     * @return {@link List}     List of packages completion items
     */
    protected List<LSCompletionItem> getModuleCompletionItems(BallerinaCompletionContext ctx) {
        // First we include the packages from the imported list.
        List<String> processedList = new ArrayList<>();
        Map<ImportDeclarationNode, ModuleSymbol> currentDocImports = ctx.currentDocImportsMap();
        // Generate completion items for the import statements in the current document
        List<LSCompletionItem> completionItems = new ArrayList<>();
        currentDocImports.forEach((importNode, moduleSymbol) -> {
            String orgName = importNode.orgName().isEmpty() ? "" : importNode.orgName().get().orgName().text();
            String pkgName = importNode.moduleName().stream()
                    .map(Token::text)
                    .collect(Collectors.joining("."));
            
            if (CommonUtil.PRE_DECLARED_LANG_LIBS.contains(pkgName.replace("'", ""))) {
                // skip the predeclared langlib imports
                return;
            }
            String processedModuleHash = orgName.isEmpty() ? pkgName : orgName + CommonKeys.SLASH_KEYWORD_KEY + pkgName;
            String prefix;
            if (importNode.prefix().isEmpty()) {
                prefix = importNode.moduleName().get(importNode.moduleName().size() - 1).text();
            } else {
                prefix = importNode.prefix().get().prefix().text();
            }
            String label = prefix;
            String insertText = CommonUtil.escapeReservedKeyword(prefix);
            CompletionItem item = this.getModuleCompletionItem(label, insertText, new ArrayList<>());
            processedList.add(processedModuleHash);
            completionItems.add(new SymbolCompletionItem(ctx, moduleSymbol, item));
        });

        // Generate completion items for the distribution repo packages excluding the pre-declared lang-libs
        List<Package> packages = LSPackageLoader.getInstance(ctx.languageServercontext()).getDistributionRepoPackages();
        packages.forEach(pkg -> {
            String name = pkg.packageName().value();
            String orgName = CommonUtil.escapeModuleName(pkg.packageOrg().value());
            if (CommonUtil.matchingImportedModule(ctx, pkg).isEmpty()
                    && !processedList.contains(orgName + CommonKeys.SLASH_KEYWORD_KEY + name)
                    && !CommonUtil.PRE_DECLARED_LANG_LIBS.contains(name)) {
                List<String> pkgNameComps = Arrays.stream(name.split("\\."))
                        .map(CommonUtil::escapeModuleName)
                        .collect(Collectors.toList());
                String aliasComponent = pkgNameComps.get(pkgNameComps.size() - 1);
                // TODO: 2021-04-23 This has to be revamped with completion/resolve request for faster responses 
                String insertText = CommonUtil.getValidatedSymbolName(ctx, aliasComponent);
                String alias = !insertText.equals(aliasComponent) ? insertText : "";
                List<TextEdit> txtEdits = CommonUtil.getAutoImportTextEdits(orgName, name, alias, ctx);
                CompletionItem item = getModuleCompletionItem(CommonUtil.getPackageLabel(pkg), insertText, txtEdits);
                completionItems.add(new StaticCompletionItem(ctx, item, StaticCompletionItem.Kind.MODULE));
            }
        });

        Optional<Project> project = ctx.workspace().project(ctx.filePath());
        Optional<Module> currentModule = ctx.workspace().module(ctx.filePath());
        completionItems.addAll(this.getPredeclaredLangLibCompletions(ctx));
        if (project.isEmpty() || project.get().kind() == ProjectKind.SINGLE_FILE_PROJECT || currentModule.isEmpty()) {
            return completionItems;
        }
        project.get().currentPackage().modules().forEach(module -> {
            if (module.isDefaultModule()) {
                // Skip the default module
                return;
            }
            String moduleNamePart = module.moduleName().moduleNamePart();
            // In order to support the hierarchical module names, split and get the last component as the module name
<<<<<<< HEAD
=======
//            String[] moduleNameComponents = moduleNamePart.split("\\.");
//            String aliasComponent = moduleNameComponents[moduleNameComponents.length - 1];

>>>>>>> a589b068
            List<String> moduleNameComponents = Arrays.stream(moduleNamePart.split("\\."))
                    .map(CommonUtil::escapeReservedKeyword)
                    .collect(Collectors.toList());
            String aliasComponent = moduleNameComponents.get(moduleNameComponents.size() - 1);

            // TODO: 2021-04-23 This has to be revamped with completion/resolve request for faster responses 
            String insertText = CommonUtil.getValidatedSymbolName(ctx, aliasComponent);
            String alias = !insertText.equals(aliasComponent) ? insertText : "";
            String pkgName = CommonUtil.escapeReservedKeyword(module.moduleName().packageName().value());
            String label = pkgName + "." + String.join(".", moduleNameComponents);
            if (module.equals(currentModule.get()) || module.isDefaultModule() || processedList.contains(label)) {
                return;
            }
            List<TextEdit> textEdits = CommonUtil.getAutoImportTextEdits("", label, alias, ctx);
            CompletionItem item = this.getModuleCompletionItem(label, insertText, textEdits);
            completionItems.add(new StaticCompletionItem(ctx, item, StaticCompletionItem.Kind.MODULE));
        });

        return completionItems;
    }

    /**
     * Check whether the cursor is within a qualified name reference.
     *
     * @param context completion context
     * @param node    node to evaluate upon
     * @return {@link Boolean}
     * @deprecated Use {@link QNameReferenceUtil#onQualifiedNameIdentifier(BallerinaCompletionContext, Node)} instead
     */
    @Deprecated(forRemoval = true)
    protected boolean onQualifiedNameIdentifier(CompletionContext context, Node node) {
        if (node.kind() != SyntaxKind.QUALIFIED_NAME_REFERENCE) {
            return false;
        }
        int colonPos = ((QualifiedNameReferenceNode) node).colon().textRange().startOffset();
        int cursor = context.getCursorPositionInTree();

        return colonPos < cursor;
    }

    protected LSCompletionItem getExplicitNewCompletionItem(ClassSymbol clsSymbol, BallerinaCompletionContext context) {
        CompletionItem cItem = FunctionCompletionItemBuilder.build(clsSymbol,
                FunctionCompletionItemBuilder.InitializerBuildMode.EXPLICIT, context);
        MethodSymbol initMethod = clsSymbol.initMethod().isPresent() ? clsSymbol.initMethod().get() : null;

        return new SymbolCompletionItem(context, initMethod, cItem);
    }

    /**
     * Get the implicit new expression completion item.
     *
     * @param classSymbol object type symbol
     * @param context     Language server operation context
     * @return {@link LSCompletionItem} generated
     */
    protected LSCompletionItem getImplicitNewCompletionItem(ClassSymbol classSymbol,
                                                            BallerinaCompletionContext context) {
        CompletionItem cItem = FunctionCompletionItemBuilder.build(classSymbol,
                FunctionCompletionItemBuilder.InitializerBuildMode.IMPLICIT, context);
        MethodSymbol initMethod = classSymbol.initMethod().isPresent() ? classSymbol.initMethod().get() : null;

        return new SymbolCompletionItem(context, initMethod, cItem);
    }

    // Private Methods

    /**
     * Populate the Ballerina Function Completion Items.
     *
     * @param symbol symbol Entry
     * @return completion item
     */
    private List<LSCompletionItem> populateBallerinaFunctionCompletionItems(Symbol symbol,
                                                                            BallerinaCompletionContext context) {
        List<LSCompletionItem> completionItems = new ArrayList<>();
        if (symbol.kind() != SymbolKind.FUNCTION && symbol.kind() != SymbolKind.METHOD) {
            return completionItems;
        }
        Optional<TypeSymbol> contextType = context.getContextType();
        if (contextType.isPresent() && contextType.get().typeKind() == TypeDescKind.FUNCTION) {
                CompletionItem pointerCompletionItem =
                        FunctionCompletionItemBuilder.buildFunctionPointer((FunctionSymbol) symbol, context);
                completionItems.add(new SymbolCompletionItem(context, symbol, pointerCompletionItem));

        }
        CompletionItem completionItem = FunctionCompletionItemBuilder.build((FunctionSymbol) symbol, context);
        completionItems.add(new SymbolCompletionItem(context, symbol, completionItem));
        return completionItems;
    }

    protected List<LSCompletionItem> actionKWCompletions(BallerinaCompletionContext context) {
        /*
        Add the start keywords of the following actions.
        start, wait, flush, check, check panic, trap, query action (query pipeline starts with from keyword)
         */
        return Arrays.asList(
                new SnippetCompletionItem(context, Snippet.KW_START.get()),
                new SnippetCompletionItem(context, Snippet.KW_WAIT.get()),
                new SnippetCompletionItem(context, Snippet.KW_FLUSH.get()),
                new SnippetCompletionItem(context, Snippet.CLAUSE_FROM.get())
        );
    }

    protected List<LSCompletionItem> expressionCompletions(BallerinaCompletionContext context) {
        List<Symbol> visibleSymbols = context.visibleSymbols(context.getCursorPosition());
        /*
        check and check panic expression starts with check and check panic keywords, Which has been added with actions.
        query pipeline starts with from keyword and also being added with the actions
         */
        List<LSCompletionItem> completionItems = new ArrayList<>(this.getModuleCompletionItems(context));
        completionItems.add(new SnippetCompletionItem(context, Snippet.KW_SERVICE.get()));
        completionItems.add(new SnippetCompletionItem(context, Snippet.KW_NEW.get()));
        completionItems.add(new SnippetCompletionItem(context, Snippet.KW_ISOLATED.get()));
        completionItems.add(new SnippetCompletionItem(context, Snippet.KW_TRANSACTIONAL.get()));
        completionItems.add(new SnippetCompletionItem(context, Snippet.KW_FUNCTION.get()));
        completionItems.add(new SnippetCompletionItem(context, Snippet.KW_LET.get()));
        completionItems.add(new SnippetCompletionItem(context, Snippet.KW_TYPEOF.get()));
        completionItems.add(new SnippetCompletionItem(context, Snippet.KW_TRAP.get()));
        completionItems.add(new SnippetCompletionItem(context, Snippet.KW_ERROR.get()));
        completionItems.add(new SnippetCompletionItem(context, Snippet.KW_CLIENT.get()));
        completionItems.add(new SnippetCompletionItem(context, Snippet.KW_OBJECT.get()));
        completionItems.add(new SnippetCompletionItem(context, Snippet.KW_TRUE.get()));
        completionItems.add(new SnippetCompletionItem(context, Snippet.KW_FALSE.get()));
        completionItems.add(new SnippetCompletionItem(context, Snippet.KW_CHECK.get()));
        completionItems.add(new SnippetCompletionItem(context, Snippet.KW_CHECK_PANIC.get()));
        completionItems.add(new SnippetCompletionItem(context, Snippet.KW_IS.get()));
        completionItems.add(new SnippetCompletionItem(context, Snippet.EXPR_ERROR_CONSTRUCTOR.get()));
        completionItems.add(new SnippetCompletionItem(context, Snippet.EXPR_OBJECT_CONSTRUCTOR.get()));
        completionItems.add(new SnippetCompletionItem(context, Snippet.EXPR_BASE16_LITERAL.get()));
        completionItems.add(new SnippetCompletionItem(context, Snippet.EXPR_BASE64_LITERAL.get()));

        // Avoid the error symbol suggestion since it is covered by the lang.error lang-lib 
        List<Symbol> filteredList = visibleSymbols.stream()
                .filter(symbol -> (symbol instanceof VariableSymbol || symbol.kind() == PARAMETER ||
                        symbol.kind() == FUNCTION || symbol.kind() == TYPE_DEFINITION || symbol.kind() == CLASS)
                        && !symbol.getName().orElse("").equals(Names.ERROR.getValue()))
                .collect(Collectors.toList());
        completionItems.addAll(this.getCompletionItemList(filteredList, context));
        completionItems.addAll(this.getBasicAndOtherTypeCompletions(context));
        // TODO: anon function expressions, 
        return completionItems;
    }

    protected List<LSCompletionItem> expressionCompletions(BallerinaCompletionContext context, T node) {
        return this.expressionCompletions(context);
    }

    private List<LSCompletionItem> getBasicAndOtherTypeCompletions(BallerinaCompletionContext context) {
        // Types in the predeclared langlibs are handled and extracted via #getPredeclaredLangLibCompletions
        List<String> types = Arrays.asList("readonly", "handle", "never", "json", "anydata", "any", "byte");
        List<LSCompletionItem> completionItems = new ArrayList<>();
        types.forEach(type -> {
            CompletionItem cItem = TypeCompletionItemBuilder.build(null, type);
            completionItems.add(new SymbolCompletionItem(context, null, cItem));
        });

        return completionItems;
    }

    /**
     * Get the predeclared langlib completions.
     *
     * @param context completion context
     * @return {@link List}
     */
    private List<LSCompletionItem> getPredeclaredLangLibCompletions(BallerinaCompletionContext context) {
        List<LSCompletionItem> completionItems = new ArrayList<>();
        CommonUtil.PRE_DECLARED_LANG_LIBS.forEach(langlib -> {
            CompletionItem cItem = TypeCompletionItemBuilder.build(null, langlib.replace("lang.", ""));
            completionItems.add(new SymbolCompletionItem(context, null, cItem));
        });

        return completionItems;
    }

    private CompletionItem getModuleCompletionItem(String label, String insertText, @Nonnull List<TextEdit> txtEdits) {
        CompletionItem moduleCompletionItem = new CompletionItem();
        moduleCompletionItem.setLabel(label);
        moduleCompletionItem.setInsertText(insertText);
        moduleCompletionItem.setDetail(ItemResolverConstants.MODULE_TYPE);
        moduleCompletionItem.setKind(CompletionItemKind.Module);
        if (!txtEdits.isEmpty()) {
            moduleCompletionItem.setAdditionalTextEdits(txtEdits);
        }

        return moduleCompletionItem;
    }
}<|MERGE_RESOLUTION|>--- conflicted
+++ resolved
@@ -311,12 +311,6 @@
             }
             String moduleNamePart = module.moduleName().moduleNamePart();
             // In order to support the hierarchical module names, split and get the last component as the module name
-<<<<<<< HEAD
-=======
-//            String[] moduleNameComponents = moduleNamePart.split("\\.");
-//            String aliasComponent = moduleNameComponents[moduleNameComponents.length - 1];
-
->>>>>>> a589b068
             List<String> moduleNameComponents = Arrays.stream(moduleNamePart.split("\\."))
                     .map(CommonUtil::escapeReservedKeyword)
                     .collect(Collectors.toList());
