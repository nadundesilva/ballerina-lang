--- conflicted
+++ resolved
@@ -17,11 +17,8 @@
 
 import org.antlr.v4.runtime.Token;
 import org.ballerinalang.langserver.common.CommonKeys;
-<<<<<<< HEAD
-=======
 import org.ballerinalang.langserver.common.constants.NodeContextKeys;
 import org.ballerinalang.langserver.common.utils.CommonUtil;
->>>>>>> 596a4651
 import org.ballerinalang.langserver.commons.LSContext;
 import org.ballerinalang.langserver.compiler.DocumentServiceKeys;
 import org.ballerinalang.langserver.util.references.ReferencesKeys;
@@ -135,40 +132,9 @@
             default:
                 return searchTokenAtCursor(context, tokenList, tokenIndex + 1, end, cLine, cCol,
                                            identifiersOnly, offsetAndTryNextBest);
-<<<<<<< HEAD
-        }
-    }
-
-    private static boolean isValidToken(Token nextToken, boolean findLiterals) {
-        if (nextToken == null) {
-            return false;
-=======
->>>>>>> 596a4651
-        }
-        boolean defaultChannel = nextToken.getChannel() == Token.DEFAULT_CHANNEL;
-        boolean isARecordStart = nextToken.getType() == BallerinaParser.LEFT_BRACE;
-        boolean isACastStart = nextToken.getType() == BallerinaParser.LT;
-        boolean isAnArrayStart = nextToken.getType() == BallerinaParser.LEFT_BRACKET;
-        boolean isAFunction = nextToken.getType() == BallerinaParser.FUNCTION;
-        boolean isALiteral = nextToken.getType() == BallerinaParser.DecimalIntegerLiteral ||
-                nextToken.getType() == BallerinaParser.HexIntegerLiteral ||
-                nextToken.getType() == BallerinaParser.HexadecimalFloatingPointLiteral ||
-                nextToken.getType() == BallerinaParser.DecimalFloatingPointNumber ||
-                nextToken.getType() == BallerinaParser.DecimalExtendedFloatingPointNumber ||
-                nextToken.getType() == BallerinaParser.BooleanLiteral ||
-                nextToken.getType() == BallerinaParser.QuotedStringLiteral ||
-                nextToken.getType() == BallerinaParser.Base16BlobLiteral ||
-                nextToken.getType() == BallerinaParser.Base64BlobLiteral ||
-                nextToken.getType() == BallerinaParser.NullLiteral ||
-                nextToken.getType() == BallerinaParser.XMLLiteralStart ||
-                nextToken.getType() == BallerinaParser.StringTemplateLiteralStart;
-        return defaultChannel &&
-                ((findLiterals && (isACastStart || isARecordStart || isAnArrayStart || isAFunction || isALiteral)) ||
-                        nextToken.getType() == BallerinaParser.Identifier);
-    }
-
-<<<<<<< HEAD
-=======
+        }
+    }
+
     private static boolean isValidToken(Token nextToken, boolean findLiterals) {
         if (nextToken == null) {
             return false;
@@ -196,7 +162,6 @@
                         isALiteral)) || nextToken.getType() == BallerinaParser.Identifier);
     }
 
->>>>>>> 596a4651
     private static TokenPosition locateTokenAtCursor(Token token, int cLine, int cCol, boolean identifiersOnly,
                                                      boolean tryNextBest) {
         int tokenLine = token.getLine() - 1;
