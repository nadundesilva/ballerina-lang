/*
 * Copyright (c) 2017, WSO2 Inc. (http://wso2.com) All Rights Reserved.
 *
 * Licensed under the Apache License, Version 2.0 (the "License");
 * you may not use this file except in compliance with the License.
 * You may obtain a copy of the License at
 *
 * http://www.apache.org/licenses/LICENSE-2.0
 *
 * Unless required by applicable law or agreed to in writing, software
 * distributed under the License is distributed on an "AS IS" BASIS,
 * WITHOUT WARRANTIES OR CONDITIONS OF ANY KIND, either express or implied.
 * See the License for the specific language governing permissions and
 * limitations under the License.
 */
package org.ballerinalang.langserver;

import com.google.gson.Gson;
import com.google.gson.JsonObject;
import io.ballerina.projects.util.ProjectConstants;
import org.ballerinalang.langserver.command.LSCommandExecutorProvidersHolder;
import org.ballerinalang.langserver.commons.LanguageServerContext;
import org.ballerinalang.langserver.commons.capability.LSClientCapabilities;
import org.ballerinalang.langserver.commons.client.ExtendedLanguageClient;
import org.ballerinalang.langserver.commons.client.ExtendedLanguageClientAware;
import org.ballerinalang.langserver.commons.service.spi.ExtendedLanguageServerService;
import org.ballerinalang.langserver.contexts.LanguageServerContextImpl;
import org.ballerinalang.langserver.extensions.AbstractExtendedLanguageServer;
import org.ballerinalang.langserver.extensions.ExtendedLanguageServer;
import org.ballerinalang.langserver.extensions.ballerina.connector.BallerinaConnectorService;
import org.ballerinalang.langserver.extensions.ballerina.connector.BallerinaConnectorServiceImpl;
import org.ballerinalang.langserver.extensions.ballerina.document.BallerinaDocumentService;
import org.ballerinalang.langserver.extensions.ballerina.document.BallerinaDocumentServiceImpl;
import org.ballerinalang.langserver.extensions.ballerina.example.BallerinaExampleService;
import org.ballerinalang.langserver.extensions.ballerina.example.BallerinaExampleServiceImpl;
import org.ballerinalang.langserver.extensions.ballerina.packages.BallerinaPackageService;
import org.ballerinalang.langserver.extensions.ballerina.packages.BallerinaPackageServiceImpl;
import org.ballerinalang.langserver.extensions.ballerina.symbol.BallerinaSymbolService;
import org.ballerinalang.langserver.extensions.ballerina.symbol.BallerinaSymbolServiceImpl;
import org.ballerinalang.langserver.extensions.ballerina.traces.BallerinaTraceService;
import org.ballerinalang.langserver.extensions.ballerina.traces.BallerinaTraceServiceImpl;
import org.ballerinalang.langserver.extensions.ballerina.traces.Listener;
import org.ballerinalang.langserver.extensions.ballerina.traces.ProviderOptions;
import org.eclipse.lsp4j.CodeLensOptions;
import org.eclipse.lsp4j.CompletionOptions;
import org.eclipse.lsp4j.DidChangeWatchedFilesRegistrationOptions;
import org.eclipse.lsp4j.ExecuteCommandOptions;
import org.eclipse.lsp4j.FileSystemWatcher;
import org.eclipse.lsp4j.InitializeParams;
import org.eclipse.lsp4j.InitializeResult;
import org.eclipse.lsp4j.InitializedParams;
import org.eclipse.lsp4j.Registration;
import org.eclipse.lsp4j.RegistrationParams;
import org.eclipse.lsp4j.ServerCapabilities;
import org.eclipse.lsp4j.SignatureHelpOptions;
import org.eclipse.lsp4j.TextDocumentClientCapabilities;
import org.eclipse.lsp4j.TextDocumentSyncKind;
import org.eclipse.lsp4j.WatchKind;
import org.eclipse.lsp4j.WorkspaceClientCapabilities;
import org.eclipse.lsp4j.services.TextDocumentService;
import org.eclipse.lsp4j.services.WorkspaceService;

import java.util.ArrayList;
import java.util.Arrays;
import java.util.Collections;
import java.util.HashMap;
import java.util.List;
import java.util.UUID;
import java.util.concurrent.CompletableFuture;

import static org.ballerinalang.langserver.Experimental.API_EDITOR_PROVIDER;
import static org.ballerinalang.langserver.Experimental.AST_PROVIDER;
import static org.ballerinalang.langserver.Experimental.EXAMPLES_PROVIDER;
import static org.ballerinalang.langserver.Experimental.INTROSPECTION;

/**
 * Language server implementation for Ballerina.
 */
public class BallerinaLanguageServer extends AbstractExtendedLanguageServer
        implements ExtendedLanguageClientAware, ExtendedLanguageServer {
    private ExtendedLanguageClient client = null;
    private final TextDocumentService textService;
    private final WorkspaceService workspaceService;
    private final BallerinaDocumentService ballerinaDocumentService;
    private final BallerinaConnectorService ballerinaConnectorService;
    private final BallerinaExampleService ballerinaExampleService;
    private final BallerinaTraceService ballerinaTraceService;
    private final Listener ballerinaTraceListener;
    private final BallerinaSymbolService ballerinaSymbolService;
    private final BallerinaPackageService ballerinaPackageService;
    private int shutdown = 1;

    private static final String LS_INIT_MODE_PROPERTY = "enableLightWeightMode";

    public BallerinaLanguageServer() {
        this(new LanguageServerContextImpl());
    }

    private BallerinaLanguageServer(LanguageServerContext serverContext) {
        super(serverContext);
        this.textService = new BallerinaTextDocumentService(this, workspaceManager, this.serverContext);
        this.workspaceService = new BallerinaWorkspaceService(this, workspaceManager, this.serverContext);
        this.ballerinaDocumentService = new BallerinaDocumentServiceImpl(workspaceManager, this.serverContext);
        this.ballerinaConnectorService = new BallerinaConnectorServiceImpl(this.serverContext);
        this.ballerinaExampleService = new BallerinaExampleServiceImpl(this.serverContext);
        this.ballerinaTraceService = new BallerinaTraceServiceImpl(this);
        this.ballerinaTraceListener = new Listener(this.ballerinaTraceService);
<<<<<<< HEAD
        this.ballerinaSymbolService = new BallerinaSymbolServiceImpl();
        this.ballerinaPackageService = new BallerinaPackageServiceImpl(workspaceManager, this.serverContext);
=======
        this.ballerinaSymbolService = new BallerinaSymbolServiceImpl(workspaceManager, this.serverContext);
>>>>>>> c6a19e80

        LSAnnotationCache.getInstance(this.serverContext).initiate();
    }

    public ExtendedLanguageClient getClient() {
        return this.client;
    }

    public CompletableFuture<InitializeResult> initialize(InitializeParams params) {
        final InitializeResult res = new InitializeResult(new ServerCapabilities());
        res.getCapabilities().setTextDocumentSync(TextDocumentSyncKind.Full);

        //Checks for instances in which the LS needs to be initiated in lightweight mode
        if (isLightWeightMode(params)) {
            return CompletableFuture.supplyAsync(() -> res);
        }

        final SignatureHelpOptions signatureHelpOptions = new SignatureHelpOptions(Arrays.asList("(", ","));
        final List<String> commandList = LSCommandExecutorProvidersHolder.getInstance(this.serverContext)
                .getCommandsList();
        final ExecuteCommandOptions executeCommandOptions = new ExecuteCommandOptions(commandList);
        final CompletionOptions completionOptions = new CompletionOptions();
        completionOptions.setTriggerCharacters(Arrays.asList(":", ".", ">", "@"));

        res.getCapabilities().setCompletionProvider(completionOptions);
        res.getCapabilities().setSignatureHelpProvider(signatureHelpOptions);
        res.getCapabilities().setHoverProvider(true);
        res.getCapabilities().setDocumentSymbolProvider(false);
        res.getCapabilities().setDefinitionProvider(true);
        res.getCapabilities().setReferencesProvider(true);
        res.getCapabilities().setCodeActionProvider(true);
        res.getCapabilities().setExecuteCommandProvider(executeCommandOptions);
        res.getCapabilities().setDocumentFormattingProvider(true);
        res.getCapabilities().setDocumentRangeFormattingProvider(true);
        res.getCapabilities().setRenameProvider(true);
        res.getCapabilities().setWorkspaceSymbolProvider(false);
        res.getCapabilities().setImplementationProvider(false);
        res.getCapabilities().setFoldingRangeProvider(true);
        res.getCapabilities().setCodeLensProvider(new CodeLensOptions());

        HashMap experimentalClientCapabilities = null;
        if (params.getCapabilities().getExperimental() != null) {
            experimentalClientCapabilities = new Gson().fromJson(params.getCapabilities().getExperimental().toString(),
                                                                 HashMap.class);
        }

        // Set AST provider and examples provider capabilities
        HashMap<String, Object> experimentalServerCapabilities = new HashMap<>();
        experimentalServerCapabilities.put(AST_PROVIDER.getValue(), true);
        experimentalServerCapabilities.put(EXAMPLES_PROVIDER.getValue(), true);
        experimentalServerCapabilities.put(API_EDITOR_PROVIDER.getValue(), true);

        if (experimentalClientCapabilities != null) {
            Object introspectionObj = experimentalClientCapabilities.get(INTROSPECTION.getValue());
            if (introspectionObj instanceof Boolean && (Boolean) introspectionObj) {
                int port = ballerinaTraceListener.startListener();
                experimentalServerCapabilities.put(INTROSPECTION.getValue(), new ProviderOptions(port));
            }
        }
        res.getCapabilities().setExperimental(experimentalServerCapabilities);


        TextDocumentClientCapabilities textDocClientCapabilities = params.getCapabilities().getTextDocument();
        WorkspaceClientCapabilities workspaceClientCapabilities = params.getCapabilities().getWorkspace();
        LSClientCapabilities capabilities = new LSClientCapabilitiesImpl(textDocClientCapabilities,
                                                                         workspaceClientCapabilities,
                                                                         experimentalClientCapabilities);
        ((BallerinaTextDocumentService) textService).setClientCapabilities(capabilities);
        ((BallerinaWorkspaceService) workspaceService).setClientCapabilities(capabilities);
        return CompletableFuture.supplyAsync(() -> res);
    }

    @Override
    public void initialized(InitializedParams params) {
        startListeningFileChanges();
    }

    public CompletableFuture<Object> shutdown() {
        shutdown = 0;
        ballerinaTraceListener.stopListener();
        for (ExtendedLanguageServerService service : extendedServices) {
            service.shutdown();
        }
        return CompletableFuture.supplyAsync(Object::new);
    }

    public void exit() {
        for (ExtendedLanguageServerService service : extendedServices) {
            service.exit(shutdown);
        }
        System.exit(shutdown);
    }

    public TextDocumentService getTextDocumentService() {
        return this.textService;
    }

    public WorkspaceService getWorkspaceService() {
        return this.workspaceService;
    }

    public BallerinaDocumentService getBallerinaDocumentService() {
        return this.ballerinaDocumentService;
    }

    @Override
    public BallerinaConnectorService getBallerinaConnectorService() {
        return this.ballerinaConnectorService;
    }

    @Override
    public BallerinaExampleService getBallerinaExampleService() {
        return this.ballerinaExampleService;
    }

    @Override
    public BallerinaTraceService getBallerinaTraceService() {
        return this.ballerinaTraceService;
    }

    @Override
    public void connect(ExtendedLanguageClient languageClient) {
        this.client = languageClient;
        this.serverContext.put(ExtendedLanguageClient.class, client);
        LSClientLogger.getInstance(this.serverContext).initialize(this.client, this.serverContext);
    }

    public BallerinaSymbolService getBallerinaSymbolService() {
        return ballerinaSymbolService;
    }

    @Override
    public BallerinaPackageService getBallerinaPackageService() {
        return this.ballerinaPackageService;
    }

    private void startListeningFileChanges() {
        ExtendedLanguageClient languageClient = serverContext.get(ExtendedLanguageClient.class);
        List<FileSystemWatcher> watchers = new ArrayList<>();
        watchers.add(new FileSystemWatcher("/**/*.bal", WatchKind.Create + WatchKind.Delete));
        watchers.add(new FileSystemWatcher("/**/modules/*", WatchKind.Create + WatchKind.Delete));
        watchers.add(new FileSystemWatcher("/**/modules", WatchKind.Delete));
        watchers.add(new FileSystemWatcher("/**/" + ProjectConstants.BALLERINA_TOML,
                                           WatchKind.Create + WatchKind.Delete));
        watchers.add(new FileSystemWatcher("/**/" + ProjectConstants.CLOUD_TOML,
                                           WatchKind.Create + WatchKind.Delete));
        watchers.add(new FileSystemWatcher("/**/" + ProjectConstants.DEPENDENCIES_TOML,
                                           WatchKind.Create + WatchKind.Delete));
        DidChangeWatchedFilesRegistrationOptions opts = new DidChangeWatchedFilesRegistrationOptions(watchers);
        Registration registration = new Registration(UUID.randomUUID().toString(),
                                                     "workspace/didChangeWatchedFiles", opts);
        languageClient.registerCapability(new RegistrationParams(Collections.singletonList(registration)));
    }

    private Boolean isLightWeightMode(InitializeParams params) {
        if (params.getInitializationOptions() != null) {
            JsonObject initOptions = (JsonObject) params.getInitializationOptions();
            if (initOptions.has(LS_INIT_MODE_PROPERTY)) {
                return initOptions.get(LS_INIT_MODE_PROPERTY).getAsBoolean();
            }
        }
        return false;
    }
}<|MERGE_RESOLUTION|>--- conflicted
+++ resolved
@@ -105,12 +105,8 @@
         this.ballerinaExampleService = new BallerinaExampleServiceImpl(this.serverContext);
         this.ballerinaTraceService = new BallerinaTraceServiceImpl(this);
         this.ballerinaTraceListener = new Listener(this.ballerinaTraceService);
-<<<<<<< HEAD
-        this.ballerinaSymbolService = new BallerinaSymbolServiceImpl();
+        this.ballerinaSymbolService = new BallerinaSymbolServiceImpl(workspaceManager, this.serverContext);
         this.ballerinaPackageService = new BallerinaPackageServiceImpl(workspaceManager, this.serverContext);
-=======
-        this.ballerinaSymbolService = new BallerinaSymbolServiceImpl(workspaceManager, this.serverContext);
->>>>>>> c6a19e80
 
         LSAnnotationCache.getInstance(this.serverContext).initiate();
     }
