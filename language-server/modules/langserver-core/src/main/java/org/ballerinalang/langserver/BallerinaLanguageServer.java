/*
 * Copyright (c) 2017, WSO2 Inc. (http://wso2.com) All Rights Reserved.
 *
 * Licensed under the Apache License, Version 2.0 (the "License");
 * you may not use this file except in compliance with the License.
 * You may obtain a copy of the License at
 *
 * http://www.apache.org/licenses/LICENSE-2.0
 *
 * Unless required by applicable law or agreed to in writing, software
 * distributed under the License is distributed on an "AS IS" BASIS,
 * WITHOUT WARRANTIES OR CONDITIONS OF ANY KIND, either express or implied.
 * See the License for the specific language governing permissions and
 * limitations under the License.
 */
package org.ballerinalang.langserver;

import org.ballerinalang.langserver.command.LSCommandExecutorProvider;
import org.ballerinalang.langserver.common.utils.CommonUtil;
import org.ballerinalang.langserver.compiler.workspace.WorkspaceDocumentManager;
import org.ballerinalang.langserver.compiler.workspace.WorkspaceDocumentManagerImpl;
import org.ballerinalang.langserver.diagnostic.DiagnosticsHelper;
import org.ballerinalang.langserver.extensions.ExtendedLanguageServer;
import org.ballerinalang.langserver.extensions.ballerina.document.BallerinaDocumentService;
import org.ballerinalang.langserver.extensions.ballerina.document.BallerinaDocumentServiceImpl;
import org.ballerinalang.langserver.extensions.ballerina.example.BallerinaExampleService;
import org.ballerinalang.langserver.extensions.ballerina.example.BallerinaExampleServiceImpl;
import org.ballerinalang.langserver.extensions.ballerina.fragment.BallerinaFragmentService;
import org.ballerinalang.langserver.extensions.ballerina.fragment.BallerinaFragmentServiceImpl;
import org.ballerinalang.langserver.extensions.ballerina.symbol.BallerinaSymbolService;
import org.ballerinalang.langserver.extensions.ballerina.symbol.BallerinaSymbolServiceImpl;
import org.ballerinalang.langserver.extensions.ballerina.traces.BallerinaTraceService;
import org.ballerinalang.langserver.extensions.ballerina.traces.BallerinaTraceServiceImpl;
import org.ballerinalang.langserver.extensions.ballerina.traces.Listener;
import org.ballerinalang.langserver.index.LSIndexImpl;
import org.eclipse.lsp4j.CompletionOptions;
import org.eclipse.lsp4j.ExecuteCommandOptions;
import org.eclipse.lsp4j.InitializeParams;
import org.eclipse.lsp4j.InitializeResult;
import org.eclipse.lsp4j.ServerCapabilities;
import org.eclipse.lsp4j.SignatureHelpOptions;
import org.eclipse.lsp4j.TextDocumentClientCapabilities;
import org.eclipse.lsp4j.TextDocumentSyncKind;
import org.eclipse.lsp4j.services.LanguageClient;
import org.eclipse.lsp4j.services.LanguageClientAware;
import org.eclipse.lsp4j.services.TextDocumentService;
import org.eclipse.lsp4j.services.WorkspaceService;

import java.nio.file.Paths;
import java.util.Arrays;
import java.util.HashMap;
import java.util.List;
import java.util.concurrent.CompletableFuture;

/**
 * Language server implementation for Ballerina.
 */
public class BallerinaLanguageServer implements ExtendedLanguageServer, LanguageClientAware {
    private LSIndexImpl lsIndex = null;
    private LanguageClient client = null;
    private TextDocumentService textService;
    private WorkspaceService workspaceService;
    private BallerinaDocumentService ballerinaDocumentService;
    private BallerinaExampleService ballerinaExampleService;
    private BallerinaTraceService ballerinaTraceService;
    private Listener ballerinaTraceListener;
    private BallerinaSymbolService ballerinaSymbolService;
    private BallerinaFragmentService ballerinaFragmentService;
    private int shutdown = 1;

    public BallerinaLanguageServer() {
        this(WorkspaceDocumentManagerImpl.getInstance());
    }

    public BallerinaLanguageServer(WorkspaceDocumentManager documentManager) {
        this.lsIndex = initLSIndex();

        LSGlobalContext lsGlobalContext = new LSGlobalContext();
        lsGlobalContext.put(LSGlobalContextKeys.LANGUAGE_SERVER_KEY, this);
        lsGlobalContext.put(LSGlobalContextKeys.DOCUMENT_MANAGER_KEY, documentManager);
        lsGlobalContext.put(LSGlobalContextKeys.DIAGNOSTIC_HELPER_KEY, new DiagnosticsHelper());
        lsGlobalContext.put(LSGlobalContextKeys.LS_INDEX_KEY, this.lsIndex);

        this.textService = new BallerinaTextDocumentService(lsGlobalContext);
        this.workspaceService = new BallerinaWorkspaceService(lsGlobalContext);
        this.ballerinaDocumentService = new BallerinaDocumentServiceImpl(lsGlobalContext);
        this.ballerinaExampleService = new BallerinaExampleServiceImpl(lsGlobalContext);
        this.ballerinaTraceService = new BallerinaTraceServiceImpl(lsGlobalContext);
        this.ballerinaTraceListener = new Listener(this.ballerinaTraceService);
        this.ballerinaSymbolService = new BallerinaSymbolServiceImpl(lsGlobalContext);
        this.ballerinaFragmentService = new BallerinaFragmentServiceImpl(lsGlobalContext);

        LSAnnotationCache.initiate();
    }

    public LanguageClient getClient() {
        return this.client;
    }

    public CompletableFuture<InitializeResult> initialize(InitializeParams params) {
        final InitializeResult res = new InitializeResult(new ServerCapabilities());
        final SignatureHelpOptions signatureHelpOptions = new SignatureHelpOptions(Arrays.asList("(", ","));
<<<<<<< HEAD
        final List<String> commandList = new ArrayList<>(Arrays.asList(
                CommandConstants.CMD_IMPORT_MODULE,
                CommandConstants.CMD_ADD_DOCUMENTATION,
                CommandConstants.CMD_ADD_ALL_DOC,
                CommandConstants.CMD_CREATE_FUNCTION,
                CommandConstants.CMD_CREATE_TEST,
                CommandConstants.CMD_CREATE_VARIABLE,
                CommandConstants.CMD_CREATE_CONSTRUCTOR,
                CommandConstants.CMD_PULL_MODULE));
=======
        final List<String> commandList = LSCommandExecutorProvider.getInstance().getCommandsList();
>>>>>>> a141685f
        final ExecuteCommandOptions executeCommandOptions = new ExecuteCommandOptions(commandList);
        final CompletionOptions completionOptions = new CompletionOptions();
        completionOptions.setTriggerCharacters(Arrays.asList(":", ".", ">", "@"));
        
        res.getCapabilities().setCompletionProvider(completionOptions);
        res.getCapabilities().setTextDocumentSync(TextDocumentSyncKind.Full);
        res.getCapabilities().setSignatureHelpProvider(signatureHelpOptions);
        res.getCapabilities().setHoverProvider(true);
        res.getCapabilities().setDocumentSymbolProvider(true);
        res.getCapabilities().setDefinitionProvider(true);
        res.getCapabilities().setReferencesProvider(true);
        res.getCapabilities().setCodeActionProvider(true);
        res.getCapabilities().setExecuteCommandProvider(executeCommandOptions);
        res.getCapabilities().setDocumentFormattingProvider(true);
        res.getCapabilities().setRenameProvider(true);
        res.getCapabilities().setWorkspaceSymbolProvider(true);
        
        TextDocumentClientCapabilities textDocCapabilities = params.getCapabilities().getTextDocument();
        ((BallerinaTextDocumentService) this.textService).setClientCapabilities(textDocCapabilities);

        HashMap<String, Boolean> experimentalCapabilities =
                (HashMap<String, Boolean>) params.getCapabilities().getExperimental();

        if (experimentalCapabilities != null && experimentalCapabilities.get("introspection")) {
            ballerinaTraceListener.startListener();
        }

        // Set AST provider and examples provider capabilities
        HashMap<String, Boolean> experimentalServerCapabilities = new HashMap<String, Boolean>();
        experimentalServerCapabilities.put("astProvider", true);
        experimentalServerCapabilities.put("examplesProvider", true);
        res.getCapabilities().setExperimental(experimentalServerCapabilities);

        return CompletableFuture.supplyAsync(() -> res);
    }

    public CompletableFuture<Object> shutdown() {
        shutdown = 0;
        ballerinaTraceListener.stopListener();
        lsIndex.closeConnection();
        return CompletableFuture.supplyAsync(Object::new);
    }

    public void exit() {
        System.exit(shutdown);
    }

    public TextDocumentService getTextDocumentService() {
        return this.textService;
    }

    public WorkspaceService getWorkspaceService() {
        return this.workspaceService;
    }

    public BallerinaDocumentService getBallerinaDocumentService() {
        return this.ballerinaDocumentService;
    }
    @Override
    public BallerinaExampleService getBallerinaExampleService() {
        return this.ballerinaExampleService;
    }

    @Override
    public BallerinaTraceService getBallerinaTraceService() {
        return this.ballerinaTraceService;
    }

    @Override
    public void connect(LanguageClient languageClient) {
        this.client = languageClient;
    }

    public BallerinaSymbolService getBallerinaSymbolService() {
        return ballerinaSymbolService;
    }

    @Override
    public BallerinaFragmentService getBallerinaFragmentService() {
        return ballerinaFragmentService;
    }

    // Private Methods

    private LSIndexImpl initLSIndex() {
        String indexDumpPath = Paths.get(CommonUtil.BALLERINA_HOME + "/lib/tools/lang-server/resources/" +
                "lang-server-index.sql").toString();
        return new LSIndexImpl(indexDumpPath);
    }

}
<|MERGE_RESOLUTION|>--- conflicted
+++ resolved
@@ -100,19 +100,7 @@
     public CompletableFuture<InitializeResult> initialize(InitializeParams params) {
         final InitializeResult res = new InitializeResult(new ServerCapabilities());
         final SignatureHelpOptions signatureHelpOptions = new SignatureHelpOptions(Arrays.asList("(", ","));
-<<<<<<< HEAD
-        final List<String> commandList = new ArrayList<>(Arrays.asList(
-                CommandConstants.CMD_IMPORT_MODULE,
-                CommandConstants.CMD_ADD_DOCUMENTATION,
-                CommandConstants.CMD_ADD_ALL_DOC,
-                CommandConstants.CMD_CREATE_FUNCTION,
-                CommandConstants.CMD_CREATE_TEST,
-                CommandConstants.CMD_CREATE_VARIABLE,
-                CommandConstants.CMD_CREATE_CONSTRUCTOR,
-                CommandConstants.CMD_PULL_MODULE));
-=======
         final List<String> commandList = LSCommandExecutorProvider.getInstance().getCommandsList();
->>>>>>> a141685f
         final ExecuteCommandOptions executeCommandOptions = new ExecuteCommandOptions(commandList);
         final CompletionOptions completionOptions = new CompletionOptions();
         completionOptions.setTriggerCharacters(Arrays.asList(":", ".", ">", "@"));
