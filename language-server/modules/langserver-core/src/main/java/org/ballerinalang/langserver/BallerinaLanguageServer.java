/*
 * Copyright (c) 2017, WSO2 Inc. (http://wso2.com) All Rights Reserved.
 *
 * Licensed under the Apache License, Version 2.0 (the "License");
 * you may not use this file except in compliance with the License.
 * You may obtain a copy of the License at
 *
 * http://www.apache.org/licenses/LICENSE-2.0
 *
 * Unless required by applicable law or agreed to in writing, software
 * distributed under the License is distributed on an "AS IS" BASIS,
 * WITHOUT WARRANTIES OR CONDITIONS OF ANY KIND, either express or implied.
 * See the License for the specific language governing permissions and
 * limitations under the License.
 */
package org.ballerinalang.langserver;

import org.ballerinalang.langserver.client.ExtendedLanguageClient;
import org.ballerinalang.langserver.client.ExtendedLanguageClientAware;
import org.ballerinalang.langserver.common.constants.CommandConstants;
import org.ballerinalang.langserver.common.utils.CommonUtil;
import org.ballerinalang.langserver.compiler.workspace.WorkspaceDocumentManager;
import org.ballerinalang.langserver.compiler.workspace.WorkspaceDocumentManagerImpl;
import org.ballerinalang.langserver.extensions.ExtendedLanguageServer;
import org.ballerinalang.langserver.extensions.ballerina.document.BallerinaDocumentService;
import org.ballerinalang.langserver.extensions.ballerina.document.BallerinaDocumentServiceImpl;
import org.ballerinalang.langserver.extensions.ballerina.example.BallerinaExampleService;
import org.ballerinalang.langserver.extensions.ballerina.example.BallerinaExampleServiceImpl;
<<<<<<< HEAD
import org.ballerinalang.langserver.extensions.ballerina.traces.BallerinaTraceService;
import org.ballerinalang.langserver.extensions.ballerina.traces.BallerinaTraceServiceImpl;
import org.ballerinalang.langserver.extensions.ballerina.traces.Listener;
=======
import org.ballerinalang.langserver.extensions.ballerina.symbol.BallerinaSymbolService;
import org.ballerinalang.langserver.extensions.ballerina.symbol.BallerinaSymbolServiceImpl;
>>>>>>> 84aa152a
import org.ballerinalang.langserver.index.LSIndexImpl;
import org.eclipse.lsp4j.CompletionOptions;
import org.eclipse.lsp4j.ExecuteCommandOptions;
import org.eclipse.lsp4j.InitializeParams;
import org.eclipse.lsp4j.InitializeResult;
import org.eclipse.lsp4j.ServerCapabilities;
import org.eclipse.lsp4j.SignatureHelpOptions;
import org.eclipse.lsp4j.TextDocumentSyncKind;
import org.eclipse.lsp4j.services.TextDocumentService;
import org.eclipse.lsp4j.services.WorkspaceService;

import java.nio.file.Paths;
import java.util.ArrayList;
import java.util.Arrays;
import java.util.List;
import java.util.concurrent.CompletableFuture;

/**
 * Language server implementation for Ballerina.
 */
public class BallerinaLanguageServer implements ExtendedLanguageServer, ExtendedLanguageClientAware {
    private ExtendedLanguageClient client = null;
    private TextDocumentService textService;
    private WorkspaceService workspaceService;
    private BallerinaDocumentService ballerinaDocumentService;
    private BallerinaExampleService ballerinaExampleService;
<<<<<<< HEAD
    private BallerinaTraceServiceImpl ballerinaTraceService;
    private Listener ballerinaTraceListener;
=======
    private BallerinaSymbolService ballerinaSymbolService;
>>>>>>> 84aa152a
    private int shutdown = 1;

    public BallerinaLanguageServer() {
        this(WorkspaceDocumentManagerImpl.getInstance());
    }

    public BallerinaLanguageServer(WorkspaceDocumentManager documentManager) {
        // TODO: Revisit the API for using the global completion context
        LSGlobalContext lsGlobalContext = new LSGlobalContext();
        lsGlobalContext.put(LSGlobalContextKeys.LANGUAGE_SERVER_KEY, this);
        lsGlobalContext.put(LSGlobalContextKeys.DOCUMENT_MANAGER_KEY, documentManager);
        LSAnnotationCache.initiate();
        initLSIndex();

        textService = new BallerinaTextDocumentService(lsGlobalContext);
        workspaceService = new BallerinaWorkspaceService(lsGlobalContext);
        ballerinaDocumentService = new BallerinaDocumentServiceImpl(lsGlobalContext);
        ballerinaExampleService = new BallerinaExampleServiceImpl(lsGlobalContext);
<<<<<<< HEAD
        ballerinaTraceService = new BallerinaTraceServiceImpl(lsGlobalContext);
        ballerinaTraceListener = new Listener(ballerinaTraceService);
=======
        ballerinaSymbolService = new BallerinaSymbolServiceImpl(lsGlobalContext);
>>>>>>> 84aa152a
    }
    
    public ExtendedLanguageClient getClient() {
        return this.client;
    }

    public CompletableFuture<InitializeResult> initialize(InitializeParams params) {
        final InitializeResult res = new InitializeResult(new ServerCapabilities());
        final SignatureHelpOptions signatureHelpOptions = new SignatureHelpOptions(Arrays.asList("(", ","));
        final List<String> commandList = new ArrayList<>(Arrays.asList(CommandConstants.CMD_IMPORT_PACKAGE,
                                                                       CommandConstants.CMD_ADD_DOCUMENTATION,
                                                                       CommandConstants.CMD_ADD_ALL_DOC,
                                                                       CommandConstants.CMD_CREATE_FUNCTION,
                                                                       CommandConstants.CMD_CREATE_VARIABLE));
        final ExecuteCommandOptions executeCommandOptions = new ExecuteCommandOptions(commandList);
        final CompletionOptions completionOptions = new CompletionOptions();
        completionOptions.setTriggerCharacters(Arrays.asList(":", ".", ">", "@"));
        
        res.getCapabilities().setCompletionProvider(completionOptions);
        res.getCapabilities().setTextDocumentSync(TextDocumentSyncKind.Full);
        res.getCapabilities().setSignatureHelpProvider(signatureHelpOptions);
        res.getCapabilities().setHoverProvider(true);
        res.getCapabilities().setDocumentSymbolProvider(true);
        res.getCapabilities().setDefinitionProvider(true);
        res.getCapabilities().setReferencesProvider(true);
        res.getCapabilities().setCodeActionProvider(true);
        res.getCapabilities().setExecuteCommandProvider(executeCommandOptions);
        res.getCapabilities().setDocumentFormattingProvider(true);
        res.getCapabilities().setRenameProvider(true);
        res.getCapabilities().setWorkspaceSymbolProvider(true);

        ballerinaTraceListener.startListener();
        return CompletableFuture.supplyAsync(() -> res);
    }

    public CompletableFuture<Object> shutdown() {
        shutdown = 0;
        ballerinaTraceListener.stopListener();
        LSIndexImpl.getInstance().closeConnection();
        return CompletableFuture.supplyAsync(Object::new);
    }

    public void exit() {
        System.exit(shutdown);
    }

    public TextDocumentService getTextDocumentService() {
        return this.textService;
    }

    public WorkspaceService getWorkspaceService() {
        return this.workspaceService;
    }

    public BallerinaDocumentService getBallerinaDocumentService() {
        return this.ballerinaDocumentService;
    }
    @Override
    public BallerinaExampleService getBallerinaExampleService() {
        return this.ballerinaExampleService;
    }

    @Override
<<<<<<< HEAD
    public BallerinaTraceService getBallerinaTraceService() {
        return this.ballerinaTraceService;
    }

    @Override
    public void connect(ExtendedLanguageClient languageClient) {
=======
    public BallerinaSymbolService getBallerinaSymbolService() {
        return ballerinaSymbolService;
    }

    @Override
    public void connect(LanguageClient languageClient) {
>>>>>>> 84aa152a
        this.client = languageClient;
    }
    
    // Private Methods

    private void initLSIndex() {
        String indexDumpPath = Paths.get(CommonUtil.BALLERINA_HOME + "/lib/resources/composer/lang-server-index.sql")
                .toString();
        LSIndexImpl.getInstance().initFromIndexDump(indexDumpPath);
    }

}
<|MERGE_RESOLUTION|>--- conflicted
+++ resolved
@@ -26,14 +26,11 @@
 import org.ballerinalang.langserver.extensions.ballerina.document.BallerinaDocumentServiceImpl;
 import org.ballerinalang.langserver.extensions.ballerina.example.BallerinaExampleService;
 import org.ballerinalang.langserver.extensions.ballerina.example.BallerinaExampleServiceImpl;
-<<<<<<< HEAD
+import org.ballerinalang.langserver.extensions.ballerina.symbol.BallerinaSymbolService;
+import org.ballerinalang.langserver.extensions.ballerina.symbol.BallerinaSymbolServiceImpl;
 import org.ballerinalang.langserver.extensions.ballerina.traces.BallerinaTraceService;
 import org.ballerinalang.langserver.extensions.ballerina.traces.BallerinaTraceServiceImpl;
 import org.ballerinalang.langserver.extensions.ballerina.traces.Listener;
-=======
-import org.ballerinalang.langserver.extensions.ballerina.symbol.BallerinaSymbolService;
-import org.ballerinalang.langserver.extensions.ballerina.symbol.BallerinaSymbolServiceImpl;
->>>>>>> 84aa152a
 import org.ballerinalang.langserver.index.LSIndexImpl;
 import org.eclipse.lsp4j.CompletionOptions;
 import org.eclipse.lsp4j.ExecuteCommandOptions;
@@ -60,12 +57,9 @@
     private WorkspaceService workspaceService;
     private BallerinaDocumentService ballerinaDocumentService;
     private BallerinaExampleService ballerinaExampleService;
-<<<<<<< HEAD
-    private BallerinaTraceServiceImpl ballerinaTraceService;
+    private BallerinaTraceService ballerinaTraceService;
     private Listener ballerinaTraceListener;
-=======
     private BallerinaSymbolService ballerinaSymbolService;
->>>>>>> 84aa152a
     private int shutdown = 1;
 
     public BallerinaLanguageServer() {
@@ -84,12 +78,9 @@
         workspaceService = new BallerinaWorkspaceService(lsGlobalContext);
         ballerinaDocumentService = new BallerinaDocumentServiceImpl(lsGlobalContext);
         ballerinaExampleService = new BallerinaExampleServiceImpl(lsGlobalContext);
-<<<<<<< HEAD
         ballerinaTraceService = new BallerinaTraceServiceImpl(lsGlobalContext);
         ballerinaTraceListener = new Listener(ballerinaTraceService);
-=======
         ballerinaSymbolService = new BallerinaSymbolServiceImpl(lsGlobalContext);
->>>>>>> 84aa152a
     }
     
     public ExtendedLanguageClient getClient() {
@@ -153,24 +144,19 @@
     }
 
     @Override
-<<<<<<< HEAD
     public BallerinaTraceService getBallerinaTraceService() {
         return this.ballerinaTraceService;
     }
 
     @Override
     public void connect(ExtendedLanguageClient languageClient) {
-=======
+        this.client = languageClient;
+    }
+
     public BallerinaSymbolService getBallerinaSymbolService() {
         return ballerinaSymbolService;
     }
 
-    @Override
-    public void connect(LanguageClient languageClient) {
->>>>>>> 84aa152a
-        this.client = languageClient;
-    }
-    
     // Private Methods
 
     private void initLSIndex() {
