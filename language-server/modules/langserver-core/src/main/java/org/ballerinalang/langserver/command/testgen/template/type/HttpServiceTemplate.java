/*
 * Copyright (c) 2018, WSO2 Inc. (http://wso2.com) All Rights Reserved.
 *
 *  Licensed under the Apache License, Version 2.0 (the "License");
 *  you may not use this file except in compliance with the License.
 *  You may obtain a copy of the License at
 *
 *  http://www.apache.org/licenses/LICENSE-2.0
 *
 *  Unless required by applicable law or agreed to in writing, software
 *  distributed under the License is distributed on an "AS IS" BASIS,
 *  WITHOUT WARRANTIES OR CONDITIONS OF ANY KIND, either express or implied.
 *  See the License for the specific language governing permissions and
 *  limitations under the License.
 */
package org.ballerinalang.langserver.command.testgen.template.type;

import org.ballerinalang.langserver.command.testgen.TestGeneratorException;
import org.ballerinalang.langserver.command.testgen.renderer.RendererOutput;
import org.ballerinalang.langserver.command.testgen.renderer.TemplateBasedRendererOutput;
import org.ballerinalang.langserver.command.testgen.template.AbstractTestTemplate;
import org.ballerinalang.langserver.command.testgen.template.PlaceHolder;
import org.ballerinalang.model.tree.EndpointNode;
import org.ballerinalang.model.tree.expressions.SimpleVariableReferenceNode;
import org.ballerinalang.net.http.HttpConstants;
import org.wso2.ballerinalang.compiler.tree.BLangAnnotationAttachment;
import org.wso2.ballerinalang.compiler.tree.BLangPackage;
import org.wso2.ballerinalang.compiler.tree.BLangResource;
import org.wso2.ballerinalang.compiler.tree.BLangService;
import org.wso2.ballerinalang.compiler.tree.expressions.BLangRecordLiteral;

import java.util.List;
import java.util.Optional;

import static org.ballerinalang.langserver.command.testgen.AnnotationConfigsProcessor.isRecordValueExists;
import static org.ballerinalang.langserver.command.testgen.AnnotationConfigsProcessor.searchStringField;
import static org.ballerinalang.langserver.common.utils.CommonUtil.LINE_SEPARATOR;

/**
 * To represent a Service template.
 *
 * @since 0.985.0
 */
public class HttpServiceTemplate extends AbstractTestTemplate {
    private final String serviceUri;
    private final boolean isSecure;
    private final String serviceUriStrName;
    private final String testServiceFunctionName;
    private final String serviceBasePath;
    private final List<BLangResource> resources;

    public HttpServiceTemplate(BLangPackage builtTestFile,
                               List<? extends EndpointNode> globalEndpoints, BLangService service) {
        super(builtTestFile);
        String serviceName = service.name.value;
        boolean isSecureTemp = false;
        String serviceUriTemp = HTTP + DEFAULT_IP + ":" + DEFAULT_PORT;

        // If Anonymous Endpoint bounded, get `port` and `isSecure` from it
        BLangRecordLiteral anonEndpointBind = service.anonymousEndpointBind;
        if (anonEndpointBind != null) {
            Optional<String> optionalPort = searchStringField(HttpConstants.ANN_CONFIG_ATTR_PORT, anonEndpointBind);
            isSecureTemp = isRecordValueExists(HttpConstants.ENDPOINT_CONFIG_SECURE_SOCKET, anonEndpointBind);
            String protocol = ((isSecureTemp) ? HTTPS : HTTP);
            serviceUriTemp = optionalPort.map(port -> protocol + DEFAULT_IP + ":" + port).orElse(serviceUriTemp);
        }

        // Check for the bounded endpoint to get `port` and `isSecure` from it
        List<? extends SimpleVariableReferenceNode> boundEndpoints = service.getBoundEndpoints();
        EndpointNode endpoint = (boundEndpoints.size() > 0) ? globalEndpoints.stream()
                .filter(ep -> service.getBoundEndpoints().get(0).getVariableName().getValue()
                        .equals(ep.getName().getValue()))
                .findFirst().orElse(null) : null;
        if (endpoint != null && endpoint.getConfigurationExpression() instanceof BLangRecordLiteral) {
            BLangRecordLiteral configs = (BLangRecordLiteral) endpoint.getConfigurationExpression();
            Optional<String> optionalPort = searchStringField(HttpConstants.ANN_CONFIG_ATTR_PORT, configs);
            isSecureTemp = isRecordValueExists(HttpConstants.ENDPOINT_CONFIG_SECURE_SOCKET, configs);
            String protocol = ((isSecureTemp) ? HTTPS : HTTP);
            serviceUriTemp = optionalPort.map(port -> protocol + DEFAULT_IP + ":" + port).orElse(serviceUriTemp);
        }

        this.isSecure = isSecureTemp;
        this.serviceUri = serviceUriTemp;

        // Retrieve Service base path
        String tempServiceBasePath = "/" + serviceName;

        // If service base path overridden by annotations
        for (BLangAnnotationAttachment annotation : service.annAttachments) {
            if (annotation.expr instanceof BLangRecordLiteral) {
                BLangRecordLiteral record = (BLangRecordLiteral) annotation.expr;
                Optional<String> basePath = searchStringField(HttpConstants.ANN_CONFIG_ATTR_BASE_PATH, record);
                tempServiceBasePath = basePath.orElse(tempServiceBasePath);
            }
        }
        this.serviceUriStrName = getSafeGlobalVariableName(lowerCaseFirstLetter(serviceName) + "Uri");
        this.testServiceFunctionName = getSafeFunctionName("test" + upperCaseFirstLetter(serviceName));
        this.serviceBasePath = tempServiceBasePath;
        this.resources = service.getResources();
    }

    /**
     * Renders content into this file template.
     *
     * @param rendererOutput root {@link RendererOutput}
     * @throws TestGeneratorException when template population process fails
     */
    public void render(RendererOutput rendererOutput) throws TestGeneratorException {
        String filename = (isSecure) ? "httpsService.bal" : "httpService.bal";
        RendererOutput serviceOutput = new TemplateBasedRendererOutput(filename);
        serviceOutput.put(PlaceHolder.OTHER.get("testServiceFunctionName"), testServiceFunctionName);
        serviceOutput.put(PlaceHolder.OTHER.get("serviceUriStrName"), serviceUriStrName);

        // Iterate through resources
        for (BLangResource resource : resources) {
            HttpResourceTemplate resTemplate = new HttpResourceTemplate(serviceUriStrName, serviceBasePath, resource);
            resTemplate.render(serviceOutput);
        }

        //Append to root template
<<<<<<< HEAD
        rendererOutput.append(PlaceHolder.DECLARATIONS, getServiceUriDeclaration() + System.lineSeparator());
=======
        rendererOutput.append(PlaceHolder.DECLARATIONS, getServiceUriDeclaration() + LINE_SEPARATOR);
>>>>>>> 2902b495
        rendererOutput.append(PlaceHolder.CONTENT, serviceOutput.getRenderedContent());
    }

    private String getServiceUriDeclaration() {
        return "string " + serviceUriStrName + " = \"" + serviceUri + "\";";
    }
}<|MERGE_RESOLUTION|>--- conflicted
+++ resolved
@@ -118,11 +118,7 @@
         }
 
         //Append to root template
-<<<<<<< HEAD
-        rendererOutput.append(PlaceHolder.DECLARATIONS, getServiceUriDeclaration() + System.lineSeparator());
-=======
         rendererOutput.append(PlaceHolder.DECLARATIONS, getServiceUriDeclaration() + LINE_SEPARATOR);
->>>>>>> 2902b495
         rendererOutput.append(PlaceHolder.CONTENT, serviceOutput.getRenderedContent());
     }
 
