/*
 * Copyright (c) 2018, WSO2 Inc. (http://wso2.com) All Rights Reserved.
 *
 * Licensed under the Apache License, Version 2.0 (the "License");
 * you may not use this file except in compliance with the License.
 * You may obtain a copy of the License at
 *
 * http://www.apache.org/licenses/LICENSE-2.0
 *
 * Unless required by applicable law or agreed to in writing, software
 * distributed under the License is distributed on an "AS IS" BASIS,
 * WITHOUT WARRANTIES OR CONDITIONS OF ANY KIND, either express or implied.
 * See the License for the specific language governing permissions and
 * limitations under the License.
 */
package org.ballerinalang.langserver.command;

import com.google.gson.internal.LinkedTreeMap;
import org.apache.commons.io.IOUtils;
import org.ballerinalang.langserver.common.UtilSymbolKeys;
import org.ballerinalang.langserver.common.constants.CommandConstants;
import org.ballerinalang.langserver.common.utils.CommonUtil;
import org.ballerinalang.langserver.common.utils.CommonUtil.FunctionGenerator;
import org.ballerinalang.langserver.compiler.DocumentServiceKeys;
import org.ballerinalang.langserver.compiler.LSCompiler;
import org.ballerinalang.langserver.compiler.LSServiceOperationContext;
import org.ballerinalang.langserver.compiler.common.LSCustomErrorStrategy;
import org.ballerinalang.langserver.compiler.workspace.WorkspaceDocumentException;
import org.ballerinalang.langserver.compiler.workspace.WorkspaceDocumentManager;
import org.ballerinalang.langserver.diagnostic.DiagnosticsHelper;
import org.ballerinalang.model.symbols.SymbolKind;
import org.ballerinalang.model.tree.Node;
import org.ballerinalang.model.tree.TopLevelNode;
import org.eclipse.lsp4j.ApplyWorkspaceEditParams;
import org.eclipse.lsp4j.ExecuteCommandParams;
import org.eclipse.lsp4j.MessageParams;
import org.eclipse.lsp4j.MessageType;
import org.eclipse.lsp4j.Position;
import org.eclipse.lsp4j.Range;
import org.eclipse.lsp4j.TextDocumentEdit;
import org.eclipse.lsp4j.TextEdit;
import org.eclipse.lsp4j.VersionedTextDocumentIdentifier;
import org.eclipse.lsp4j.WorkspaceEdit;
import org.eclipse.lsp4j.services.LanguageClient;
import org.slf4j.Logger;
import org.slf4j.LoggerFactory;
import org.wso2.ballerinalang.compiler.tree.BLangEndpoint;
import org.wso2.ballerinalang.compiler.tree.BLangFunction;
import org.wso2.ballerinalang.compiler.tree.BLangImportPackage;
import org.wso2.ballerinalang.compiler.tree.BLangPackage;
import org.wso2.ballerinalang.compiler.tree.BLangResource;
import org.wso2.ballerinalang.compiler.tree.BLangService;
import org.wso2.ballerinalang.compiler.tree.BLangTypeDefinition;
import org.wso2.ballerinalang.compiler.tree.BLangVariable;
import org.wso2.ballerinalang.compiler.tree.types.BLangObjectTypeNode;
import org.wso2.ballerinalang.compiler.tree.types.BLangRecordTypeNode;
import org.wso2.ballerinalang.compiler.util.diagnotic.DiagnosticPos;

import java.io.IOException;
import java.io.InputStream;
import java.net.URI;
import java.nio.charset.StandardCharsets;
import java.nio.file.Path;
import java.nio.file.Paths;
import java.util.ArrayList;
import java.util.Collections;
import java.util.List;
import java.util.concurrent.ExecutorService;
import java.util.concurrent.SynchronousQueue;
import java.util.concurrent.ThreadPoolExecutor;
import java.util.concurrent.TimeUnit;
<<<<<<< HEAD
import java.util.stream.Collectors;
=======
>>>>>>> 98f59f90

import static org.ballerinalang.langserver.common.utils.CommonUtil.createVariableDeclaration;
import static org.ballerinalang.langserver.compiler.LSCompilerUtil.getUntitledFilePath;

/**
 * Command Executor for Ballerina Workspace service execute command operation.
 *
 * @since v0.964.0
 */
public class CommandExecutor {
    private static final Logger logger = LoggerFactory.getLogger(CommandExecutor.class);

    // A newCachedThreadPool with a limited max-threads
    private static ExecutorService executor = new ThreadPoolExecutor(0, Runtime.getRuntime().availableProcessors(), 60L,
                                                                     TimeUnit.SECONDS, new SynchronousQueue<>());

    private static final String ARG_KEY = "argumentK";

    private static final String ARG_VALUE = "argumentV";

    private CommandExecutor() {
    }

    /**
     * Command Execution router.
     *
     * @param params  Parameters for the command
     * @param context Workspace service context
     * @return Result object
     */
    public static Object executeCommand(ExecuteCommandParams params, LSServiceOperationContext context) {
        Object result;
        try {
            switch (params.getCommand()) {
                case CommandConstants.CMD_IMPORT_PACKAGE:
                    result = executeImportPackage(context);
                    break;
                case CommandConstants.CMD_CREATE_FUNCTION:
                    result = executeCreateFunction(context);
                    break;
                case CommandConstants.CMD_CREATE_VARIABLE:
                    result = executeCreateVariable(context);
                    break;
                case CommandConstants.CMD_ADD_DOCUMENTATION:
                    result = executeAddDocumentation(context);
                    break;
                case CommandConstants.CMD_ADD_ALL_DOC:
                    result = executeAddAllDocumentation(context);
                    break;
                case CommandConstants.CMD_CREATE_CONSTRUCTOR:
                    result = executeCreateObjectConstructor(context);
                    break;
                case CommandConstants.CMD_PULL_PACKAGE:
                    result = executePullPackage(context);
                    break;
                default:
                    // Do Nothing
                    result = new Object();
                    break;
            }
        } catch (WorkspaceDocumentException | BallerinaCommandExecutionException e) {
            logger.error("Error occurred while executing command", e);
            result = new Object();
        }

        return result;
    }

    /**
     * Execute the command, import package.
     *
     * @param context Workspace service context
     */
    private static Object executeImportPackage(LSServiceOperationContext context) throws WorkspaceDocumentException {
        String documentUri = null;
        VersionedTextDocumentIdentifier textDocumentIdentifier = new VersionedTextDocumentIdentifier();

        for (Object arg : context.get(ExecuteCommandKeys.COMMAND_ARGUMENTS_KEY)) {
            if (((LinkedTreeMap) arg).get(ARG_KEY).equals(CommandConstants.ARG_KEY_DOC_URI)) {
                documentUri = (String) ((LinkedTreeMap) arg).get(ARG_VALUE);
                textDocumentIdentifier.setUri(documentUri);
                context.put(DocumentServiceKeys.FILE_URI_KEY, documentUri);
            } else if (((LinkedTreeMap) arg).get(ARG_KEY).equals(CommandConstants.ARG_KEY_PKG_NAME)) {
                context.put(ExecuteCommandKeys.PKG_NAME_KEY, (String) ((LinkedTreeMap) arg).get(ARG_VALUE));
            }
        }

        WorkspaceDocumentManager documentManager = context.get(ExecuteCommandKeys.DOCUMENT_MANAGER_KEY);
        if (documentUri != null && context.get(ExecuteCommandKeys.PKG_NAME_KEY) != null) {
            Path filePath = Paths.get(URI.create(documentUri));
            Path compilationPath = getUntitledFilePath(filePath.toString()).orElse(filePath);
            String fileContent = documentManager.getFileContent(compilationPath);
            String[] contentComponents = fileContent.split(CommonUtil.LINE_SEPARATOR_SPLIT);
            int totalLines = contentComponents.length;
            int lastNewLineCharIndex = Math.max(fileContent.lastIndexOf('\n'), fileContent.lastIndexOf('\r'));
            int lastCharCol = fileContent.substring(lastNewLineCharIndex + 1).length();
            LSCompiler lsCompiler = context.get(ExecuteCommandKeys.LS_COMPILER_KEY);
            BLangPackage bLangPackage = lsCompiler.getBLangPackage(context, documentManager, false,
                                                                   LSCustomErrorStrategy.class,
                                                                   false).getRight();
            context.put(DocumentServiceKeys.CURRENT_PACKAGE_NAME_KEY,
                        bLangPackage.symbol.getName().getValue());
            String pkgName = context.get(ExecuteCommandKeys.PKG_NAME_KEY);
            DiagnosticPos pos;

            // Filter the imports except the runtime import
            List<BLangImportPackage> imports = CommonUtil.getCurrentFileImports(bLangPackage, context);

            if (!imports.isEmpty()) {
                BLangImportPackage lastImport = CommonUtil.getLastItem(imports);
                pos = lastImport.getPosition();
            } else {
                pos = null;
            }

            int endCol = pos == null ? -1 : pos.getEndColumn() - 1;
            int endLine = pos == null ? 0 : pos.getEndLine() - 1;

            String remainingTextToReplace;

            if (endCol != -1) {
                int contentLengthToReplaceStart = fileContent.substring(0,
                        fileContent.indexOf(contentComponents[endLine])).length() + endCol + 1;
                remainingTextToReplace = fileContent.substring(contentLengthToReplaceStart);
            } else {
                remainingTextToReplace = fileContent;
            }

            String editText = (pos != null ? "\r\n" : "") + "import " + pkgName + ";"
                    + (remainingTextToReplace.startsWith("\n") || remainingTextToReplace.startsWith("\r") ? "" : "\r\n")
                    + remainingTextToReplace;
            Range range = new Range(new Position(endLine, endCol + 1), new Position(totalLines + 1, lastCharCol));

            return applySingleTextEdit(editText, range, textDocumentIdentifier,
                    context.get(ExecuteCommandKeys.LANGUAGE_SERVER_KEY).getClient());
        }

        return new Object();
    }

    /**
     * Execute the command, create function.
     *
     * @param context Workspace service context
     */
    private static Object executeCreateFunction(LSServiceOperationContext context) throws WorkspaceDocumentException {
        String documentUri = null;
        String funcName = null;
        String returnType = null;
        String returnDefaultValue = null;
        String funcArgs = "";
        VersionedTextDocumentIdentifier textDocumentIdentifier = new VersionedTextDocumentIdentifier();

        for (Object arg : context.get(ExecuteCommandKeys.COMMAND_ARGUMENTS_KEY)) {
            String argKey = ((LinkedTreeMap) arg).get(ARG_KEY).toString();
            String argVal = ((LinkedTreeMap) arg).get(ARG_VALUE).toString();
            if (argKey.equals(CommandConstants.ARG_KEY_DOC_URI)) {
                documentUri = argVal;
                textDocumentIdentifier.setUri(documentUri);
                context.put(DocumentServiceKeys.FILE_URI_KEY, documentUri);
            } else if (argKey.equals(CommandConstants.ARG_KEY_FUNC_NAME)) {
                funcName = argVal;
            } else if (argKey.equals(CommandConstants.ARG_KEY_RETURN_TYPE)) {
                returnType = argVal;
            } else if (argKey.equals(CommandConstants.ARG_KEY_RETURN_DEFAULT_VAL)) {
                returnDefaultValue = argVal;
            } else if (argKey.equals(CommandConstants.ARG_KEY_FUNC_ARGS)) {
                funcArgs = argVal;
            }
        }

        if (documentUri == null || funcName == null) {
            return new Object();
        }

        WorkspaceDocumentManager documentManager = context.get(ExecuteCommandKeys.DOCUMENT_MANAGER_KEY);

        Path filePath = Paths.get(URI.create(documentUri));
        Path compilationPath = getUntitledFilePath(filePath.toString()).orElse(filePath);
        String fileContent = documentManager.getFileContent(compilationPath);
        String[] contentComponents = fileContent.split("\\n|\\r\\n|\\r");
        int totalLines = contentComponents.length;
        int lastNewLineCharIndex = Math.max(fileContent.lastIndexOf('\n'), fileContent.lastIndexOf('\r'));
        int lastCharCol = fileContent.substring(lastNewLineCharIndex + 1).length();

        LSCompiler lsCompiler = context.get(ExecuteCommandKeys.LS_COMPILER_KEY);
        BLangPackage bLangPackage = lsCompiler.getBLangPackage(context, documentManager, false,
                                                               LSCustomErrorStrategy.class, false).getRight();
        if (bLangPackage == null) {
            return new Object();
        }

        String editText = FunctionGenerator.createFunction(funcName, funcArgs, returnType, returnDefaultValue);
        Range range = new Range(new Position(totalLines, lastCharCol + 1), new Position(totalLines + 3, lastCharCol));

        LanguageClient client = context.get(ExecuteCommandKeys.LANGUAGE_SERVER_KEY).getClient();
        return applySingleTextEdit(editText, range, textDocumentIdentifier, client);
    }

    /**
     * Execute the command, create variable.
     *
     * @param context Workspace service context
     */
    private static Object executeCreateVariable(LSServiceOperationContext context) throws WorkspaceDocumentException {
        String documentUri = null;
        String variableType = null;
        String variableName = null;
        int sLine = -1;
        int sCol = -1;
        VersionedTextDocumentIdentifier textDocumentIdentifier = new VersionedTextDocumentIdentifier();

        for (Object arg : context.get(ExecuteCommandKeys.COMMAND_ARGUMENTS_KEY)) {
            String argKey = ((LinkedTreeMap) arg).get(ARG_KEY).toString();
            String argVal = ((LinkedTreeMap) arg).get(ARG_VALUE).toString();
            switch (argKey) {
                case CommandConstants.ARG_KEY_DOC_URI:
                    documentUri = argVal;
                    textDocumentIdentifier.setUri(documentUri);
                    context.put(DocumentServiceKeys.FILE_URI_KEY, documentUri);
                    break;
                case CommandConstants.ARG_KEY_RETURN_TYPE:
                    variableType = argVal;
                    break;
                case CommandConstants.ARG_KEY_FUNC_LOCATION:
                    String[] split = argVal.split(",");
                    sLine = Integer.parseInt(split[0]);
                    sCol = Integer.parseInt(split[1]);
                    break;
                case CommandConstants.ARG_KEY_VAR_NAME:
                    variableName = argVal;
                    break;
                default:
                    //do nothing
            }
        }

        if (documentUri == null) {
            return new Object();
        }

        String editText = createVariableDeclaration(variableName, variableType);
        Position position = new Position(sLine - 1, sCol - 1);

        LanguageClient client = context.get(ExecuteCommandKeys.LANGUAGE_SERVER_KEY).getClient();
        return applySingleTextEdit(editText, new Range(position, position), textDocumentIdentifier, client);
    }

    /**
     * Execute the add documentation command.
     *
     * @param context Workspace service context
     */
    private static Object executeAddDocumentation(LSServiceOperationContext context) throws WorkspaceDocumentException {
        String nodeType = "";
        String documentUri;
        int line = 0;
        VersionedTextDocumentIdentifier textDocumentIdentifier = new VersionedTextDocumentIdentifier();
        for (Object arg : context.get(ExecuteCommandKeys.COMMAND_ARGUMENTS_KEY)) {
            if (((LinkedTreeMap) arg).get(ARG_KEY).equals(CommandConstants.ARG_KEY_DOC_URI)) {
                documentUri = (String) ((LinkedTreeMap) arg).get(ARG_VALUE);
                textDocumentIdentifier.setUri(documentUri);
                context.put(DocumentServiceKeys.FILE_URI_KEY, documentUri);
            } else if (((LinkedTreeMap) arg).get(ARG_KEY).equals(CommandConstants.ARG_KEY_NODE_TYPE)) {
                nodeType = (String) ((LinkedTreeMap) arg).get(ARG_VALUE);
            } else if (((LinkedTreeMap) arg).get(ARG_KEY).equals(CommandConstants.ARG_KEY_NODE_LINE)) {
                line = Integer.parseInt((String) ((LinkedTreeMap) arg).get(ARG_VALUE));
            }
        }
        LSCompiler lsCompiler = context.get(ExecuteCommandKeys.LS_COMPILER_KEY);
        WorkspaceDocumentManager documentManager = context.get(ExecuteCommandKeys.DOCUMENT_MANAGER_KEY);
        BLangPackage bLangPackage = lsCompiler.getBLangPackage(context, documentManager,
                false, LSCustomErrorStrategy.class, false).getRight();
        context.put(DocumentServiceKeys.CURRENT_BLANG_PACKAGE_CONTEXT_KEY, bLangPackage);
        CommandUtil.DocAttachmentInfo docAttachmentInfo =
                getDocumentationEditForNodeByPosition(nodeType, bLangPackage, line);

        if (docAttachmentInfo == null) {
            return new Object();
        }

        Range range = new Range(docAttachmentInfo.getDocStartPos(), docAttachmentInfo.getDocStartPos());

        return applySingleTextEdit(docAttachmentInfo.getDocAttachment(), range, textDocumentIdentifier,
                context.get(ExecuteCommandKeys.LANGUAGE_SERVER_KEY).getClient());
        
    }

    /**
     * Generate workspace edit for generating doc comments for all top level nodes and resources.
     *
     * @param context Workspace Service Context
     */
    private static Object executeAddAllDocumentation(LSServiceOperationContext context)
            throws WorkspaceDocumentException {
        String documentUri;
        VersionedTextDocumentIdentifier textDocumentIdentifier = new VersionedTextDocumentIdentifier();

        for (Object arg : context.get(ExecuteCommandKeys.COMMAND_ARGUMENTS_KEY)) {
            if (((LinkedTreeMap) arg).get(ARG_KEY).equals(CommandConstants.ARG_KEY_DOC_URI)) {
                documentUri = (String) ((LinkedTreeMap) arg).get(ARG_VALUE);
                textDocumentIdentifier.setUri(documentUri);
                context.put(DocumentServiceKeys.FILE_URI_KEY, documentUri);
            }
        }
        LSCompiler lsCompiler = context.get(ExecuteCommandKeys.LS_COMPILER_KEY);
        BLangPackage bLangPackage = lsCompiler.getBLangPackage(context,
                context.get(ExecuteCommandKeys.DOCUMENT_MANAGER_KEY), false, LSCustomErrorStrategy.class, false)
                .getRight();

        List<TextEdit> textEdits = new ArrayList<>();
        String fileName = context.get(DocumentServiceKeys.RELATIVE_FILE_PATH_KEY);
        bLangPackage.topLevelNodes.stream()
                .filter(node -> node.getPosition().getSource().getCompilationUnitName().equals(fileName))
                .forEach(topLevelNode -> {
                    CommandUtil.DocAttachmentInfo docAttachmentInfo = getDocumentationEditForNode(topLevelNode);
                    if (docAttachmentInfo != null) {
                        textEdits.add(getTextEdit(docAttachmentInfo));
                    }
                    if (topLevelNode instanceof BLangService) {
                        ((BLangService) topLevelNode).getResources().forEach(bLangResource -> {
                            CommandUtil.DocAttachmentInfo resourceInfo = getDocumentationEditForNode(bLangResource);
                            if (resourceInfo != null) {
                                textEdits.add(getTextEdit(resourceInfo));
                            }
                        });
                    }
                });
        TextDocumentEdit textDocumentEdit = new TextDocumentEdit(textDocumentIdentifier, textEdits);
        return applyWorkspaceEdit(Collections.singletonList(textDocumentEdit),
                context.get(ExecuteCommandKeys.LANGUAGE_SERVER_KEY).getClient());
    }

    /**
     * Execute the create object constructor. Generates the snippet for the new constructor and hence the text edit.
     *
     * @param context                               LsServiceOperationContext instance for command execution
     * @return {@link Object}                       ApplyWorkspaceEditParams related to text edit
     * @throws WorkspaceDocumentException           Error while accessing the document manager
     * @throws BallerinaCommandExecutionException   Error while the command Execution
     */
    private static Object executeCreateObjectConstructor(LSServiceOperationContext context)
            throws WorkspaceDocumentException, BallerinaCommandExecutionException {
        String documentUri;
        int line = 0;
        VersionedTextDocumentIdentifier textDocumentIdentifier = new VersionedTextDocumentIdentifier();
        for (Object arg : context.get(ExecuteCommandKeys.COMMAND_ARGUMENTS_KEY)) {
            if (((LinkedTreeMap) arg).get(ARG_KEY).equals(CommandConstants.ARG_KEY_DOC_URI)) {
                documentUri = (String) ((LinkedTreeMap) arg).get(ARG_VALUE);
                textDocumentIdentifier.setUri(documentUri);
                context.put(DocumentServiceKeys.FILE_URI_KEY, documentUri);
            } else if (((LinkedTreeMap) arg).get(ARG_KEY).equals(CommandConstants.ARG_KEY_NODE_LINE)) {
                line = Integer.parseInt((String) ((LinkedTreeMap) arg).get(ARG_VALUE));
            }
        }
        LSCompiler lsCompiler = context.get(ExecuteCommandKeys.LS_COMPILER_KEY);
        WorkspaceDocumentManager documentManager = context.get(ExecuteCommandKeys.DOCUMENT_MANAGER_KEY);
        BLangPackage bLangPackage = lsCompiler.getBLangPackage(context, documentManager,
                false, LSCustomErrorStrategy.class, false).getRight();
        context.put(DocumentServiceKeys.CURRENT_BLANG_PACKAGE_CONTEXT_KEY, bLangPackage);

        int finalLine = line;
        
        /*
        In the ideal situation Command execution exception should never throw. If thrown, create constructor command
        has been executed over a non object type node.
         */
        TopLevelNode objectNode = bLangPackage.topLevelNodes.stream()
                .filter(topLevelNode -> topLevelNode instanceof BLangTypeDefinition
                        && ((BLangTypeDefinition) topLevelNode).symbol.kind.equals(SymbolKind.OBJECT)
                        && topLevelNode.getPosition().getStartLine() - 1 == finalLine)
                .findAny().orElseThrow(() ->
                        new BallerinaCommandExecutionException("Error Executing Create Constructor Command"));
        List<BLangVariable> fields = ((BLangObjectTypeNode) ((BLangTypeDefinition) objectNode).typeNode).fields;
        
        DiagnosticPos zeroBasedIndex = CommonUtil.toZeroBasedPosition(CommonUtil.getLastItem(fields).getPosition());
        int lastFieldLine = zeroBasedIndex.getEndLine();
        int lastFieldOffset = zeroBasedIndex.getStartColumn();
        String constructorSnippet = CommandUtil.getObjectConstructorSnippet(fields, lastFieldOffset);
        Range range = new Range(new Position(lastFieldLine + 1, 0),
                new Position(lastFieldLine + 1, 0));

        return applySingleTextEdit(constructorSnippet, range, textDocumentIdentifier,
                context.get(ExecuteCommandKeys.LANGUAGE_SERVER_KEY).getClient());
    }

    private static Object executePullPackage(LSServiceOperationContext context) {
        executor.submit(() -> {
            // Derive package name and document uri
            String packageName = "";
            String documentUri = "";
            for (Object arg : context.get(ExecuteCommandKeys.COMMAND_ARGUMENTS_KEY)) {
                String argKey = ((LinkedTreeMap) arg).get(ARG_KEY).toString();
                String argVal = ((LinkedTreeMap) arg).get(ARG_VALUE).toString();
                if (argKey.equals(CommandConstants.ARG_KEY_PKG_NAME)) {
                    packageName = argVal;
                } else if (argKey.equals(CommandConstants.ARG_KEY_DOC_URI)) {
                    documentUri = argVal;
                }
            }
            // If no package, or no doc uri; then just skip
            if (packageName.isEmpty() || documentUri.isEmpty()) {
                return;
            }
            // Execute `ballerina pull` command
            String ballerinaHome = Paths.get(CommonUtil.BALLERINA_HOME).resolve("bin").resolve("ballerina").toString();
            ProcessBuilder processBuilder = new ProcessBuilder(ballerinaHome, "pull", packageName);
            LanguageClient client = context.get(ExecuteCommandKeys.LANGUAGE_SERVER_KEY).getClient();
            LSCompiler lsCompiler = context.get(ExecuteCommandKeys.LS_COMPILER_KEY);
            DiagnosticsHelper diagnosticsHelper = context.get(ExecuteCommandKeys.DIAGNOSTICS_HELPER_KEY);
            try {
                notifyClient(client, MessageType.Info, "Pulling '" + packageName + "' from the Ballerina Central...");
                Process process = processBuilder.start();
                InputStream inputStream = process.getInputStream();
                // Consume and skip input-stream
                int data = inputStream.read();
                while (data != -1) {
                    data = inputStream.read();
                }
                // Check error stream for errors
                InputStream errorStream = process.getErrorStream();
                String error = IOUtils.toString(errorStream, StandardCharsets.UTF_8);

                if (error == null || error.isEmpty()) {
                    notifyClient(client, MessageType.Info, "Pulling success for the '" + packageName + "' package!");
                    clearDiagnostics(client, lsCompiler, diagnosticsHelper, documentUri);
                } else {
                    notifyClient(client, MessageType.Error,
                                 "Pulling failed for the '" + packageName + "' package!\n" + error);
                }
            } catch (IOException e) {
                notifyClient(client, MessageType.Error, "Pulling failed for the '" + packageName + "' package!");
            }
        });
<<<<<<< HEAD
=======

>>>>>>> 98f59f90
        return new Object();
    }

    /**
     * Sends a message to the language server client.
     *
     * @param client      Language Server client
     * @param messageType message type
     * @param message     message
     */
    private static void notifyClient(LanguageClient client, MessageType messageType, String message) {
        client.showMessage(new MessageParams(messageType, message));
    }

    /**
     * Clears diagnostics of the client by sending an text edit event.
     *
     * @param client Language Server client
     * @param diagnosticsHelper diagnostics helper
     */
    private static void clearDiagnostics(LanguageClient client, LSCompiler lsCompiler,
                                         DiagnosticsHelper diagnosticsHelper, String documentUri) {
        Path filePath = Paths.get(URI.create(documentUri));
        Path compilationPath = getUntitledFilePath(filePath.toString()).orElse(filePath);
        diagnosticsHelper.compileAndSendDiagnostics(client, lsCompiler, filePath, compilationPath);
    }

    /**
     * Get TextEdit from doc attachment info.
     *
     * @param attachmentInfo    Doc attachment info
     * @return {@link TextEdit}     Text edit for attachment info
     */
    private static TextEdit getTextEdit(CommandUtil.DocAttachmentInfo attachmentInfo) {
        Range range = new Range(attachmentInfo.getDocStartPos(), attachmentInfo.getDocStartPos());
        return new TextEdit(range, attachmentInfo.getDocAttachment());
    }

    /**
     * Get Documentation edit for node at a given position.
     *
     * @param topLevelNodeType  top level node type
     * @param bLangPkg          BLang package
     * @param line              position to be compared with
     * @return Document attachment info
     */
    private static CommandUtil.DocAttachmentInfo getDocumentationEditForNodeByPosition(String topLevelNodeType, 
                                                                                       BLangPackage bLangPkg,
                                                                                       int line) {
        CommandUtil.DocAttachmentInfo docAttachmentInfo = null;
        switch (topLevelNodeType) {
            case UtilSymbolKeys.FUNCTION_KEYWORD_KEY:
                docAttachmentInfo = CommandUtil.getFunctionDocumentationByPosition(bLangPkg, line);
                break;
            case UtilSymbolKeys.ENDPOINT_KEYWORD_KEY:
                docAttachmentInfo = CommandUtil.getEndpointDocumentationByPosition(bLangPkg, line);
                break;
            case UtilSymbolKeys.SERVICE_KEYWORD_KEY:
                docAttachmentInfo = CommandUtil.getServiceDocumentationByPosition(bLangPkg, line);
                break;
            case UtilSymbolKeys.RECORD_KEYWORD_KEY:
            case UtilSymbolKeys.OBJECT_KEYWORD_KEY:
                docAttachmentInfo = CommandUtil.getTypeNodeDocumentationByPosition(bLangPkg, line);
                break;
            default:
                break;
        }

        return docAttachmentInfo;
    }

    /**
     * Get the documentation edit attachment info for a given particular node.
     *
     * @param node Node given
     * @return Doc Attachment Info
     */
    private static CommandUtil.DocAttachmentInfo getDocumentationEditForNode(Node node) {
        CommandUtil.DocAttachmentInfo docAttachmentInfo = null;
        switch (node.getKind()) {
            case FUNCTION:
                if (((BLangFunction) node).markdownDocumentationAttachment == null) {
                    docAttachmentInfo = CommandUtil.getFunctionNodeDocumentation((BLangFunction) node);
                }
                break;
            case TYPE_DEFINITION:
                if (((BLangTypeDefinition) node).markdownDocumentationAttachment == null
                        && (((BLangTypeDefinition) node).typeNode instanceof BLangRecordTypeNode
                        || ((BLangTypeDefinition) node).typeNode instanceof BLangObjectTypeNode)) {
                    docAttachmentInfo = CommandUtil.getRecordOrObjectDocumentation((BLangTypeDefinition) node);
                }
                break;
            case ENDPOINT:
                docAttachmentInfo = CommandUtil.getEndpointNodeDocumentation((BLangEndpoint) node);
                break;
            case RESOURCE:
                if (((BLangResource) node).markdownDocumentationAttachment == null) {
                    BLangResource bLangResource = (BLangResource) node;
                    docAttachmentInfo = CommandUtil.getResourceNodeDocumentation(bLangResource);
                }
                break;
            case SERVICE:
                if (((BLangService) node).markdownDocumentationAttachment == null) {
                    BLangService bLangService = (BLangService) node;
                    docAttachmentInfo = CommandUtil.getServiceNodeDocumentation(bLangService);
                }
                break;
            default:
                break;
        }

        return docAttachmentInfo;
    }

    private static ApplyWorkspaceEditParams applySingleTextEdit(String editText, Range range,
                                                                VersionedTextDocumentIdentifier identifier,
                                                                LanguageClient client) {
        WorkspaceEdit workspaceEdit = new WorkspaceEdit();
        ApplyWorkspaceEditParams applyWorkspaceEditParams = new ApplyWorkspaceEditParams();
        TextEdit textEdit = new TextEdit(range, editText);
        TextDocumentEdit textDocumentEdit = new TextDocumentEdit(identifier,
                Collections.singletonList(textEdit));
        workspaceEdit.setDocumentChanges(Collections.singletonList(textDocumentEdit));
        applyWorkspaceEditParams.setEdit(workspaceEdit);
        if (client != null) {
            client.applyEdit(applyWorkspaceEditParams);
        }
        return applyWorkspaceEditParams;
    }

    private static Object applyWorkspaceEdit(List<TextDocumentEdit> textDocumentEdits, LanguageClient client) {
        WorkspaceEdit workspaceEdit = new WorkspaceEdit();
        workspaceEdit.setDocumentChanges(textDocumentEdits);
        ApplyWorkspaceEditParams applyWorkspaceEditParams = new ApplyWorkspaceEditParams(workspaceEdit);
        if (client != null) {
            client.applyEdit(applyWorkspaceEditParams);
        }
        return applyWorkspaceEditParams;
    }
}<|MERGE_RESOLUTION|>--- conflicted
+++ resolved
@@ -69,10 +69,6 @@
 import java.util.concurrent.SynchronousQueue;
 import java.util.concurrent.ThreadPoolExecutor;
 import java.util.concurrent.TimeUnit;
-<<<<<<< HEAD
-import java.util.stream.Collectors;
-=======
->>>>>>> 98f59f90
 
 import static org.ballerinalang.langserver.common.utils.CommonUtil.createVariableDeclaration;
 import static org.ballerinalang.langserver.compiler.LSCompilerUtil.getUntitledFilePath;
@@ -507,10 +503,7 @@
                 notifyClient(client, MessageType.Error, "Pulling failed for the '" + packageName + "' package!");
             }
         });
-<<<<<<< HEAD
-=======
-
->>>>>>> 98f59f90
+
         return new Object();
     }
 
