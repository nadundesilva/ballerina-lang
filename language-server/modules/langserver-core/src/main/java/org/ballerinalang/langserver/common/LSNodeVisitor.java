--- conflicted
+++ resolved
@@ -203,6 +203,639 @@
     }
 
     @Override
+    public void visit(BLangEnum enumNode) {
+        // No implementation
+    }
+
+    @Override
+    public void visit(BLangEnum.BLangEnumerator enumeratorNode) {
+        // No implementation
+    }
+
+    @Override
+    public void visit(BLangVariable varNode) {
+        // No implementation
+    }
+
+    @Override
+    public void visit(BLangWorker workerNode) {
+        // No implementation
+    }
+
+    @Override
+    public void visit(BLangEndpoint endpointNode) {
+        // No implementation
+    }
+
+    @Override
+    public void visit(BLangIdentifier identifierNode) {
+        // No implementation
+    }
+
+    @Override
+    public void visit(BLangAnnotation annotationNode) {
+        // No implementation
+    }
+
+    @Deprecated
+    @Override
+    public void visit(BLangAnnotAttribute annotationAttribute) {
+        // No implementation
+    }
+
+    @Override
+    public void visit(BLangAnnotationAttachment annAttachmentNode) {
+        // No implementation
+    }
+
+    @Override
+    public void visit(BLangAnnotAttachmentAttributeValue annotAttributeValue) {
+        // No implementation
+    }
+
+    @Override
+    public void visit(BLangAnnotAttachmentAttribute annotAttachmentAttribute) {
+        // No implementation
+    }
+
+    @Override
+    public void visit(BLangTransformer transformerNode) {
+        // No implementation
+    }
+
+    @Override
+    public void visit(BLangDocumentationAttribute docAttribute) {
+        // No implementation
+    }
+
+    @Override
+    public void visit(BLangDocumentation doc) {
+        // No implementation
+    }
+
+    @Override
+    public void visit(BLangDeprecatedNode deprecatedNode) {
+        // No implementation
+    }
+
+    // Statements
+    @Override
+    public void visit(BLangBlockStmt blockNode) {
+        // No implementation
+    }
+
+    @Override
+    public void visit(BLangVariableDef varDefNode) {
+        // No implementation
+    }
+
+    @Override
+    public void visit(BLangAssignment assignNode) {
+        // No implementation
+    }
+
+    @Override
+    public void visit(BLangPostIncrement increment) {
+        // No implementation
+    }
+
+    @Override
+    public void visit(BLangCompoundAssignment compoundAssignNode) {
+        // No implementation
+    }
+
+    @Override
+    public void visit(BLangBind bindNode) {
+        // No implementation
+    }
+
+    @Override
+    public void visit(BLangAbort abortNode) {
+        // No implementation
+    }
+    
+    @Override
+    public void visit(BLangDone doneNode) {
+        // No implementation
+    }
+
+    @Override
+    public void visit(BLangFail failNode) {
+        // No implementation
+    }
+
+    @Override
+    public void visit(BLangNext nextNode) {
+        // No implementation
+    }
+
+    @Override
+    public void visit(BLangBreak breakNode) {
+        // No implementation
+    }
+
+    @Override
+    public void visit(BLangReturn returnNode) {
+        // No implementation
+    }
+
+    @Override
+    public void visit(BLangThrow throwNode) {
+        // No implementation
+    }
+
+    @Override
+    public void visit(BLangXMLNSStatement xmlnsStmtNode) {
+        // No implementation
+    }
+
+    @Override
+    public void visit(BLangExpressionStmt exprStmtNode) {
+        // No implementation
+    }
+
+    @Override
+    public void visit(BLangIf ifNode) {
+        // No implementation
+    }
+
+    @Override
+    public void visit(BLangMatch matchNode) {
+        // No implementation
+    }
+
+    @Override
+    public void visit(BLangMatch.BLangMatchStmtPatternClause patternClauseNode) {
+        // No implementation
+    }
+
+    @Override
+    public void visit(BLangForeach foreach) {
+        // No implementation
+    }
+
+    @Override
+    public void visit(BLangWhile whileNode) {
+        // No implementation
+    }
+
+    @Override
+    public void visit(BLangLock lockNode) {
+        // No implementation
+    }
+
+    @Override
+    public void visit(BLangTransaction transactionNode) {
+        // No implementation
+    }
+
+    @Override
+    public void visit(BLangTryCatchFinally tryNode) {
+        // No implementation
+    }
+
+    @Override
+    public void visit(BLangTupleDestructure stmt) {
+        // No implementation
+    }
+
+    @Override
+    public void visit(BLangCatch catchNode) {
+        // No implementation
+    }
+
+    @Override
+    public void visit(BLangForkJoin forkJoin) {
+        // No implementation
+    }
+
+    @Override
+    public void visit(BLangOrderBy orderBy) {
+        // No implementation
+    }
+
+    @Override
+    public void visit(BLangGroupBy groupBy) {
+        // No implementation
+    }
+
+    @Override
+    public void visit(BLangHaving having) {
+        // No implementation
+    }
+
+    @Override
+    public void visit(BLangSelectExpression selectExpression) {
+        // No implementation
+    }
+
+    @Override
+    public void visit(BLangSelectClause selectClause) {
+        // No implementation
+    }
+
+    @Override
+    public void visit(BLangWhere whereClause) {
+        // No implementation
+    }
+
+    @Override
+    public void visit(BLangStreamingInput streamingInput) {
+        // No implementation
+    }
+
+    @Override
+    public void visit(BLangJoinStreamingInput joinStreamingInput) {
+        // No implementation
+    }
+
+    @Override
+    public void visit(BLangTableQuery tableQuery) {
+        // No implementation
+    }
+
+    @Override
+    public void visit(BLangStreamAction streamAction) {
+        // No implementation
+    }
+
+    @Override
+    public void visit(BLangFunctionClause functionClause) {
+        // No implementation
+    }
+
+    @Override
+    public void visit(BLangSetAssignment setAssignmentClause) {
+        // No implementation
+    }
+
+    @Override
+    public void visit(BLangPatternStreamingEdgeInput patternStreamingEdgeInput) {
+        // No implementation
+    }
+
+    @Override
+    public void visit(BLangWindow windowClause) {
+        // No implementation
+    }
+
+    @Override
+    public void visit(BLangPatternStreamingInput patternStreamingInput) {
+        // No implementation
+    }
+
+    @Override
+    public void visit(BLangWorkerSend workerSendNode) {
+        // No implementation
+    }
+
+    @Override
+    public void visit(BLangWorkerReceive workerReceiveNode) {
+        // No implementation
+    }
+
+    // Expressions
+
+    @Override
+    public void visit(BLangLiteral literalExpr) {
+        // No implementation
+    }
+
+    @Override
+    public void visit(BLangArrayLiteral arrayLiteral) {
+        // No implementation
+    }
+
+    @Override
+    public void visit(BLangRecordLiteral recordLiteral) {
+        // No implementation
+    }
+
+    @Override
+    public void visit(BLangSimpleVarRef varRefExpr) {
+        // No implementation
+    }
+
+    @Override
+    public void visit(BLangFieldBasedAccess fieldAccessExpr) {
+        // No implementation
+    }
+
+    @Override
+    public void visit(BLangIndexBasedAccess indexAccessExpr) {
+        // No implementation
+    }
+
+    @Override
+    public void visit(BLangInvocation invocationExpr) {
+        // No implementation
+    }
+
+    @Override
+    public void visit(BLangTypeInit connectorInitExpr) {
+        // No implementation
+    }
+
+    @Override
+    public void visit(BLangInvocation.BLangActionInvocation actionInvocationExpr) {
+        // No implementation
+    }
+
+    @Override
+    public void visit(BLangTernaryExpr ternaryExpr) {
+        // No implementation
+    }
+
+    @Override
+    public void visit(BLangAwaitExpr ternaryExpr) {
+        // No implementation
+    }
+
+    @Override
+    public void visit(BLangBinaryExpr binaryExpr) {
+        // No implementation
+    }
+
+    @Override
+    public void visit(BLangBracedOrTupleExpr bracedOrTupleExpr) {
+        // No implementation
+    }
+
+    @Override
+    public void visit(BLangUnaryExpr unaryExpr) {
+        // No implementation
+    }
+
+    @Override
+    public void visit(BLangTypeofExpr accessExpr) {
+        // No implementation
+    }
+
+    @Override
+    public void visit(BLangTypeCastExpr castExpr) {
+        // No implementation
+    }
+
+    @Override
+    public void visit(BLangTypeConversionExpr conversionExpr) {
+        // No implementation
+    }
+
+    @Override
+    public void visit(BLangXMLQName xmlQName) {
+        // No implementation
+    }
+
+    @Override
+    public void visit(BLangXMLAttribute xmlAttribute) {
+        // No implementation
+    }
+
+    @Override
+    public void visit(BLangXMLElementLiteral xmlElementLiteral) {
+        // No implementation
+    }
+
+    @Override
+    public void visit(BLangXMLTextLiteral xmlTextLiteral) {
+        // No implementation
+    }
+
+    @Override
+    public void visit(BLangXMLCommentLiteral xmlCommentLiteral) {
+        // No implementation
+    }
+
+    @Override
+    public void visit(BLangXMLProcInsLiteral xmlProcInsLiteral) {
+        // No implementation
+    }
+
+    @Override
+    public void visit(BLangXMLQuotedString xmlQuotedString) {
+        // No implementation
+    }
+
+    @Override
+    public void visit(BLangStringTemplateLiteral stringTemplateLiteral) {
+        // No implementation
+    }
+
+    @Override
+    public void visit(BLangLambdaFunction bLangLambdaFunction) {
+        // No implementation
+    }
+
+    @Override
+    public void visit(BLangXMLAttributeAccess xmlAttributeAccessExpr) {
+        // No implementation
+    }
+
+    @Override
+    public void visit(BLangIntRangeExpression intRangeExpression) {
+        // No implementation
+    }
+
+    @Override
+    public void visit(BLangTableQueryExpression tableQueryExpression) {
+        // No implementation
+    }
+
+    @Override
+    public void visit(BLangRestArgsExpression bLangVarArgsExpression) {
+        // No implementation
+    }
+
+    @Override
+    public void visit(BLangNamedArgsExpression bLangNamedArgsExpression) {
+        // No implementation
+    }
+
+    @Override
+    public void visit(BLangStreamingQueryStatement streamingQueryStatement) {
+        // No implementation
+    }
+
+    @Override
+    public void visit(BLangWithinClause withinClause) {
+        // No implementation
+    }
+
+    @Override
+    public void visit(BLangOutputRateLimit outputRateLimit) {
+        // No implementation
+    }
+
+    @Override
+    public void visit(BLangPatternClause patternClause) {
+        // No implementation
+    }
+
+    @Override
+    public void visit(BLangIsAssignableExpr assignableExpr) {
+        // No implementation
+    }
+
+    @Override
+    public void visit(BLangForever foreverStatement) {
+        // No implementation
+    }
+
+    // Type nodes
+
+    @Override
+    public void visit(BLangValueType valueType) {
+        // No implementation
+    }
+
+    @Override
+    public void visit(BLangArrayType arrayType) {
+        // No implementation
+    }
+
+    @Override
+    public void visit(BLangBuiltInRefTypeNode builtInRefType) {
+        // No implementation
+    }
+
+    @Override
+    public void visit(BLangConstrainedType constrainedType) {
+        // No implementation
+    }
+
+    @Override
+    public void visit(BLangUserDefinedType userDefinedType) {
+        // No implementation
+    }
+
+    @Override
+    public void visit(BLangFunctionTypeNode functionTypeNode) {
+        // No implementation
+    }
+
+    @Override
+    public void visit(BLangUnionTypeNode unionTypeNode) {
+        // No implementation
+    }
+
+    @Override
+    public void visit(BLangTupleTypeNode tupleTypeNode) {
+        // No implementation
+    }
+
+    // expressions that will used only from the Desugar phase
+
+    @Override
+    public void visit(BLangSimpleVarRef.BLangLocalVarRef localVarRef) {
+        // No implementation
+    }
+
+    @Override
+    public void visit(BLangSimpleVarRef.BLangFieldVarRef fieldVarRef) {
+        // No implementation
+    }
+
+    @Override
+    public void visit(BLangSimpleVarRef.BLangPackageVarRef packageVarRef) {
+        // No implementation
+    }
+
+    @Override
+    public void visit(BLangSimpleVarRef.BLangFunctionVarRef functionVarRef) {
+        // No implementation
+    }
+
+    @Override
+    public void visit(BLangFieldBasedAccess.BLangStructFieldAccessExpr fieldAccessExpr) {
+        // No implementation
+    }
+
+    @Override
+    public void visit(BLangIndexBasedAccess.BLangMapAccessExpr mapKeyAccessExpr) {
+        // No implementation
+    }
+
+    @Override
+    public void visit(BLangIndexBasedAccess.BLangArrayAccessExpr arrayIndexAccessExpr) {
+        // No implementation
+    }
+
+    @Override
+    public void visit(BLangIndexBasedAccess.BLangXMLAccessExpr xmlIndexAccessExpr) {
+        // No implementation
+    }
+
+    @Override
+    public void visit(BLangRecordLiteral.BLangJSONLiteral jsonLiteral) {
+        // No implementation
+    }
+
+    @Override
+    public void visit(BLangRecordLiteral.BLangMapLiteral mapLiteral) {
+        // No implementation
+    }
+
+    @Override
+    public void visit(BLangRecordLiteral.BLangStructLiteral structLiteral) {
+        // No implementation
+    }
+
+    @Override
+    public void visit(BLangTableLiteral tableLiteral) {
+        // No implementation
+    }
+
+    @Override
+    public void visit(BLangRecordLiteral.BLangStreamLiteral streamLiteral) {
+        // No implementation
+    }
+
+    @Override
+    public void visit(BLangInvocation.BFunctionPointerInvocation bFunctionPointerInvocation) {
+        // No implementation
+    }
+
+    @Override
+    public void visit(BLangInvocation.BLangAttachedFunctionInvocation iExpr) {
+        // No implementation
+    }
+
+    @Override
+    public void visit(BLangInvocation.BLangTransformerInvocation iExpr) {
+        // No implementation
+    }
+
+    @Override
+    public void visit(BLangArrayLiteral.BLangJSONArrayLiteral jsonArrayLiteral) {
+        // No implementation
+    }
+
+    @Override
+    public void visit(BLangIndexBasedAccess.BLangJSONAccessExpr jsonAccessExpr) {
+        // No implementation
+    }
+
+    @Override
+    public void visit(BLangXMLNS.BLangLocalXMLNS xmlnsNode) {
+        // No implementation
+    }
+
+    @Override
+    public void visit(BLangXMLNS.BLangPackageXMLNS xmlnsNode) {
+        // No implementation
+    }
+
+    @Override
+    public void visit(BLangFieldBasedAccess.BLangEnumeratorAccessExpr enumeratorAccessExpr) {
+        // No implementation
+    }
+
+    @Override
+    public void visit(BLangXMLSequenceLiteral bLangXMLSequenceLiteral) {
+        // No implementation
+    }
+
+    @Override
     public void visit(BLangRecord record) {
         // No implementation
     }
@@ -213,491 +846,6 @@
     }
 
     @Override
-    public void visit(BLangEnum enumNode) {
-        // No implementation
-    }
-
-    @Override
-    public void visit(BLangEnum.BLangEnumerator enumeratorNode) {
-        // No implementation
-    }
-
-    @Override
-    public void visit(BLangVariable varNode) {
-        // No implementation
-    }
-
-    @Override
-    public void visit(BLangWorker workerNode) {
-        // No implementation
-    }
-
-    @Override
-    public void visit(BLangEndpoint endpointNode) {
-        // No implementation
-    }
-
-    @Override
-    public void visit(BLangIdentifier identifierNode) {
-        // No implementation
-    }
-
-    @Override
-    public void visit(BLangAnnotation annotationNode) {
-        // No implementation
-    }
-
-    @Override
-    @Deprecated
-    public void visit(BLangAnnotAttribute annotationAttribute) {
-        // No implementation
-    }
-
-    @Override
-    public void visit(BLangAnnotationAttachment annAttachmentNode) {
-        // No implementation
-    }
-
-    @Override
-    public void visit(BLangAnnotAttachmentAttributeValue annotAttributeValue) {
-        // No implementation
-    }
-
-    @Override
-    public void visit(BLangAnnotAttachmentAttribute annotAttachmentAttribute) {
-        // No implementation
-    }
-
-    @Override
-    public void visit(BLangTransformer transformerNode) {
-        // No implementation
-    }
-
-    @Override
-    public void visit(BLangDocumentationAttribute docAttribute) {
-        // No implementation
-    }
-
-    @Override
-    public void visit(BLangDocumentation doc) {
-        // No implementation
-    }
-
-    @Override
-    public void visit(BLangDeprecatedNode deprecatedNode) {
-        // No implementation
-    }
-
-    // Statements
-    @Override
-    public void visit(BLangBlockStmt blockNode) {
-        // No implementation
-    }
-
-    @Override
-    public void visit(BLangVariableDef varDefNode) {
-        // No implementation
-    }
-
-    @Override
-    public void visit(BLangAssignment assignNode) {
-        // No implementation
-    }
-
-    @Override
-    public void visit(BLangPostIncrement increment) {
-        // No implementation
-    }
-
-    @Override
-    public void visit(BLangCompoundAssignment compoundAssignNode) {
-        // No implementation
-    }
-
-    @Override
-    public void visit(BLangBind bindNode) {
-        // No implementation
-    }
-
-    @Override
-    public void visit(BLangAbort abortNode) {
-        // No implementation
-    }
-
-    @Override
-    public void visit(BLangDone doneNode) {
-        // No implementation
-    }
-
-    @Override
-    public void visit(BLangFail failNode) {
-        // No implementation
-    }
-
-    @Override
-    public void visit(BLangNext nextNode) {
-        // No implementation
-    }
-
-    @Override
-    public void visit(BLangBreak breakNode) {
-        // No implementation
-    }
-
-    @Override
-    public void visit(BLangReturn returnNode) {
-        // No implementation
-    }
-
-    @Override
-    public void visit(BLangThrow throwNode) {
-        // No implementation
-    }
-
-    @Override
-    public void visit(BLangXMLNSStatement xmlnsStmtNode) {
-        // No implementation
-    }
-
-    @Override
-    public void visit(BLangExpressionStmt exprStmtNode) {
-        // No implementation
-    }
-
-    @Override
-    public void visit(BLangIf ifNode) {
-        // No implementation
-    }
-
-    @Override
-    public void visit(BLangMatch matchNode) {
-        // No implementation
-    }
-
-    @Override
-    public void visit(BLangMatch.BLangMatchStmtPatternClause patternClauseNode) {
-        // No implementation
-    }
-
-    @Override
-    public void visit(BLangForeach foreach) {
-        // No implementation
-    }
-
-    @Override
-    public void visit(BLangWhile whileNode) {
-        // No implementation
-    }
-
-    @Override
-    public void visit(BLangLock lockNode) {
-        // No implementation
-    }
-
-    @Override
-    public void visit(BLangTransaction transactionNode) {
-        // No implementation
-    }
-
-    @Override
-    public void visit(BLangTryCatchFinally tryNode) {
-        // No implementation
-    }
-
-    @Override
-    public void visit(BLangTupleDestructure stmt) {
-        // No implementation
-    }
-
-    @Override
-    public void visit(BLangCatch catchNode) {
-        // No implementation
-    }
-
-    @Override
-    public void visit(BLangForkJoin forkJoin) {
-        // No implementation
-    }
-
-    @Override
-    public void visit(BLangOrderBy orderBy) {
-        // No implementation
-    }
-
-    @Override
-    public void visit(BLangGroupBy groupBy) {
-        // No implementation
-    }
-
-    @Override
-    public void visit(BLangHaving having) {
-        // No implementation
-    }
-
-    @Override
-    public void visit(BLangSelectExpression selectExpression) {
-        // No implementation
-    }
-
-    @Override
-    public void visit(BLangSelectClause selectClause) {
-        // No implementation
-    }
-
-    @Override
-    public void visit(BLangWhere whereClause) {
-        // No implementation
-    }
-
-    @Override
-    public void visit(BLangStreamingInput streamingInput) {
-        // No implementation
-    }
-
-    @Override
-    public void visit(BLangJoinStreamingInput joinStreamingInput) {
-        // No implementation
-    }
-
-    @Override
-    public void visit(BLangTableQuery tableQuery) {
-        // No implementation
-    }
-
-    @Override
-    public void visit(BLangStreamAction streamAction) {
-        // No implementation
-    }
-
-    @Override
-    public void visit(BLangFunctionClause functionClause) {
-        // No implementation
-    }
-
-    @Override
-    public void visit(BLangSetAssignment setAssignmentClause) {
-        // No implementation
-    }
-
-    @Override
-    public void visit(BLangPatternStreamingEdgeInput patternStreamingEdgeInput) {
-        // No implementation
-    }
-
-    @Override
-    public void visit(BLangWindow windowClause) {
-        // No implementation
-    }
-
-    @Override
-    public void visit(BLangPatternStreamingInput patternStreamingInput) {
-        // No implementation
-    }
-
-    @Override
-    public void visit(BLangWorkerSend workerSendNode) {
-        // No implementation
-    }
-
-    @Override
-    public void visit(BLangWorkerReceive workerReceiveNode) {
-        // No implementation
-    }
-
-    @Override
-    public void visit(BLangForever foreverStatement) {
-        // No implementation
-    }
-
-
-    // Expressions
-
-    @Override
-    public void visit(BLangLiteral literalExpr) {
-        // No implementation
-    }
-
-    @Override
-    public void visit(BLangTableLiteral tableLiteral) {
-        // No implementation
-    }
-
-    @Override
-    public void visit(BLangArrayLiteral arrayLiteral) {
-        // No implementation
-    }
-
-    @Override
-    public void visit(BLangRecordLiteral recordLiteral) {
-        // No implementation
-    }
-
-    @Override
-    public void visit(BLangSimpleVarRef varRefExpr) {
-        // No implementation
-    }
-
-    @Override
-    public void visit(BLangFieldBasedAccess fieldAccessExpr) {
-        // No implementation
-    }
-
-    @Override
-    public void visit(BLangIndexBasedAccess indexAccessExpr) {
-        // No implementation
-    }
-
-    @Override
-    public void visit(BLangInvocation invocationExpr) {
-        // No implementation
-    }
-
-    @Override
-    public void visit(BLangTypeInit connectorInitExpr) {
-        // No implementation
-    }
-
-    @Override
-    public void visit(BLangInvocation.BLangActionInvocation actionInvocationExpr) {
-        // No implementation
-    }
-
-    @Override
-    public void visit(BLangTernaryExpr ternaryExpr) {
-        // No implementation
-    }
-
-    @Override
-    public void visit(BLangAwaitExpr ternaryExpr) {
-        // No implementation
-    }
-
-    @Override
-    public void visit(BLangBinaryExpr binaryExpr) {
-        // No implementation
-    }
-
-    @Override
-    public void visit(BLangBracedOrTupleExpr bracedOrTupleExpr) {
-        // No implementation
-    }
-
-    @Override
-    public void visit(BLangUnaryExpr unaryExpr) {
-        // No implementation
-    }
-
-    @Override
-    public void visit(BLangTypeofExpr accessExpr) {
-        // No implementation
-    }
-
-    @Override
-    public void visit(BLangTypeCastExpr castExpr) {
-        // No implementation
-    }
-
-    @Override
-    public void visit(BLangTypeConversionExpr conversionExpr) {
-        // No implementation
-    }
-
-    @Override
-    public void visit(BLangXMLQName xmlQName) {
-        // No implementation
-    }
-
-    @Override
-    public void visit(BLangXMLAttribute xmlAttribute) {
-        // No implementation
-    }
-
-    @Override
-    public void visit(BLangXMLElementLiteral xmlElementLiteral) {
-        // No implementation
-    }
-
-    @Override
-    public void visit(BLangXMLTextLiteral xmlTextLiteral) {
-        // No implementation
-    }
-
-    @Override
-    public void visit(BLangXMLCommentLiteral xmlCommentLiteral) {
-        // No implementation
-    }
-
-    @Override
-    public void visit(BLangXMLProcInsLiteral xmlProcInsLiteral) {
-        // No implementation
-    }
-
-    @Override
-    public void visit(BLangXMLQuotedString xmlQuotedString) {
-        // No implementation
-    }
-
-    @Override
-    public void visit(BLangStringTemplateLiteral stringTemplateLiteral) {
-        // No implementation
-    }
-
-    @Override
-    public void visit(BLangLambdaFunction bLangLambdaFunction) {
-        // No implementation
-    }
-
-    @Override
-    public void visit(BLangXMLAttributeAccess xmlAttributeAccessExpr) {
-        // No implementation
-    }
-
-    @Override
-    public void visit(BLangIntRangeExpression intRangeExpression) {
-        // No implementation
-    }
-
-    @Override
-    public void visit(BLangTableQueryExpression tableQueryExpression) {
-        // No implementation
-    }
-
-    @Override
-    public void visit(BLangRestArgsExpression bLangVarArgsExpression) {
-        // No implementation
-    }
-
-    @Override
-    public void visit(BLangNamedArgsExpression bLangNamedArgsExpression) {
-        // No implementation
-    }
-
-    @Override
-    public void visit(BLangStreamingQueryStatement streamingQueryStatement) {
-        // No implementation
-    }
-
-    @Override
-    public void visit(BLangWithinClause withinClause) {
-        // No implementation
-    }
-
-    @Override
-    public void visit(BLangOutputRateLimit outputRateLimit) {
-        // No implementation
-    }
-
-    @Override
-    public void visit(BLangPatternClause patternClause) {
-        // No implementation
-    }
-
-    @Override
-    public void visit(BLangIsAssignableExpr assignableExpr) {
-        // No implementation
-    }
-
-    @Override
     public void visit(BLangMatchExpression bLangMatchExpression) {
         // No implementation
     }
@@ -712,184 +860,7 @@
         // No implementation
     }
 
-    // Type nodes
-
-    @Override
-    public void visit(BLangValueType valueType) {
-        // No implementation
-    }
-
-    @Override
-    public void visit(BLangArrayType arrayType) {
-        // No implementation
-    }
-
-    @Override
-    public void visit(BLangBuiltInRefTypeNode builtInRefType) {
-        // No implementation
-    }
-
-    @Override
-    public void visit(BLangConstrainedType constrainedType) {
-        // No implementation
-    }
-
-    @Override
-    public void visit(BLangUserDefinedType userDefinedType) {
-        // No implementation
-    }
-
-    @Override
-    public void visit(BLangFunctionTypeNode functionTypeNode) {
-        // No implementation
-    }
-
-    @Override
-    public void visit(BLangUnionTypeNode unionTypeNode) {
-        // No implementation
-    }
-
-    @Override
-    public void visit(BLangTupleTypeNode tupleTypeNode) {
-        // No implementation
-    }
-
-    // expressions that will used only from the Desugar phase
-
-    @Override
-    public void visit(BLangSimpleVarRef.BLangLocalVarRef localVarRef) {
-        // No implementation
-    }
-
-    @Override
-    public void visit(BLangSimpleVarRef.BLangFieldVarRef fieldVarRef) {
-        // No implementation
-    }
-
-    @Override
-    public void visit(BLangSimpleVarRef.BLangPackageVarRef packageVarRef) {
-        // No implementation
-    }
-
-    @Override
-    public void visit(BLangSimpleVarRef.BLangFunctionVarRef functionVarRef) {
-        // No implementation
-    }
-
-    @Override
-    public void visit(BLangFieldBasedAccess.BLangStructFieldAccessExpr fieldAccessExpr) {
-        // No implementation
-    }
-
-    @Override
-    public void visit(BLangIndexBasedAccess.BLangMapAccessExpr mapKeyAccessExpr) {
-        // No implementation
-    }
-
-    @Override
-    public void visit(BLangIndexBasedAccess.BLangArrayAccessExpr arrayIndexAccessExpr) {
-        // No implementation
-    }
-
-    @Override
-    public void visit(BLangIndexBasedAccess.BLangXMLAccessExpr xmlIndexAccessExpr) {
-        // No implementation
-    }
-
-    @Override
-    public void visit(BLangRecordLiteral.BLangJSONLiteral jsonLiteral) {
-        // No implementation
-    }
-
-    @Override
-    public void visit(BLangRecordLiteral.BLangMapLiteral mapLiteral) {
-        // No implementation
-    }
-
-    @Override
-    public void visit(BLangRecordLiteral.BLangStructLiteral structLiteral) {
-        // No implementation
-    }
-
-    @Override
-    public void visit(BLangRecordLiteral.BLangStreamLiteral streamLiteral) {
-        // No implementation
-    }
-
-    @Override
-    public void visit(BLangInvocation.BFunctionPointerInvocation bFunctionPointerInvocation) {
-        // No implementation
-    }
-
-    @Override
-    public void visit(BLangInvocation.BLangAttachedFunctionInvocation iExpr) {
-        // No implementation
-    }
-
-    @Override
-    public void visit(BLangInvocation.BLangTransformerInvocation iExpr) {
-        // No implementation
-    }
-
-    @Override
-    public void visit(BLangArrayLiteral.BLangJSONArrayLiteral jsonArrayLiteral) {
-        // No implementation
-    }
-
-    @Override
-    public void visit(BLangIndexBasedAccess.BLangJSONAccessExpr jsonAccessExpr) {
-        // No implementation
-    }
-
-    @Override
-    public void visit(BLangXMLNS.BLangLocalXMLNS xmlnsNode) {
-        // No implementation
-    }
-
-    @Override
-    public void visit(BLangXMLNS.BLangPackageXMLNS xmlnsNode) {
-        // No implementation
-    }
-
-    @Override
-    public void visit(BLangFieldBasedAccess.BLangEnumeratorAccessExpr enumeratorAccessExpr) {
-        // No implementation
-    }
-
-    @Override
-    public void visit(BLangXMLSequenceLiteral bLangXMLSequenceLiteral) {
-        // No implementation
-    }
-
-    @Override
-<<<<<<< HEAD
-=======
-    public void visit(BLangRecord record) {
-        // No implementation
-    }
-
-    @Override
-    public void visit(BLangTypeDefinition typeDefinition) {
-        // No implementation
-    }
-
-    @Override
-    public void visit(BLangMatchExpression bLangMatchExpression) {
-        // No implementation
-    }
-
-    @Override
-    public void visit(BLangMatchExpression.BLangMatchExprPatternClause bLangMatchExprPatternClause) {
-        // No implementation
-    }
-
-    @Override
-    public void visit(BLangCheckedExpr checkedExpr) {
-        // No implementation
-    }
-
-    @Override
->>>>>>> 8e659a4f
+    @Override
     public void visit(BLangStatementExpression bLangStatementExpression) {
         // No implementation
     }
