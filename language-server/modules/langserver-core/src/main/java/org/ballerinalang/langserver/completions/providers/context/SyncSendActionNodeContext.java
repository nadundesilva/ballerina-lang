/*
 * Copyright (c) 2020, WSO2 Inc. (http://wso2.com) All Rights Reserved.
 *
 * Licensed under the Apache License, Version 2.0 (the "License");
 * you may not use this file except in compliance with the License.
 * You may obtain a copy of the License at
 *
 * http://www.apache.org/licenses/LICENSE-2.0
 *
 * Unless required by applicable law or agreed to in writing, software
 * distributed under the License is distributed on an "AS IS" BASIS,
 * WITHOUT WARRANTIES OR CONDITIONS OF ANY KIND, either express or implied.
 * See the License for the specific language governing permissions and
 * limitations under the License.
 */
package org.ballerinalang.langserver.completions.providers.context;

import io.ballerina.compiler.api.symbols.Symbol;
import io.ballerina.compiler.api.symbols.SymbolKind;
import io.ballerina.compiler.syntax.tree.SyncSendActionNode;
import org.ballerinalang.annotation.JavaSPIService;
import org.ballerinalang.langserver.commons.CompletionContext;
import org.ballerinalang.langserver.commons.completion.LSCompletionException;
import org.ballerinalang.langserver.commons.completion.LSCompletionItem;
import org.ballerinalang.langserver.completions.SnippetCompletionItem;
import org.ballerinalang.langserver.completions.providers.AbstractCompletionProvider;
import org.ballerinalang.langserver.completions.util.Snippet;

import java.util.ArrayList;
import java.util.List;
import java.util.stream.Collectors;

/**
 * Completion provider for {@link SyncSendActionNode} context.
 *
 * @since 2.0.0
 */
@JavaSPIService("org.ballerinalang.langserver.commons.completion.spi.CompletionProvider")
public class SyncSendActionNodeContext extends AbstractCompletionProvider<SyncSendActionNode> {
    public SyncSendActionNodeContext() {
        super(SyncSendActionNode.class);
    }

    @Override
    public List<LSCompletionItem> getCompletions(CompletionContext context, SyncSendActionNode node)
            throws LSCompletionException {
<<<<<<< HEAD
        ArrayList<Symbol> visibleSymbols = new ArrayList<>(context.get(CommonKeys.VISIBLE_SYMBOLS_KEY));
=======
        List<Symbol> visibleSymbols = context.visibleSymbols(context.getCursorPosition());
>>>>>>> dfa1fba9
        List<Symbol> filteredWorkers = visibleSymbols.stream()
                .filter(symbol -> symbol.kind() == SymbolKind.WORKER)
                .collect(Collectors.toList());

        List<LSCompletionItem> completionItems = new ArrayList<>(this.getCompletionItemList(filteredWorkers, context));
        completionItems.add(new SnippetCompletionItem(context, Snippet.KW_DEFAULT.get()));

        return completionItems;
    }
}<|MERGE_RESOLUTION|>--- conflicted
+++ resolved
@@ -44,11 +44,7 @@
     @Override
     public List<LSCompletionItem> getCompletions(CompletionContext context, SyncSendActionNode node)
             throws LSCompletionException {
-<<<<<<< HEAD
-        ArrayList<Symbol> visibleSymbols = new ArrayList<>(context.get(CommonKeys.VISIBLE_SYMBOLS_KEY));
-=======
         List<Symbol> visibleSymbols = context.visibleSymbols(context.getCursorPosition());
->>>>>>> dfa1fba9
         List<Symbol> filteredWorkers = visibleSymbols.stream()
                 .filter(symbol -> symbol.kind() == SymbolKind.WORKER)
                 .collect(Collectors.toList());
