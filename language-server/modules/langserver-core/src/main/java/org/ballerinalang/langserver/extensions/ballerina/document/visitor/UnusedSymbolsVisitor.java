/*
 *  Copyright (c) 2020, WSO2 Inc. (http://www.wso2.org) All Rights Reserved.
 *
 *  WSO2 Inc. licenses this file to you under the Apache License,
 *  Version 2.0 (the "License"); you may not use this file except
 *  in compliance with the License.
 *  You may obtain a copy of the License at
 *
 *    http://www.apache.org/licenses/LICENSE-2.0
 *
 *  Unless required by applicable law or agreed to in writing,
 *  software distributed under the License is distributed on an
 *  "AS IS" BASIS, WITHOUT WARRANTIES OR CONDITIONS OF ANY
 *  KIND, either express or implied.  See the License for the
 *  specific language governing permissions and limitations
 *  under the License.
 */
package org.ballerinalang.langserver.extensions.ballerina.document.visitor;

import io.ballerina.compiler.api.ModuleID;
import io.ballerina.compiler.api.SemanticModel;
import io.ballerina.compiler.api.symbols.ModuleSymbol;
import io.ballerina.compiler.api.symbols.Symbol;
<<<<<<< HEAD
import io.ballerina.compiler.syntax.tree.AnnotationAttachPointNode;
import io.ballerina.compiler.syntax.tree.AnnotationDeclarationNode;
=======
>>>>>>> 335240fd
import io.ballerina.compiler.syntax.tree.AnnotationNode;
import io.ballerina.compiler.syntax.tree.IdentifierToken;
import io.ballerina.compiler.syntax.tree.ImportDeclarationNode;
import io.ballerina.compiler.syntax.tree.ImportOrgNameNode;
import io.ballerina.compiler.syntax.tree.ImportPrefixNode;
import io.ballerina.compiler.syntax.tree.ModulePartNode;
import io.ballerina.compiler.syntax.tree.NodeVisitor;
import io.ballerina.compiler.syntax.tree.SeparatedNodeList;
import io.ballerina.compiler.syntax.tree.VariableDeclarationNode;
import io.ballerina.projects.Document;
import io.ballerina.tools.diagnostics.Location;
import io.ballerina.tools.text.LineRange;
import org.ballerinalang.langserver.extensions.ballerina.document.ASTModification;

import java.util.Collection;
import java.util.HashMap;
import java.util.List;
import java.util.Map;
import java.util.Optional;
import org.ballerinalang.model.tree.AnnotationAttachmentNode;

/**
 * Common node visitor to override and remove assertion errors from NodeVisitor methods.
 */
public class UnusedSymbolsVisitor extends NodeVisitor {

    private Map<String, ImportDeclarationNode> unusedImports = new HashMap<>();
    private Map<String, ImportDeclarationNode> usedImports = new HashMap<>();
    private Map<LineRange, ASTModification> deleteRanges;
    private Map<LineRange, ASTModification> toBeDeletedRanges = new HashMap<>();
    private SemanticModel semanticModel;
    private Document srcFile;

    public UnusedSymbolsVisitor(Document srcFile, SemanticModel semanticModel,
                                Map<LineRange, ASTModification> deleteRanges) {
        this.semanticModel = semanticModel;
        this.deleteRanges = deleteRanges;
        this.toBeDeletedRanges.putAll(deleteRanges);
        this.srcFile = srcFile;
    }

    private void addUnusedImportNode(ImportDeclarationNode importDeclarationNode) {
        unusedImports.put(getImportModuleName(importDeclarationNode.orgName().isPresent()
                        ? importDeclarationNode.orgName().get() : null, importDeclarationNode.moduleName()),
                importDeclarationNode);
    }

    private String getImportModuleName(ImportOrgNameNode importOrgNameNode,
                                       SeparatedNodeList<IdentifierToken> importModuleName) {
        StringBuilder moduleName = new StringBuilder();
        if (importOrgNameNode != null) {
            String importOrgName = importOrgNameNode.orgName().text();
            moduleName.append(importOrgName);
            moduleName.append("/");
        }

        for (int i = 0; i < importModuleName.size(); i++) {
            IdentifierToken identifierToken = importModuleName.get(i);
            moduleName.append(identifierToken.text());
            if (i != (importModuleName.size() - 1)) {
                moduleName.append(".");
            }
        }

        return moduleName.toString();
    }

    private LineRange getDeleteRange(LineRange lineRange) {
        if (lineRange != null) {
            for (LineRange aPosition : deleteRanges.keySet()) {
                if (aPosition.startLine().line() <= lineRange.startLine().line()
                        && aPosition.startLine().offset() <= lineRange.startLine().offset()) {
                    if (aPosition.endLine().line() == lineRange.endLine().line()
                            && aPosition.endLine().offset() >= lineRange.endLine().offset()
                            || aPosition.endLine().line() > lineRange.endLine().line()) {
                        return aPosition;
                    }
                }
            }
        }
        return null;
    }

    private boolean isWithinLineRange(LineRange containerRange, LineRange childRange) {
        return containerRange.startLine().line() <= childRange.startLine().line() &&
                containerRange.endLine().line() >= childRange.endLine().line() &&
                containerRange.startLine().offset() <= childRange.startLine().offset() &&
                containerRange.endLine().offset() >= childRange.endLine().offset();
    }

    private void moveUnusedtoUsedImport(LineRange lineRange, ImportDeclarationNode importDeclarationNode) {
        Optional<Symbol> symbol = semanticModel.symbol(importDeclarationNode);

        if (symbol.isPresent()) {
            List<Location> locations = this.semanticModel.references(symbol.get());
            boolean availableOutSideDeleteRange = false;
            for (Location location : locations) {
                if (isWithinLineRange(importDeclarationNode.lineRange(), location.lineRange())) {
                    continue;
                }
                LineRange deleteRange = getDeleteRange(location.lineRange());
                if (deleteRange == null) {
                    availableOutSideDeleteRange = true;
                }
            }
            if (availableOutSideDeleteRange) {
                this.unusedImports.remove(getImportModuleName(importDeclarationNode.orgName().isPresent()
                        ? importDeclarationNode.orgName().get() : null, importDeclarationNode.moduleName()));
                this.usedImports.put(getImportModuleName(importDeclarationNode.orgName().isPresent()
                                ? importDeclarationNode.orgName().get() : null, importDeclarationNode.moduleName()),
                        importDeclarationNode);
            }
        }

    }

    private void decideVariablesToBeDeleted(LineRange lineRange) {
        LineRange deleteRange = getDeleteRange(lineRange);
        if (deleteRange != null) {
            List<Location> locations = this.semanticModel.references(srcFile, lineRange.startLine());
            for (Location location : locations) {
                if (isWithinLineRange(deleteRange, location.lineRange())) {
                    continue;
                }
                LineRange range = getDeleteRange(location.lineRange());
                if (range == null) {
                    toBeDeletedRanges.remove(deleteRange);
                }
            }
        }
    }

    public Collection<ASTModification> toBeDeletedRanges() {
        return toBeDeletedRanges.values();
    }

    public Map<String, ImportDeclarationNode> getUnusedImports() {
        return unusedImports;
    }

    public Map<String, ImportDeclarationNode> getUsedImports() {
        return usedImports;
    }

    @Override
    public void visit(ModulePartNode modulePartNode) {
        if (!modulePartNode.imports().isEmpty()) {
            modulePartNode.imports().forEach(importDeclarationNode -> {
                importDeclarationNode.accept(this);
            });
        }

        if (!modulePartNode.members().isEmpty()) {
            modulePartNode.members().forEach(moduleMemberDeclarationNode -> {
                moduleMemberDeclarationNode.accept(this);
            });
        }
    }

    @Override
    public void visit(ImportDeclarationNode importDeclarationNode) {
        addUnusedImportNode(importDeclarationNode);

        if (importDeclarationNode.moduleName().size() > 0 && importDeclarationNode.moduleName().get(0) != null) {
            Optional<ImportPrefixNode> prefix = importDeclarationNode.prefix();
            if (prefix.isPresent()) {
                moveUnusedtoUsedImport(prefix.get().prefix().lineRange(), importDeclarationNode);
            } else {
                moveUnusedtoUsedImport(importDeclarationNode.moduleName().get(0).lineRange(), importDeclarationNode);
            }
        }
    }

    @Override
    public void visit(VariableDeclarationNode variableDeclarationNode) {
        if (variableDeclarationNode.typedBindingPattern() != null
                && variableDeclarationNode.typedBindingPattern().bindingPattern() != null
                && variableDeclarationNode.typedBindingPattern().bindingPattern().lineRange() != null) {
            decideVariablesToBeDeleted(variableDeclarationNode.typedBindingPattern().bindingPattern().lineRange());
        }
    }

    @Override
    public void visit(AnnotationNode annotationNode) {
        super.visit(annotationNode);
        Optional<Symbol> annotationNodeSymbol = semanticModel.symbol(annotationNode);

        if (annotationNodeSymbol.isPresent()) {
            Optional<ModuleSymbol> moduleSymbol = annotationNodeSymbol.get().getModule();

            if (moduleSymbol.isPresent()) {
<<<<<<< HEAD
                ModuleID moduleID  = moduleSymbol.get().id();
                String importKey = String.format("%s/%s",
                        moduleID.orgName(), moduleID.moduleName()) ;
=======
                ModuleID moduleID = moduleSymbol.get().id();
                String importKey = String.format("%s/%s",
                        moduleID.orgName(), moduleID.moduleName());
>>>>>>> 335240fd
                if (unusedImports.containsKey(importKey)) {
                    this.usedImports.put(importKey, this.unusedImports.get(importKey));
                    this.unusedImports.remove(importKey);
                }
            }
        }
    }
}<|MERGE_RESOLUTION|>--- conflicted
+++ resolved
@@ -21,11 +21,11 @@
 import io.ballerina.compiler.api.SemanticModel;
 import io.ballerina.compiler.api.symbols.ModuleSymbol;
 import io.ballerina.compiler.api.symbols.Symbol;
-<<<<<<< HEAD
+import io.ballerina.compiler.syntax.tree.AnnotationNode;
+import io.ballerina.compiler.api.symbols.ModuleSymbol;
+import io.ballerina.compiler.api.symbols.Symbol;
 import io.ballerina.compiler.syntax.tree.AnnotationAttachPointNode;
 import io.ballerina.compiler.syntax.tree.AnnotationDeclarationNode;
-=======
->>>>>>> 335240fd
 import io.ballerina.compiler.syntax.tree.AnnotationNode;
 import io.ballerina.compiler.syntax.tree.IdentifierToken;
 import io.ballerina.compiler.syntax.tree.ImportDeclarationNode;
@@ -217,15 +217,9 @@
             Optional<ModuleSymbol> moduleSymbol = annotationNodeSymbol.get().getModule();
 
             if (moduleSymbol.isPresent()) {
-<<<<<<< HEAD
-                ModuleID moduleID  = moduleSymbol.get().id();
-                String importKey = String.format("%s/%s",
-                        moduleID.orgName(), moduleID.moduleName()) ;
-=======
                 ModuleID moduleID = moduleSymbol.get().id();
                 String importKey = String.format("%s/%s",
                         moduleID.orgName(), moduleID.moduleName());
->>>>>>> 335240fd
                 if (unusedImports.containsKey(importKey)) {
                     this.usedImports.put(importKey, this.unusedImports.get(importKey));
                     this.unusedImports.remove(importKey);
