apply from: "$rootDir/gradle/javaProjectWithExtBalo.gradle"

configurations {
    dist {
      transitive false
    }
}

dependencies {
    implementation 'com.google.code.findbugs:jsr305:3.0.2'
    implementation project(':ballerina-launcher')
    implementation 'org.eclipse.lsp4j:org.eclipse.lsp4j:0.6.0'
    implementation 'com.h2database:h2:1.4.197'
    implementation 'org.eclipse.lsp4j:org.eclipse.lsp4j.jsonrpc:0.3.0'
    implementation 'org.apache.commons:commons-lang3:3.5'
    implementation 'org.wso2.orbit.org.antlr:antlr4-runtime:4.5.1.wso2v1'
    implementation project(':ballerina-core')
    implementation project(':ballerina-lang')
    implementation project(':ballerina-builtin')
    implementation project(':language-server:language-server-compiler')
    implementation 'commons-io:commons-io:2.6'
    implementation project(':ballerina-http')
    implementation project(':ballerina-swagger')
    implementation project(':swagger-ballerina:swagger-to-ballerina-generator')
    implementation project(':swagger-ballerina:ballerina-to-swagger')
    implementation project(':ballerina-h2')
    implementation project(':ballerina-mysql')
    implementation project(':ballerina-sql')
    implementation project(':ballerina-transactions')
    implementation project(':ballerina-websub')
    implementation project(':ballerina-jms')
    implementation project(':ballerina-grpc')
    implementation project(':testerina:testerina-core')
    implementation 'com.fasterxml.jackson.core:jackson-databind:2.9.1'
    implementation 'com.fasterxml.jackson.dataformat:jackson-dataformat-yaml:2.9.1'
<<<<<<< HEAD
    implementation 'io.netty:netty-buffer:4.1.34.Final'
    testCompile 'org.slf4j:slf4j-jdk14:1.7.22'
=======
    implementation 'io.netty:netty-buffer:4.1.19.Final'
    implementation 'org.slf4j:slf4j-jdk14:1.7.22'

    baloImplementation project(path: ':ballerina-reflect', configuration: 'baloImplementation')
    baloImplementation project(path: ':ballerina-math', configuration: 'baloImplementation')
    baloImplementation project(path: ':ballerina-encoding', configuration: 'baloImplementation')
    baloImplementation project(path: ':ballerina-task', configuration: 'baloImplementation')
    baloImplementation project(path: ':ballerina-time', configuration: 'baloImplementation')
    baloImplementation project(path: ':ballerina-mime', configuration: 'baloImplementation')
    baloImplementation project(path: ':ballerina-log-api', configuration: 'baloImplementation')
    baloImplementation project(path: ':ballerina-io', configuration: 'baloImplementation')
    baloImplementation project(path: ':ballerina-file', configuration: 'baloImplementation')
    baloImplementation project(path: ':ballerina-config-api', configuration: 'baloImplementation')
    baloImplementation project(path: ':ballerina-crypto', configuration: 'baloImplementation')
    baloImplementation project(path: ':ballerina-cache', configuration: 'baloImplementation')
    baloImplementation project(path: ':ballerina-auth', configuration: 'baloImplementation')
    baloImplementation project(path: ':ballerina-http', configuration: 'baloImplementation')
    baloImplementation project(path: ':ballerina-swagger', configuration: 'baloImplementation')
    baloImplementation project(path: ':ballerina-h2', configuration: 'baloImplementation')
    baloImplementation project(path: ':ballerina-mysql', configuration: 'baloImplementation')
    baloImplementation project(path: ':ballerina-sql', configuration: 'baloImplementation')
    baloImplementation project(path: ':ballerina-transactions', configuration: 'baloImplementation')
    baloImplementation project(path: ':ballerina-websub', configuration: 'baloImplementation')
    baloImplementation project(path: ':ballerina-jms', configuration: 'baloImplementation')
    baloImplementation project(path: ':ballerina-grpc', configuration: 'baloImplementation')
    baloImplementation project(path: ':ballerina-runtime', configuration: 'baloImplementation')
    baloImplementation project(path: ':ballerina-internal', configuration: 'baloImplementation')
    baloImplementation project(path: ':ballerina-system', configuration: 'baloImplementation')
    baloImplementation project(path: ':ballerina-builtin', configuration: 'baloImplementation')
    baloImplementation project(path: ':testerina:testerina-core', configuration: 'baloImplementation')
>>>>>>> a2f17753

    dist 'com.h2database:h2:1.4.197'
    dist 'org.eclipse.lsp4j:org.eclipse.lsp4j:0.6.0'
    dist 'org.eclipse.lsp4j:org.eclipse.lsp4j.jsonrpc:0.3.0'
    dist 'commons-io:commons-io:2.6'
    
    testCompile 'org.testng:testng:6.13.1'
}

description = 'Ballerina - Language server - Core'

CopySpec copyJarSpec = copySpec {
    from configurations.dist
    into("lib")
}

CopySpec copyResourceSpec = copySpec {
    from file("src/main/resources/lang-server-index.sql")
    into("resources")
}

task generateIndex(type: JavaExec) {
    outputs.dir("$buildDir/lib/tools/lang-server/resources")
    outputs.cacheIf { true }
    classpath = sourceSets.main.runtimeClasspath
    main = 'org.ballerinalang.langserver.index.tools.IndexGenerator'
}

task createZip(type: Zip) {
    with copyJarSpec
    with copyResourceSpec
}

artifacts {
    dist createZip
}

build {
    dependsOn createZip
    // Enable when the path issue fixed
//    dependsOn generateIndex
}

test {
    exclude '**/*'
    systemProperty "ballerina.home", "$buildDir"
    systemProperty "experimental", "true"
    useTestNG() {
        suites 'src/test/resources/testng.xml'
    }
}<|MERGE_RESOLUTION|>--- conflicted
+++ resolved
@@ -33,10 +33,6 @@
     implementation project(':testerina:testerina-core')
     implementation 'com.fasterxml.jackson.core:jackson-databind:2.9.1'
     implementation 'com.fasterxml.jackson.dataformat:jackson-dataformat-yaml:2.9.1'
-<<<<<<< HEAD
-    implementation 'io.netty:netty-buffer:4.1.34.Final'
-    testCompile 'org.slf4j:slf4j-jdk14:1.7.22'
-=======
     implementation 'io.netty:netty-buffer:4.1.19.Final'
     implementation 'org.slf4j:slf4j-jdk14:1.7.22'
 
@@ -67,7 +63,6 @@
     baloImplementation project(path: ':ballerina-system', configuration: 'baloImplementation')
     baloImplementation project(path: ':ballerina-builtin', configuration: 'baloImplementation')
     baloImplementation project(path: ':testerina:testerina-core', configuration: 'baloImplementation')
->>>>>>> a2f17753
 
     dist 'com.h2database:h2:1.4.197'
     dist 'org.eclipse.lsp4j:org.eclipse.lsp4j:0.6.0'
