--- conflicted
+++ resolved
@@ -48,28 +48,8 @@
 
     // Standard libs
     implementation project(':ballerina-lang:annotations')
-<<<<<<< HEAD
-    implementation project(':ballerina-cache')
-    implementation project(':ballerina-config-api')
-    implementation project(':ballerina-crypto')
-    implementation project(':ballerina-java')
-    implementation project(':ballerina-file')
-    implementation project(':ballerina-http')
-    implementation project(':ballerina-io')
-    implementation project(':ballerina-log-api')
-    implementation project(':ballerina-mime')
-    implementation project(':ballerina-observability')
-    implementation project(':ballerina-openapi')
-    implementation project(':ballerina-reflect')
-    implementation project(':ballerina-system')
-    implementation project(':ballerina-task')
-    implementation project(':ballerina-time')
-    implementation project(':ballerina-transactions')
-    implementation project(':testerina:testerina-core')
-=======
     implementation project(':language-server:language-server-stdlib')
-    
->>>>>>> 3a5c23ff
+
     implementation project(':ballerina-tool')
 
     implementation 'com.fasterxml.jackson.core:jackson-databind'
@@ -96,30 +76,7 @@
     implementation 'com.moandjiezana.toml:toml4j'
 
     baloImplementation project(path: ':ballerina-lang:annotations', configuration: 'baloImplementation')
-<<<<<<< HEAD
-    baloImplementation project(path: ':ballerina-cache', configuration: 'baloImplementation')
-    baloImplementation project(path: ':ballerina-config-api', configuration: 'baloImplementation')
-    baloImplementation project(path: ':ballerina-crypto', configuration: 'baloImplementation')
-    baloImplementation project(path: ':ballerina-java', configuration: 'baloImplementation')
-    baloImplementation project(path: ':ballerina-file', configuration: 'baloImplementation')
-    baloImplementation project(path: ':ballerina-http', configuration: 'baloImplementation')
-    baloImplementation project(path: ':ballerina-io', configuration: 'baloImplementation')
-    baloImplementation project(path: ':ballerina-log-api', configuration: 'baloImplementation')
-    baloImplementation project(path: ':ballerina-mime', configuration: 'baloImplementation')
-    baloImplementation project(path: ':ballerina-observability', configuration: 'baloImplementation')
-    baloImplementation project(path: ':ballerina-openapi', configuration: 'baloImplementation')
-    baloImplementation project(path: ':ballerina-reflect', configuration: 'baloImplementation')
-    baloImplementation project(path: ':ballerina-runtime-api', configuration: 'baloImplementation')
-    baloImplementation project(path: ':ballerina-system', configuration: 'baloImplementation')
-    baloImplementation project(path: ':ballerina-task', configuration: 'baloImplementation')
-    baloImplementation project(path: ':ballerina-time', configuration: 'baloImplementation')
-    baloImplementation project(path: ':ballerina-transactions', configuration: 'baloImplementation')
-    baloImplementation project(path: ':ballerina-stringutils', configuration: 'baloImplementation')
-    baloImplementation project(path: ':ballerina-java', configuration: 'baloImplementation')
-    baloImplementation project(path: ':testerina:testerina-core', configuration: 'baloImplementation')
-=======
     baloImplementation project(path: ':language-server:language-server-stdlib', configuration: 'baloImplementation')
->>>>>>> 3a5c23ff
 
     dependency 'com.h2database:h2:1.4.199'
     dependency 'org.eclipse.lsp4j:org.eclipse.lsp4j:0.8.1'
