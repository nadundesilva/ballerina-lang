/*
 * Copyright (c) 2018, WSO2 Inc. (http://wso2.com) All Rights Reserved.
 *
 * Licensed under the Apache License, Version 2.0 (the "License");
 * you may not use this file except in compliance with the License.
 * You may obtain a copy of the License at
 *
 * http://www.apache.org/licenses/LICENSE-2.0
 *
 * Unless required by applicable law or agreed to in writing, software
 * distributed under the License is distributed on an "AS IS" BASIS,
 * WITHOUT WARRANTIES OR CONDITIONS OF ANY KIND, either express or implied.
 * See the License for the specific language governing permissions and
 * limitations under the License.
 */
package org.ballerinalang.langserver.compiler;

import org.ballerinalang.compiler.CompilerPhase;
import org.ballerinalang.model.elements.PackageID;
import org.ballerinalang.repository.CompiledPackage;
import org.ballerinalang.util.diagnostic.Diagnostic;
import org.ballerinalang.util.diagnostic.DiagnosticListener;
import org.wso2.ballerinalang.compiler.PackageCache;
import org.wso2.ballerinalang.compiler.SourceDirectory;
import org.wso2.ballerinalang.compiler.packaging.converters.Converter;
import org.wso2.ballerinalang.compiler.util.CompilerContext;
import org.wso2.ballerinalang.compiler.util.CompilerOptions;

import java.io.ByteArrayInputStream;
import java.io.IOException;
import java.io.InputStream;
import java.nio.charset.Charset;
import java.nio.file.Path;
import java.util.ArrayList;
import java.util.Collections;
import java.util.List;
import java.util.Map;
import java.util.concurrent.ConcurrentHashMap;
import javax.annotation.Nullable;

import static org.ballerinalang.compiler.CompilerOptionName.COMPILER_PHASE;
import static org.ballerinalang.compiler.CompilerOptionName.PRESERVE_WHITESPACE;
import static org.ballerinalang.compiler.CompilerOptionName.PROJECT_DIR;

/**
 * This class will hold compiler contexts against the project directory.
 */
public class LSContextManager {
    private static final LSContextManager INSTANCE = new LSContextManager();
    private static final String BUILT_IN_PACKAGES_PROJ_DIR = "$builtInPackagesProjectDir";

    private final Map<String, CompilerContext> contextMap;

    public static LSContextManager getInstance() {
        return INSTANCE;
    }

    private LSContextManager() {
        contextMap = new ConcurrentHashMap<>();
    }

    /**
     * Returns a unique compiler context for the provided project directory path.
     *
     * Use this method if you already have the current project ID. Built packages for the project Id will be removed
     * from the PackageCache from the compiler context.
     *
     * @param packageID  package ID
     * @param projectDir project directory path
     * @return compiler context
     */
    public CompilerContext getCompilerContext(PackageID packageID, String projectDir) {
        return getCompilerContext(packageID, projectDir, true);
    }

    /**
     * Returns a unique compiler context for the provided project directory path.
     *
     * Use this method if you don't have the current project ID.
     *
     * @param projectDir project directory path
     * @return compiler context
     */
    public CompilerContext getCompilerContext(String projectDir) {
        return getCompilerContext(null, projectDir, true);
    }

    /**
     * Returns a unique compiler context for the project directory path.
     *
     * @param packageID         package ID or null
     * @param projectDir        project directory path
     * @param createIfNotExists if true creates a new compiler context if not exists
     * @return compiler context
     */
    public CompilerContext getCompilerContext(@Nullable PackageID packageID, String projectDir,
                                              boolean createIfNotExists) {
        CompilerContext compilerContext = contextMap.get(projectDir);
        if (compilerContext == null && createIfNotExists) {
            synchronized (LSContextManager.class) {
                compilerContext = contextMap.get(projectDir);
                if (compilerContext == null) {
                    compilerContext = createNewCompilerContext(packageID);
                    contextMap.put(projectDir, compilerContext);
                }
            }
        }
        clearCurrentPackage(packageID, compilerContext);
        return compilerContext;
    }

    /**
     * Set compiler context for a given project directory
     *
     * @param projectDir        project directory
     * @param compilerContext   compiler context.
     */
    public void setCompilerContext(String projectDir, CompilerContext compilerContext) {
        contextMap.put(projectDir, compilerContext);
    }

    /**
     * Remove a compiler context by project directory.
     *
     * @param projectDir        project directory
     * @param compilerContext   compiler context
     */
    public void removeCompilerContext(String projectDir, CompilerContext compilerContext) {
        contextMap.remove(projectDir);
    }

    /**
     * Clear all compiler contexts.
     */
    public void clearAllContexts() {
        contextMap.clear();
    }

    /**
     * Returns an unique temporary compiler context.
     *
     * @return compiler context
     */
    public static CompilerContext createTempCompilerContext() {
        return createNewCompilerContext(null);
    }

    /**
     * Returns a global singleton compiler context for the static builtin packages.
     *
     * @return compiler context
     */
    public CompilerContext getBuiltInPackagesCompilerContext() {
        return getCompilerContext(null, BUILT_IN_PACKAGES_PROJ_DIR);
    }

    private static CompilerContext createNewCompilerContext(@Nullable PackageID packageID) {
        CompilerContext context = new CompilerContext();
        CompilerOptions options = CompilerOptions.getInstance(context);
        options.put(PROJECT_DIR, "");
        options.put(COMPILER_PHASE, CompilerPhase.DESUGAR.toString());
        options.put(PRESERVE_WHITESPACE, "false");
        context.put(SourceDirectory.class, new NullSourceDirectory());
        List<Diagnostic> balDiagnostics = new ArrayList<>();
        CollectDiagnosticListener diagnosticListener = new CollectDiagnosticListener(balDiagnostics);
        context.put(DiagnosticListener.class, diagnosticListener);
        return context;
    }

    private static void clearCurrentPackage(@Nullable PackageID packageID, CompilerContext context) {
        LSPackageCache instance = LSPackageCache.getInstance(context);
        //Remove current package from cache
        if (packageID != null) {
            instance.removePackage(packageID);
        }
        //Set the package local cache into current context
        PackageCache.setInstance(instance.getPackageCache(), context);
    }

    /**
     * Null source directory.
     */
    public static class NullSourceDirectory implements SourceDirectory {
        @Override
        public boolean canHandle(Path dirPath) {
            return true;
        }

        @Override
        public Path getPath() {
            return null;
        }

        @Override
        public List<String> getSourceFileNames() {
            return Collections.emptyList();
        }

        @Override
        public List<String> getSourcePackageNames() {
            return Collections.emptyList();
        }

        @Override
        public InputStream getManifestContent() {
            return new ByteArrayInputStream("".getBytes(Charset.defaultCharset()));
        }

        @Override
        public InputStream getLockFileContent() {
            return null;
        }

        @Override
        public Path saveCompiledProgram(InputStream source, String fileName) {
            return null;
        }

        @Override
<<<<<<< HEAD
        public void saveCompiledPackage(CompiledPackage compiledPackage, Path dirPath, String fileName) throws IOException {
=======
        public void saveCompiledPackage(CompiledPackage compiledPackage, Path dirPath, String fileName) throws
                                                                                                        IOException {
>>>>>>> 1564001b

        }

        @Override
        public Converter<Path> getConverter() {
            return null;
        }
    }
}<|MERGE_RESOLUTION|>--- conflicted
+++ resolved
@@ -217,12 +217,8 @@
         }
 
         @Override
-<<<<<<< HEAD
-        public void saveCompiledPackage(CompiledPackage compiledPackage, Path dirPath, String fileName) throws IOException {
-=======
         public void saveCompiledPackage(CompiledPackage compiledPackage, Path dirPath, String fileName) throws
                                                                                                         IOException {
->>>>>>> 1564001b
 
         }
 
