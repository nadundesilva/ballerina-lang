/*
 * Copyright (c) 2018, WSO2 Inc. (http://wso2.com) All Rights Reserved.
 *
 * Licensed under the Apache License, Version 2.0 (the "License");
 * you may not use this file except in compliance with the License.
 * You may obtain a copy of the License at
 *
 * http://www.apache.org/licenses/LICENSE-2.0
 *
 * Unless required by applicable law or agreed to in writing, software
 * distributed under the License is distributed on an "AS IS" BASIS,
 * WITHOUT WARRANTIES OR CONDITIONS OF ANY KIND, either express or implied.
 * See the License for the specific language governing permissions and
 * limitations under the License.
 */
package org.ballerinalang.langserver.compiler;

import io.ballerina.compiler.api.impl.SymbolFactory;
import org.ballerinalang.langserver.commons.LSContext;
import org.ballerinalang.langserver.commons.workspace.LSDocumentIdentifier;
import org.ballerinalang.langserver.commons.workspace.WorkspaceDocumentManager;
import org.ballerinalang.langserver.compiler.common.LSDocumentIdentifierImpl;
import org.ballerinalang.langserver.compiler.config.LSClientConfig;
import org.ballerinalang.langserver.compiler.config.LSClientConfigHolder;
import org.ballerinalang.langserver.compiler.exception.CompilationFailedException;
import org.ballerinalang.langserver.compiler.workspace.repository.WorkspacePackageRepository;
import org.ballerinalang.model.elements.PackageID;
import org.ballerinalang.repository.PackageRepository;
import org.ballerinalang.toml.model.Manifest;
import org.wso2.ballerinalang.compiler.Compiler;
import org.wso2.ballerinalang.compiler.tree.BLangPackage;
import org.wso2.ballerinalang.compiler.util.CompilerContext;
import org.wso2.ballerinalang.compiler.util.Name;
import org.wso2.ballerinalang.compiler.util.Names;
import org.wso2.ballerinalang.compiler.util.ProjectDirConstants;

import java.net.URI;
import java.net.URISyntaxException;
import java.nio.file.Path;
import java.nio.file.Paths;
import java.util.ArrayList;
import java.util.List;
import java.util.Optional;
import java.util.concurrent.TimeUnit;
import java.util.stream.Collectors;

import static org.ballerinalang.langserver.compiler.LSCompilerUtil.prepareCompilerContext;

/**
 * Language server compiler implementation for Ballerina.
 */
@Deprecated(forRemoval = true)
public class LSModuleCompiler {
    protected LSModuleCompiler() {
    }

    /**
     * Get the BLangPackage for a given program.
     *
     * @param context              Language Server Context
     * @param docManager           Document manager
     * @param compileFullProject   updateAndCompileFile full project from the source root
     * @param stopOnSemanticErrors whether stop compilation on semantic errors
     * @return {@link List}      A list of packages when compile full project
     * @throws CompilationFailedException when compilation fails
     */
    public static BLangPackage getBLangPackage(LSContext context, WorkspaceDocumentManager docManager,
                                               boolean compileFullProject, boolean stopOnSemanticErrors)
            throws CompilationFailedException {
        List<BLangPackage> bLangPackages = getBLangPackages(context, docManager,
                compileFullProject, false, stopOnSemanticErrors);
        return bLangPackages.get(0);
    }

    /**
     * Get the all ballerina modules for a given project.
     *
     * @param context              Language Server Context
     * @param docManager           Document manager
     * @param stopOnSemanticErrors Whether stop compilation on semantic errors
     * @return {@link List}      A list of packages when compile full project
     * @throws URISyntaxException         when the uri of the source root is invalid
     * @throws CompilationFailedException when the compiler throws any error
     */
    public static List<BLangPackage> getBLangModules(LSContext context, WorkspaceDocumentManager docManager,
                                                     boolean stopOnSemanticErrors)
            throws URISyntaxException, CompilationFailedException {
        String sourceRoot = Paths.get(new URI(context.get(DocumentServiceKeys.SOURCE_ROOT_KEY))).toString();
        PackageRepository pkgRepo = new WorkspacePackageRepository(sourceRoot, docManager);

        CompilerContext compilerContext = prepareCompilerContext(pkgRepo, sourceRoot, docManager, stopOnSemanticErrors);
        Compiler compiler = LSCompilerUtil.getCompiler(context, compilerContext);
        return compilePackagesSafe(compiler, sourceRoot, false, context);
    }

    /**
     * Get the BLangPackage for a given program.
     *
     * @param context              Language Server Context
     * @param docManager           Document manager
     * @param compileFullProject   updateAndCompileFile full project from the source root
     * @param clearProjectModules  whether clear current project modules from ls package cache
     * @param stopOnSemanticErrors whether stop compilation on semantic errors
     * @return {@link List}      A list of packages when compile full project
     * @throws CompilationFailedException Whenever compilation fails
     */
    public static List<BLangPackage> getBLangPackages(LSContext context, WorkspaceDocumentManager docManager,
                                                      boolean compileFullProject, boolean clearProjectModules,
                                                      boolean stopOnSemanticErrors)
            throws CompilationFailedException {
        String uri = context.get(DocumentServiceKeys.FILE_URI_KEY);
        Optional<String> unsavedFileId = LSCompilerUtil.getUntitledFileId(uri);
        if (unsavedFileId.isPresent()) {
            // If it is an unsaved file; overrides the file path
            uri = LSCompilerUtil.createTempFile(unsavedFileId.get()).toUri().toString();
            context.put(DocumentServiceKeys.FILE_URI_KEY, uri);
        }
        LSDocumentIdentifier sourceDoc = new LSDocumentIdentifierImpl(uri);
        context.put(DocumentServiceKeys.LS_DOCUMENT_KEY, sourceDoc);
        String projectRoot = sourceDoc.getProjectRoot();
        PackageRepository pkgRepo = new WorkspacePackageRepository(projectRoot, docManager);
        List<BLangPackage> packages = new ArrayList<>();
        String pkgName = sourceDoc.getOwnerModule();
        PackageID pkgID;
        String relativeFilePath;

        // If the source file does not exist inside a ballerina module.
        if (pkgName.isEmpty()) {
            Path fileNamePath = sourceDoc.getPath().getFileName();
            relativeFilePath = fileNamePath == null ? "" : fileNamePath.toString();
            pkgID = new PackageID(relativeFilePath);
            pkgName = relativeFilePath;
            // No need to compile the full project for a file which is not inside a module.
            compileFullProject = false;
        } else {
            relativeFilePath = sourceDoc.getProjectRootPath().resolve(ProjectDirConstants.SOURCE_DIR_NAME)
                    .resolve(pkgName).relativize(sourceDoc.getPath())
                    .toString();
            pkgID = generatePackageFromManifest(pkgName, projectRoot);
        }
        context.put(DocumentServiceKeys.RELATIVE_FILE_PATH_KEY, relativeFilePath);
        CompilerContext compilerContext = prepareCompilerContext(pkgID, pkgRepo, sourceDoc, docManager,
                stopOnSemanticErrors);

        context.put(DocumentServiceKeys.SOURCE_ROOT_KEY, projectRoot);
        context.put(DocumentServiceKeys.CURRENT_PKG_NAME_KEY, pkgID.getNameComps().stream()
                .map(Name::getValue)
                .collect(Collectors.joining(".")));

        if (compileFullProject && !projectRoot.isEmpty() && sourceDoc.isWithinProject()) {
            if (clearProjectModules) {
                // If the flag is set, we remove all the modules in the current project from the LSPackageCache
                LSPackageCache.getInstance(compilerContext).invalidateProjectModules(sourceDoc.getProjectModules());
            }
            Compiler compiler = LSCompilerUtil.getCompiler(context, compilerContext);
            List<BLangPackage> projectPackages = compilePackagesSafe(compiler, projectRoot, false, context);
            packages.addAll(projectPackages);
            Optional<BLangPackage> currentPkg = projectPackages.stream().filter(bLangPackage -> {
                String name = bLangPackage.packageID.nameComps.stream()
                        .map(Name::getValue).collect(Collectors.joining("."));
                return context.get(DocumentServiceKeys.CURRENT_PKG_NAME_KEY).equals(name);
            }).findAny();
            // No need to check the option is existing since the current package always exist
            LSPackageCache.getInstance(compilerContext).invalidate(currentPkg.get().packageID);
        } else {
            Compiler compiler = LSCompilerUtil.getCompiler(context, compilerContext);
            BLangPackage bLangPackage = compileSafe(compiler, projectRoot, pkgName, context);
            LSPackageCache.getInstance(compilerContext).invalidate(bLangPackage.packageID);
            packages.add(bLangPackage);
        }
        if (packages.isEmpty()) {
            throw new CompilationFailedException("Couldn't find any compiled artifact!");
        }
        SymbolFactory symbolFactory = SymbolFactory.getInstance(compilerContext);
        Optional<BLangPackage> currentPackage = filterCurrentPackage(packages, context);
        currentPackage.ifPresent(bLangPackage -> {
            context.put(DocumentServiceKeys.CURRENT_BLANG_PACKAGE_CONTEXT_KEY, bLangPackage);
<<<<<<< HEAD
            context.put(DocumentServiceKeys.CURRENT_MODULE_KEY, SymbolFactory.createModuleSymbol(bLangPackage.symbol,
=======
            context.put(DocumentServiceKeys.CURRENT_MODULE_KEY, symbolFactory.createModuleSymbol(bLangPackage.symbol,
>>>>>>> dfa1fba9
                    bLangPackage.symbol.name.getValue()));
            context.put(DocumentServiceKeys.CURRENT_PACKAGE_ID_KEY, bLangPackage.packageID);
        });
        return packages;
    }

    /**
     * Compile a single BLangPackage.
     *
     * @param compiler    {@link Compiler}
     * @param projectRoot project root
     * @param pkgName     package name or file name
     * @param context     {@link LSContext}
     * @return {@link BLangPackage}
     * @throws CompilationFailedException thrown when compilation failed
     */
    protected static BLangPackage compileSafe(Compiler compiler, String projectRoot, String pkgName, LSContext context)
            throws CompilationFailedException {
        LSCompilerCache.Key key = new LSCompilerCache.Key(projectRoot, context);
        LSClientConfig config = LSClientConfigHolder.getInstance().getConfig();
        try {
            long startTime = 0L;
            if (config.isTraceLogEnabled()) {
                startTime = System.nanoTime();
            }
            boolean isCacheSupported = context.get(DocumentServiceKeys.IS_CACHE_SUPPORTED) != null &&
                    context.get(DocumentServiceKeys.IS_CACHE_SUPPORTED);
            boolean isOutdatedSupported = context.get(DocumentServiceKeys.IS_CACHE_OUTDATED_SUPPORTED) != null &&
                    context.get(DocumentServiceKeys.IS_CACHE_OUTDATED_SUPPORTED);
            BLangPackage bLangPackage;
            if (isCacheSupported) {
                LSCompilerCache.CacheEntry cacheEntry = LSCompilerCache.getPackage(key, context);
                if (cacheEntry != null && (isOutdatedSupported || !cacheEntry.isOutdated())) {
                    if (config.isTraceLogEnabled()) {
                        long endTime = System.nanoTime();
                        long eTime = TimeUnit.MILLISECONDS.convert(endTime - startTime, TimeUnit.NANOSECONDS);
                        LSClientLogger.logTrace("Operation '" + context.getOperation().getName() + "' {projectRoot: '" +
                                projectRoot + "'}, served through cache within " + eTime +
                                "ms");
                    }
                    // Cache hit
                    return cacheEntry.get().getLeft();
                }
                bLangPackage = compiler.compile(pkgName);
                LSCompilerCache.putPackage(key, bLangPackage, context);
            } else {
                bLangPackage = compiler.compile(pkgName);
            }
            if (config.isTraceLogEnabled()) {
                long endTime = System.nanoTime();
                long eTime = TimeUnit.MILLISECONDS.convert(endTime - startTime, TimeUnit.NANOSECONDS);
                LSClientLogger.logTrace("Operation '" + context.getOperation().getName() + "' {projectRoot: '" +
                        projectRoot + "'}, compilation took " + eTime + "ms");
            }
            return bLangPackage;
        } catch (RuntimeException e) {
            // NOTE: Remove current CompilerContext to try out a fresh CompilerContext next time
            // to avoid issues of reusing it.
//            LSContextManager.getInstance().removeCompilerContext(projectRoot);
            LSCompilerCache.markOutDated(key);
            throw new CompilationFailedException("Oh no, something really went wrong. Bad. Sad.", e);
        }
    }

    /**
     * Compile all project modules and get BLangPackages.
     *
     * @param compiler    {@link Compiler}
     * @param projectRoot project root
     * @param isBuild     if `True` builds all packages
     * @param context     {@link LSContext}
     * @return a list of {@link BLangPackage}
     * @throws CompilationFailedException thrown when compilation failed
     */
    protected static List<BLangPackage> compilePackagesSafe(Compiler compiler, String projectRoot, boolean isBuild,
                                                            LSContext context)
            throws CompilationFailedException {
        LSCompilerCache.Key key = new LSCompilerCache.Key(projectRoot, context);
        LSClientConfig config = LSClientConfigHolder.getInstance().getConfig();
        try {
            long startTime = 0L;
            if (config.isTraceLogEnabled()) {
                startTime = System.nanoTime();
            }
            boolean isCacheSupported = context.get(DocumentServiceKeys.IS_CACHE_SUPPORTED) != null &&
                    context.get(DocumentServiceKeys.IS_CACHE_SUPPORTED);
            boolean isOutdatedSupported = context.get(DocumentServiceKeys.IS_CACHE_OUTDATED_SUPPORTED) != null &&
                    context.get(DocumentServiceKeys.IS_CACHE_OUTDATED_SUPPORTED);
            List<BLangPackage> bLangPackages;
            if (isCacheSupported) {
                LSCompilerCache.CacheEntry cacheEntry = LSCompilerCache.getPackages(key, context);
                if (cacheEntry != null && (isOutdatedSupported || !cacheEntry.isOutdated())) {
                    if (config.isTraceLogEnabled()) {
                        long endTime = System.nanoTime();
                        long eTime = TimeUnit.MILLISECONDS.convert(endTime - startTime, TimeUnit.NANOSECONDS);
                        LSClientLogger.logTrace("Operation '" + context.getOperation().getName() + "' {projectRoot: '" +
                                projectRoot + "'}, served through cache within " + eTime +
                                "ms");
                    }
                    // Cache hit
                    return cacheEntry.get().getRight();
                }
                bLangPackages = compiler.compilePackages(isBuild);
                LSCompilerCache.putPackages(key, bLangPackages, context);
            } else {
                bLangPackages = compiler.compilePackages(isBuild);
            }
            if (config.isTraceLogEnabled()) {
                long endTime = System.nanoTime();
                long eTime = TimeUnit.MILLISECONDS.convert(endTime - startTime, TimeUnit.NANOSECONDS);
                LSClientLogger.logTrace("Operation '" + context.getOperation().getName() + "' {projectRoot: '" +
                        projectRoot + "'}, compilation took " + eTime + "ms");
            }
            return bLangPackages;
        } catch (RuntimeException e) {
            // NOTE: Remove current CompilerContext to try out a fresh CompilerContext next time
            // to avoid issues of reusing it.
//            LSContextManager.getInstance().removeCompilerContext(projectRoot);
            LSCompilerCache.markOutDated(key);
            throw new CompilationFailedException("Oh no, something really went wrong. Bad. Sad.", e);
        }
    }

    private static PackageID generatePackageFromManifest(String pkgName, String projectRoot) {
        Manifest manifest = LSCompilerUtil.getManifest(Paths.get(projectRoot));
        Name orgName = manifest.getProject().getOrgName() == null || manifest.getProject().getOrgName().isEmpty() ?
                Names.ANON_ORG : new Name(manifest.getProject().getOrgName());
        Name version = manifest.getProject().getVersion() == null || manifest.getProject().getVersion().isEmpty() ?
                Names.DEFAULT_VERSION : new Name(manifest.getProject().getVersion());
        return new PackageID(orgName, new Name(pkgName), version);
    }

    /**
     * Get current package by given file name.
     *
     * @param packages list of packages to be searched
     * @param context  LSContext
     * @return {@link Optional} current package
     */
    private static Optional<BLangPackage> filterCurrentPackage(List<BLangPackage> packages, LSContext context) {
        String currentPkg = context.get(DocumentServiceKeys.CURRENT_PKG_NAME_KEY);
        return packages.stream()
                .filter(bLangPackage -> bLangPackage.packageID.name.getValue().equals(currentPkg))
                .findAny();
    }
}
<|MERGE_RESOLUTION|>--- conflicted
+++ resolved
@@ -175,11 +175,7 @@
         Optional<BLangPackage> currentPackage = filterCurrentPackage(packages, context);
         currentPackage.ifPresent(bLangPackage -> {
             context.put(DocumentServiceKeys.CURRENT_BLANG_PACKAGE_CONTEXT_KEY, bLangPackage);
-<<<<<<< HEAD
-            context.put(DocumentServiceKeys.CURRENT_MODULE_KEY, SymbolFactory.createModuleSymbol(bLangPackage.symbol,
-=======
             context.put(DocumentServiceKeys.CURRENT_MODULE_KEY, symbolFactory.createModuleSymbol(bLangPackage.symbol,
->>>>>>> dfa1fba9
                     bLangPackage.symbol.name.getValue()));
             context.put(DocumentServiceKeys.CURRENT_PACKAGE_ID_KEY, bLangPackage.packageID);
         });
