/*
 * Copyright (c) 2018, WSO2 Inc. (http://wso2.com) All Rights Reserved.
 *
 * Licensed under the Apache License, Version 2.0 (the "License");
 * you may not use this file except in compliance with the License.
 * You may obtain a copy of the License at
 *
 * http://www.apache.org/licenses/LICENSE-2.0
 *
 * Unless required by applicable law or agreed to in writing, software
 * distributed under the License is distributed on an "AS IS" BASIS,
 * WITHOUT WARRANTIES OR CONDITIONS OF ANY KIND, either express or implied.
 * See the License for the specific language governing permissions and
 * limitations under the License.
 */
package org.ballerinalang.langserver.compiler.format;

import com.google.common.base.CaseFormat;
import com.google.gson.Gson;
import com.google.gson.JsonArray;
import com.google.gson.JsonElement;
import com.google.gson.JsonNull;
import com.google.gson.JsonObject;
import com.google.gson.JsonPrimitive;
<<<<<<< HEAD
import io.ballerina.compiler.syntax.tree.ModulePartNode;
import io.ballerina.compiler.syntax.tree.SyntaxTree;
import io.ballerina.tools.text.TextDocument;
=======
import io.ballerina.tools.diagnostics.Diagnostic;
import io.ballerina.tools.diagnostics.Location;
>>>>>>> dfa1fba9
import org.apache.commons.lang3.ClassUtils;
import org.apache.commons.lang3.StringEscapeUtils;
import org.apache.commons.lang3.StringUtils;
import org.ballerinalang.langserver.commons.LSContext;
import org.ballerinalang.langserver.commons.workspace.LSDocumentIdentifier;
import org.ballerinalang.langserver.commons.workspace.WorkspaceDocumentException;
import org.ballerinalang.langserver.commons.workspace.WorkspaceDocumentManager;
import org.ballerinalang.langserver.compiler.DocumentServiceKeys;
import org.ballerinalang.langserver.compiler.LSModuleCompiler;
import org.ballerinalang.langserver.compiler.common.LSDocumentIdentifierImpl;
import org.ballerinalang.langserver.compiler.common.modal.SymbolMetaInfo;
import org.ballerinalang.langserver.compiler.exception.CompilationFailedException;
import org.ballerinalang.model.Whitespace;
import org.ballerinalang.model.elements.Flag;
import org.ballerinalang.model.elements.PackageID;
import org.ballerinalang.model.symbols.SymbolKind;
import org.ballerinalang.model.tree.ActionNode;
import org.ballerinalang.model.tree.Node;
import org.ballerinalang.model.tree.NodeKind;
import org.ballerinalang.model.tree.OperatorKind;
import org.slf4j.Logger;
import org.slf4j.LoggerFactory;
import org.wso2.ballerinalang.compiler.semantics.model.symbols.BSymbol;
import org.wso2.ballerinalang.compiler.semantics.model.types.BType;
import org.wso2.ballerinalang.compiler.tree.BLangAnnotation;
import org.wso2.ballerinalang.compiler.tree.BLangCompilationUnit;
import org.wso2.ballerinalang.compiler.tree.BLangErrorVariable;
import org.wso2.ballerinalang.compiler.tree.BLangFunction;
import org.wso2.ballerinalang.compiler.tree.BLangNode;
import org.wso2.ballerinalang.compiler.tree.BLangPackage;
import org.wso2.ballerinalang.compiler.tree.BLangRecordVariable;
import org.wso2.ballerinalang.compiler.tree.BLangSimpleVariable;
import org.wso2.ballerinalang.compiler.tree.expressions.BLangInvocation;
import org.wso2.ballerinalang.compiler.tree.expressions.BLangRecordVarRef;
import org.wso2.ballerinalang.compiler.tree.expressions.BLangSimpleVarRef;
import org.wso2.ballerinalang.compiler.tree.statements.BLangSimpleVariableDef;
import org.wso2.ballerinalang.compiler.tree.types.BLangLetVariable;
import org.wso2.ballerinalang.compiler.util.CompilerContext;
import org.wso2.ballerinalang.util.Flags;

import java.io.File;
import java.lang.reflect.InvocationTargetException;
import java.lang.reflect.Method;
import java.nio.file.Path;
import java.util.ArrayList;
import java.util.Arrays;
import java.util.HashMap;
import java.util.List;
import java.util.Map;
import java.util.Set;
import java.util.regex.Pattern;
import java.util.stream.Collectors;

/**
 * Utilities for text document format.
 */
public class TextDocumentFormatUtil {

    private static final Logger logger = LoggerFactory.getLogger(TextDocumentFormatUtil.class);

    private static final String SYMBOL_TYPE = "symbolType";

    private static final String INVOCATION_TYPE = "invocationType";

    private static final String UNESCAPED_VALUE = "unescapedValue";

    /**
     * Get the AST for the current text document's content.
     *
     * @param file            File path as a URI
     * @param documentManager Workspace document manager instance
     * @param context         Document formatting context
     * @return {@link JsonObject}   AST as a Json Object
     * @throws JSONGenerationException    when AST build fails
     * @throws CompilationFailedException when compilation fails
     */
    public static JsonObject getAST(Path file, WorkspaceDocumentManager documentManager, LSContext context)
            throws JSONGenerationException, CompilationFailedException {
        String path = file.toAbsolutePath().toString();
        LSDocumentIdentifier lsDocument = new LSDocumentIdentifierImpl(file.toUri().toString());
        String packageName = lsDocument.getOwnerModule();
        String[] breakFromPackage = path.split(Pattern.quote(packageName + File.separator));
        String relativePath = breakFromPackage[breakFromPackage.length - 1];

        final BLangPackage bLangPackage = LSModuleCompiler.getBLangPackage(context, documentManager, false, false);
        final List<Diagnostic> diagnostics = new ArrayList<>();
        JsonArray errors = new JsonArray();
        JsonObject result = new JsonObject();
        result.add("errors", errors);

        Gson gson = new Gson();
        JsonElement diagnosticsJson = gson.toJsonTree(diagnostics);
        result.add("diagnostics", diagnosticsJson);
        BLangCompilationUnit compilationUnit;

        // If package is testable package process as tests
        // else process normally
        if (isTestablePackage(relativePath)) {
            compilationUnit = bLangPackage.getTestablePkg().getCompilationUnits().stream().
                    filter(compUnit -> (relativePath).equals(compUnit.getName()))
                    .findFirst().orElse(null);
        } else {
            compilationUnit = bLangPackage.getCompilationUnits().stream().
                    filter(compUnit -> relativePath.equals(compUnit.getName())).findFirst().orElse(null);
        }

        JsonElement modelElement = generateJSON(compilationUnit, new HashMap<>(), new HashMap<>());
        result.add("model", modelElement);
        return result;
    }

    /**
     * Get the Modified JSON ST with type info.
     *
     * @param syntaxTree       SyntaxTree to be modified and in need to convert to JSON.
     * @param node             Ballerina Node for the syntax tree to extract type from.
     * @param visibleEPsByNode Visible endpoints.
     * @return {@link JsonObject}   ST as a Json Object
     */
    public static JsonElement getSyntaxTreeJSON(SyntaxTree syntaxTree, BLangNode node, Map<BLangNode,
            List<SymbolMetaInfo>> visibleEPsByNode) {
        // Extract type information from the BLangNode and store them with the line range as key.
        Map<String, JsonObject> typeInfo = new HashMap<>();
        TypeInfoExtractingVisitor typeInfoExtractingVisitor = new TypeInfoExtractingVisitor(typeInfo,
                visibleEPsByNode);
        node.accept(typeInfoExtractingVisitor);

        // Attach all visible endpoints to FunctionBodyBlock
        for (Map.Entry<BLangNode, List<SymbolMetaInfo>> entry : visibleEPsByNode.entrySet()) {
            JsonArray eps = new JsonArray();
            for (SymbolMetaInfo symbolMetaInfo : entry.getValue()) {
                eps.add(symbolMetaInfo.getJson());
            }
            JsonObject endpoints = new JsonObject();
            endpoints.add("VisibleEndpoints", eps);
            typeInfo.put("FunctionBodyBlock", endpoints);
        }

        // Map each type data by looking at the line ranges and prepare the SyntaxTree JSON.
        SyntaxTreeMapGenerator mapGenerator = new SyntaxTreeMapGenerator(typeInfo);
        ModulePartNode modulePartNode = syntaxTree.rootNode();
        return mapGenerator.transform(modulePartNode);
    }

    private static boolean isTestablePackage(String relativeFilePath) {
        return relativeFilePath.startsWith("tests" + File.separator);
    }

    /**
     * Generate json representation for the given node.
     *
     * @param node             Node to get the json representation
     * @param anonStructs      Map of anonymous structs
     * @param visibleEPsByNode Visible endpoints by node map
     * @return {@link JsonElement}          Json Representation of the node
     * @throws JSONGenerationException when Json error occurs
     */
    public static JsonElement generateJSON(Node node, Map<String, Node> anonStructs,
                                           Map<BLangNode, List<SymbolMetaInfo>> visibleEPsByNode)
            throws JSONGenerationException {
        if (node == null) {
            return JsonNull.INSTANCE;
        }
        Set<Method> methods = ClassUtils.getAllInterfaces(node.getClass()).stream()
                .flatMap(aClass -> Arrays.stream(aClass.getMethods()))
                .collect(Collectors.toSet());
        JsonObject nodeJson = new JsonObject();

        JsonArray wsJsonArray = new JsonArray();
        Set<Whitespace> ws = node.getWS();
        if (ws != null && !ws.isEmpty()) {
            for (Whitespace whitespace : ws) {
                JsonObject wsJson = new JsonObject();
                wsJson.addProperty("ws", whitespace.getWs());
                wsJson.addProperty("i", whitespace.getIndex());
                wsJson.addProperty("text", whitespace.getPrevious());
                wsJson.addProperty("static", whitespace.isStatic());
                wsJsonArray.add(wsJson);
            }
            nodeJson.add("ws", wsJsonArray);
        }
        Location position = node.getPosition();
        if (position != null) {
            JsonObject positionJson = new JsonObject();
            positionJson.addProperty("startColumn", position.lineRange().startLine().offset());
            positionJson.addProperty("startLine", position.lineRange().startLine().line());
            positionJson.addProperty("endColumn", position.lineRange().endLine().offset());
            positionJson.addProperty("endLine", position.lineRange().endLine().line());
            nodeJson.add("position", positionJson);
        }

        /* Virtual props */

        // Add identity hash code for each node as the node's ID.
        nodeJson.addProperty("id", System.identityHashCode(node));

        // Add the visible endpoints for a given node
        if (visibleEPsByNode.containsKey(node)) {
            List<SymbolMetaInfo> endpointMetaList = visibleEPsByNode.get(node);
            JsonArray endpoints = new JsonArray();
            endpointMetaList.forEach(symbolMetaInfo -> endpoints.add(symbolMetaInfo.getJson()));
            nodeJson.add("VisibleEndpoints", endpoints);
        }

        if (node instanceof BLangSimpleVariableDef) {
            nodeJson.addProperty("isEndpoint", isClientObject(((BLangSimpleVariableDef) node).var.symbol));
        } else if (node instanceof BLangSimpleVariable) {
            nodeJson.addProperty("isEndpoint", isClientObject(((BLangSimpleVariable) node).symbol));
        } else if (node instanceof BLangSimpleVarRef) {
            BSymbol varSymbol = ((BLangSimpleVarRef) node).symbol;
            nodeJson.addProperty("isEndpoint", varSymbol != null && isClientObject(varSymbol));
        }

        if (node instanceof ActionNode) {
            nodeJson.addProperty("actionInvocation", true);
        }

        JsonArray type = getType(node);
        if (type != null) {
            nodeJson.add(SYMBOL_TYPE, type);
        }
        JsonObject typeInfo = getTypeInfo(node);
        if (typeInfo != null) {
            nodeJson.add("typeInfo", typeInfo);
        }
        if (node.getKind() == NodeKind.INVOCATION) {

            assert node instanceof BLangInvocation : node.getClass();
            BLangInvocation invocation = (BLangInvocation) node;
            if (invocation.symbol != null && invocation.symbol.kind != null) {
                nodeJson.addProperty(INVOCATION_TYPE, invocation.symbol.kind.toString());
                JsonArray defLink = new JsonArray();
                getDefinitionLink(invocation.symbol, defLink);
                nodeJson.add("definition", defLink);
            }
        }

        for (Method m : methods) {
            String name = m.getName();

            if (name.equals("getWS") || name.equals("getPosition")) {
                continue;
            }

            String jsonName;
            if (name.startsWith("get")) {
                jsonName = toJsonName(name, 3);
            } else if (name.startsWith("is")) {
                jsonName = toJsonName(name, 2);
            } else {
                continue;
            }

            Object prop = null;
            try {
                prop = m.invoke(node);
            } catch (IllegalAccessException | InvocationTargetException e) {
                throw new JSONGenerationException("Error occurred while generating JSON", e);
            }

            /* Literal class - This class is escaped in backend to address cases like "ss\"" and 8.0 and null */
            if ((node.getKind() == NodeKind.LITERAL || node.getKind() == NodeKind.NUMERIC_LITERAL) &&
                    "value".equals(jsonName)) {
                if (prop instanceof String) {
                    nodeJson.addProperty(jsonName, '"' + StringEscapeUtils.escapeJava((String) prop) + '"');
                    nodeJson.addProperty(UNESCAPED_VALUE, String.valueOf(prop));
                } else {
                    nodeJson.addProperty(jsonName, String.valueOf(prop));
                }
                continue;
            }

            if (node.getKind() == NodeKind.ANNOTATION
                    && node instanceof BLangAnnotation) {
                JsonArray attachmentPoints = new JsonArray();
                ((BLangAnnotation) node)
                        .getAttachPoints()
                        .stream()
                        .map(attachPoint -> attachPoint.point.getValue())
                        .map(JsonPrimitive::new)
                        .forEach(attachmentPoints::add);
                nodeJson.add("attachmentPoints", attachmentPoints);
            }

            if (prop instanceof List && jsonName.equals("types")) {
                // Currently we don't need any Symbols for the UI. So skipping for now.
                continue;
            }

            /* Node classes */
            if (prop instanceof Node) {
                nodeJson.add(jsonName, generateJSON((Node) prop, anonStructs, visibleEPsByNode));
            } else if (prop instanceof List) {
                List listProp = (List) prop;
                JsonArray listPropJson = new JsonArray();
                nodeJson.add(jsonName, listPropJson);
                for (Object listPropItem : listProp) {
                    if (listPropItem instanceof Node) {
                        /* Remove top level anon func and struct */
                        if (node.getKind() == NodeKind.COMPILATION_UNIT) {
                            if (listPropItem instanceof BLangFunction
                                    && (((BLangFunction) listPropItem)).name.value.startsWith("$lambda$")) {
                                continue;
                            }
                        }
                        listPropJson.add(generateJSON((Node) listPropItem, anonStructs, visibleEPsByNode));
                    } else if (listPropItem instanceof BLangRecordVarRef.BLangRecordVarRefKeyValue) {
                        listPropJson.add(generateJSON(((BLangRecordVarRef.BLangRecordVarRefKeyValue) listPropItem)
                                .getVariableName(), anonStructs, visibleEPsByNode));
                        listPropJson.add(generateJSON(((BLangRecordVarRef.BLangRecordVarRefKeyValue) listPropItem)
                                .getBindingPattern(), anonStructs, visibleEPsByNode));
                    } else if (listPropItem instanceof BLangRecordVariable.BLangRecordVariableKeyValue) {
                        listPropJson.add(generateJSON(((BLangRecordVariable.BLangRecordVariableKeyValue) listPropItem)
                                .getKey(), anonStructs, visibleEPsByNode));
                        listPropJson.add(generateJSON(((BLangRecordVariable.BLangRecordVariableKeyValue) listPropItem)
                                .getValue(), anonStructs, visibleEPsByNode));
                    } else if (listPropItem instanceof BLangErrorVariable.BLangErrorDetailEntry) {
                        listPropJson.add(generateJSON(((BLangErrorVariable.BLangErrorDetailEntry) listPropItem)
                                .getKey(), anonStructs, visibleEPsByNode));
                        listPropJson.add(generateJSON(((BLangErrorVariable.BLangErrorDetailEntry) listPropItem)
                                .getValue(), anonStructs, visibleEPsByNode));
                    } else if (listPropItem instanceof String) {
                        listPropJson.add((String) listPropItem);
                    } else if (listPropItem instanceof BLangLetVariable) {
                        // TODO: check with language team whether this is the correct way to handle LetVariable.
                        BLangLetVariable variable = (BLangLetVariable) listPropItem;
                        listPropJson.add(generateJSON(variable.definitionNode, anonStructs, visibleEPsByNode));
                    } else {
                        logger.debug("Can't serialize " + jsonName + ", has a an array of " + listPropItem);
                    }
                }
                /* Runtime model classes */
            } else if (prop instanceof Set && jsonName.equals("flags")) {
                Set flags = (Set) prop;
                for (Flag flag : Flag.values()) {
                    nodeJson.addProperty(StringUtils.lowerCase(flag.toString()), flags.contains(flag));
                }
            } else if (prop instanceof Set) {
                // TODO : limit this else if to getInputs getOutputs of transform.
                Set vars = (Set) prop;
                JsonArray listVarJson = new JsonArray();
                nodeJson.add(jsonName, listVarJson);
                for (Object obj : vars) {
                    listVarJson.add(obj.toString());
                }
            } else if (prop instanceof NodeKind) {
                String kindName = CaseFormat.UPPER_UNDERSCORE.to(CaseFormat.UPPER_CAMEL, prop.toString());
                nodeJson.addProperty(jsonName, kindName);
            } else if (prop instanceof OperatorKind) {
                nodeJson.addProperty(jsonName, prop.toString());
                /* Generic classes */
            } else if (prop instanceof String) {
                nodeJson.addProperty(jsonName, (String) prop);
            } else if (prop instanceof Number) {
                nodeJson.addProperty(jsonName, (Number) prop);
            } else if (prop instanceof Boolean) {
                nodeJson.addProperty(jsonName, (Boolean) prop);
            } else if (prop instanceof Enum) {
                nodeJson.addProperty(jsonName, StringUtils.lowerCase(((Enum) prop).name()));
            } else if (prop instanceof int[]) {
                int[] intArray = ((int[]) prop);
                JsonArray intArrayPropJson = new JsonArray();
                nodeJson.add(jsonName, intArrayPropJson);
                for (int intProp : intArray) {
                    intArrayPropJson.add(intProp);
                }
            } else if (prop != null) {
                nodeJson.addProperty(jsonName, prop.toString());
            }
        }
        return nodeJson;
    }

    /**
     * Generate json representation of types for the given node.
     *
     * @param node             Node to get the json representation
     * @param visibleEPsByNode Visible endpoints by node map
     * @return {@link JsonElement}          Json Representation of the node
     * @throws JSONGenerationException when Json error occurs
     */
    public static JsonElement generateTypeInfoJSON(Node node, Map<BLangNode, List<SymbolMetaInfo>> visibleEPsByNode)
            throws JSONGenerationException {
        if (node == null) {
            return JsonNull.INSTANCE;
        }
        Set<Method> methods = ClassUtils.getAllInterfaces(node.getClass()).stream()
                .flatMap(aClass -> Arrays.stream(aClass.getMethods()))
                .collect(Collectors.toSet());
        JsonObject nodeJson = new JsonObject();

        for (Map.Entry<BLangNode, List<SymbolMetaInfo>> entry : visibleEPsByNode.entrySet()) {
            JsonArray eps = new JsonArray();
            for (SymbolMetaInfo symbolMetaInfo : entry.getValue()) {
                if (node.getPosition().getStartColumn() == symbolMetaInfo.getPosition().getStartColumn()
                        && node.getPosition().getStartLine() == symbolMetaInfo.getPosition().getStartLine()) {
                    eps.add(symbolMetaInfo.getJson());
                }
            }
            nodeJson.add("VisibleEndpoints", eps);
        }

        JsonArray type = getType(node);
        if (type != null) {
            nodeJson.add(SYMBOL_TYPE, type);
        }
        JsonObject typeInfo = getTypeInfo(node);
        if (typeInfo != null) {
            nodeJson.add("typeInfo", typeInfo);
        }
        if (node.getKind() == NodeKind.INVOCATION) {

            assert node instanceof BLangInvocation : node.getClass();
            BLangInvocation invocation = (BLangInvocation) node;
            if (invocation.symbol != null && invocation.symbol.kind != null) {
                nodeJson.addProperty(INVOCATION_TYPE, invocation.symbol.kind.toString());
                JsonArray defLink = new JsonArray();
                getDefinitionLink(invocation.symbol, defLink);
                nodeJson.add("definition", defLink);
            }
        }

        //
        for (Method m : methods) {
            String name = m.getName();

            if (name.equals("getWS") || name.equals("getPosition")) {
                continue;
            }

            String jsonName;
            if (name.startsWith("get")) {
                jsonName = toJsonName(name, 3);
            } else if (name.startsWith("is")) {
                jsonName = toJsonName(name, 2);
            } else {
                continue;
            }

            Object prop = null;
            try {
                prop = m.invoke(node);
            } catch (IllegalAccessException | InvocationTargetException e) {
                throw new JSONGenerationException("Error occurred while generating JSON", e);
            }

            if (prop instanceof List && jsonName.equals("types")) {
                // Currently we don't need any Symbols for the UI. So skipping for now.
                continue;
            }

            if (prop instanceof Node) {
                nodeJson.add(jsonName, generateTypeInfoJSON((Node) prop, visibleEPsByNode));
            } else if (prop instanceof List) {
                List listProp = (List) prop;
                JsonArray listPropJson = new JsonArray();
                nodeJson.add(jsonName, listPropJson);
                for (Object listPropItem : listProp) {
                    if (listPropItem instanceof Node) {
                        /* Remove top level anon func and struct */
                        if (node.getKind() == NodeKind.COMPILATION_UNIT) {
                            if (listPropItem instanceof BLangFunction
                                    && (((BLangFunction) listPropItem)).name.value.startsWith("$lambda$")) {
                                continue;
                            }
                        }
                        listPropJson.add(generateTypeInfoJSON((Node) listPropItem, visibleEPsByNode));
                    } else if (listPropItem instanceof BLangRecordVarRef.BLangRecordVarRefKeyValue) {
                        listPropJson.add(generateTypeInfoJSON(((BLangRecordVarRef.BLangRecordVarRefKeyValue) listPropItem)
                                .getVariableName(), visibleEPsByNode));
                        listPropJson.add(generateTypeInfoJSON(((BLangRecordVarRef.BLangRecordVarRefKeyValue) listPropItem)
                                .getBindingPattern(), visibleEPsByNode));
                    } else if (listPropItem instanceof BLangRecordVariable.BLangRecordVariableKeyValue) {
                        listPropJson.add(generateTypeInfoJSON(((BLangRecordVariable.BLangRecordVariableKeyValue) listPropItem)
                                .getKey(), visibleEPsByNode));
                        listPropJson.add(generateTypeInfoJSON(((BLangRecordVariable.BLangRecordVariableKeyValue) listPropItem)
                                .getValue(), visibleEPsByNode));
                    } else if (listPropItem instanceof BLangErrorVariable.BLangErrorDetailEntry) {
                        listPropJson.add(generateTypeInfoJSON(((BLangErrorVariable.BLangErrorDetailEntry) listPropItem)
                                .getKey(), visibleEPsByNode));
                        listPropJson.add(generateTypeInfoJSON(((BLangErrorVariable.BLangErrorDetailEntry) listPropItem)
                                .getValue(), visibleEPsByNode));
                    } else if (listPropItem instanceof String) {
                        listPropJson.add((String) listPropItem);
                    } else if (listPropItem instanceof BLangLetVariable) {
                        // TODO: check with language team whether this is the correct way to handle LetVariable.
                        BLangLetVariable variable = (BLangLetVariable) listPropItem;
                        listPropJson.add(generateTypeInfoJSON(variable.definitionNode, visibleEPsByNode));
                    } else {
                        logger.debug("Can't serialize " + jsonName + ", has a an array of " + listPropItem);
                    }
                }
                /* Runtime model classes */
            }
        }

        return nodeJson;
    }


    /**
     * Get a list of names of the owners of the invocation node.
     *
     * @param symbol The symbol of which the owners are found
     * @param owners Array of strings that will be filled with the names of owners in the chain
     */
    public static void getDefinitionLink(BSymbol symbol, JsonArray owners) {
        if (symbol == null) {
            return;
        }

        JsonArray part = new JsonArray();
        if (symbol.name == null) {
            part.add((JsonElement) null);
        } else {
            part.add(symbol.name.value);
        }

        if (symbol.kind == null) {
            part.add((JsonElement) null);
        } else {
            part.add(symbol.kind.name());
        }
        owners.add(part);
        getDefinitionLink(symbol.owner, owners);
    }

    /**
     * Convert given name to the Json object name.
     *
     * @param name      Name to be converted
     * @param prefixLen Length of prefix
     * @return {@link String}   Converted value
     */
    public static String toJsonName(String name, int prefixLen) {
        return Character.toLowerCase(name.charAt(prefixLen)) + name.substring(prefixLen + 1);
    }


    /**
     * Get Type of the node as an Json Array.
     *
     * @param node Node to get the types
     * @return {@link JsonArray}    Converted array value
     */
    public static JsonArray getType(Node node) {
        if (!(node instanceof BLangNode)) {
            return null;
        }
        BType type = ((BLangNode) node).type;
        if (node instanceof BLangInvocation) {
            return new JsonArray();
        } else if (type != null) {
            JsonArray jsonElements = new JsonArray();
            jsonElements.add(type.getKind().typeName());
            return jsonElements;
        }
        return null;
    }

    /**
     * Get Type info of the node.
     *
     * @param node Node to get the types
     * @return {@link JsonObject} TypeInfo object.
     */
    public static JsonObject getTypeInfo(Node node) {
        if (!(node instanceof BLangNode)) {
            return null;
        }
        BType type = ((BLangNode) node).type;
        if (node instanceof BLangInvocation) {
            return null;
        } else if (type != null && type.tsymbol != null && type.tsymbol.pkgID != null) {
            PackageID pkgID = type.tsymbol.pkgID;
            JsonObject typeObj = new JsonObject();
            typeObj.addProperty("orgName", pkgID.getOrgName().value);
            typeObj.addProperty("modName", pkgID.getName().value);
            typeObj.addProperty("version", pkgID.getPackageVersion().value);
            typeObj.addProperty("name", type.tsymbol.name.value);
            return typeObj;
        }
        return null;
    }

    /**
     * Check whether a given symbol is client object or not.
     *
     * @param bSymbol BSymbol to evaluate
     * @return {@link Boolean}  Symbol evaluation status
     */
    public static boolean isClientObject(BSymbol bSymbol) {
        return bSymbol != null && bSymbol.type != null && bSymbol.type.tsymbol != null
                && SymbolKind.OBJECT.equals(bSymbol.type.tsymbol.kind)
                && (bSymbol.type.tsymbol.flags & Flags.CLIENT) == Flags.CLIENT;
    }
}<|MERGE_RESOLUTION|>--- conflicted
+++ resolved
@@ -22,22 +22,16 @@
 import com.google.gson.JsonNull;
 import com.google.gson.JsonObject;
 import com.google.gson.JsonPrimitive;
-<<<<<<< HEAD
 import io.ballerina.compiler.syntax.tree.ModulePartNode;
 import io.ballerina.compiler.syntax.tree.SyntaxTree;
-import io.ballerina.tools.text.TextDocument;
-=======
 import io.ballerina.tools.diagnostics.Diagnostic;
 import io.ballerina.tools.diagnostics.Location;
->>>>>>> dfa1fba9
 import org.apache.commons.lang3.ClassUtils;
 import org.apache.commons.lang3.StringEscapeUtils;
 import org.apache.commons.lang3.StringUtils;
 import org.ballerinalang.langserver.commons.LSContext;
 import org.ballerinalang.langserver.commons.workspace.LSDocumentIdentifier;
-import org.ballerinalang.langserver.commons.workspace.WorkspaceDocumentException;
 import org.ballerinalang.langserver.commons.workspace.WorkspaceDocumentManager;
-import org.ballerinalang.langserver.compiler.DocumentServiceKeys;
 import org.ballerinalang.langserver.compiler.LSModuleCompiler;
 import org.ballerinalang.langserver.compiler.common.LSDocumentIdentifierImpl;
 import org.ballerinalang.langserver.compiler.common.modal.SymbolMetaInfo;
@@ -67,7 +61,6 @@
 import org.wso2.ballerinalang.compiler.tree.expressions.BLangSimpleVarRef;
 import org.wso2.ballerinalang.compiler.tree.statements.BLangSimpleVariableDef;
 import org.wso2.ballerinalang.compiler.tree.types.BLangLetVariable;
-import org.wso2.ballerinalang.compiler.util.CompilerContext;
 import org.wso2.ballerinalang.util.Flags;
 
 import java.io.File;
@@ -424,8 +417,9 @@
         for (Map.Entry<BLangNode, List<SymbolMetaInfo>> entry : visibleEPsByNode.entrySet()) {
             JsonArray eps = new JsonArray();
             for (SymbolMetaInfo symbolMetaInfo : entry.getValue()) {
-                if (node.getPosition().getStartColumn() == symbolMetaInfo.getPosition().getStartColumn()
-                        && node.getPosition().getStartLine() == symbolMetaInfo.getPosition().getStartLine()) {
+                if (node.getPosition().lineRange().startLine().offset() == symbolMetaInfo.getPosition()
+                        .lineRange().startLine().offset() && node.getPosition().lineRange().startLine().line()
+                        == symbolMetaInfo.getPosition().lineRange().startLine().line()) {
                     eps.add(symbolMetaInfo.getJson());
                 }
             }
@@ -498,17 +492,22 @@
                         }
                         listPropJson.add(generateTypeInfoJSON((Node) listPropItem, visibleEPsByNode));
                     } else if (listPropItem instanceof BLangRecordVarRef.BLangRecordVarRefKeyValue) {
-                        listPropJson.add(generateTypeInfoJSON(((BLangRecordVarRef.BLangRecordVarRefKeyValue) listPropItem)
+                        listPropJson.add(generateTypeInfoJSON(((BLangRecordVarRef
+                                .BLangRecordVarRefKeyValue) listPropItem)
                                 .getVariableName(), visibleEPsByNode));
-                        listPropJson.add(generateTypeInfoJSON(((BLangRecordVarRef.BLangRecordVarRefKeyValue) listPropItem)
+                        listPropJson.add(generateTypeInfoJSON(((BLangRecordVarRef
+                                .BLangRecordVarRefKeyValue) listPropItem)
                                 .getBindingPattern(), visibleEPsByNode));
                     } else if (listPropItem instanceof BLangRecordVariable.BLangRecordVariableKeyValue) {
-                        listPropJson.add(generateTypeInfoJSON(((BLangRecordVariable.BLangRecordVariableKeyValue) listPropItem)
+                        listPropJson.add(generateTypeInfoJSON(((BLangRecordVariable
+                                .BLangRecordVariableKeyValue) listPropItem)
                                 .getKey(), visibleEPsByNode));
-                        listPropJson.add(generateTypeInfoJSON(((BLangRecordVariable.BLangRecordVariableKeyValue) listPropItem)
+                        listPropJson.add(generateTypeInfoJSON(((BLangRecordVariable
+                                .BLangRecordVariableKeyValue) listPropItem)
                                 .getValue(), visibleEPsByNode));
                     } else if (listPropItem instanceof BLangErrorVariable.BLangErrorDetailEntry) {
-                        listPropJson.add(generateTypeInfoJSON(((BLangErrorVariable.BLangErrorDetailEntry) listPropItem)
+                        listPropJson.add(generateTypeInfoJSON(((BLangErrorVariable
+                                .BLangErrorDetailEntry) listPropItem)
                                 .getKey(), visibleEPsByNode));
                         listPropJson.add(generateTypeInfoJSON(((BLangErrorVariable.BLangErrorDetailEntry) listPropItem)
                                 .getValue(), visibleEPsByNode));
