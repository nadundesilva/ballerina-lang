/*
 * Copyright (c) 2019, WSO2 Inc. (http://www.wso2.org) All Rights Reserved.
 *
 * Licensed under the Apache License, Version 2.0 (the "License");
 * you may not use this file except in compliance with the License.
 * You may obtain a copy of the License at
 *
 * http://www.apache.org/licenses/LICENSE-2.0
 *
 * Unless required by applicable law or agreed to in writing, software
 * distributed under the License is distributed on an "AS IS" BASIS,
 * WITHOUT WARRANTIES OR CONDITIONS OF ANY KIND, either express or implied.
 * See the License for the specific language governing permissions and
 * limitations under the License.
 *
 */
 
apply from: "$rootDir/gradle/javaProjectWithExtBalo.gradle"

configurations {
    balx
    generatedBalx
}

configurations.testCompileClasspath {
    resolutionStrategy {
        preferProjectModules()
    }
}

// Task to generate balx for the pull command.
// task genBalxForPull(type: JavaExec) {
//     dependsOn createBalHome
//     systemProperty "ballerina.home", "$buildDir/ballerina-home/main/"

//     main 'org.ballerinalang.cli.utils.GenerateBalx'
//     classpath = sourceSets.main.runtimeClasspath

//     def targetDir = "$buildDir/generated-balx/packaging_pull"
//     outputs.dir(targetDir)
//     // Do not cache the output
//     outputs.cacheIf { true }

//     def src = "src/main/ballerina/packaging_pull"
//     def fileName = "packaging_pull.bal"
//     def target = "$targetDir/packaging_pull.balx"
//     def jvmTarget = true;
//     args(src, fileName, target, jvmTarget)
// }

// // Task to generate balx for the push command.
// task genBalxForPush(type: JavaExec) {
//     dependsOn createBalHome
//     systemProperty "ballerina.home", "$buildDir/ballerina-home/main"

//     main 'org.ballerinalang.cli.utils.GenerateBalx'
//     classpath = sourceSets.main.runtimeClasspath

//     def targetDir = "$buildDir/generated-balx/packaging_push"
//     outputs.dir(targetDir)
//     // Do not cache the output
//     outputs.cacheIf { true }

//     def src = "src/main/ballerina/packaging_push"
//     def fileName = "packaging_push.bal"
//     def target = "$targetDir/packaging_push.balx"
//     args(src, fileName, target)
// }

// // Task to generate balx for the search command.
// task genBalxForSearch(type: JavaExec) {
//     dependsOn createBalHome
//     systemProperty "ballerina.home", "$buildDir/ballerina-home/main"

//     main 'org.ballerinalang.cli.utils.GenerateBalx'
//     classpath = sourceSets.main.runtimeClasspath

//     def targetDir = "$buildDir/generated-balx/packaging_search"
//     outputs.dir(targetDir)
//     // Do not cache the output
//     outputs.cacheIf { true }

//     def src = "src/main/ballerina/packaging_search"
//     def fileName = "packaging_search.bal"
//     def target = "$targetDir/packaging_search.balx"
//     args(src, fileName, target)
// }

// // Task to generate balx for the token updater.
// task genBalxForTokenUpdater(type: JavaExec) {
    
//     dependsOn createBalHome
//     systemProperty "ballerina.home", "$buildDir/ballerina-home/main"

//     main 'org.ballerinalang.cli.utils.GenerateBalx'
//     classpath = sourceSets.main.runtimeClasspath

//     def targetDir = "$buildDir/generated-balx/packaging_token_updater"
//     outputs.dir(targetDir)
//     // Do not cache the output
//     outputs.cacheIf { true }

//     def src = "src/main/ballerina/packaging_token_updater"
//     def fileName = "packaging_token_updater.bal"
//     def target = "$targetDir/packaging_token_updater.balx"
//     args(src, fileName, target)
// }

dependencies {
    baloImplementation project(path: ':ballerina-auth', configuration: 'baloImplementation')
    baloImplementation project(path: ':ballerina-builtin', configuration: 'baloImplementation')
    baloImplementation project(path: ":ballerina-cache", configuration: 'baloImplementation')
    baloImplementation project(path: ":ballerina-config-api", configuration: 'baloImplementation')
    baloImplementation project(path: ":ballerina-crypto", configuration: 'baloImplementation')
    baloImplementation project(path: ":ballerina-encoding", configuration: 'baloImplementation')
    baloImplementation project(path: ':ballerina-http', configuration: 'baloImplementation')
    baloImplementation project(path: ':ballerina-internal', configuration: 'baloImplementation')
    baloImplementation project(path: ':ballerina-io', configuration: 'baloImplementation')
    baloImplementation project(path: ':ballerina-log-api', configuration: 'baloImplementation')
    baloImplementation project(path: ':ballerina-math', configuration: 'baloImplementation')
    baloImplementation project(path: ':ballerina-mime', configuration: 'baloImplementation')
    baloImplementation project(path: ':ballerina-reflect', configuration: 'baloImplementation')
    baloImplementation project(path: ':ballerina-runtime-api', configuration: 'baloImplementation')
    baloImplementation project(path: ":ballerina-system", configuration: 'baloImplementation')
    baloImplementation project(path: ":ballerina-task", configuration: 'baloImplementation')
    baloImplementation project(path: ":ballerina-time", configuration: 'baloImplementation')
    baloImplementation project(path: ':ballerina-utils', configuration: 'baloImplementation')

<<<<<<< HEAD

=======
>>>>>>> e03f320e
    implementation project(':ballerina-lang')
    implementation project(':ballerina-core')
    implementation project(":ballerina-crypto")
    implementation project(':ballerina-log-api')
    implementation project(":ballerina-auth")
    implementation project(":ballerina-cache")
    implementation project(":ballerina-config-api")
    implementation project(':ballerina-encoding')
    implementation project(':ballerina-math')
    implementation project(':ballerina-reflect')
    implementation project(':ballerina-runtime-api')
    implementation project(':ballerina-task')
    implementation project(':ballerina-time')
    implementation 'org.slf4j:slf4j-api'
}

//artifacts {
//    balx file: file("src/main/ballerina/packaging_pull"), builtBy: genBalxForPull
//    balx file: file("src/main/ballerina/packaging_push"), builtBy: genBalxForPush
//    balx file: file("src/main/ballerina/packaging_search"), builtBy: genBalxForSearch
//    balx file: file("src/main/ballerina/packaging_token_updater"), builtBy: genBalxForTokenUpdater
//}

jar {
    from("$buildDir/generated-balx") {
        into "META-INF/ballerina"
    }

    // The jar should be created after balxs for push, pull, search and token updater are created.
    //dependsOn = [genBalxForPull, genBalxForPush, genBalxForSearch, genBalxForTokenUpdater]
}

clean {
    delete "$buildDir/generated-balx"
}

description = 'Ballerina - Cli Utils'

configurations.all {
    resolutionStrategy.preferProjectModules()
}<|MERGE_RESOLUTION|>--- conflicted
+++ resolved
@@ -126,10 +126,6 @@
     baloImplementation project(path: ":ballerina-time", configuration: 'baloImplementation')
     baloImplementation project(path: ':ballerina-utils', configuration: 'baloImplementation')
 
-<<<<<<< HEAD
-
-=======
->>>>>>> e03f320e
     implementation project(':ballerina-lang')
     implementation project(':ballerina-core')
     implementation project(":ballerina-crypto")
