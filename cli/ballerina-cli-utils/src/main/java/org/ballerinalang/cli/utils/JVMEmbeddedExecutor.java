/*
 * Copyright (c) 2019, WSO2 Inc. (http://www.wso2.org) All Rights Reserved.
 *
 * WSO2 Inc. licenses this file to you under the Apache License,
 * Version 2.0 (the "License"); you may not use this file except
 * in compliance with the License.
 * You may obtain a copy of the License at
 *
 * http://www.apache.org/licenses/LICENSE-2.0
 *
 * Unless required by applicable law or agreed to in writing,
 * software distributed under the License is distributed on an
 * "AS IS" BASIS, WITHOUT WARRANTIES OR CONDITIONS OF ANY
 * KIND, either express or implied.  See the License for the
 * specific language governing permissions and limitations
 * under the License.
 */

package org.ballerinalang.cli.utils;

import io.ballerina.runtime.api.PredefinedTypes;
<<<<<<< HEAD
import io.ballerina.runtime.api.TypeCreator;
import io.ballerina.runtime.api.async.StrandMetadata;
import io.ballerina.runtime.api.values.BArray;
import io.ballerina.runtime.api.values.BError;
import io.ballerina.runtime.api.values.BFuture;
import io.ballerina.runtime.scheduling.Scheduler;
import io.ballerina.runtime.scheduling.Strand;
import io.ballerina.runtime.util.ArgumentParser;
import io.ballerina.runtime.util.RuntimeUtils;
=======
import io.ballerina.runtime.api.async.StrandMetadata;
import io.ballerina.runtime.api.creators.TypeCreator;
import io.ballerina.runtime.api.values.BArray;
import io.ballerina.runtime.api.values.BError;
import io.ballerina.runtime.api.values.BFuture;
import io.ballerina.runtime.internal.scheduling.Scheduler;
import io.ballerina.runtime.internal.scheduling.Strand;
import io.ballerina.runtime.internal.util.ArgumentParser;
import io.ballerina.runtime.internal.util.RuntimeUtils;
>>>>>>> dfa1fba9
import org.ballerinalang.annotation.JavaSPIService;
import org.ballerinalang.core.util.exceptions.BLangRuntimeException;
import org.ballerinalang.core.util.exceptions.BallerinaException;
import org.ballerinalang.spi.EmbeddedExecutor;

import java.lang.reflect.InvocationTargetException;
import java.lang.reflect.Method;
import java.util.Optional;
import java.util.function.Function;

/**
 * This represents the Ballerina module provider.
 *
 * @since 0.964
 */
@JavaSPIService("org.ballerinalang.spi.EmbeddedExecutor")
public class JVMEmbeddedExecutor implements EmbeddedExecutor {

    private static final String MODULE_INIT_CLASS = ".$_init";

    /**
     * {@inheritDoc}
     */
    @Override
    public Optional<RuntimeException> executeMainFunction(String moduleName, String moduleVersion, String strandName,
                                                          StrandMetadata metaData, String[] args) {
        try {
            final Scheduler scheduler = new Scheduler(false);
            runInitOnSchedule(moduleName, moduleVersion, scheduler, strandName, metaData);
            runMainOnSchedule(moduleName, moduleVersion, scheduler, strandName, metaData, args);
            scheduler.setImmortal(true);
            new Thread(scheduler::start).start();
            return Optional.empty();
        } catch (RuntimeException e) {
            return Optional.of(e);
        }
    }

    /**
     * {@inheritDoc}
     */
    @Override
    public Optional<RuntimeException> executeService(String moduleName, String moduleVersion, String strandName,
                                                     StrandMetadata metaData) {
        try {
            final Scheduler scheduler = new Scheduler(false);
            runInitOnSchedule(moduleName, moduleVersion, scheduler, strandName, metaData);
            runStartOnSchedule(moduleName, moduleVersion, scheduler, strandName, metaData);
            scheduler.setImmortal(true);
            new Thread(scheduler::start).start();
            return Optional.empty();
        } catch (RuntimeException e) {
            return Optional.of(e);
        }
    }

    /**
     * Executes the __start_ function of the module.
     *
     * @param moduleName The name of the module.
     * @param moduleVersion Version of the module.
     * @param scheduler  The scheduler.
     * @param strandName name for newly creating strand which is used to execute the function pointer.
     * @param metaData   meta data of new strand.
     * @throws RuntimeException When an error occurs invoking or within the function.
     */
    private void runStartOnSchedule(String moduleName, String moduleVersion, Scheduler scheduler, String strandName,
                                    StrandMetadata metaData)
            throws RuntimeException {
        try {
            Class<?> initClazz = Class.forName("ballerina." + moduleName + "." +
                                                       moduleVersion.replace(".", "_") + MODULE_INIT_CLASS);
            final Method initMethod = initClazz.getDeclaredMethod("$moduleStart", Strand.class);
            //TODO fix following method invoke to scheduler.schedule()
            Function<Object[], Object> func = objects -> {
                try {
                    return initMethod.invoke(null, objects[0]);

                } catch (InvocationTargetException e) {
                    throw (RuntimeException) e.getTargetException();
                } catch (IllegalAccessException e) {
                    throw new BallerinaException("Method has private access", e);
                }
            };
            final BFuture out = scheduler.schedule(new Object[1], func, null, null, null,
                                                   PredefinedTypes.TYPE_NULL, strandName, metaData);
            scheduler.start();
            final Throwable t = out.getPanic();
            if (t != null) {
<<<<<<< HEAD
                if (t instanceof io.ballerina.runtime.util.exceptions.BLangRuntimeException) {
                    throw new BLangRuntimeException(t.getMessage());
                }
                if (t instanceof io.ballerina.runtime.util.exceptions.BallerinaConnectorException) {
=======
                if (t instanceof io.ballerina.runtime.internal.util.exceptions.BLangRuntimeException) {
>>>>>>> dfa1fba9
                    throw new BLangRuntimeException(t.getMessage());
                }
                if (t instanceof BError) {
                    throw new BLangRuntimeException(
                            "error: " + ((BError) t).getPrintableStackTrace().replaceAll("\\{}", ""));
                }
                throw (RuntimeException) t;
            }
        } catch (NoSuchMethodException | ClassNotFoundException e) {
            throw new RuntimeException("Error while invoking main function: " + moduleName, e);
        }
    }

    /**
     * Executes the <module_name>.main function of a module.
     *
     * @param moduleName The name of the module.
     * @param moduleVersion Version of the module.
     * @param scheduler  The scheduler which executes the function.
     * @param strandName name for newly creating strand which is used to execute the function pointer.
     * @param metaData   meta data of new strand.
     * @param stringArgs The string arguments for the function.
     * @throws RuntimeException When an error occurs invoking or within the function.
     */
    private static void runMainOnSchedule(String moduleName, String moduleVersion, Scheduler scheduler,
                                          String strandName, StrandMetadata metaData, String[] stringArgs)
            throws RuntimeException {
        try {
            Class<?> mainClass = Class.forName("ballerina." + moduleName + "." +
                                                       moduleVersion.replace(".", "_") + "." + moduleName);
            final Method mainMethod = mainClass.getDeclaredMethod("main", Strand.class, BArray.class,
                                                                  boolean.class);
            Object[] entryFuncArgs =
                    ArgumentParser.extractEntryFuncArgs(new RuntimeUtils.ParamInfo[]{
                            new RuntimeUtils.ParamInfo(false, "%1",
                                                       TypeCreator.createArrayType(PredefinedTypes.TYPE_STRING,
                                                                                   stringArgs.length))
                    }, stringArgs, true);

            //TODO fix following method invoke to scheduler.schedule()
            Function<Object[], Object> func = objects -> {
                try {
                    return mainMethod.invoke(null, entryFuncArgs);

                } catch (InvocationTargetException e) {
                    throw (RuntimeException) e.getTargetException();
                } catch (IllegalAccessException e) {
                    throw new BallerinaException("Method has private access", e);
                }
            };
            final BFuture out = scheduler.schedule(entryFuncArgs, func, null, null, null,
                                                   PredefinedTypes.TYPE_NULL, strandName, metaData);
            scheduler.start();
            final Throwable t = out.getPanic();
            if (t != null) {
<<<<<<< HEAD
                if (t instanceof io.ballerina.runtime.util.exceptions.BLangRuntimeException) {
                    throw new BLangRuntimeException(t.getMessage());
                }
                if (t instanceof io.ballerina.runtime.util.exceptions.BallerinaConnectorException) {
                    throw new BLangRuntimeException(t.getMessage());
                }
=======
                if (t instanceof io.ballerina.runtime.internal.util.exceptions.BLangRuntimeException) {
                    throw new BLangRuntimeException(t.getMessage());
                }
>>>>>>> dfa1fba9
                if (t instanceof BError) {
                    throw new BLangRuntimeException(
                            "error: " + ((BError) t).getPrintableStackTrace().replaceAll("\\{}", ""));
                }
                throw (RuntimeException) t;
            }
        } catch (NoSuchMethodException | ClassNotFoundException e) {
            throw new RuntimeException("Error while invoking main function: " + moduleName, e);
        }
    }

    /**
     * Executes the __init_ function of the module.
     *
     * @param moduleName The name of the module.
     * @param moduleVersion Version of the module.
     * @param scheduler  The scheduler which executes the function.
     * @param strandName name for newly creating strand which is used to execute the function pointer.
     * @param metaData   meta data of new strand.
     * @throws RuntimeException When an error occurs invoking or within the function.
     */
    private static void runInitOnSchedule(String moduleName, String moduleVersion, Scheduler scheduler,
                                          String strandName, StrandMetadata metaData)
            throws RuntimeException {
        try {
            Class<?> initClazz = Class.forName("ballerina." + moduleName + "." +
                                                       moduleVersion.replace(".", "_") + MODULE_INIT_CLASS);
            final Method initMethod = initClazz.getDeclaredMethod("$moduleInit", Strand.class);
            //TODO fix following method invoke to scheduler.schedule()
            Function<Object[], Object> func = objects -> {
                try {
                    return initMethod.invoke(null, objects[0]);

                } catch (InvocationTargetException e) {
                    throw (RuntimeException) e.getTargetException();
                } catch (IllegalAccessException e) {
                    throw new BallerinaException("Method has private access", e);
                }
            };
            final BFuture out = scheduler.schedule(new Object[1], func, null, null, null,
                                                   PredefinedTypes.TYPE_NULL, strandName, metaData);
            scheduler.start();
            final Throwable t = out.getPanic();
            if (t != null) {
<<<<<<< HEAD
                if (t instanceof io.ballerina.runtime.util.exceptions.BLangRuntimeException) {
                    throw new BLangRuntimeException(t.getMessage());
                }
                if (t instanceof io.ballerina.runtime.util.exceptions.BallerinaConnectorException) {
=======
                if (t instanceof io.ballerina.runtime.internal.util.exceptions.BLangRuntimeException) {
>>>>>>> dfa1fba9
                    throw new BLangRuntimeException(t.getMessage());
                }
                if (t instanceof BError) {
                    throw new BLangRuntimeException(
                            "error: " + ((BError) t).getPrintableStackTrace().replaceAll("\\{}", ""));
                }
                throw (RuntimeException) t;
            }
        } catch (NoSuchMethodException | ClassNotFoundException e) {
            throw new RuntimeException("Error while invoking main function: " + moduleName, e);
        }
    }
}<|MERGE_RESOLUTION|>--- conflicted
+++ resolved
@@ -19,17 +19,6 @@
 package org.ballerinalang.cli.utils;
 
 import io.ballerina.runtime.api.PredefinedTypes;
-<<<<<<< HEAD
-import io.ballerina.runtime.api.TypeCreator;
-import io.ballerina.runtime.api.async.StrandMetadata;
-import io.ballerina.runtime.api.values.BArray;
-import io.ballerina.runtime.api.values.BError;
-import io.ballerina.runtime.api.values.BFuture;
-import io.ballerina.runtime.scheduling.Scheduler;
-import io.ballerina.runtime.scheduling.Strand;
-import io.ballerina.runtime.util.ArgumentParser;
-import io.ballerina.runtime.util.RuntimeUtils;
-=======
 import io.ballerina.runtime.api.async.StrandMetadata;
 import io.ballerina.runtime.api.creators.TypeCreator;
 import io.ballerina.runtime.api.values.BArray;
@@ -39,7 +28,6 @@
 import io.ballerina.runtime.internal.scheduling.Strand;
 import io.ballerina.runtime.internal.util.ArgumentParser;
 import io.ballerina.runtime.internal.util.RuntimeUtils;
->>>>>>> dfa1fba9
 import org.ballerinalang.annotation.JavaSPIService;
 import org.ballerinalang.core.util.exceptions.BLangRuntimeException;
 import org.ballerinalang.core.util.exceptions.BallerinaException;
@@ -129,14 +117,7 @@
             scheduler.start();
             final Throwable t = out.getPanic();
             if (t != null) {
-<<<<<<< HEAD
-                if (t instanceof io.ballerina.runtime.util.exceptions.BLangRuntimeException) {
-                    throw new BLangRuntimeException(t.getMessage());
-                }
-                if (t instanceof io.ballerina.runtime.util.exceptions.BallerinaConnectorException) {
-=======
                 if (t instanceof io.ballerina.runtime.internal.util.exceptions.BLangRuntimeException) {
->>>>>>> dfa1fba9
                     throw new BLangRuntimeException(t.getMessage());
                 }
                 if (t instanceof BError) {
@@ -192,18 +173,9 @@
             scheduler.start();
             final Throwable t = out.getPanic();
             if (t != null) {
-<<<<<<< HEAD
-                if (t instanceof io.ballerina.runtime.util.exceptions.BLangRuntimeException) {
-                    throw new BLangRuntimeException(t.getMessage());
-                }
-                if (t instanceof io.ballerina.runtime.util.exceptions.BallerinaConnectorException) {
-                    throw new BLangRuntimeException(t.getMessage());
-                }
-=======
                 if (t instanceof io.ballerina.runtime.internal.util.exceptions.BLangRuntimeException) {
                     throw new BLangRuntimeException(t.getMessage());
                 }
->>>>>>> dfa1fba9
                 if (t instanceof BError) {
                     throw new BLangRuntimeException(
                             "error: " + ((BError) t).getPrintableStackTrace().replaceAll("\\{}", ""));
@@ -248,14 +220,7 @@
             scheduler.start();
             final Throwable t = out.getPanic();
             if (t != null) {
-<<<<<<< HEAD
-                if (t instanceof io.ballerina.runtime.util.exceptions.BLangRuntimeException) {
-                    throw new BLangRuntimeException(t.getMessage());
-                }
-                if (t instanceof io.ballerina.runtime.util.exceptions.BallerinaConnectorException) {
-=======
                 if (t instanceof io.ballerina.runtime.internal.util.exceptions.BLangRuntimeException) {
->>>>>>> dfa1fba9
                     throw new BLangRuntimeException(t.getMessage());
                 }
                 if (t instanceof BError) {
