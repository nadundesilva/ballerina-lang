import ballerina/internal;
import ballerina/io;
import ballerina/mime;
import ballerina/http;

@final int MAX_INT_VALUE = 2147483647;
@final string VERSION_REGEX = "(\\d+\\.)(\\d+\\.)(\\d+)";
DefaultLogger logger;

documentation {
    This object denotes the default logger object used when pulling a package directly.

    F{{offset}} - Offset from the terminal width.
}
type DefaultLogger object {
    int offset = 0;
    function formatLog(string msg) returns string {
        return msg;
    }
};

documentation {
    This object denotes the build logger object used when pulling a package while building.

    F{{offset}} - Offset from the terminal width.
}
type BuildLogger object {
    int offset = 10;
    function formatLog(string msg) returns string {
        return "\t" + msg;
    }
};

documentation {
    This function pulls a package from ballerina central.

    P{{definedEndpoint}} Endpoint defined with the proxy configurations
    P{{url}} Url to be invoked
    P{{dirPath}} Path of the directory to save the pulled package
    P{{pkgPath}} Package path
    P{{fileSeparator}} File separator based on the operating system
    P{{terminalWidth}} Width of the terminal
    P{{versionRange}} Supported version range
}
function pullPackage(http:Client definedEndpoint, string url, string dirPath, string pkgPath, string fileSeparator,
                     string terminalWidth, string versionRange) {
    endpoint http:Client httpEndpoint = definedEndpoint;
    string fullPkgPath = pkgPath;
    string destDirPath = dirPath;
    http:Request req = new;
    req.addHeader("Accept-Encoding", "identity");

    http:Response httpResponse = new;
    var result = httpEndpoint->get(untaint versionRange, message = req);

    match result {
        http:Response response => httpResponse = response;
        error e => {
            io:println(logger.formatLog("connection to the remote host failed : " + e.message));
            return;
        }
    }

    http:Response res = new;
    string statusCode = <string>httpResponse.statusCode;
    if (statusCode.hasPrefix("5")) {
        io:println(logger.formatLog("remote registry failed for url :" + url));
    } else if (statusCode != "200") {
        var jsonResponse = httpResponse.getJsonPayload();
        match jsonResponse {
            json resp => {
                io:println(logger.formatLog(resp.message.toString()));
            }
            error err => {
                io:println(logger.formatLog("error occurred when pulling the package"));
            }
        }
    } else {
        string contentLengthHeader;
        int pkgSize = MAX_INT_VALUE;

        if (httpResponse.hasHeader("content-length")) {
            contentLengthHeader = httpResponse.getHeader("content-length");
            pkgSize = check <int>contentLengthHeader;
        } else {
            io:println(logger.formatLog("warning: package size information is missing from remote repository"));
        }

        io:ReadableByteChannel sourceChannel = check (httpResponse.getByteChannel());

        string resolvedURI = httpResponse.resolvedRequestedURI;
        if (resolvedURI == "") {
            resolvedURI = url;
        }

        string[] uriParts = resolvedURI.split("/");
        string pkgVersion = uriParts[lengthof uriParts - 2];
        boolean valid = check pkgVersion.matches(VERSION_REGEX);

        if (valid) {
            string pkgName = fullPkgPath.substring(fullPkgPath.lastIndexOf("/") + 1, fullPkgPath.length());
            string archiveFileName = pkgName + ".zip";

            fullPkgPath = fullPkgPath + ":" + pkgVersion;
            destDirPath = destDirPath + fileSeparator + pkgVersion;
            string destArchivePath = destDirPath + fileSeparator + archiveFileName;

            if (!createDirectories(destDirPath)) {
                internal:Path pkgArchivePath = new(destArchivePath);
                if (pkgArchivePath.exists()){
                    io:println(logger.formatLog("package already exists in the home repository"));
                    return;
                }
            }

            io:WritableByteChannel wch = io:openFileForWriting(untaint destArchivePath);

            string toAndFrom = " [central.ballerina.io -> home repo]";
            int rightMargin = 3;
            int width = (check <int>terminalWidth) - rightMargin;
            copy(pkgSize, sourceChannel, wch, fullPkgPath, toAndFrom, width);

            closeChannel(sourceChannel);
            closeChannel(wch);
        } else {
            io:println(logger.formatLog("package version could not be detected"));
        }
    }
}

documentation {
    This function will invoke the method to pull the package.
}
public function main(string... args){
    http:Client httpEndpoint;
    string host = args[4];
    string port = args[5];
    boolean isBuild = <boolean>args[10];
    if (isBuild) {
        logger = new BuildLogger();
    } else {
        logger = new DefaultLogger();
    }

    if (host != "" && port != "") {
        try {
            httpEndpoint = defineEndpointWithProxy(args[0], host, port, args[6], args[7]);
        } catch (error err) {
            io:println(logger.formatLog("failed to resolve host : " + host + " with port " + port));
            return;
        }
    } else  if (host != "" || port != "") {
        io:println(logger.formatLog("both host and port should be provided to enable proxy"));
        return;
    } else {
        httpEndpoint = defineEndpointWithoutProxy(args[0]);
    }
    pullPackage(httpEndpoint, args[0], args[1], args[2], args[3], args[8], args[9]);
}

documentation {
    This function defines an endpoint with proxy configurations.

    P{{url}} URL to be invoked
    P{{hostname}} Host name of the proxy
    P{{port}} Port of the proxy
    P{{username}} Username of the proxy
    P{{password}} Password of the proxy
    R{{}} Endpoint defined
}
function defineEndpointWithProxy (string url, string hostname, string port, string username, string password) returns http:Client{
    endpoint http:Client httpEndpoint {
        url: url,
        secureSocket:{
            trustStore:{
                path: "${ballerina.home}/bre/security/ballerinaTruststore.p12",
                password: "ballerina"
            },
            verifyHostname: false,
            shareSession: true
        },
        followRedirects: { enabled: true, maxCount: 5 },
        proxy : getProxyConfigurations(hostname, port, username, password)
    };
    return httpEndpoint;
}

documentation {
    This function defines an endpoint without proxy configurations.

    P{{url}} URL to be invoked
    R{{}} Endpoint defined
}
function defineEndpointWithoutProxy (string url) returns http:Client{
    endpoint http:Client httpEndpoint {
        url: url,
        secureSocket:{
            trustStore:{
                path: "${ballerina.home}/bre/security/ballerinaTruststore.p12",
                password: "ballerina"
            },
            verifyHostname: false,
            shareSession: true
        },
        followRedirects: { enabled: true, maxCount: 5 }
    };
    return httpEndpoint;
}

documentation {
<<<<<<< HEAD
=======
    This function will get the file channel.

    P{{filePath}} File path
    P{{permission}} Permissions provided
    R{{}} `ByteChannel` of the file content
}
function getFileChannel (string filePath, io:Mode permission) returns (io:ByteChannel) {
    io:ByteChannel byteChannel = io:openFile(untaint filePath, permission);
    return byteChannel;
}

documentation {
>>>>>>> f650b5da
    This function will read the bytes from the byte channel.

    P{{byteChannel}} Byte channel
    P{{numberOfBytes}} Number of bytes to be read
    R{{}} Read content as byte[] along with the number of bytes read.
}
<<<<<<< HEAD
function readBytes(io:ReadableByteChannel channel, int numberOfBytes) returns (byte[], int) {
=======
function readBytes (io:ByteChannel byteChannel, int numberOfBytes) returns (byte[], int) {
>>>>>>> f650b5da
    byte[] bytes;
    int numberOfBytesRead;
    (bytes, numberOfBytesRead) = check (byteChannel.read(numberOfBytes));
    return (bytes, numberOfBytesRead);
}

documentation {
    This function will write the bytes from the byte channel.

    P{{byteChannel}} Byte channel
    P{{content}} Content to be written as a byte[]
    P{{startOffset}} Offset
    R{{}} number of bytes written.
}
<<<<<<< HEAD
function writeBytes(io:WritableByteChannel channel, byte[] content, int startOffset) returns int {
    int numberOfBytesWritten = check (channel.write(content, startOffset));
=======
function writeBytes (io:ByteChannel byteChannel, byte[] content, int startOffset) returns int {
    int numberOfBytesWritten = check (byteChannel.write(content, startOffset));
>>>>>>> f650b5da
    return numberOfBytesWritten;
}

documentation {
    This function will copy files from source to the destination path.

    P{{pkgSize}} Size of the package pulled
    P{{src}} Byte channel of the source file
    P{{dest}} Byte channel of the destination folder
    P{{fullPkgPath}} Full package path
    P{{toAndFrom}} Pulled package details
    P{{width}} Width of the terminal
}
function copy(int pkgSize, io:ReadableByteChannel src, io:WritableByteChannel dest,
              string fullPkgPath, string toAndFrom, int width) {
    int terminalWidth = width - logger.offset;
    int bytesChunk = 8;
    byte[] readContent;
    int readCount = -1;
    float totalCount = 0.0;
    int numberOfBytesWritten = 0;
    string noOfBytesRead;
    string equals = "==========";
    string tabspaces = "          ";
    boolean completed = false;
    int rightMargin = 5;
    int totalVal = 10;
    int startVal = 0;
    int rightpadLength = terminalWidth - equals.length() - tabspaces.length() - rightMargin;
    try {
        while (!completed) {
            (readContent, readCount) = readBytes(src, bytesChunk);
            if (readCount <= startVal) {
                completed = true;
            }
            if (dest != null) {
                numberOfBytesWritten = writeBytes(dest, readContent, startVal);
            }
            totalCount = totalCount + readCount;
            float percentage = totalCount / pkgSize;
            noOfBytesRead = totalCount + "/" + pkgSize;
            string bar = equals.substring(startVal, <int>(percentage * totalVal));
            string spaces = tabspaces.substring(startVal, totalVal - <int>(percentage * totalVal));
            string size = "[" + bar + ">" + spaces + "] " + <int>totalCount + "/" + pkgSize;
            string msg = truncateString(fullPkgPath + toAndFrom, terminalWidth - size.length());
            io:print("\r" + logger.formatLog(rightPad(msg, rightpadLength) + size));
        }
    } catch (error err) {
        io:println("");
    }
    io:println("\r" + logger.formatLog(rightPad(fullPkgPath + toAndFrom, terminalWidth)));
}

documentation {
    This function adds the right pad.

    P{{logMsg}} Log message to be printed
    P{{logMsgLength}} Length of the log message
    R{{}} The log message to be printed after adding the right pad
}
function rightPad(string logMsg, int logMsgLength) returns (string) {
    string msg = logMsg;
    int length = logMsgLength;
    int i = -1;
    length = length - msg.length();
    string char = " ";
    while (i < length) {
        msg = msg + char;
        i = i + 1;
    }
    return msg;
}

documentation {
    This function truncates the string.

    P{{text}} String to be truncated
    P{{maxSize}} Maximum size of the log message printed
    R{{}} Truncated string.
}
function truncateString(string text, int maxSize) returns (string) {
    int lengthOfText = text.length();
    if (lengthOfText > maxSize) {
        int endIndex = 3;
        if (maxSize > endIndex) {
            endIndex = maxSize - endIndex;
        }
        string truncatedStr = text.substring(0, endIndex);
        return truncatedStr + "…";
    }
    return text;
}

documentation {
    This function creates directories.

    P{{directoryPath}} Directory path to be created
    R{{}} If the directories were created or not
}
function createDirectories(string directoryPath) returns (boolean) {
    internal:Path dirPath = new(directoryPath);
    if (!dirPath.exists()){
        match dirPath.createDirectory() {
            () => {
                return true;
            }
            error => {
                return false;
            }
        }
    } else {
        return false;
    }
}

documentation {
    This function will close the byte channel.

    P{{byteChannel}} Byte channel to be closed
}
<<<<<<< HEAD
function closeChannel(io:ReadableByteChannel|io:WritableByteChannel channel) {
    match channel {
        object { public function close() returns error?; } ch => {
            match ch.close() {
                error channelCloseError => {
                    io:println(logger.formatLog("Error occured while closing the channel: " +
                                channelCloseError.message));
                }
                () => return;
            }
=======
function closeChannel(io:ByteChannel byteChannel) {
    match byteChannel.close() {
        error channelCloseError => {
            io:println(logger.formatLog("Error occured while closing the channel: " + channelCloseError.message));
>>>>>>> f650b5da
        }
    }
}

documentation {
    This function sets the proxy configurations for the endpoint.

    P{{hostName}} Host name of the proxy
    P{{port}} Port of the proxy
    P{{username}} Username of the proxy
    P{{password}} Password of the proxy
    R{{}} Proxy configurations for the endpoint
}
function getProxyConfigurations(string hostName, string port, string username, string password) returns http:ProxyConfig
{
    int portInt = check <int>port;
    http:ProxyConfig proxy = {host:hostName, port:portInt, userName:username, password:password};
    return proxy;
}<|MERGE_RESOLUTION|>--- conflicted
+++ resolved
@@ -208,32 +208,13 @@
 }
 
 documentation {
-<<<<<<< HEAD
-=======
-    This function will get the file channel.
-
-    P{{filePath}} File path
-    P{{permission}} Permissions provided
-    R{{}} `ByteChannel` of the file content
-}
-function getFileChannel (string filePath, io:Mode permission) returns (io:ByteChannel) {
-    io:ByteChannel byteChannel = io:openFile(untaint filePath, permission);
-    return byteChannel;
-}
-
-documentation {
->>>>>>> f650b5da
     This function will read the bytes from the byte channel.
 
     P{{byteChannel}} Byte channel
     P{{numberOfBytes}} Number of bytes to be read
     R{{}} Read content as byte[] along with the number of bytes read.
 }
-<<<<<<< HEAD
-function readBytes(io:ReadableByteChannel channel, int numberOfBytes) returns (byte[], int) {
-=======
-function readBytes (io:ByteChannel byteChannel, int numberOfBytes) returns (byte[], int) {
->>>>>>> f650b5da
+function readBytes(io:ReadableByteChannel byteChannel, int numberOfBytes) returns (byte[], int) {
     byte[] bytes;
     int numberOfBytesRead;
     (bytes, numberOfBytesRead) = check (byteChannel.read(numberOfBytes));
@@ -248,13 +229,8 @@
     P{{startOffset}} Offset
     R{{}} number of bytes written.
 }
-<<<<<<< HEAD
-function writeBytes(io:WritableByteChannel channel, byte[] content, int startOffset) returns int {
-    int numberOfBytesWritten = check (channel.write(content, startOffset));
-=======
-function writeBytes (io:ByteChannel byteChannel, byte[] content, int startOffset) returns int {
+function writeBytes(io:WritableByteChannel byteChannel, byte[] content, int startOffset) returns int {
     int numberOfBytesWritten = check (byteChannel.write(content, startOffset));
->>>>>>> f650b5da
     return numberOfBytesWritten;
 }
 
@@ -375,9 +351,8 @@
 
     P{{byteChannel}} Byte channel to be closed
 }
-<<<<<<< HEAD
-function closeChannel(io:ReadableByteChannel|io:WritableByteChannel channel) {
-    match channel {
+function closeChannel(io:ReadableByteChannel|io:WritableByteChannel byteChannel) {
+    match byteChannel {
         object { public function close() returns error?; } ch => {
             match ch.close() {
                 error channelCloseError => {
@@ -386,12 +361,6 @@
                 }
                 () => return;
             }
-=======
-function closeChannel(io:ByteChannel byteChannel) {
-    match byteChannel.close() {
-        error channelCloseError => {
-            io:println(logger.formatLog("Error occured while closing the channel: " + channelCloseError.message));
->>>>>>> f650b5da
         }
     }
 }
