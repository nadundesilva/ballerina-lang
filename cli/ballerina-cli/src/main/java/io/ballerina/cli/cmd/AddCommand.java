--- conflicted
+++ resolved
@@ -67,13 +67,8 @@
         CommandUtil.initJarFs();
     }
 
-<<<<<<< HEAD
     public AddCommand(Path userDir, PrintStream errStream, boolean exitWhenFinish) {
-        this(userDir, errStream, exitWhenFinish, ProjectUtils.createAndGetHomeReposPath());
-=======
-    public AddCommand(Path userDir, PrintStream errStream) {
-        this(userDir, errStream, RepoUtils.createAndGetHomeReposPath());
->>>>>>> 24e640f1
+        this(userDir, errStream, exitWhenFinish, RepoUtils.createAndGetHomeReposPath());
     }
 
     public AddCommand(Path userDir, PrintStream errStream, boolean exitWhenFinish, Path homeCache) {
