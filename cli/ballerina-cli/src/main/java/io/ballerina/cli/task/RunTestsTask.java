/*
 * Copyright (c) 2020, WSO2 Inc. (http://www.wso2.org) All Rights Reserved.
 *
 * WSO2 Inc. licenses this file to you under the Apache License,
 * Version 2.0 (the "License"); you may not use this file except
 * in compliance with the License.
 * You may obtain a copy of the License at
 *
 *   http://www.apache.org/licenses/LICENSE-2.0
 *
 * Unless required by applicable law or agreed to in writing,
 * software distributed under the License is distributed on an
 * "AS IS" BASIS, WITHOUT WARRANTIES OR CONDITIONS OF ANY
 * KIND, either express or implied.  See the License for the
 * specific language governing permissions and limitations
 * under the License.
 */

package io.ballerina.cli.task;

import com.google.gson.Gson;
import io.ballerina.cli.launcher.LauncherUtils;
import io.ballerina.cli.utils.FileUtils;
import io.ballerina.projects.JBallerinaBackend;
import io.ballerina.projects.JarResolver;
import io.ballerina.projects.JvmTarget;
import io.ballerina.projects.Module;
import io.ballerina.projects.ModuleId;
import io.ballerina.projects.ModuleName;
import io.ballerina.projects.PackageCompilation;
import io.ballerina.projects.Project;
import io.ballerina.projects.ProjectException;
import io.ballerina.projects.ProjectKind;
import io.ballerina.projects.internal.model.Target;
import io.ballerina.projects.util.ProjectConstants;
import io.ballerina.projects.util.ProjectUtils;
import org.ballerinalang.test.runtime.entity.CoverageReport;
import org.ballerinalang.test.runtime.entity.ModuleCoverage;
import org.ballerinalang.test.runtime.entity.ModuleStatus;
import org.ballerinalang.test.runtime.entity.TestReport;
import org.ballerinalang.test.runtime.entity.TestSuite;
import org.ballerinalang.test.runtime.util.CodeCoverageUtils;
import org.ballerinalang.test.runtime.util.TesterinaConstants;
import org.ballerinalang.test.runtime.util.TesterinaUtils;
import org.ballerinalang.testerina.core.TestProcessor;
import org.ballerinalang.testerina.core.TesterinaRegistry;
import org.wso2.ballerinalang.util.Lists;

import java.io.BufferedReader;
import java.io.File;
import java.io.FileInputStream;
import java.io.FileNotFoundException;
import java.io.FileOutputStream;
import java.io.IOException;
import java.io.OutputStreamWriter;
import java.io.PrintStream;
import java.io.Writer;
import java.nio.charset.StandardCharsets;
import java.nio.file.Files;
import java.nio.file.Path;
import java.nio.file.Paths;
import java.util.ArrayList;
import java.util.Collection;
import java.util.HashMap;
import java.util.List;
import java.util.Map;
import java.util.StringJoiner;

import static io.ballerina.cli.launcher.LauncherUtils.createLauncherException;
import static io.ballerina.cli.utils.DebugUtils.getDebugArgs;
import static io.ballerina.cli.utils.DebugUtils.isInDebugMode;
import static org.ballerinalang.test.runtime.util.TesterinaConstants.COVERAGE_DIR;
import static org.ballerinalang.test.runtime.util.TesterinaConstants.FILE_PROTOCOL;
import static org.ballerinalang.test.runtime.util.TesterinaConstants.REPORT_DATA_PLACEHOLDER;
import static org.ballerinalang.test.runtime.util.TesterinaConstants.REPORT_ZIP_NAME;
import static org.ballerinalang.test.runtime.util.TesterinaConstants.RERUN_TEST_JSON_FILE;
import static org.ballerinalang.test.runtime.util.TesterinaConstants.RESULTS_HTML_FILE;
import static org.ballerinalang.test.runtime.util.TesterinaConstants.RESULTS_JSON_FILE;
import static org.ballerinalang.test.runtime.util.TesterinaConstants.TOOLS_DIR_NAME;
import static org.wso2.ballerinalang.compiler.util.ProjectDirConstants.BALLERINA_HOME;
import static org.wso2.ballerinalang.compiler.util.ProjectDirConstants.BALLERINA_HOME_BRE;
import static org.wso2.ballerinalang.compiler.util.ProjectDirConstants.BALLERINA_HOME_LIB;

/**
 * Task for executing tests.
 *
 * @since 2.0.0
 */
public class RunTestsTask implements Task {
    private final PrintStream out;
    private final PrintStream err;
    private final List<String> args;
    private final String includesInCoverage;
    private List<String> groupList;
    private List<String> disableGroupList;
    private boolean report;
    private boolean coverage;
    private boolean isSingleTestExecution;
    private boolean isRerunTestExecution;
    private List<String> singleExecTests;
    TestReport testReport;

    public RunTestsTask(PrintStream out, PrintStream err, String[] args, String includes) {
        this.out = out;
        this.err = err;
        this.args = Lists.of(args);
        this.includesInCoverage = includes;
    }

    public RunTestsTask(PrintStream out, PrintStream err, String[] args, boolean rerunTests, List<String> groupList,
                        List<String> disableGroupList, List<String> testList, String includes) {
        this.out = out;
        this.err = err;
        this.args = Lists.of(args);
        this.isSingleTestExecution = false;
        this.isRerunTestExecution = rerunTests;

        // If rerunTests is true, we get the rerun test list and assign it to 'testList'
        if (this.isRerunTestExecution) {
            testList = new ArrayList<>();
        }

        if (disableGroupList != null) {
            this.disableGroupList = disableGroupList;
        } else if (groupList != null) {
            this.groupList = groupList;
        }

        if (testList != null) {
            isSingleTestExecution = true;
            singleExecTests = testList;
        }
        this.includesInCoverage = includes;
    }

    @Override
    public void execute(Project project) {
        try {
            ProjectUtils.checkExecutePermission(project.sourceRoot());
        } catch (ProjectException e) {
            throw createLauncherException(e.getMessage());
        }

        filterTestGroups();
        report = project.buildOptions().testReport();
        coverage = project.buildOptions().codeCoverage();

        if (report || coverage) {
            testReport = new TestReport();
        }

        Path cachesRoot;
        Target target;
        Path testsCachePath;
        try {
            if (project.kind() == ProjectKind.BUILD_PROJECT) {
                cachesRoot = project.sourceRoot();
            } else {
                cachesRoot = Files.createTempDirectory("ballerina-test-cache" + System.nanoTime());
            }

            target = new Target(cachesRoot);
            testsCachePath = target.getTestsCachePath();
        } catch (IOException e) {
            throw createLauncherException("error while creating target directory: ", e);
        }

        this.out.println();
        this.out.print("Running Tests");
        if (coverage) {
            out.print(" with Coverage");
        }
        this.out.println();

        int result = 0;
        boolean hasTests = false;

        PackageCompilation packageCompilation = project.currentPackage().getCompilation();
        JBallerinaBackend jBallerinaBackend = JBallerinaBackend.from(packageCompilation, JvmTarget.JAVA_11);
        JarResolver jarResolver = jBallerinaBackend.jarResolver();
        TestProcessor testProcessor = new TestProcessor();

        // Only tests in packages are executed so default packages i.e. single bal files which has the package name
        // as "." are ignored. This is to be consistent with the "bal test" command which only executes tests
        // in packages.
        for (ModuleId moduleId : project.currentPackage().moduleIds()) {
            Module module = project.currentPackage().module(moduleId);
            ModuleName moduleName = module.moduleName();

            TestSuite suite = testProcessor.testSuite(module).orElse(null);
            Path moduleTestCachePath = testsCachePath.resolve(moduleName.toString());

            if (suite == null) {
                if (!project.currentPackage().packageOrg().anonymous()) {
                    out.println();
                    out.println("\t" + moduleName.toString());
                }
                out.println("\t" + "No tests found");
                continue;
            } else if (isRerunTestExecution && suite.getTests().isEmpty()) {
                out.println("\t" + "No failed test/s found in cache");
                continue;
            } else if (isSingleTestExecution && suite.getTests().isEmpty()) {
                out.println("\t" + "No tests found with the given name/s");
                continue;
            }
            //Set 'hasTests' flag if there are any tests available in the package
            if (!hasTests) {
                hasTests = true;
            }

            if (isRerunTestExecution) {
                singleExecTests = readFailedTestsFromFile(target.path());
            }
            if (isSingleTestExecution || isRerunTestExecution) {
                suite.setTests(TesterinaUtils.getSingleExecutionTests(suite, singleExecTests));
            }
            suite.setReportRequired(report || coverage);
            Collection<Path> dependencies = jarResolver.getJarFilePathsRequiredForTestExecution(moduleName);
            if (project.kind() == ProjectKind.SINGLE_FILE_PROJECT) {
                out.println("\t" + module.document(module.documentIds().iterator().next()).name());
            } else {
                out.println("\t" + module.moduleName().toString());
            }
            writeToJson(suite, moduleTestCachePath);
            int testResult;
            try {

                testResult = runTestSuit(moduleTestCachePath, target, dependencies, module);
                if (result == 0) {
                    result = testResult;
                }
                if (report || coverage) {
                    ModuleStatus moduleStatus = loadModuleStatusFromFile(moduleTestCachePath
                            .resolve(TesterinaConstants.STATUS_FILE));
                    testReport.addModuleStatus(moduleName.toString(), moduleStatus);
                }
            } catch (IOException | InterruptedException e) {
                cleanTempCache(project, cachesRoot);
                throw createLauncherException("error occurred while running tests", e);
            }
        }

        try {
            if (hasTests) {
                generateCoverage(project, jarResolver, target);
                generateHtmlReport(project, this.out, testReport, target);
            }
        } catch (IOException e) {
            cleanTempCache(project, cachesRoot);
            throw createLauncherException("error while generating test report :", e);
        }

        if (result != 0) {
            cleanTempCache(project, cachesRoot);
            throw createLauncherException("there are test failures");
        }

        // Cleanup temp cache for SingleFileProject
        cleanTempCache(project, cachesRoot);
    }

    private void generateCoverage(Project project, JarResolver jarResolver, Target target) throws IOException {
        // Generate code coverage
        if (!coverage) {
            return;
        }
        Map<String, ModuleCoverage> moduleCoverageMap = new HashMap<>();
        for (ModuleId moduleId : project.currentPackage().moduleIds()) {
            Module module = project.currentPackage().module(moduleId);
            CoverageReport coverageReport = new CoverageReport(module);
            coverageReport.generateReport(jarResolver, moduleCoverageMap);
<<<<<<< HEAD
=======
        }

        for (Map.Entry mapElement : moduleCoverageMap.entrySet()) {
            String moduleName = (String) mapElement.getKey();
            ModuleCoverage moduleCoverage = (ModuleCoverage) mapElement.getValue();
            testReport.addCoverage(moduleName, moduleCoverage);
>>>>>>> 384867bf
        }
        testReport.addCoverage(moduleCoverageMap);
    }

    private void filterTestGroups() {
        TesterinaRegistry testerinaRegistry = TesterinaRegistry.getInstance();
        if (disableGroupList != null) {
            testerinaRegistry.setGroups(disableGroupList);
            testerinaRegistry.setShouldIncludeGroups(false);
        } else if (groupList != null) {
            testerinaRegistry.setGroups(groupList);
            testerinaRegistry.setShouldIncludeGroups(true);
        }
    }

    /**
     * Write the test report content into a json file.
     *
     * @param out        PrintStream object to print messages to console
     * @param testReport Data that are parsed to the json
     */
    private void generateHtmlReport(Project project, PrintStream out, TestReport testReport, Target target)
            throws IOException {

        if (!report && !coverage) {
            return;
        }
        if (testReport.getModuleStatus().size() <= 0) {
            return;
        }

        out.println();
        out.println("Generating Test Report");

        Path reportDir = target.getReportPath();

        // Set projectName in test report
        String projectName;
        if (project.kind() == ProjectKind.SINGLE_FILE_PROJECT) {
            projectName = ProjectUtils.getJarFileName(project.currentPackage().getDefaultModule())
                    + ProjectConstants.BLANG_SOURCE_EXT;
        } else {
            projectName = project.currentPackage().packageName().toString();
        }
        testReport.setProjectName(projectName);
        testReport.finalizeTestResults(coverage);

        Gson gson = new Gson();
        String json = gson.toJson(testReport).replaceAll("\\\\\\(", "(");

        File jsonFile = new File(reportDir.resolve(RESULTS_JSON_FILE).toString());
        try (Writer writer = new OutputStreamWriter(new FileOutputStream(jsonFile), StandardCharsets.UTF_8)) {
            writer.write(new String(json.getBytes(StandardCharsets.UTF_8), StandardCharsets.UTF_8));
            out.println("\t" + jsonFile.getAbsolutePath() + "\n");
        }

        Path reportZipPath = Paths.get(System.getProperty(BALLERINA_HOME)).resolve(BALLERINA_HOME_LIB).
                resolve(TesterinaConstants.TOOLS_DIR_NAME).resolve(TesterinaConstants.COVERAGE_DIR).
                resolve(REPORT_ZIP_NAME);
        if (Files.exists(reportZipPath)) {
            String content;
            try {
                CodeCoverageUtils.unzipReportResources(new FileInputStream(reportZipPath.toFile()),
                        reportDir.toFile());
                content = Files.readString(reportDir.resolve(RESULTS_HTML_FILE));
                content = content.replace(REPORT_DATA_PLACEHOLDER, json);
            } catch (IOException e) {
                throw createLauncherException("error occurred while preparing test report: " + e.toString());
            }
            File htmlFile = new File(reportDir.resolve(RESULTS_HTML_FILE).toString());
            try (Writer writer = new OutputStreamWriter(new FileOutputStream(htmlFile), StandardCharsets.UTF_8)) {
                writer.write(new String(content.getBytes(StandardCharsets.UTF_8), StandardCharsets.UTF_8));
                out.println("\tView the test report at: " +
                        FILE_PROTOCOL + Paths.get(htmlFile.getPath()).toAbsolutePath().normalize().toString());
            }
        } else {
            String reportToolsPath = "<" + BALLERINA_HOME + ">" + File.separator + BALLERINA_HOME_LIB +
                    File.separator + TOOLS_DIR_NAME + File.separator + COVERAGE_DIR + File.separator +
                    REPORT_ZIP_NAME;
            out.println("warning: Could not find the required HTML report tools for code coverage at "
                    + reportToolsPath);
        }
    }

    private int runTestSuit(Path moduleTestCache, Target target, Collection<Path> testDependencies,
                            Module module) throws IOException, InterruptedException {
        List<String> cmdArgs = new ArrayList<>();
        cmdArgs.add(System.getProperty("java.command"));
        String mainClassName = TesterinaConstants.TESTERINA_LAUNCHER_CLASS_NAME;
        String orgName = module.packageInstance().packageOrg().toString();
        String packageName = module.packageInstance().packageName().toString();
        String moduleName = module.isDefaultModule() ? "" : module.moduleName().moduleNamePart();

        String jacocoAgentJarPath = Paths.get(System.getProperty(BALLERINA_HOME)).resolve(BALLERINA_HOME_BRE)
                .resolve(BALLERINA_HOME_LIB).resolve(TesterinaConstants.AGENT_FILE_NAME).toString();


        if (coverage) {
            String agentCommand = "-javaagent:"
                    + jacocoAgentJarPath
                    + "=destfile="
                    + target.getTestsCachePath().resolve(TesterinaConstants.COVERAGE_DIR)
                    .resolve(TesterinaConstants.EXEC_FILE_NAME).toString();
            if (!TesterinaConstants.DOT.equals(packageName) && this.includesInCoverage == null) {
                // add user defined classes for generating the jacoco exec file
                agentCommand += ",includes=" + orgName + ".*";
            } else {
                agentCommand += ",includes=" + this.includesInCoverage;
            }
            cmdArgs.add(agentCommand);
        }

        String classPath = getClassPath(testDependencies);
        cmdArgs.addAll(Lists.of("-cp", classPath));
        if (isInDebugMode()) {
            cmdArgs.add(getDebugArgs(this.err));
        }
        cmdArgs.add(mainClassName);
        cmdArgs.add(moduleTestCache.toString());
        cmdArgs.addAll(args);
        cmdArgs.add(target.path().toString());
        cmdArgs.add(orgName);
        cmdArgs.add(packageName);
        cmdArgs.add("\"" + moduleName + "\""); // see JDK-7028124
        ProcessBuilder processBuilder = new ProcessBuilder(cmdArgs).inheritIO();
        Process proc = processBuilder.start();
        return proc.waitFor();

    }

    private String getClassPath(Collection<Path> dependencies) {
        StringJoiner cp = new StringJoiner(File.pathSeparator);
        dependencies.stream().map(Path::toString).forEach(cp::add);
        return cp.toString();
    }

    /**
     * Loads the ModuleStatus object by reading a given Json.
     *
     * @param statusJsonPath file path of json file
     * @return ModuleStatus object
     * @throws FileNotFoundException if file does not exist
     */
    private ModuleStatus loadModuleStatusFromFile(Path statusJsonPath) throws IOException {
        Gson gson = new Gson();
        BufferedReader bufferedReader = Files.newBufferedReader(statusJsonPath, StandardCharsets.UTF_8);
        return gson.fromJson(bufferedReader, ModuleStatus.class);
    }

    private List<String> readFailedTestsFromFile(Path rerunTestJsonPath) {
        Gson gson = new Gson();
        rerunTestJsonPath = Paths.get(rerunTestJsonPath.toString(), RERUN_TEST_JSON_FILE);

        try (BufferedReader bufferedReader = Files.newBufferedReader(rerunTestJsonPath, StandardCharsets.UTF_8)) {
            return gson.fromJson(bufferedReader, ArrayList.class);
        } catch (IOException e) {
            throw createLauncherException("error while running failed tests. ", e);
        }
    }

    /**
     * Write the content into a json.
     *
     * @param testSuite Data that are parsed to the json
     */
    private static void writeToJson(TestSuite testSuite, Path moduleTestsCachePath) {
        if (!Files.exists(moduleTestsCachePath)) {
            try {
                Files.createDirectories(moduleTestsCachePath);
            } catch (IOException e) {
                throw LauncherUtils.createLauncherException("couldn't create test suite : " + e.toString());
            }
        }
        Path tmpJsonPath = Paths.get(moduleTestsCachePath.toString(), TesterinaConstants.TESTERINA_TEST_SUITE);
        File jsonFile = new File(tmpJsonPath.toString());
        try (Writer writer = new OutputStreamWriter(new FileOutputStream(jsonFile), StandardCharsets.UTF_8)) {
            Gson gson = new Gson();
            String json = gson.toJson(testSuite);
            writer.write(new String(json.getBytes(StandardCharsets.UTF_8), StandardCharsets.UTF_8));
        } catch (IOException e) {
            throw LauncherUtils.createLauncherException("couldn't write data to test suite file : " + e.toString());
        }
    }

    private void cleanTempCache(Project project, Path cachesRoot) {
        if (project.kind() == ProjectKind.SINGLE_FILE_PROJECT) {
            FileUtils.deleteDirectory(cachesRoot);
        }
    }
}<|MERGE_RESOLUTION|>--- conflicted
+++ resolved
@@ -270,15 +270,11 @@
             Module module = project.currentPackage().module(moduleId);
             CoverageReport coverageReport = new CoverageReport(module);
             coverageReport.generateReport(jarResolver, moduleCoverageMap);
-<<<<<<< HEAD
-=======
-        }
-
+        }
         for (Map.Entry mapElement : moduleCoverageMap.entrySet()) {
             String moduleName = (String) mapElement.getKey();
             ModuleCoverage moduleCoverage = (ModuleCoverage) mapElement.getValue();
             testReport.addCoverage(moduleName, moduleCoverage);
->>>>>>> 384867bf
         }
         testReport.addCoverage(moduleCoverageMap);
     }
