/*
 * Copyright (c) 2020, WSO2 Inc. (http://www.wso2.org) All Rights Reserved.
 *
 * WSO2 Inc. licenses this file to you under the Apache License,
 * Version 2.0 (the "License"); you may not use this file except
 * in compliance with the License.
 * You may obtain a copy of the License at
 *
 *   http://www.apache.org/licenses/LICENSE-2.0
 *
 * Unless required by applicable law or agreed to in writing,
 * software distributed under the License is distributed on an
 * "AS IS" BASIS, WITHOUT WARRANTIES OR CONDITIONS OF ANY
 * KIND, either express or implied.  See the License for the
 * specific language governing permissions and limitations
 * under the License.
 */

package io.ballerina.cli.task;

import com.google.gson.Gson;
import io.ballerina.cli.launcher.LauncherUtils;
import io.ballerina.projects.JBallerinaBackend;
import io.ballerina.projects.JarLibrary;
import io.ballerina.projects.JarResolver;
import io.ballerina.projects.JvmTarget;
import io.ballerina.projects.Module;
import io.ballerina.projects.ModuleId;
import io.ballerina.projects.ModuleName;
import io.ballerina.projects.Package;
import io.ballerina.projects.PackageCompilation;
import io.ballerina.projects.PlatformLibrary;
import io.ballerina.projects.Project;
import io.ballerina.projects.ProjectException;
import io.ballerina.projects.ProjectKind;
import io.ballerina.projects.internal.model.Target;
import io.ballerina.projects.util.ProjectConstants;
import io.ballerina.projects.util.ProjectUtils;
import org.ballerinalang.test.runtime.entity.CoverageReport;
import org.ballerinalang.test.runtime.entity.ModuleCoverage;
import org.ballerinalang.test.runtime.entity.ModuleStatus;
import org.ballerinalang.test.runtime.entity.TestReport;
import org.ballerinalang.test.runtime.entity.TestSuite;
import org.ballerinalang.test.runtime.util.CodeCoverageUtils;
import org.ballerinalang.test.runtime.util.TesterinaConstants;
import org.ballerinalang.test.runtime.util.TesterinaUtils;
import org.ballerinalang.testerina.core.TestProcessor;
import org.ballerinalang.testerina.core.TesterinaRegistry;
import org.wso2.ballerinalang.util.Lists;

import java.io.BufferedReader;
import java.io.File;
import java.io.FileInputStream;
import java.io.FileOutputStream;
import java.io.IOException;
import java.io.OutputStreamWriter;
import java.io.PrintStream;
import java.io.Writer;
import java.nio.charset.StandardCharsets;
import java.nio.file.Files;
import java.nio.file.Path;
import java.nio.file.Paths;
import java.util.ArrayList;
import java.util.Collection;
import java.util.HashMap;
import java.util.List;
import java.util.Map;
import java.util.StringJoiner;
import java.util.stream.Collectors;

import static io.ballerina.cli.launcher.LauncherUtils.createLauncherException;
import static io.ballerina.cli.utils.DebugUtils.getDebugArgs;
import static io.ballerina.cli.utils.DebugUtils.isInDebugMode;
import static org.ballerinalang.test.runtime.util.TesterinaConstants.COVERAGE_DIR;
import static org.ballerinalang.test.runtime.util.TesterinaConstants.FILE_PROTOCOL;
import static org.ballerinalang.test.runtime.util.TesterinaConstants.REPORT_DATA_PLACEHOLDER;
import static org.ballerinalang.test.runtime.util.TesterinaConstants.REPORT_ZIP_NAME;
import static org.ballerinalang.test.runtime.util.TesterinaConstants.RERUN_TEST_JSON_FILE;
import static org.ballerinalang.test.runtime.util.TesterinaConstants.RESULTS_HTML_FILE;
import static org.ballerinalang.test.runtime.util.TesterinaConstants.RESULTS_JSON_FILE;
import static org.ballerinalang.test.runtime.util.TesterinaConstants.TOOLS_DIR_NAME;
import static org.wso2.ballerinalang.compiler.util.ProjectDirConstants.BALLERINA_HOME;
import static org.wso2.ballerinalang.compiler.util.ProjectDirConstants.BALLERINA_HOME_BRE;
import static org.wso2.ballerinalang.compiler.util.ProjectDirConstants.BALLERINA_HOME_LIB;

/**
 * Task for executing tests.
 *
 * @since 2.0.0
 */
public class RunTestsTask implements Task {
    private final PrintStream out;
    private final PrintStream err;
    private final String includesInCoverage;
    private List<String> groupList;
    private List<String> disableGroupList;
    private boolean report;
    private boolean coverage;
    private boolean isSingleTestExecution;
    private boolean isRerunTestExecution;
    private List<String> singleExecTests;
    TestReport testReport;

    public RunTestsTask(PrintStream out, PrintStream err, String includes) {
        this.out = out;
        this.err = err;
        this.includesInCoverage = includes;
    }

    public RunTestsTask(PrintStream out, PrintStream err, boolean rerunTests, List<String> groupList,
                        List<String> disableGroupList, List<String> testList, String includes) {
        this.out = out;
        this.err = err;
        this.isSingleTestExecution = false;
        this.isRerunTestExecution = rerunTests;

        // If rerunTests is true, we get the rerun test list and assign it to 'testList'
        if (this.isRerunTestExecution) {
            testList = new ArrayList<>();
        }

        if (disableGroupList != null) {
            this.disableGroupList = disableGroupList;
        } else if (groupList != null) {
            this.groupList = groupList;
        }

        if (testList != null) {
            isSingleTestExecution = true;
            singleExecTests = testList;
        }
        this.includesInCoverage = includes;
    }

    @Override
    public void execute(Project project) {
        try {
            ProjectUtils.checkExecutePermission(project.sourceRoot());
        } catch (ProjectException e) {
            throw createLauncherException(e.getMessage());
        }

        filterTestGroups();
        report = project.buildOptions().testReport();
        coverage = project.buildOptions().codeCoverage();

        if (report || coverage) {
            testReport = new TestReport();
        }

        Path cachesRoot;
        Target target;
        Path testsCachePath;
        try {
            if (project.kind() == ProjectKind.BUILD_PROJECT) {
                cachesRoot = project.sourceRoot();
            } else {
                cachesRoot = Files.createTempDirectory("ballerina-test-cache" + System.nanoTime());
            }

            target = new Target(cachesRoot);
            testsCachePath = target.getTestsCachePath();
        } catch (IOException e) {
            throw createLauncherException("error while creating target directory: ", e);
        }

        boolean hasTests = false;

        PackageCompilation packageCompilation = project.currentPackage().getCompilation();
        JBallerinaBackend jBallerinaBackend = JBallerinaBackend.from(packageCompilation, JvmTarget.JAVA_11);
        JarResolver jarResolver = jBallerinaBackend.jarResolver();
        TestProcessor testProcessor = new TestProcessor(jarResolver);
        List<String> moduleNamesList = new ArrayList<>();
        Map<String, TestSuite> testSuiteMap = new HashMap<>();

        // Only tests in packages are executed so default packages i.e. single bal files which has the package name
        // as "." are ignored. This is to be consistent with the "bal test" command which only executes tests
        // in packages.
        for (ModuleId moduleId : project.currentPackage().moduleIds()) {
            Module module = project.currentPackage().module(moduleId);
            ModuleName moduleName = module.moduleName();

            TestSuite suite = testProcessor.testSuite(module).orElse(null);

            if (suite == null) {
                continue;
            } else if (isRerunTestExecution && suite.getTests().isEmpty()) {
                continue;
            } else if (isSingleTestExecution && suite.getTests().isEmpty()) {
                continue;
            }
            //Set 'hasTests' flag if there are any tests available in the package
            if (!hasTests) {
                hasTests = true;
            }

            if (isRerunTestExecution) {
                singleExecTests = readFailedTestsFromFile(target.path());
            }
            if (isSingleTestExecution || isRerunTestExecution) {
                suite.setTests(TesterinaUtils.getSingleExecutionTests(suite, singleExecTests));
            }
            suite.setReportRequired(report || coverage);
            String resolvedModuleName =
                    module.isDefaultModule() ? moduleName.toString() : module.moduleName().moduleNamePart();
            testSuiteMap.put(resolvedModuleName, suite);
            moduleNamesList.add(resolvedModuleName);
        }

        writeToTestSuiteJson(testSuiteMap, testsCachePath);

        if (hasTests) {
            int testResult;
            try {
                testResult = runTestSuit(testsCachePath, target, project.currentPackage(), jBallerinaBackend);
                if (report || coverage) {
                    for (String moduleName : moduleNamesList) {
                        ModuleStatus moduleStatus = loadModuleStatusFromFile(
                                testsCachePath.resolve(moduleName).resolve(TesterinaConstants.STATUS_FILE));

                        if (!moduleName.equals(project.currentPackage().packageName().toString())) {
                            moduleName = ModuleName.from(project.currentPackage().packageName(), moduleName).toString();
                        }
                        testReport.addModuleStatus(moduleName, moduleStatus);
                    }
                    try {
                        generateCoverage(project, jBallerinaBackend);
                        generateHtmlReport(project, this.out, testReport, target);
                    } catch (IOException e) {
                        cleanTempCache(project, cachesRoot);
                        throw createLauncherException("error occurred while generating test report :", e);
                    }
                }
            } catch (IOException | InterruptedException e) {
                cleanTempCache(project, cachesRoot);
                throw createLauncherException("error occurred while running tests", e);
            }

            if (testResult != 0) {
                cleanTempCache(project, cachesRoot);
                throw createLauncherException("there are test failures");
            }
        }

        // Cleanup temp cache for SingleFileProject
        cleanTempCache(project, cachesRoot);
    }

    private void generateCoverage(Project project, JBallerinaBackend jBallerinaBackend)
            throws IOException {
        // Generate code coverage
        if (testReport == null) {
            return;
        }
        Map<String, ModuleCoverage> moduleCoverageMap = initializeCoverageMap(project);
        for (ModuleId moduleId : project.currentPackage().moduleIds()) {
            Module module = project.currentPackage().module(moduleId);
            CoverageReport coverageReport = new CoverageReport(module);
            coverageReport.generateReport(moduleCoverageMap, jBallerinaBackend, this.includesInCoverage);
        }
        // Traverse coverage map and add module wise coverage to test report
        for (Map.Entry mapElement : moduleCoverageMap.entrySet()) {
            String moduleName = (String) mapElement.getKey();
            ModuleCoverage moduleCoverage = (ModuleCoverage) mapElement.getValue();
            testReport.addCoverage(moduleName, moduleCoverage);
        }
    }

    private void filterTestGroups() {
        TesterinaRegistry testerinaRegistry = TesterinaRegistry.getInstance();
        if (disableGroupList != null) {
            testerinaRegistry.setGroups(disableGroupList);
            testerinaRegistry.setShouldIncludeGroups(false);
        } else if (groupList != null) {
            testerinaRegistry.setGroups(groupList);
            testerinaRegistry.setShouldIncludeGroups(true);
        }
    }

    /**
     * Write the test report content into a json file.
     *
     * @param out        PrintStream object to print messages to console
     * @param testReport Data that are parsed to the json
     */
    private void generateHtmlReport(Project project, PrintStream out, TestReport testReport, Target target)
            throws IOException {
        if (!report && !coverage) {
            return;
        }
        if (testReport.getModuleStatus().size() <= 0) {
            return;
        }

        out.println();
        out.println("Generating Test Report");

        Path reportDir = target.getReportPath();

        // Set projectName in test report
        String projectName;
        if (project.kind() == ProjectKind.SINGLE_FILE_PROJECT) {
            projectName = ProjectUtils.getJarFileName(project.currentPackage().getDefaultModule())
                    + ProjectConstants.BLANG_SOURCE_EXT;
        } else {
            projectName = project.currentPackage().packageName().toString();
        }
        testReport.setProjectName(projectName);
        testReport.finalizeTestResults(coverage);

        Gson gson = new Gson();
        String json = gson.toJson(testReport).replaceAll("\\\\\\(", "(");

        File jsonFile = new File(reportDir.resolve(RESULTS_JSON_FILE).toString());
        try (Writer writer = new OutputStreamWriter(new FileOutputStream(jsonFile), StandardCharsets.UTF_8)) {
            writer.write(new String(json.getBytes(StandardCharsets.UTF_8), StandardCharsets.UTF_8));
            out.println("\t" + jsonFile.getAbsolutePath() + "\n");
        }

        Path reportZipPath = Paths.get(System.getProperty(BALLERINA_HOME)).resolve(BALLERINA_HOME_LIB).
                resolve(TesterinaConstants.TOOLS_DIR_NAME).resolve(TesterinaConstants.COVERAGE_DIR).
                resolve(REPORT_ZIP_NAME);
        if (Files.exists(reportZipPath)) {
            String content;
            try {
                CodeCoverageUtils.unzipReportResources(new FileInputStream(reportZipPath.toFile()),
                        reportDir.toFile());
                content = Files.readString(reportDir.resolve(RESULTS_HTML_FILE));
                content = content.replace(REPORT_DATA_PLACEHOLDER, json);
            } catch (IOException e) {
                throw createLauncherException("error occurred while preparing test report: " + e.toString());
            }
            File htmlFile = new File(reportDir.resolve(RESULTS_HTML_FILE).toString());
            try (Writer writer = new OutputStreamWriter(new FileOutputStream(htmlFile), StandardCharsets.UTF_8)) {
                writer.write(new String(content.getBytes(StandardCharsets.UTF_8), StandardCharsets.UTF_8));
                out.println("\tView the test report at: " +
                        FILE_PROTOCOL + Paths.get(htmlFile.getPath()).toAbsolutePath().normalize().toString());
            }
        } else {
            String reportToolsPath = "<" + BALLERINA_HOME + ">" + File.separator + BALLERINA_HOME_LIB +
                    File.separator + TOOLS_DIR_NAME + File.separator + COVERAGE_DIR + File.separator +
                    REPORT_ZIP_NAME;
            out.println("warning: Could not find the required HTML report tools for code coverage at "
                    + reportToolsPath);
        }
    }

    private int runTestSuit(Path testCachePath, Target target, Package currentPackage,
                            JBallerinaBackend jBallerinaBackend) throws IOException,
            InterruptedException {
        String packageName = currentPackage.packageName().toString();
        String orgName = currentPackage.packageOrg().toString();
        String classPath = getClassPath(jBallerinaBackend, currentPackage);
        List<String> cmdArgs = new ArrayList<>();
        cmdArgs.add(System.getProperty("java.command"));
        String mainClassName = TesterinaConstants.TESTERINA_LAUNCHER_CLASS_NAME;

        if (coverage) {
            String jacocoAgentJarPath = Paths.get(System.getProperty(BALLERINA_HOME)).resolve(BALLERINA_HOME_BRE)
                    .resolve(BALLERINA_HOME_LIB).resolve(TesterinaConstants.AGENT_FILE_NAME).toString();
            String agentCommand = "-javaagent:"
                    + jacocoAgentJarPath
                    + "=destfile="
                    + target.getTestsCachePath().resolve(TesterinaConstants.COVERAGE_DIR)
                    .resolve(TesterinaConstants.EXEC_FILE_NAME).toString();
            if (!TesterinaConstants.DOT.equals(packageName) && this.includesInCoverage == null) {
                // add user defined classes for generating the jacoco exec file
                agentCommand += ",includes=" + orgName + ".*";
            } else {
                agentCommand += ",includes=" + this.includesInCoverage;
            }

            cmdArgs.add(agentCommand);
        }

        cmdArgs.addAll(Lists.of("-cp", classPath));
        if (isInDebugMode()) {
            cmdArgs.add(getDebugArgs(this.err));
        }
        cmdArgs.add(mainClassName);

        // Adds arguments to be read at the Test Runner
        // Index [0 - 3...]
        cmdArgs.add(testCachePath.toString());
        cmdArgs.add(Boolean.toString(report));
        cmdArgs.add(Boolean.toString(coverage));

        ProcessBuilder processBuilder = new ProcessBuilder(cmdArgs).inheritIO();
        Process proc = processBuilder.start();
        return proc.waitFor();
    }

    /**
     * Loads the ModuleStatus object by reading a given Json.
     *
     * @param statusJsonPath file path of json file
     * @return ModuleStatus object
     * @throws IOException if file does not exist
     */
    private ModuleStatus loadModuleStatusFromFile(Path statusJsonPath) throws IOException {
        Gson gson = new Gson();
        BufferedReader bufferedReader = Files.newBufferedReader(statusJsonPath, StandardCharsets.UTF_8);
        return gson.fromJson(bufferedReader, ModuleStatus.class);
    }

    private List<String> readFailedTestsFromFile(Path rerunTestJsonPath) {
        Gson gson = new Gson();
        rerunTestJsonPath = Paths.get(rerunTestJsonPath.toString(), RERUN_TEST_JSON_FILE);

        try (BufferedReader bufferedReader = Files.newBufferedReader(rerunTestJsonPath, StandardCharsets.UTF_8)) {
            return gson.fromJson(bufferedReader, ArrayList.class);
        } catch (IOException e) {
            throw createLauncherException("error while running failed tests : ", e);
        }
    }

    private void cleanTempCache(Project project, Path cachesRoot) {
        if (project.kind() == ProjectKind.SINGLE_FILE_PROJECT) {
            ProjectUtils.deleteDirectory(cachesRoot);
        }
    }

    /**
     * Initialize coverage map used for aggregating module wise coverage.
     *
     * @param project Project
     * @return Map<String, ModuleCoverage>
     */
    private Map<String, ModuleCoverage> initializeCoverageMap(Project project) {
        Map<String, ModuleCoverage> moduleCoverageMap = new HashMap<>();
        for (ModuleId moduleId : project.currentPackage().moduleIds()) {
            Module module = project.currentPackage().module(moduleId);
            moduleCoverageMap.put(module.moduleName().toString(), new ModuleCoverage());
        }
        return moduleCoverageMap;
    }

<<<<<<< HEAD
    private String getClassPath() {
        List<Path> dependencies = new ArrayList<>();
        dependencies.add(ProjectUtils.getBallerinaRTJarPath());

        for (JarLibrary jarLibrary : ProjectUtils.testDependencies()) {
            dependencies.add(jarLibrary.path());
        }

        StringJoiner classPath = new StringJoiner(File.pathSeparator);
        dependencies.stream().map(Path::toString).forEach(classPath::add);
        return classPath.toString();
    }

=======
>>>>>>> fedd31dd
    /**
     * Write the content of each test suite into a common json.
     */
    private static void writeToTestSuiteJson(Map<String, TestSuite> testSuiteMap, Path testsCachePath) {
        if (!Files.exists(testsCachePath)) {
            try {
                Files.createDirectories(testsCachePath);
            } catch (IOException e) {
                throw LauncherUtils.createLauncherException("couldn't create test cache directories : " + e.toString());
            }
        }

        Path jsonFilePath = Paths.get(testsCachePath.toString(), TesterinaConstants.TESTERINA_TEST_SUITE);
        File jsonFile = new File(jsonFilePath.toString());
        try (Writer writer = new OutputStreamWriter(new FileOutputStream(jsonFile), StandardCharsets.UTF_8)) {
            Gson gson = new Gson();
            String json = gson.toJson(testSuiteMap);
            writer.write(new String(json.getBytes(StandardCharsets.UTF_8), StandardCharsets.UTF_8));
        } catch (IOException e) {
            throw LauncherUtils.createLauncherException("couldn't write data to test suite file : " + e.toString());
        }
    }

    private String getClassPath(JBallerinaBackend jBallerinaBackend, Package currentPackage) {
        List<Path> dependencies = new ArrayList<>();
        JarResolver jarResolver = jBallerinaBackend.jarResolver();

        for (ModuleId moduleId : currentPackage.moduleIds()) {
            Module module = currentPackage.module(moduleId);

            // Skip getting file paths for execution if module doesnt contain a testable jar
            if (!module.testDocumentIds().isEmpty() ||
                    module.project().kind().equals(ProjectKind.SINGLE_FILE_PROJECT)) {
                Collection<Path> jarFilePathsRequiredForTestExecution =
                        jarResolver.getJarFilePathsRequiredForTestExecution(module.moduleName());
                dependencies.addAll(jarFilePathsRequiredForTestExecution);
            }
        }
        dependencies = dependencies.stream().distinct().collect(Collectors.toList());

        List<Path> jarList = getExclusionPathList(jBallerinaBackend, currentPackage);
        dependencies.removeAll(jarList);

        StringJoiner classPath = new StringJoiner(File.pathSeparator);
        dependencies.stream().map(Path::toString).forEach(classPath::add);
        return classPath.toString();
    }

    private List<Path> getExclusionPathList(JBallerinaBackend jBallerinaBackend, Package currentPackage) {
        List<Path> exclusionPathList = new ArrayList<>();

        for (ModuleId moduleId : currentPackage.moduleIds()) {
            Module module = currentPackage.module(moduleId);

            // Skip adding the path if the module doesnt contain a generated module jar
            if (!module.documentIds().isEmpty()) {
                PlatformLibrary generatedJarLibrary = jBallerinaBackend.codeGeneratedLibrary(
                        currentPackage.packageId(), module.moduleName());
                exclusionPathList.add(generatedJarLibrary.path());
            }
            // Skip adding the path if the module doesnt contain a generated testable jar
            if (!module.testDocumentIds().isEmpty()) {
                PlatformLibrary codeGeneratedTestLibrary = jBallerinaBackend.codeGeneratedTestLibrary(
                        currentPackage.packageId(), module.moduleName());
                exclusionPathList.add(codeGeneratedTestLibrary.path());
            }
        }

        return exclusionPathList.stream().distinct().collect(Collectors.toList());
    }

}<|MERGE_RESOLUTION|>--- conflicted
+++ resolved
@@ -435,7 +435,6 @@
         return moduleCoverageMap;
     }
 
-<<<<<<< HEAD
     private String getClassPath() {
         List<Path> dependencies = new ArrayList<>();
         dependencies.add(ProjectUtils.getBallerinaRTJarPath());
@@ -449,8 +448,6 @@
         return classPath.toString();
     }
 
-=======
->>>>>>> fedd31dd
     /**
      * Write the content of each test suite into a common json.
      */
