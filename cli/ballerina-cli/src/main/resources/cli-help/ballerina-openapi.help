NAME
      Generate a Ballerina service or a client from
       an OpenAPI contract and vice versa


SYNOPSIS
<<<<<<< HEAD
       bal openapi [-i | --input] <openapi-contract-file-path> [-o | --output] <output-location> 
       bal openapi [-i | --input] <ballerina-service-file-path> [-o | --output] <output-location> 
       bal openapi [-i | --input] <openapi-contract-file-path> [--mode <mode-type>] 
                   [--tags <tag-names>] [--operations <operation-names>]
       bal openapi [-i | --input] <ballerina-service-file-path> 
                   [-s | --service] <current-service-name>           
=======
       bal openapi [(-i|--input) <openapi-contract-file-path> | <ballerina-service-file-path>]
                         [(-o| --output) <output>]

>>>>>>> 24e640f1

DESCRIPTION
       Generate a Ballerina source (either a mock
       service or a client stub) from the given OpenAPI definition file or export
       an OpenAPI definition from a Ballerina service.
    
       The generated Ballerina sources will be written into the provided output location.

       Note: This is an experimental feature, which supports only a limited
       set of functionality.

OPTIONS
        (-i| --input) <openapi-contract-file-path> | <ballerina-service-file-path>
            This is a mandatory input. The given OpenAPI contract input will generate a Ballerina 
            service and the client stub files for the given OpenAPI contract. This generated service
<<<<<<< HEAD
            can be used as a code template to start the service implementation. Generated sources 
            contain a service definition, schema definition, and a copy of the OpenAPI contract, 
            which is used for the template generation. The generated client stub is used to
            start the client application implementation to call the service defined in the OpenAPI 
            file. The given Ballerina service file input will generate the relevant OpenAPI 
            specification for the service file.
=======
            can be used as a code template to start the service implementation. The generated 
            sources contain a service definition, schema definition, and a copy of the OpenAPI 
            contract, which are used for the template generation. The generated client stub is used 
            to start the client application implementation to call the service defined in the 
            OpenAPI file. 
            
            The given Ballerina service file input will generate the relevant OpenAPI specification
            for the service file.
>>>>>>> 24e640f1

        (-o| --output) <target-location>
            Location of the generated Ballerina source code. If this path is not specified,
            the output will be written to the same directory from which the command is run.

        (--mode) <mode-type>
            Mode type is optional and can be service or client. The Ballerina service and client 
            will be generated according to the mode. 

        (-s| --service ) <current-service-name>
<<<<<<< HEAD
            This service name is used to identify the service that need to documented as openApi 
            specification. This option uses with the command of Ballerina to OpenAPI specification 
            generation.

        (--tags) <tag-names>
            This tags use to filter the operations tag need to generate services. This option uses 
            with command of OpenAPI to Ballerina file generation.

        (--operations) <operation-names>
            These operations are used to filter the operations that are needed to generate services.
            This option is used with the commandof the OpenAPI to Ballerina file generation.
=======
            This service name is used to identify the service that needs to be documented as an 
            OpenAPI specification in the Ballerina to OpenAPI specification generation.

        (--tags) <tag-names>
            These tags are used to filter the operations and generate the services in the OpenAPI 
            to Ballerina file generation.

        (--operations) <operation-names>
            These operations are used to filter the operations that are needed to generate services
            in the OpenAPI to Ballerina file generation.
>>>>>>> 24e640f1

DEFAULT BEHAVIOR
       If no options are provided, the help text for the OpenAPI Tool is shown.

EXAMPLES
       Generate a Ballerina mock service using a `hello.yaml` OpenAPI contract.
          $ bal openapi -i hello.yaml --mode service 

       Generate a Ballerina client using a `hello.yaml` OpenAPI contract.
          $ bal openapi -i hello.yaml --mode client  

       Generate both the Ballerina client and service files using a `hello.yaml` OpenAPI contract 
       and (optionally) write the output to the given directory.
          $ bal openapi --input hello.yaml -o ./output_path

       Generate services for the tags given in the `hello.yaml` OpenAPI contract.
          $ bal openapi -i hello.yaml --mode service --tags tag_ID

       Generate services for the operations given in the `hello.yaml` OpenAPI contract.
          $ bal openapi -i hello.yaml --mode service --operations operation_ID

       Export an OpenAPI definition for the `/hello` service of the `hello_service.bal` file.
          $ bal openapi -i hello_service.bal --service-name /hello <|MERGE_RESOLUTION|>--- conflicted
+++ resolved
@@ -1,21 +1,15 @@
 NAME
       Generate a Ballerina service or a client from
-       an OpenAPI contract and vice versa
+      an OpenAPI contract and vice versa
 
 
 SYNOPSIS
-<<<<<<< HEAD
        bal openapi [-i | --input] <openapi-contract-file-path> [-o | --output] <output-location> 
        bal openapi [-i | --input] <ballerina-service-file-path> [-o | --output] <output-location> 
        bal openapi [-i | --input] <openapi-contract-file-path> [--mode <mode-type>] 
                    [--tags <tag-names>] [--operations <operation-names>]
        bal openapi [-i | --input] <ballerina-service-file-path> 
                    [-s | --service] <current-service-name>           
-=======
-       bal openapi [(-i|--input) <openapi-contract-file-path> | <ballerina-service-file-path>]
-                         [(-o| --output) <output>]
-
->>>>>>> 24e640f1
 
 DESCRIPTION
        Generate a Ballerina source (either a mock
@@ -31,23 +25,12 @@
         (-i| --input) <openapi-contract-file-path> | <ballerina-service-file-path>
             This is a mandatory input. The given OpenAPI contract input will generate a Ballerina 
             service and the client stub files for the given OpenAPI contract. This generated service
-<<<<<<< HEAD
             can be used as a code template to start the service implementation. Generated sources 
             contain a service definition, schema definition, and a copy of the OpenAPI contract, 
             which is used for the template generation. The generated client stub is used to
             start the client application implementation to call the service defined in the OpenAPI 
             file. The given Ballerina service file input will generate the relevant OpenAPI 
             specification for the service file.
-=======
-            can be used as a code template to start the service implementation. The generated 
-            sources contain a service definition, schema definition, and a copy of the OpenAPI 
-            contract, which are used for the template generation. The generated client stub is used 
-            to start the client application implementation to call the service defined in the 
-            OpenAPI file. 
-            
-            The given Ballerina service file input will generate the relevant OpenAPI specification
-            for the service file.
->>>>>>> 24e640f1
 
         (-o| --output) <target-location>
             Location of the generated Ballerina source code. If this path is not specified,
@@ -58,7 +41,6 @@
             will be generated according to the mode. 
 
         (-s| --service ) <current-service-name>
-<<<<<<< HEAD
             This service name is used to identify the service that need to documented as openApi 
             specification. This option uses with the command of Ballerina to OpenAPI specification 
             generation.
@@ -70,18 +52,6 @@
         (--operations) <operation-names>
             These operations are used to filter the operations that are needed to generate services.
             This option is used with the commandof the OpenAPI to Ballerina file generation.
-=======
-            This service name is used to identify the service that needs to be documented as an 
-            OpenAPI specification in the Ballerina to OpenAPI specification generation.
-
-        (--tags) <tag-names>
-            These tags are used to filter the operations and generate the services in the OpenAPI 
-            to Ballerina file generation.
-
-        (--operations) <operation-names>
-            These operations are used to filter the operations that are needed to generate services
-            in the OpenAPI to Ballerina file generation.
->>>>>>> 24e640f1
 
 DEFAULT BEHAVIOR
        If no options are provided, the help text for the OpenAPI Tool is shown.
