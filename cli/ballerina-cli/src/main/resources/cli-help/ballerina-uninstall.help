--- conflicted
+++ resolved
@@ -10,14 +10,6 @@
        The nhome repository resides within the home folder (the ‘.ballerina’
        folder by default).
 
-
-<<<<<<< HEAD
-=======
-OPTIONS
-       This command does not take any options.
-
-
->>>>>>> 24e640f1
 DEFAULT BEHAVIOR
        Uninstall a module from the home repository.
 
