/*
 *  Copyright (c) 2020, WSO2 Inc. (http://www.wso2.org) All Rights Reserved.
 *
 *  WSO2 Inc. licenses this file to you under the Apache License,
 *  Version 2.0 (the "License"); you may not use this file except
 *  in compliance with the License.
 *  You may obtain a copy of the License at
 *
 *    http://www.apache.org/licenses/LICENSE-2.0
 *
 *  Unless required by applicable law or agreed to in writing,
 *  software distributed under the License is distributed on an
 *  "AS IS" BASIS, WITHOUT WARRANTIES OR CONDITIONS OF ANY
 *  KIND, either express or implied.  See the License for the
 *  specific language governing permissions and limitations
 *  under the License.
 */

package io.ballerina.cli.cmd;

import io.ballerina.projects.ProjectException;
import io.ballerina.projects.internal.ProjectFiles;
import io.ballerina.projects.util.ProjectConstants;
import org.apache.commons.io.FileUtils;
import org.powermock.api.mockito.PowerMockito;
import org.powermock.core.classloader.annotations.PowerMockIgnore;
import org.powermock.core.classloader.annotations.PrepareForTest;
import org.testng.Assert;
import org.testng.annotations.BeforeClass;
import org.testng.annotations.Test;
import org.wso2.ballerinalang.util.RepoUtils;
import picocli.CommandLine;

import java.io.IOException;
import java.net.URI;
import java.net.URISyntaxException;
import java.nio.file.Files;
import java.nio.file.Path;
import java.nio.file.Paths;
import java.util.Objects;

import static io.ballerina.cli.cmd.CommandOutputUtils.getOutput;

/**
 * Push command tests.
 *
 * @since 2.0.0
 */
@PrepareForTest({ RepoUtils.class })
<<<<<<< HEAD
@PowerMockIgnore({ "javax.net.ssl.*", "jdk.internal.reflect.*" })
=======
@PowerMockIgnore({"jdk.internal.reflect.*", "javax.net.ssl.*"})
>>>>>>> 760c439d
public class PushCommandTest extends BaseCommandTest {

    private static final String VALID_PROJECT = "validApplicationProject";
    private Path testResources;

    @BeforeClass
    public void setup() throws IOException {
        super.setup();
        try {
            this.testResources = super.tmpDir.resolve("build-test-resources");
            URI testResourcesURI = Objects.requireNonNull(getClass().getClassLoader().getResource("test-resources"))
                    .toURI();
            Files.walkFileTree(Paths.get(testResourcesURI),
                               new BuildCommandTest.Copy(Paths.get(testResourcesURI), this.testResources));
        } catch (URISyntaxException e) {
            Assert.fail("error loading resources");
        }
    }

    @Test(description = "Push package with too many args")
    public void testPushWithTooManyArgs() throws IOException {
        Path validBalProject = this.testResources.resolve(VALID_PROJECT);
        PushCommand pushCommand = new PushCommand(validBalProject, printStream, printStream, false);
        new CommandLine(pushCommand).parse("tests");
        pushCommand.execute();

        String buildLog = readOutput(true);
        String actual = buildLog.replaceAll("\r", "");
        Assert.assertTrue(actual.contains("ballerina: too many arguments"));
        Assert.assertTrue(actual.contains("bal push "));
    }

    @Test(description = "Push package without bala directory")
    public void testPushWithoutBalaDir() throws IOException {
        String expected = "cannot find bala file for the package: winery. Run "
                + "'bal build -c' to compile and generate the bala.";

        Path validBalProject = this.testResources.resolve(VALID_PROJECT);
        PushCommand pushCommand = new PushCommand(validBalProject, printStream, printStream, false);
        new CommandLine(pushCommand).parse();
        pushCommand.execute();

        String buildLog = readOutput(true);
        String actual = buildLog.replaceAll("\r", "");
        Assert.assertTrue(actual.contains(expected));
    }

    @Test(description = "Push package without bala file")
    public void testPushWithoutBala() throws IOException {
        Path projectPath = this.testResources.resolve(VALID_PROJECT);
        System.setProperty("user.dir", projectPath.toString());

        // Build project
        BuildCommand buildCommand = new BuildCommand(projectPath, printStream, printStream, false, true, true);
        new CommandLine(buildCommand).parse();
        buildCommand.execute();
        String buildLog = readOutput(true);
        Assert.assertEquals(buildLog.replaceAll("\r", ""), getOutput("compile-bal-project.txt"));
        Assert.assertTrue(
                projectPath.resolve("target").resolve("bala").resolve("foo-winery-any-0.1.0.bala").toFile().exists());

        // Delete bala
        Assert.assertTrue(
                projectPath.resolve("target").resolve("bala").resolve("foo-winery-any-0.1.0.bala").toFile().delete());

        // Push
        String expected = "cannot find bala file for the package: winery. Run "
                + "'bal build -c' to compile and generate the bala.";
        PushCommand pushCommand = new PushCommand(projectPath, printStream, printStream, false);
        new CommandLine(pushCommand).parse();
        pushCommand.execute();

        buildLog = readOutput(true);
        String actual = buildLog.replaceAll("\r", "");
        Assert.assertTrue(actual.contains(expected));
    }

    @Test(description = "Test push command with argument and a help")
    public void testPushCommandArgAndHelp() throws IOException {
        Path validBalProject = this.testResources.resolve(VALID_PROJECT);
        // Test if no arguments was passed in
        String[] args = { "sample2", "--help" };
        PushCommand pushCommand = new PushCommand(validBalProject, printStream, printStream, false);
        new CommandLine(pushCommand).parse(args);
        pushCommand.execute();

        Assert.assertTrue(readOutput().contains("ballerina-push - Push packages to Ballerina Central"));
    }

    @Test(description = "Test push command with help flag")
    public void testPushCommandWithHelp() throws IOException {
        Path validBalProject = this.testResources.resolve(VALID_PROJECT);
        // Test if no arguments was passed in
        String[] args = { "-h" };
        PushCommand pushCommand = new PushCommand(validBalProject, printStream, printStream, false);
        new CommandLine(pushCommand).parse(args);
        pushCommand.execute();

        Assert.assertTrue(readOutput().contains("ballerina-push - Push packages to Ballerina Central"));
    }

    @Test
    public void testPushToCustomRepo() throws IOException {
        Path validBalProject = Paths.get("build").resolve("validProjectWithTarget");
        FileUtils.copyDirectory(
                this.testResources.resolve("validProjectWithTarget").toFile(), validBalProject.toFile());
        FileUtils.moveDirectory(
                validBalProject.resolve("target-dir").toFile(), validBalProject.resolve("target").toFile());

        Path mockRepo = Paths.get("build").resolve("ballerina-home");
        // Test if no arguments was passed in
        String[] args = { "--repository=local" };
        PushCommand pushCommand = new PushCommand(validBalProject, printStream, printStream, false);
        new CommandLine(pushCommand).parse(args);
        PowerMockito.mockStatic(RepoUtils.class);
        PowerMockito.when(RepoUtils.createAndGetHomeReposPath()).thenReturn(mockRepo);
        pushCommand.execute();
        try {
            ProjectFiles.validateBalaProjectPath(mockRepo.resolve("repositories").resolve("local").resolve("bala")
                    .resolve("foo").resolve("winery").resolve("0.1.0").resolve("any"));
        } catch (ProjectException e) {
            Assert.fail(e.getMessage());
        }
    }

    @Test
    public void testPushWithoutPackageMd() throws IOException {
        Path projectPath = this.testResources.resolve(VALID_PROJECT);
        System.setProperty("user.dir", projectPath.toString());

        // Build project
        BuildCommand buildCommand = new BuildCommand(projectPath, printStream, printStream, false, true, true);
        new CommandLine(buildCommand).parse();
        buildCommand.execute();
        Assert.assertTrue(
                projectPath.resolve("target").resolve("bala").resolve("foo-winery-any-0.1.0.bala").toFile().exists());

        // Push
        String expected = "Package.md is missing in bala file";

        PushCommand pushCommand = new PushCommand(projectPath, printStream, printStream, false);
        new CommandLine(pushCommand).parse();
        pushCommand.execute();

        String buildLog = readOutput(true);
        String actual = buildLog.replaceAll("\r", "");
        Assert.assertTrue(actual.contains(expected));
    }

    @Test
    public void testPushWithEmptyPackageMd() throws IOException {
        Path projectPath = this.testResources.resolve(VALID_PROJECT);
        System.setProperty("user.dir", projectPath.toString());
        Files.createFile(projectPath.resolve(ProjectConstants.PACKAGE_MD_FILE_NAME));
        // Build project
        BuildCommand buildCommand = new BuildCommand(projectPath, printStream, printStream, false, true, true);
        new CommandLine(buildCommand).parse();
        buildCommand.execute();
        Assert.assertTrue(
                projectPath.resolve("target").resolve("bala").resolve("foo-winery-any-0.1.0.bala").toFile().exists());

        Files.delete(projectPath.resolve(ProjectConstants.PACKAGE_MD_FILE_NAME));

        // Push
        String expected = "package md file cannot be empty";

        PushCommand pushCommand = new PushCommand(projectPath, printStream, printStream, false);
        new CommandLine(pushCommand).parse();
        pushCommand.execute();

        String buildLog = readOutput(true);
        String actual = buildLog.replaceAll("\r", "");
        Assert.assertTrue(actual.contains(expected));
    }

    @Test
    public void testPushToAnUnsupportedRepo() throws IOException {
        Path projectPath = this.testResources.resolve("validLibraryProject");
        // Build project
        BuildCommand buildCommand = new BuildCommand(projectPath, printStream, printStream, false, true, true);
        new CommandLine(buildCommand).parse();
        buildCommand.execute();
        Assert.assertTrue(
                projectPath.resolve("target").resolve("bala").resolve("foo-winery-any-0.1.0.bala").toFile().exists());

        String[] args = { "--repository=stdlib.local" };
        PushCommand pushCommand = new PushCommand(projectPath, printStream, printStream, false);
        new CommandLine(pushCommand).parse(args);
        pushCommand.execute();
        String errMsg = "unsupported repository 'stdlib.local' found. Only 'local' repository is supported";
        Assert.assertTrue(readOutput().contains(errMsg));
    }
}<|MERGE_RESOLUTION|>--- conflicted
+++ resolved
@@ -47,11 +47,7 @@
  * @since 2.0.0
  */
 @PrepareForTest({ RepoUtils.class })
-<<<<<<< HEAD
-@PowerMockIgnore({ "javax.net.ssl.*", "jdk.internal.reflect.*" })
-=======
 @PowerMockIgnore({"jdk.internal.reflect.*", "javax.net.ssl.*"})
->>>>>>> 760c439d
 public class PushCommandTest extends BaseCommandTest {
 
     private static final String VALID_PROJECT = "validApplicationProject";
