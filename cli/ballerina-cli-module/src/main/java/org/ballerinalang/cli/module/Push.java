--- conflicted
+++ resolved
@@ -16,13 +16,8 @@
 
 package org.ballerinalang.cli.module;
 
-<<<<<<< HEAD
-import io.ballerina.runtime.JSONParser;
-import io.ballerina.runtime.api.StringUtils;
-=======
 import io.ballerina.runtime.api.utils.JsonUtils;
 import io.ballerina.runtime.api.utils.StringUtils;
->>>>>>> dfa1fba9
 import io.ballerina.runtime.api.values.BMap;
 import me.tongfei.progressbar.ProgressBar;
 import me.tongfei.progressbar.ProgressBarStyle;
@@ -144,11 +139,7 @@
                         result.append(line);
                     }
 
-<<<<<<< HEAD
-                    BMap payload = (BMap) JSONParser.parse(result.toString());
-=======
                     BMap payload = (BMap) JsonUtils.parse(result.toString());
->>>>>>> dfa1fba9
                     String message = payload.getStringValue(StringUtils.fromString("message")).getValue();
                     if (message.contains("module md file cannot be empty")) {
                         errStream.println(message);
