--- conflicted
+++ resolved
@@ -16,13 +16,8 @@
 
 package org.ballerinalang.cli.module;
 
-<<<<<<< HEAD
-import io.ballerina.runtime.JSONParser;
-import io.ballerina.runtime.api.StringUtils;
-=======
 import io.ballerina.runtime.api.utils.JsonUtils;
 import io.ballerina.runtime.api.utils.StringUtils;
->>>>>>> dfa1fba9
 import io.ballerina.runtime.api.values.BArray;
 import io.ballerina.runtime.api.values.BMap;
 import org.ballerinalang.cli.module.util.ErrorUtil;
@@ -98,11 +93,7 @@
                     while ((line = reader.readLine()) != null) {
                         result.append(line);
                     }
-<<<<<<< HEAD
-                    payload = (BMap) JSONParser.parse(result.toString());
-=======
                     payload = (BMap) JsonUtils.parse(result.toString());
->>>>>>> dfa1fba9
                 } catch (IOException e) {
                     throw ErrorUtil.createCommandException(e.getMessage());
                 }
@@ -125,11 +116,7 @@
                     throw ErrorUtil.createCommandException(e.getMessage());
                 }
 
-<<<<<<< HEAD
-                payload = (BMap) JSONParser.parse(result.toString());
-=======
                 payload = (BMap) JsonUtils.parse(result.toString());
->>>>>>> dfa1fba9
                 throw ErrorUtil.createCommandException(
                         payload.getStringValue(StringUtils.fromString("message")).getValue());
             }
