/*
*  Copyright (c) 2017, WSO2 Inc. (http://www.wso2.org) All Rights Reserved.
*
*  WSO2 Inc. licenses this file to you under the Apache License,
*  Version 2.0 (the "License"); you may not use this file except
*  in compliance with the License.
*  You may obtain a copy of the License at
*
*    http://www.apache.org/licenses/LICENSE-2.0
*
*  Unless required by applicable law or agreed to in writing,
*  software distributed under the License is distributed on an
*  "AS IS" BASIS, WITHOUT WARRANTIES OR CONDITIONS OF ANY
*  KIND, either express or implied.  See the License for the
*  specific language governing permissions and limitations
*  under the License.
*/
package org.ballerinalang.launcher;

import org.ballerinalang.BLangProgramLoader;
import org.ballerinalang.BLangProgramRunner;
import org.ballerinalang.bre.bvm.BLangVMErrors;
import org.ballerinalang.compiler.BLangCompilerException;
import org.ballerinalang.compiler.CompilerPhase;
import org.ballerinalang.config.ConfigRegistry;
import org.ballerinalang.connector.impl.ServerConnectorRegistry;
import org.ballerinalang.logging.BLogManager;
import org.ballerinalang.model.values.BError;
import org.ballerinalang.model.values.BInteger;
import org.ballerinalang.model.values.BMap;
import org.ballerinalang.model.values.BValue;
import org.ballerinalang.runtime.threadpool.ThreadPoolFactory;
import org.ballerinalang.util.LaunchListener;
import org.ballerinalang.util.codegen.ProgramFile;
import org.ballerinalang.util.codegen.ProgramFileReader;
import org.ballerinalang.util.exceptions.BLangRuntimeException;
import org.ballerinalang.util.exceptions.BLangUsageException;
import org.ballerinalang.util.exceptions.BallerinaException;
import org.ballerinalang.util.observability.ObservabilityConstants;
import org.wso2.ballerinalang.compiler.Compiler;
import org.wso2.ballerinalang.compiler.tree.BLangPackage;
import org.wso2.ballerinalang.compiler.util.CompilerContext;
import org.wso2.ballerinalang.compiler.util.CompilerOptions;
import org.wso2.ballerinalang.compiler.util.ProjectDirConstants;
import org.wso2.ballerinalang.compiler.util.TypeTags;
import org.wso2.ballerinalang.programfile.CompiledBinaryFile;
import org.wso2.ballerinalang.programfile.ProgramFileWriter;
import org.wso2.ballerinalang.util.RepoUtils;

import java.io.BufferedReader;
import java.io.BufferedWriter;
import java.io.ByteArrayInputStream;
import java.io.ByteArrayOutputStream;
import java.io.FileOutputStream;
import java.io.IOException;
import java.io.InputStreamReader;
import java.io.OutputStreamWriter;
import java.io.PrintStream;
import java.nio.charset.StandardCharsets;
import java.nio.file.Files;
import java.nio.file.LinkOption;
import java.nio.file.Path;
import java.nio.file.Paths;
import java.util.List;
import java.util.Map;
import java.util.ServiceLoader;
import java.util.concurrent.TimeUnit;
import java.util.logging.LogManager;

import static org.ballerinalang.compiler.CompilerOptionName.COMPILER_PHASE;
import static org.ballerinalang.compiler.CompilerOptionName.EXPERIMENTAL_FEATURES_ENABLED;
import static org.ballerinalang.compiler.CompilerOptionName.OFFLINE;
import static org.ballerinalang.compiler.CompilerOptionName.PRESERVE_WHITESPACE;
import static org.ballerinalang.compiler.CompilerOptionName.PROJECT_DIR;
import static org.ballerinalang.compiler.CompilerOptionName.SIDDHI_RUNTIME_ENABLED;
import static org.ballerinalang.util.BLangConstants.BLANG_EXEC_FILE_SUFFIX;
import static org.ballerinalang.util.BLangConstants.BLANG_SRC_FILE_SUFFIX;

/**
 * Contains utility methods for executing a Ballerina program.
 *
 * @since 0.8.0
 */
public class LauncherUtils {

    private static final String STATUS_CODE = "statusCode";
    private static final int DEFAULT_ERROR_RETURN_STATUS_CODE = 1;

    private static PrintStream errStream = System.err;

    public static void runProgram(Path sourceRootPath, Path sourcePath, Map<String, String> runtimeParams,
                                  String configFilePath, String[] args, boolean offline, boolean observeFlag) {
        runProgram(sourceRootPath, sourcePath, runtimeParams, configFilePath, args, offline, observeFlag, false, true);
    }

<<<<<<< HEAD
    public static void runProgram(Path sourceRootPath, Path sourcePath, String functionName,
                                  Map<String, String> runtimeParams, String configFilePath, String[] args,
                                  boolean offline, boolean observeFlag, boolean printReturn, boolean siddhiRuntimeFlag,
                                  boolean experimentalFlag) {

=======
    static void runProgram(Path sourceRootPath, Path sourcePath, Map<String, String> runtimeParams,
                           String configFilePath, String[] args, boolean offline, boolean observeFlag,
                           boolean siddhiRuntimeFlag, boolean experimentalFlag) {
        ProgramFile programFile;
>>>>>>> 84d6d718
        String srcPathStr = sourcePath.toString();
        Path fullPath = sourceRootPath.resolve(sourcePath);
        // Set the source root path relative to the source path i.e. set the parent directory of the source path
        System.setProperty(ProjectDirConstants.BALLERINA_SOURCE_ROOT, fullPath.getParent().toString());
        loadConfigurations(fullPath.getParent(), runtimeParams, configFilePath, observeFlag);

<<<<<<< HEAD
        runBal(sourceRootPath, sourcePath, functionName, args, offline, printReturn, siddhiRuntimeFlag,
                experimentalFlag, srcPathStr, fullPath);
=======
        if (srcPathStr.endsWith(BLANG_EXEC_FILE_SUFFIX)) {
            programFile = BLangProgramLoader.read(sourcePath);
        } else if (Files.isRegularFile(fullPath) && srcPathStr.endsWith(BLANG_SRC_FILE_SUFFIX) &&
                !RepoUtils.hasProjectRepo(sourceRootPath)) {
            programFile = compile(fullPath.getParent(), fullPath.getFileName(), offline, siddhiRuntimeFlag,
                    experimentalFlag);
        } else if (Files.isDirectory(sourceRootPath)) {
            if (Files.isDirectory(fullPath) && !RepoUtils.hasProjectRepo(sourceRootPath)) {
                throw createLauncherException("you are trying to run a module that is not inside " +
                        "a project. Run `ballerina init` from " + sourceRootPath + " to initialize it as a " +
                        "project and then run the module.");
            }
            if (Files.exists(fullPath)) {
                if (Files.isRegularFile(fullPath) && !srcPathStr.endsWith(BLANG_SRC_FILE_SUFFIX)) {
                    throw createLauncherException("only modules, " + BLANG_SRC_FILE_SUFFIX + " and " +
                                                          BLANG_EXEC_FILE_SUFFIX + " files can be used with the " +
                                                          "'ballerina run' command.");
                }
            } else {
                throw createLauncherException("ballerina source does not exist '" + srcPathStr + "'");
            }
            // If we are trying to run a bal file inside a module from inside a project directory an error is thrown.
            // To differentiate between top level bals and bals inside modules we need to check if the parent of the
            // sourcePath given is null. If it is null then its a top level bal else its a bal inside a module
            if (Files.isRegularFile(fullPath) && srcPathStr.endsWith(BLANG_SRC_FILE_SUFFIX) &&
                    sourcePath.getParent() != null) {
                throw createLauncherException("you are trying to run a ballerina file inside a module within a " +
                                                      "project. Try running 'ballerina run <module-name>'");
            }
            programFile = compile(sourceRootPath, sourcePath, offline, siddhiRuntimeFlag, experimentalFlag);
        } else {
            throw createLauncherException("only modules, " + BLANG_SRC_FILE_SUFFIX + " and " + BLANG_EXEC_FILE_SUFFIX
                                                  + " files can be used with the 'ballerina run' command.");
        }

        // If a function named main is expected to be the entry point but such a function does not exist and there is
        // no service entry point either, throw an error
        if (!programFile.isMainEPAvailable() && !programFile.isServiceEPAvailable()) {
            throw createLauncherException("'" + programFile.getProgramFilePath()
                                                  + "' does not contain a main function or a service");
        }

        boolean runServicesOnly = !programFile.isMainEPAvailable();

        // Load launcher listeners
        ServiceLoader<LaunchListener> listeners = ServiceLoader.load(LaunchListener.class);
        listeners.forEach(listener -> listener.beforeRunProgram(runServicesOnly));

        if (runServicesOnly) {
            if (args.length > 0) {
                throw LauncherUtils.createUsageExceptionWithHelp("arguments not allowed for services");
            }
            runServices(programFile);
        } else {
            runMain(programFile, args);
        }
        BLangProgramRunner.resumeStates(programFile);
        listeners.forEach(listener -> listener.afterRunProgram(runServicesOnly));
>>>>>>> 84d6d718
    }

    @SuppressWarnings("unchecked")
    public static void runMain(ProgramFile programFile, String[] args) {
        BValue[] result;
        int statusCode = 0;
        try {
            result = BLangProgramRunner.runMainFunc(programFile, args);
            if (result[0] != null && result[0].getType().getTag() == TypeTags.ERROR) {
                // If an error occurred on main function execution, the program should terminate.
                BError returnedError = (BError) result[0];
                errStream.print(prepareErrorReturnedErrorMessage(returnedError));

                if (returnedError.details != null) {
                    BMap<String, BValue> details =  (BMap<String, BValue>) returnedError.details;
                    statusCode = getStatusCode(details);
                }
            } else if (programFile.isServiceEPAvailable()) {
                return;
            }
        } catch (BLangUsageException | BallerinaException e) {
            throw createUsageException(makeFirstLetterLowerCase(e.getLocalizedMessage()));
        }

        try {
            ThreadPoolFactory.getInstance().getWorkerExecutor().shutdown();
            ThreadPoolFactory.getInstance().getWorkerExecutor().awaitTermination(10000, TimeUnit.MILLISECONDS);
        } catch (InterruptedException ex) {
            // Ignore the error
        }
        Runtime.getRuntime().exit(statusCode);
    }

    public static void runServices(ProgramFile programFile) {
        PrintStream outStream = System.out;

        ServerConnectorRegistry serverConnectorRegistry = new ServerConnectorRegistry();
        programFile.setServerConnectorRegistry(serverConnectorRegistry);
        serverConnectorRegistry.initServerConnectors();

        outStream.println("Initiating service(s) in '" + programFile.getProgramFilePath() + "'");
        BLangProgramRunner.runService(programFile);

        serverConnectorRegistry.deploymentComplete();
    }

    public static Path getSourceRootPath(String sourceRoot) {
        // Get source root path.
        Path sourceRootPath;
        if (sourceRoot == null || sourceRoot.isEmpty()) {
            sourceRootPath = Paths.get(System.getProperty("user.dir"));
        } else {
            try {
                sourceRootPath = Paths.get(sourceRoot).toRealPath(LinkOption.NOFOLLOW_LINKS);
            } catch (IOException e) {
                throw new RuntimeException("error reading from directory: " + sourceRoot + " reason: " +
                        e.getMessage(), e);
            }

            if (!Files.isDirectory(sourceRootPath, LinkOption.NOFOLLOW_LINKS)) {
                throw new RuntimeException("source root must be a directory");
            }
        }
        return sourceRootPath;
    }

    private static BLauncherException createUsageException(String errorMsg) {
        BLauncherException launcherException = new BLauncherException();
        launcherException.addMessage("ballerina: " + errorMsg);
        return launcherException;
    }

    public static BLauncherException createUsageExceptionWithHelp(String errorMsg) {
        BLauncherException launcherException = new BLauncherException();
        launcherException.addMessage("ballerina: " + errorMsg);
        launcherException.addMessage("Run 'ballerina help' for usage.");
        return launcherException;
    }

    public static BLauncherException createLauncherException(String errorMsg) {
        BLauncherException launcherException = new BLauncherException();
        launcherException.addMessage("error: " + errorMsg);
        return launcherException;
    }

    static void printLauncherException(BLauncherException e, PrintStream outStream) {
        List<String> errorMessages = e.getMessages();
        errorMessages.forEach(outStream::println);
    }

    static String makeFirstLetterLowerCase(String s) {
        if (s == null) {
            return null;
        }
        char c[] = s.toCharArray();
        c[0] = Character.toLowerCase(c[0]);
        return new String(c);
    }

    /**
     * Write the process ID of this process to the file.
     *
     * @param ballerinaHome ballerina.home sys property value.
     */
    static void writePID(String ballerinaHome) {

        String[] cmd = {"bash", "-c", "echo $PPID"};
        Process p;
        String pid = "";
        try {
            p = Runtime.getRuntime().exec(cmd);
        } catch (IOException e) {
            //Ignored. We might be invoking this on a Window platform. Therefore if an error occurs
            //we simply ignore the error.
            return;
        }

        try (BufferedReader reader = new BufferedReader(new InputStreamReader(p.getInputStream(),
                StandardCharsets.UTF_8))) {
            StringBuilder builder = new StringBuilder();
            String line;
            while ((line = reader.readLine()) != null) {
                builder.append(line);
            }
            pid = builder.toString();
        } catch (Throwable e) {
            throw createLauncherException("failed to write ballerina.pid file: "
                                                  + makeFirstLetterLowerCase(e.getMessage()));
        }

        if (pid.length() != 0) {
            try (BufferedWriter writer = new BufferedWriter(new OutputStreamWriter(
                    new FileOutputStream(Paths.get(ballerinaHome, "ballerina.pid").toString()),
                    StandardCharsets.UTF_8))) {
                writer.write(pid);
            } catch (IOException e) {
                throw createLauncherException("failed to write ballerina.pid file: "
                                                      + makeFirstLetterLowerCase(e.getMessage()));
            }
        }
    }

    /**
     * Compile and get the executable program file.
     * 
     * @param sourceRootPath Path to the source root
     * @param sourcePath Path to the source from the source root
     * @param offline Should the build call remote repos
     * @param enableExpFeatures Flag indicating to enable the experimental feature
     * @return Executable program
     */
    public static ProgramFile compile(Path sourceRootPath, Path sourcePath, boolean offline,
                                      boolean enableExpFeatures) {
        CompilerContext context = new CompilerContext();
        CompilerOptions options = CompilerOptions.getInstance(context);
        options.put(PROJECT_DIR, sourceRootPath.toString());
        options.put(COMPILER_PHASE, CompilerPhase.CODE_GEN.toString());
        options.put(PRESERVE_WHITESPACE, "false");
        options.put(OFFLINE, Boolean.toString(offline));
        options.put(EXPERIMENTAL_FEATURES_ENABLED, Boolean.toString(enableExpFeatures));

        // compile
        Compiler compiler = Compiler.getInstance(context);
        BLangPackage entryPkgNode = compiler.compile(sourcePath.toString());
        CompiledBinaryFile.ProgramFile programFile = compiler.getExecutableProgram(entryPkgNode);
        if (programFile == null) {
            throw new BLangCompilerException("compilation contains errors");
        }

        ProgramFile progFile = getExecutableProgram(programFile);
        progFile.setProgramFilePath(sourcePath);
        return progFile;
    }

    /**
     * Compile and get the executable program file.
     *
     * @param sourceRootPath Path to the source root
     * @param sourcePath Path to the source from the source root
     * @param offline Should the build call remote repos
     * @param siddhiRuntimeFlag Flag to enable siddhi runtime based stream processing
     * @param enableExpFeatures Flag indicating to enable the experimental feature
     * @return Executable program
     */
    public static ProgramFile compile(Path sourceRootPath, Path sourcePath, boolean offline,
                                      boolean siddhiRuntimeFlag, boolean enableExpFeatures) {
        CompilerContext context = new CompilerContext();
        CompilerOptions options = CompilerOptions.getInstance(context);
        options.put(PROJECT_DIR, sourceRootPath.toString());
        options.put(COMPILER_PHASE, CompilerPhase.CODE_GEN.toString());
        options.put(PRESERVE_WHITESPACE, "false");
        options.put(OFFLINE, Boolean.toString(offline));
        options.put(SIDDHI_RUNTIME_ENABLED, Boolean.toString(siddhiRuntimeFlag));
        options.put(EXPERIMENTAL_FEATURES_ENABLED, Boolean.toString(enableExpFeatures));

        // compile
        Compiler compiler = Compiler.getInstance(context);
        BLangPackage entryPkgNode = compiler.compile(sourcePath.toString());
        CompiledBinaryFile.ProgramFile programFile = compiler.getExecutableProgram(entryPkgNode);
        if (programFile == null) {
            throw new BLangCompilerException("compilation contains errors");
        }

        ProgramFile progFile = getExecutableProgram(programFile);
        progFile.setProgramFilePath(sourcePath);
        return progFile;
    }

    /**
     * Get the executable program ({@link ProgramFile}) given the compiled program 
     * ({@link org.wso2.ballerinalang.programfile.CompiledBinaryFile.ProgramFile}).
     * 
     * @param programFile Compiled program
     * @return Executable program
     */
    public static ProgramFile getExecutableProgram(CompiledBinaryFile.ProgramFile programFile) {
        ByteArrayInputStream byteIS = null;
        ByteArrayOutputStream byteOutStream = new ByteArrayOutputStream();
        try {
            ProgramFileWriter.writeProgram(programFile, byteOutStream);

            ProgramFileReader reader = new ProgramFileReader();
            byteIS = new ByteArrayInputStream(byteOutStream.toByteArray());
            return reader.readProgram(byteIS);
        } catch (Throwable e) {
            throw createLauncherException("failed to compile file: " + makeFirstLetterLowerCase(e.getMessage()));
        } finally {
            if (byteIS != null) {
                try {
                    byteIS.close();
                } catch (IOException ignore) {
                }
            }

            try {
                byteOutStream.close();
            } catch (IOException ignore) {
            }
        }
    }

    /**
     * Initializes the {@link ConfigRegistry} and loads {@link LogManager} configs.
     *
     * @param sourceRootPath source directory
     * @param runtimeParams  run time parameters
     * @param configFilePath config file path
     * @param observeFlag    to indicate whether observability is enabled
     */
    public static void loadConfigurations(Path sourceRootPath, Map<String, String> runtimeParams,
                                           String configFilePath, boolean observeFlag) {
        Path ballerinaConfPath = sourceRootPath.resolve("ballerina.conf");
        try {
            ConfigRegistry.getInstance().initRegistry(runtimeParams, configFilePath, ballerinaConfPath);
            ((BLogManager) LogManager.getLogManager()).loadUserProvidedLogConfiguration();

            if (observeFlag) {
                ConfigRegistry.getInstance()
                        .addConfiguration(ObservabilityConstants.CONFIG_METRICS_ENABLED, Boolean.TRUE);
                ConfigRegistry.getInstance()
                        .addConfiguration(ObservabilityConstants.CONFIG_TRACING_ENABLED, Boolean.TRUE);
            }

        } catch (IOException e) {
            throw new BLangRuntimeException(
                    "failed to read the specified configuration file: " + ballerinaConfPath.toString(), e);
        } catch (RuntimeException e) {
            throw new BLangRuntimeException(e.getMessage(), e);
        }
    }

<<<<<<< HEAD
    private static void runBal(Path sourceRootPath, Path sourcePath, String functionName, String[] args,
                               boolean offline, boolean printReturn, boolean siddhiRuntimeFlag,
                               boolean experimentalFlag, String srcPathStr, Path fullPath) {
        ProgramFile programFile;
        if (srcPathStr.endsWith(BLANG_EXEC_FILE_SUFFIX)) {
            programFile = BLangProgramLoader.read(sourcePath);
        } else if (Files.isRegularFile(fullPath) && srcPathStr.endsWith(BLANG_SRC_FILE_SUFFIX) &&
                !RepoUtils.hasProjectRepo(sourceRootPath)) {
            programFile = compile(fullPath.getParent(), fullPath.getFileName(), offline, siddhiRuntimeFlag,
                    experimentalFlag);
        } else if (Files.isDirectory(sourceRootPath)) {
            programFile = compileModule(sourceRootPath, sourcePath, offline, siddhiRuntimeFlag, experimentalFlag,
                    srcPathStr, fullPath);
        } else {
            throw createLauncherException("only modules, " + BLANG_SRC_FILE_SUFFIX + " and " + BLANG_EXEC_FILE_SUFFIX
                                                  + " files can be used with the 'ballerina run' command.");
        }

        // If a function named main is expected to be the entry point but such a function does not exist and there is
        // no service entry point either, throw an error
        if ((MAIN_FUNCTION_NAME.equals(functionName) && !programFile.isMainEPAvailable())
                && !programFile.isServiceEPAvailable()) {
            throw createLauncherException("'" + programFile.getProgramFilePath()
                                                  + "' does not contain a main function or a service");
        }

        boolean runServicesOnly = MAIN_FUNCTION_NAME.equals(functionName) && !programFile.isMainEPAvailable();

        // Load launcher listeners
        ServiceLoader<LaunchListener> listeners = ServiceLoader.load(LaunchListener.class);
        listeners.forEach(listener -> listener.beforeRunProgram(runServicesOnly));

        if (runServicesOnly) {
            if (args.length > 0) {
                throw LauncherUtils.createUsageExceptionWithHelp("arguments not allowed for services");
            }
            runServices(programFile);
        } else {
            runMain(programFile, functionName, args, printReturn);
        }
        BLangProgramRunner.resumeStates(programFile);
        listeners.forEach(listener -> listener.afterRunProgram(runServicesOnly));
    }

    private static ProgramFile compileModule(Path sourceRootPath, Path sourcePath, boolean offline,
                                             boolean siddhiRuntimeFlag, boolean experimentalFlag, String srcPathStr,
                                             Path fullPath) {
        ProgramFile programFile;
        if (Files.isDirectory(fullPath) && !RepoUtils.hasProjectRepo(sourceRootPath)) {
            throw createLauncherException("you are trying to run a module that is not inside " +
                    "a project. Run `ballerina init` from " + sourceRootPath + " to initialize it as a " +
                    "project and then run the module.");
        }
        if (Files.exists(fullPath)) {
            if (Files.isRegularFile(fullPath) && !srcPathStr.endsWith(BLANG_SRC_FILE_SUFFIX)) {
                throw createLauncherException("only modules, " + BLANG_SRC_FILE_SUFFIX + " and " +
                                                      BLANG_EXEC_FILE_SUFFIX + " files can be used with the " +
                                                      "'ballerina run' command.");
            }
        } else {
            throw createLauncherException("ballerina source does not exist '" + srcPathStr + "'");
        }
        // If we are trying to run a bal file inside a module from inside a project directory an error is thrown.
        // To differentiate between top level bals and bals inside modules we need to check if the parent of the
        // sourcePath given is null. If it is null then its a top level bal else its a bal inside a module
        if (Files.isRegularFile(fullPath) && srcPathStr.endsWith(BLANG_SRC_FILE_SUFFIX) &&
                sourcePath.getParent() != null) {
            throw createLauncherException("you are trying to run a ballerina file inside a module within a " +
                                                  "project. Try running 'ballerina run <module-name>'");
        }
        programFile = compile(sourceRootPath, sourcePath, offline, siddhiRuntimeFlag, experimentalFlag);
        return programFile;
=======
    private static int getStatusCode(BMap<String, BValue> errorDetails) {
        if (!errorDetails.hasKey(STATUS_CODE)) {
            return DEFAULT_ERROR_RETURN_STATUS_CODE;
        }

        BValue specifiedStatusCode = errorDetails.get(STATUS_CODE);
        if (specifiedStatusCode.getType().getTag() != TypeTags.INT) {
            return DEFAULT_ERROR_RETURN_STATUS_CODE;
        }

        long specifiedIntCode = ((BInteger) specifiedStatusCode).intValue();
        if (specifiedIntCode >= DEFAULT_ERROR_RETURN_STATUS_CODE) {
            if (specifiedIntCode > Integer.MAX_VALUE) {
                return Integer.MAX_VALUE;
            }
            return (int) specifiedIntCode;
        }
        return DEFAULT_ERROR_RETURN_STATUS_CODE;
    }

    private static String prepareErrorReturnedErrorMessage(BError error) {
        return "error: " + BLangVMErrors.getErrorMessage(error);
>>>>>>> 84d6d718
    }
}<|MERGE_RESOLUTION|>--- conflicted
+++ resolved
@@ -93,87 +93,17 @@
         runProgram(sourceRootPath, sourcePath, runtimeParams, configFilePath, args, offline, observeFlag, false, true);
     }
 
-<<<<<<< HEAD
-    public static void runProgram(Path sourceRootPath, Path sourcePath, String functionName,
-                                  Map<String, String> runtimeParams, String configFilePath, String[] args,
-                                  boolean offline, boolean observeFlag, boolean printReturn, boolean siddhiRuntimeFlag,
-                                  boolean experimentalFlag) {
-
-=======
-    static void runProgram(Path sourceRootPath, Path sourcePath, Map<String, String> runtimeParams,
-                           String configFilePath, String[] args, boolean offline, boolean observeFlag,
-                           boolean siddhiRuntimeFlag, boolean experimentalFlag) {
-        ProgramFile programFile;
->>>>>>> 84d6d718
+    public static void runProgram(Path sourceRootPath, Path sourcePath, Map<String, String> runtimeParams, 
+                                  String configFilePath, String[] args, boolean offline, boolean observeFlag, 
+                                  boolean siddhiRuntimeFlag, boolean experimentalFlag) {
+
         String srcPathStr = sourcePath.toString();
         Path fullPath = sourceRootPath.resolve(sourcePath);
         // Set the source root path relative to the source path i.e. set the parent directory of the source path
         System.setProperty(ProjectDirConstants.BALLERINA_SOURCE_ROOT, fullPath.getParent().toString());
         loadConfigurations(fullPath.getParent(), runtimeParams, configFilePath, observeFlag);
 
-<<<<<<< HEAD
-        runBal(sourceRootPath, sourcePath, functionName, args, offline, printReturn, siddhiRuntimeFlag,
-                experimentalFlag, srcPathStr, fullPath);
-=======
-        if (srcPathStr.endsWith(BLANG_EXEC_FILE_SUFFIX)) {
-            programFile = BLangProgramLoader.read(sourcePath);
-        } else if (Files.isRegularFile(fullPath) && srcPathStr.endsWith(BLANG_SRC_FILE_SUFFIX) &&
-                !RepoUtils.hasProjectRepo(sourceRootPath)) {
-            programFile = compile(fullPath.getParent(), fullPath.getFileName(), offline, siddhiRuntimeFlag,
-                    experimentalFlag);
-        } else if (Files.isDirectory(sourceRootPath)) {
-            if (Files.isDirectory(fullPath) && !RepoUtils.hasProjectRepo(sourceRootPath)) {
-                throw createLauncherException("you are trying to run a module that is not inside " +
-                        "a project. Run `ballerina init` from " + sourceRootPath + " to initialize it as a " +
-                        "project and then run the module.");
-            }
-            if (Files.exists(fullPath)) {
-                if (Files.isRegularFile(fullPath) && !srcPathStr.endsWith(BLANG_SRC_FILE_SUFFIX)) {
-                    throw createLauncherException("only modules, " + BLANG_SRC_FILE_SUFFIX + " and " +
-                                                          BLANG_EXEC_FILE_SUFFIX + " files can be used with the " +
-                                                          "'ballerina run' command.");
-                }
-            } else {
-                throw createLauncherException("ballerina source does not exist '" + srcPathStr + "'");
-            }
-            // If we are trying to run a bal file inside a module from inside a project directory an error is thrown.
-            // To differentiate between top level bals and bals inside modules we need to check if the parent of the
-            // sourcePath given is null. If it is null then its a top level bal else its a bal inside a module
-            if (Files.isRegularFile(fullPath) && srcPathStr.endsWith(BLANG_SRC_FILE_SUFFIX) &&
-                    sourcePath.getParent() != null) {
-                throw createLauncherException("you are trying to run a ballerina file inside a module within a " +
-                                                      "project. Try running 'ballerina run <module-name>'");
-            }
-            programFile = compile(sourceRootPath, sourcePath, offline, siddhiRuntimeFlag, experimentalFlag);
-        } else {
-            throw createLauncherException("only modules, " + BLANG_SRC_FILE_SUFFIX + " and " + BLANG_EXEC_FILE_SUFFIX
-                                                  + " files can be used with the 'ballerina run' command.");
-        }
-
-        // If a function named main is expected to be the entry point but such a function does not exist and there is
-        // no service entry point either, throw an error
-        if (!programFile.isMainEPAvailable() && !programFile.isServiceEPAvailable()) {
-            throw createLauncherException("'" + programFile.getProgramFilePath()
-                                                  + "' does not contain a main function or a service");
-        }
-
-        boolean runServicesOnly = !programFile.isMainEPAvailable();
-
-        // Load launcher listeners
-        ServiceLoader<LaunchListener> listeners = ServiceLoader.load(LaunchListener.class);
-        listeners.forEach(listener -> listener.beforeRunProgram(runServicesOnly));
-
-        if (runServicesOnly) {
-            if (args.length > 0) {
-                throw LauncherUtils.createUsageExceptionWithHelp("arguments not allowed for services");
-            }
-            runServices(programFile);
-        } else {
-            runMain(programFile, args);
-        }
-        BLangProgramRunner.resumeStates(programFile);
-        listeners.forEach(listener -> listener.afterRunProgram(runServicesOnly));
->>>>>>> 84d6d718
+        runBal(sourceRootPath, sourcePath, args, offline, siddhiRuntimeFlag, experimentalFlag, srcPathStr, fullPath);
     }
 
     @SuppressWarnings("unchecked")
@@ -445,10 +375,8 @@
         }
     }
 
-<<<<<<< HEAD
-    private static void runBal(Path sourceRootPath, Path sourcePath, String functionName, String[] args,
-                               boolean offline, boolean printReturn, boolean siddhiRuntimeFlag,
-                               boolean experimentalFlag, String srcPathStr, Path fullPath) {
+    private static void runBal(Path sourceRootPath, Path sourcePath, String[] args, boolean offline,
+                               boolean siddhiRuntimeFlag, boolean experimentalFlag, String srcPathStr, Path fullPath) {
         ProgramFile programFile;
         if (srcPathStr.endsWith(BLANG_EXEC_FILE_SUFFIX)) {
             programFile = BLangProgramLoader.read(sourcePath);
@@ -466,13 +394,12 @@
 
         // If a function named main is expected to be the entry point but such a function does not exist and there is
         // no service entry point either, throw an error
-        if ((MAIN_FUNCTION_NAME.equals(functionName) && !programFile.isMainEPAvailable())
-                && !programFile.isServiceEPAvailable()) {
+        if (!programFile.isMainEPAvailable() && !programFile.isServiceEPAvailable()) {
             throw createLauncherException("'" + programFile.getProgramFilePath()
                                                   + "' does not contain a main function or a service");
         }
 
-        boolean runServicesOnly = MAIN_FUNCTION_NAME.equals(functionName) && !programFile.isMainEPAvailable();
+        boolean runServicesOnly = !programFile.isMainEPAvailable();
 
         // Load launcher listeners
         ServiceLoader<LaunchListener> listeners = ServiceLoader.load(LaunchListener.class);
@@ -484,7 +411,7 @@
             }
             runServices(programFile);
         } else {
-            runMain(programFile, functionName, args, printReturn);
+            runMain(programFile, args);
         }
         BLangProgramRunner.resumeStates(programFile);
         listeners.forEach(listener -> listener.afterRunProgram(runServicesOnly));
@@ -518,7 +445,8 @@
         }
         programFile = compile(sourceRootPath, sourcePath, offline, siddhiRuntimeFlag, experimentalFlag);
         return programFile;
-=======
+    }
+
     private static int getStatusCode(BMap<String, BValue> errorDetails) {
         if (!errorDetails.hasKey(STATUS_CODE)) {
             return DEFAULT_ERROR_RETURN_STATUS_CODE;
@@ -541,6 +469,5 @@
 
     private static String prepareErrorReturnedErrorMessage(BError error) {
         return "error: " + BLangVMErrors.getErrorMessage(error);
->>>>>>> 84d6d718
     }
 }