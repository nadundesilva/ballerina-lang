/*
 * Copyright (c) 2017, WSO2 Inc. (http://www.wso2.org) All Rights Reserved.
 *
 * WSO2 Inc. licenses this file to you under the Apache License,
 * Version 2.0 (the "License"); you may not use this file except
 * in compliance with the License.
 * You may obtain a copy of the License at
 * http://www.apache.org/licenses/LICENSE-2.0
 *
 * Unless required by applicable law or agreed to in writing,
 * software distributed under the License is distributed on an
 * "AS IS" BASIS, WITHOUT WARRANTIES OR CONDITIONS OF ANY
 * KIND, either express or implied. See the License for the
 * specific language governing permissions and limitations
 * under the License.
 */
package org.ballerinalang.launcher.util;

import org.ballerinalang.bre.bvm.BLangVMStructs;
import org.ballerinalang.compiler.CompilerPhase;
import org.ballerinalang.launcher.LauncherUtils;
import org.ballerinalang.model.elements.PackageID;
import org.ballerinalang.model.values.BMap;
import org.ballerinalang.model.values.BValue;
import org.ballerinalang.util.codegen.PackageInfo;
import org.ballerinalang.util.codegen.ProgramFile;
import org.ballerinalang.util.codegen.StructureTypeInfo;
import org.ballerinalang.util.diagnostic.Diagnostic;
import org.ballerinalang.util.diagnostic.DiagnosticListener;
import org.wso2.ballerinalang.compiler.Compiler;
import org.wso2.ballerinalang.compiler.FileSystemProjectDirectory;
import org.wso2.ballerinalang.compiler.SourceDirectory;
import org.wso2.ballerinalang.compiler.tree.BLangPackage;
import org.wso2.ballerinalang.compiler.util.CompilerContext;
import org.wso2.ballerinalang.compiler.util.CompilerOptions;
import org.wso2.ballerinalang.compiler.util.Name;
import org.wso2.ballerinalang.compiler.util.Names;
import org.wso2.ballerinalang.programfile.CompiledBinaryFile;

import java.io.BufferedReader;
import java.io.IOException;
import java.io.InputStream;
import java.io.InputStreamReader;
import java.net.URI;
import java.net.URISyntaxException;
import java.net.URL;
import java.nio.charset.StandardCharsets;
import java.nio.file.Files;
import java.nio.file.Path;
import java.nio.file.Paths;
import java.security.CodeSource;
import java.util.Arrays;
import java.util.List;
import java.util.stream.Collectors;

import static org.ballerinalang.compiler.CompilerOptionName.COMPILER_PHASE;
import static org.ballerinalang.compiler.CompilerOptionName.PRESERVE_WHITESPACE;
import static org.ballerinalang.compiler.CompilerOptionName.PROJECT_DIR;
import static org.ballerinalang.compiler.CompilerOptionName.TEST_ENABLED;
import static org.ballerinalang.util.BLangConstants.MAIN_FUNCTION_NAME;

/**
 * Utility methods for compile Ballerina files.
 *
 * @since 0.94
 */
public class BCompileUtil {

    //TODO find a way to remove below line.
    private static Path resourceDir = Paths.get("src/test/resources").toAbsolutePath();

//    Compile and setup methods
    /**
     * Compile and return the semantic errors. Error scenarios cannot use this method.
     *
     * @param sourceFilePath Path to source module/file
     * @return compileResult
     */
    public static CompileResult compileAndSetup(String sourceFilePath) {
        CompileResult compileResult = compile(sourceFilePath, CompilerPhase.CODE_GEN);
        BRunUtil.invokePackageInit(compileResult);
        return compileResult;
    }

    /**
     * Compile and return the semantic errors. Error scenarios cannot use this method.
     *
     * @param obj this is to find the original callers location.
     * @param sourceRoot  root path of the modules
     * @param packageName name of the module to compile
     * @return compileResult
     */
    public static CompileResult compileAndSetup(Object obj, String sourceRoot, String packageName) {
        CompileResult compileResult = compile(obj, sourceRoot, packageName);
        BRunUtil.invokePackageInit(compileResult, packageName);
        return compileResult;
    }

    /**
     * Compile and return the semantic errors.
     *
     * @param sourceFilePath Path to source package/file
     * @return Semantic errors
     */
    public static CompileResult compileAndGetBIR(String sourceFilePath) {
        return compile(sourceFilePath, CompilerPhase.BIR_GEN);
    }

    /**
     * Compile and return the semantic errors.
     *
     * @param sourceFilePath Path to source package/file
     * @return Semantic errors
     */
    public static CompileResult compile(String sourceFilePath) {
        return compile(sourceFilePath, CompilerPhase.CODE_GEN);
    }

    /**
     * Compile and return the semantic errors.
     *
     * @param obj this is to find the original callers location.
     * @param sourceRoot  root path of the modules
     * @param packageName name of the module to compile
     * @return Semantic errors
     */
    public static CompileResult compile(Object obj, String sourceRoot, String packageName) {
        try {
            String effectiveSource;
            CodeSource codeSource = obj.getClass().getProtectionDomain().getCodeSource();
            URL location = codeSource.getLocation();
            URI locationUri = location.toURI();
            Path pathLocation = Paths.get(locationUri);
            String filePath = concatFileName(sourceRoot, pathLocation);
            Path rootPath = Paths.get(filePath);
            Path packagePath = Paths.get(packageName);
            if (Files.isDirectory(packagePath)) {
                String[] pkgParts = packageName.split("\\/");
                List<Name> pkgNameComps = Arrays.stream(pkgParts)
                        .map(part -> {
                            if (part.equals("")) {
                                return Names.EMPTY;
                            } else if (part.equals("_")) {
                                return Names.EMPTY;
                            }
                            return new Name(part);
                        })
                        .collect(Collectors.toList());
                // TODO: orgName is anon, fix it.
                PackageID pkgId = new PackageID(Names.ANON_ORG, pkgNameComps, Names.DEFAULT_VERSION);
                effectiveSource = pkgId.getName().getValue();
                return compile(rootPath.toString(), effectiveSource, CompilerPhase.CODE_GEN);
            } else {
                effectiveSource = packageName;
                return compile(rootPath.toString(), effectiveSource, CompilerPhase.CODE_GEN,
                        new FileSystemProjectDirectory(rootPath));
            }
        } catch (URISyntaxException e) {
            throw new IllegalArgumentException("error while running test: " + e.getMessage());
        }
    }

    /**
     * <p>
     * concatenates a given filename to the provided path in directory.
     * </p>
     * <p>
     * <b>Note : </b> this function is relevant since in Unix the directory would be separated from backslash and
     * in unix the folder will be separated from forward slash.
     * </p>
     *
     * @param fileName     name of the file.
     * @param pathLocation location of the directory.
     * @return the path with directoryName + file.
     */
    public static String concatFileName(String fileName, Path pathLocation) {
        final String windowsFolderSeparator = "\\";
        final String unixFolderSeparator = "/";
        StringBuilder path = new StringBuilder(pathLocation.toAbsolutePath().toString());
        if (pathLocation.endsWith(windowsFolderSeparator)) {
            path = path.append(windowsFolderSeparator).append(fileName);
        } else {
            path = path.append(unixFolderSeparator).append(fileName);
        }
        return path.toString();
    }

    /**
     * Compile and return the semantic errors.
     *
     * @param sourceFilePath Path to source package/file
     * @param compilerPhase  Compiler phase
     * @return Semantic errors
     */
    public static CompileResult compile(String sourceFilePath, CompilerPhase compilerPhase) {
        Path sourcePath = Paths.get(sourceFilePath);
        String packageName = sourcePath.getFileName().toString();
        Path sourceRoot = resourceDir.resolve(sourcePath.getParent());
        return compile(sourceRoot.toString(), packageName, compilerPhase);
    }

    /**
     * Compile and return the semantic errors.
     *
     * @param sourceRoot    root path of the modules
     * @param packageName   name of the module to compile
     * @param compilerPhase Compiler phase
     * @return Semantic errors
     */
    public static CompileResult compile(String sourceRoot, String packageName, CompilerPhase compilerPhase) {
        CompilerContext context = new CompilerContext();
        CompilerOptions options = CompilerOptions.getInstance(context);
        options.put(PROJECT_DIR, sourceRoot);
        options.put(COMPILER_PHASE, compilerPhase.toString());
        options.put(PRESERVE_WHITESPACE, "false");

        return compile(context, packageName, compilerPhase, false);
    }


    /**
     * Compile with tests and return the semantic errors.
     *
<<<<<<< HEAD
     * @param context       Compiler Context
     * @param packageName   name of the package to compile
=======
     * @param sourceRoot    root path of the modules
     * @param packageName   name of the module to compile
>>>>>>> 8a656a00
     * @param compilerPhase Compiler phase
     * @return Semantic errors
     */
    public static CompileResult compileWithTests(CompilerContext context, String packageName,
                                                 CompilerPhase compilerPhase) {
        return compile(context, packageName, compilerPhase, true);
    }

    /**
     * Create a compiler context.
     *
     * @param sourceRoot    source root or project directory path
     * @param compilerPhase Compiler phase
     * @return new compiler context object
     */
    public static CompilerContext createCompilerContext(String sourceRoot, CompilerPhase compilerPhase) {
        CompilerContext context = new CompilerContext();
        CompilerOptions options = CompilerOptions.getInstance(context);
        options.put(PROJECT_DIR, sourceRoot);
        options.put(COMPILER_PHASE, compilerPhase.toString());
        options.put(PRESERVE_WHITESPACE, "false");
        options.put(TEST_ENABLED, "true");
        return context;
    }

    public static CompileResult compile(String sourceRoot, String packageName, CompilerPhase compilerPhase,
                                        SourceDirectory sourceDirectory) {
        CompilerContext context = new CompilerContext();
        CompilerOptions options = CompilerOptions.getInstance(context);
        options.put(PROJECT_DIR, sourceRoot);
        options.put(COMPILER_PHASE, compilerPhase.toString());
        options.put(PRESERVE_WHITESPACE, "false");
        context.put(SourceDirectory.class, sourceDirectory);

        CompileResult comResult = new CompileResult();

        // catch errors
        DiagnosticListener listener = comResult::addDiagnostic;
        context.put(DiagnosticListener.class, listener);

        // compile
        Compiler compiler = Compiler.getInstance(context);
        BLangPackage packageNode = compiler.compile(packageName);
        comResult.setAST(packageNode);
        CompiledBinaryFile.ProgramFile programFile = compiler.getExecutableProgram(packageNode);
        if (programFile != null) {
            comResult.setProgFile(LauncherUtils.getExecutableProgram(programFile));
        }

        return comResult;
    }

    private static CompileResult compile(CompilerContext context, String packageName,
                                         CompilerPhase compilerPhase, boolean withTests) {
        CompileResult comResult = new CompileResult();
        // catch errors
        DiagnosticListener listener = comResult::addDiagnostic;
        context.put(DiagnosticListener.class, listener);

        // compile
        Compiler compiler = Compiler.getInstance(context);
        BLangPackage packageNode = compiler.compile(packageName, true);
        comResult.setAST(packageNode);
        if (comResult.getErrorCount() > 0) {
            return comResult;
        } else if (CompilerPhase.CODE_GEN.compareTo(compilerPhase) > 0 || compilerPhase == CompilerPhase.BIR_GEN) {
            return comResult;
        }
        CompiledBinaryFile.ProgramFile programFile;
        // Check if its executing the tests. If not then it is used to compile a ballerina source file, then pass the
        // bLangPackage node to generate the program file
        if (!withTests || !packageNode.containsTestablePkg()) {
            programFile = compiler.getExecutableProgram(packageNode);
        } else {
            // If its executing tests, then check if the testable package is null or not. If its not null, then the
            // ballerina test file is inside the 'tests' folder
            programFile = compiler.getExecutableProgram(packageNode.getTestablePkg());
        }

        if (programFile != null) {
            ProgramFile pFile = LauncherUtils.getExecutableProgram(programFile);
            comResult.setProgFile(pFile);
        }
        return comResult;
    }

    /**
     * Compile and return the compiled package node.
     *
     * @param sourceFilePath Path to source package/file
     * @return compiled package node
     */
    public static BLangPackage compileAndGetPackage(String sourceFilePath) {
        Path sourcePath = Paths.get(sourceFilePath);
        String packageName = sourcePath.getFileName().toString();
        Path sourceRoot = resourceDir.resolve(sourcePath.getParent());
        CompilerContext context = new CompilerContext();
        CompilerOptions options = CompilerOptions.getInstance(context);
        options.put(PROJECT_DIR, resourceDir.resolve(sourceRoot).toString());
        options.put(COMPILER_PHASE, CompilerPhase.CODE_GEN.toString());
        options.put(PRESERVE_WHITESPACE, "false");

        CompileResult comResult = new CompileResult();

        // catch errors
        DiagnosticListener listener = comResult::addDiagnostic;
        context.put(DiagnosticListener.class, listener);

        // compile
        Compiler compiler = Compiler.getInstance(context);
        return compiler.compile(packageName);
    }

    /**
     * Compile and run a ballerina file.
     *
     * @param sourceFilePath Path to the ballerina file.
     * @param functionName   The name of the function to run
     */
    public static void run(String sourceFilePath, String functionName) {
        // TODO: improve. How to get the output
        CompileResult result = compile(sourceFilePath);
        ProgramFile programFile = result.getProgFile();

        // If there is no main or service entry point, throw an error
        if (MAIN_FUNCTION_NAME.equals(functionName) && !programFile.isMainEPAvailable()
                && !programFile.isServiceEPAvailable()) {
            throw new RuntimeException("main function not found in '" + programFile.getProgramFilePath() + "'");
        }

        if (programFile.isMainEPAvailable() || !MAIN_FUNCTION_NAME.equals(functionName)) {
            LauncherUtils.runMain(programFile, functionName, new String[0], false);
        } else {
            LauncherUtils.runServices(programFile);
        }
    }

    public static String readFileAsString(String path) throws IOException {
        InputStream is = ClassLoader.getSystemResourceAsStream(path);
        InputStreamReader inputStreamREader = null;
        BufferedReader br = null;
        StringBuilder sb = new StringBuilder();
        try {
            inputStreamREader = new InputStreamReader(is, StandardCharsets.UTF_8);
            br = new BufferedReader(inputStreamREader);
            String content = br.readLine();
            if (content == null) {
                return sb.toString();
            }

            sb.append(content);

            while ((content = br.readLine()) != null) {
                sb.append('\n').append(content);
            }
        } finally {
            if (inputStreamREader != null) {
                try {
                    inputStreamREader.close();
                } catch (IOException ignore) {
                }
            }
            if (br != null) {
                try {
                    br.close();
                } catch (IOException ignore) {
                }
            }
        }
        return sb.toString();
    }

    public static BMap<String, BValue> createAndGetStruct(ProgramFile programFile, String packagePath,
                                                          String structName) {
        PackageInfo structPackageInfo = programFile.getPackageInfo(packagePath);
        StructureTypeInfo typeInfo = structPackageInfo.getStructInfo(structName);
        return BLangVMStructs.createBStruct(typeInfo);
    }


    /**
     * Used by IntelliJ IDEA plugin to provide semantic analyzing capability.
     *
     * @param classLoader a {@link ClassLoader} to be set as thread context class loader. This is used by {@link
     *                    java.util.ServiceLoader}. Otherwise semantic analyzing capability providing wont work since it
     *                    cant find core package.
     * @param sourceRoot  source root of a project
     * @param fileName    either the file name (if in project root) or the module name
     * @return list of diagnostics
     */
    public static List<Diagnostic> getDiagnostics(ClassLoader classLoader, String sourceRoot, String fileName) {
        Thread.currentThread().setContextClassLoader(classLoader);
        CompilerContext context = new CompilerContext();
        CompilerOptions options = CompilerOptions.getInstance(context);
        options.put(PROJECT_DIR, sourceRoot);
        options.put(COMPILER_PHASE, CompilerPhase.CODE_GEN.toString());
        options.put(PRESERVE_WHITESPACE, "false");

        CompileResult comResult = new CompileResult();

        // catch errors
        DiagnosticListener listener = comResult::addDiagnostic;
        context.put(DiagnosticListener.class, listener);

        // compile
        Compiler compiler = Compiler.getInstance(context);
        BLangPackage entryPackageNode = compiler.compile(fileName);
        CompiledBinaryFile.ProgramFile programFile = compiler.getExecutableProgram(entryPackageNode);
        if (programFile != null) {
            comResult.setProgFile(LauncherUtils.getExecutableProgram(programFile));
        }
        Diagnostic[] diagnostics = comResult.getDiagnostics();
        return Arrays.stream(diagnostics).collect(Collectors.toList());
    }
}<|MERGE_RESOLUTION|>--- conflicted
+++ resolved
@@ -99,7 +99,7 @@
     /**
      * Compile and return the semantic errors.
      *
-     * @param sourceFilePath Path to source package/file
+     * @param sourceFilePath Path to source module/file
      * @return Semantic errors
      */
     public static CompileResult compileAndGetBIR(String sourceFilePath) {
@@ -109,7 +109,7 @@
     /**
      * Compile and return the semantic errors.
      *
-     * @param sourceFilePath Path to source package/file
+     * @param sourceFilePath Path to source module/file
      * @return Semantic errors
      */
     public static CompileResult compile(String sourceFilePath) {
@@ -221,13 +221,8 @@
     /**
      * Compile with tests and return the semantic errors.
      *
-<<<<<<< HEAD
      * @param context       Compiler Context
-     * @param packageName   name of the package to compile
-=======
-     * @param sourceRoot    root path of the modules
      * @param packageName   name of the module to compile
->>>>>>> 8a656a00
      * @param compilerPhase Compiler phase
      * @return Semantic errors
      */
@@ -317,8 +312,8 @@
     /**
      * Compile and return the compiled package node.
      *
-     * @param sourceFilePath Path to source package/file
-     * @return compiled package node
+     * @param sourceFilePath Path to source module/file
+     * @return compiled module node
      */
     public static BLangPackage compileAndGetPackage(String sourceFilePath) {
         Path sourcePath = Paths.get(sourceFilePath);
