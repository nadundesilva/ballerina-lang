--- conflicted
+++ resolved
@@ -217,14 +217,10 @@
         @CommandLine.Option(names = "--observe", description = "enable observability with default configs")
         private boolean observeFlag;
 
-<<<<<<< HEAD
-        @Parameter(names = "--printreturn", description = "print return value to the out stream")
+        @CommandLine.Option(names = "--printreturn", description = "print return value to the out stream")
         private boolean printReturn;
 
-        @DynamicParameter(names = "-e", description = "Ballerina environment parameters")
-=======
         @CommandLine.Option(names = "-e", description = "Ballerina environment parameters")
->>>>>>> 6166f10b
         private Map<String, String> runtimeParams = new HashMap<>();
 
         @CommandLine.Option(names = "-B", description = "Ballerina VM options")
