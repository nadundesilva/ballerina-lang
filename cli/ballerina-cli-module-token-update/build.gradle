--- conflicted
+++ resolved
@@ -62,6 +62,7 @@
     baloImplementation project(path: ':ballerina-utils', configuration: 'baloImplementation')
 
     interopImports project(':ballerina-config-api')
+    interopImports project(':ballerina-crypto')
     interopImports project(':ballerina-io')
     interopImports project(':ballerina-math')
     interopImports project(':ballerina-system')
@@ -72,12 +73,6 @@
     implementation project(':ballerina-runtime')
     implementation project(':ballerina-runtime-api')
     implementation project(':ballerina-utils')
-
-<<<<<<< HEAD
-    interopImports project(':ballerina-io')
-=======
-    interopImports project(':ballerina-crypto')
->>>>>>> 586dfec7
 }
 
 artifacts {
