--- conflicted
+++ resolved
@@ -17,13 +17,8 @@
  */
 package org.ballerinalang.packerina.cmd;
 
-<<<<<<< HEAD
-import io.ballerina.runtime.launch.LaunchUtils;
-import io.ballerina.runtime.util.BLangConstants;
-=======
 import io.ballerina.runtime.api.constants.RuntimeConstants;
 import io.ballerina.runtime.internal.launch.LaunchUtils;
->>>>>>> dfa1fba9
 import org.ballerinalang.compiler.CompilerPhase;
 import org.ballerinalang.compiler.JarResolver;
 import org.ballerinalang.packerina.JarResolverImpl;
@@ -41,6 +36,7 @@
 import org.ballerinalang.packerina.task.CreateLockFileTask;
 import org.ballerinalang.packerina.task.CreateTargetDirTask;
 import org.ballerinalang.packerina.task.PrintExecutablePathTask;
+import org.ballerinalang.packerina.task.ResolveMavenDependenciesTask;
 import org.ballerinalang.packerina.task.RunCompilerPluginTask;
 import org.ballerinalang.packerina.task.RunTestsTask;
 import org.ballerinalang.tool.BLauncherCmd;
@@ -60,11 +56,7 @@
 import java.util.HashMap;
 import java.util.List;
 
-<<<<<<< HEAD
-import static io.ballerina.runtime.util.RuntimeConstants.SYSTEM_PROP_BAL_DEBUG;
-=======
 import static io.ballerina.runtime.api.constants.RuntimeConstants.SYSTEM_PROP_BAL_DEBUG;
->>>>>>> dfa1fba9
 import static org.ballerinalang.compiler.CompilerOptionName.COMPILER_PHASE;
 import static org.ballerinalang.compiler.CompilerOptionName.DUMP_BIR;
 import static org.ballerinalang.compiler.CompilerOptionName.DUMP_BIR_FILE;
@@ -421,7 +413,7 @@
         TaskExecutor taskExecutor = new TaskExecutor.TaskBuilder()
                 .addTask(new CleanTargetDirTask(), isSingleFileBuild)   // clean the target directory(projects only)
                 .addTask(new CreateTargetDirTask()) // create target directory
-                //.addTask(new ResolveMavenDependenciesTask()) // resolve maven dependencies in Ballerina.toml
+                .addTask(new ResolveMavenDependenciesTask()) // resolve maven dependencies in Ballerina.toml
                 .addTask(new CompileTask()) // compile the modules
                 .addTask(new CreateBirTask())   // create the bir
                 .addTask(new CreateLockFileTask(), this.skipLock || isSingleFileBuild)  // create a lock file if
