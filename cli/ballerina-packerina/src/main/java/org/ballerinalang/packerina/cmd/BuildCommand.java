/*
 *  Copyright (c) 2017, WSO2 Inc. (http://www.wso2.org) All Rights Reserved.
 *
 *  WSO2 Inc. licenses this file to you under the Apache License,
 *  Version 2.0 (the "License"); you may not use this file except
 *  in compliance with the License.
 *  You may obtain a copy of the License at
 *
 *    http://www.apache.org/licenses/LICENSE-2.0
 *
 *  Unless required by applicable law or agreed to in writing,
 *  software distributed under the License is distributed on an
 *  "AS IS" BASIS, WITHOUT WARRANTIES OR CONDITIONS OF ANY
 *  KIND, either express or implied.  See the License for the
 *  specific language governing permissions and limitations
 *  under the License.
 */
package org.ballerinalang.packerina.cmd;

import org.ballerinalang.compiler.CompilerPhase;
import org.ballerinalang.jvm.launch.LaunchUtils;
import org.ballerinalang.jvm.util.BLangConstants;
import org.ballerinalang.packerina.TaskExecutor;
import org.ballerinalang.packerina.buildcontext.BuildContext;
import org.ballerinalang.packerina.task.CleanTargetDirTask;
import org.ballerinalang.packerina.task.CompileTask;
import org.ballerinalang.packerina.task.CopyExecutableTask;
import org.ballerinalang.packerina.task.CopyModuleJarTask;
import org.ballerinalang.packerina.task.CopyNativeLibTask;
import org.ballerinalang.packerina.task.CopyResourcesTask;
import org.ballerinalang.packerina.task.CreateBaloTask;
import org.ballerinalang.packerina.task.CreateBirTask;
import org.ballerinalang.packerina.task.CreateExecutableTask;
import org.ballerinalang.packerina.task.CreateJarTask;
import org.ballerinalang.packerina.task.CreateLockFileTask;
import org.ballerinalang.packerina.task.CreateTargetDirTask;
import org.ballerinalang.packerina.task.PrintExecutablePathTask;
import org.ballerinalang.packerina.task.RunCompilerPluginTask;
import org.ballerinalang.packerina.task.RunTestsTask;
import org.ballerinalang.tool.BLauncherCmd;
import org.ballerinalang.tool.LauncherUtils;
import org.wso2.ballerinalang.compiler.util.CompilerContext;
import org.wso2.ballerinalang.compiler.util.CompilerOptions;
import org.wso2.ballerinalang.compiler.util.ProjectDirConstants;
import org.wso2.ballerinalang.compiler.util.ProjectDirs;
import org.wso2.ballerinalang.util.RepoUtils;
import picocli.CommandLine;

import java.io.IOException;
import java.io.PrintStream;
import java.nio.file.Files;
import java.nio.file.Path;
import java.nio.file.Paths;
import java.util.HashMap;
import java.util.List;

import static org.ballerinalang.compiler.CompilerOptionName.COMPILER_PHASE;
import static org.ballerinalang.compiler.CompilerOptionName.EXPERIMENTAL_FEATURES_ENABLED;
import static org.ballerinalang.compiler.CompilerOptionName.LOCK_ENABLED;
import static org.ballerinalang.compiler.CompilerOptionName.NEW_PARSER_ENABLED;
import static org.ballerinalang.compiler.CompilerOptionName.OFFLINE;
import static org.ballerinalang.compiler.CompilerOptionName.PRESERVE_WHITESPACE;
import static org.ballerinalang.compiler.CompilerOptionName.PROJECT_DIR;
import static org.ballerinalang.compiler.CompilerOptionName.SKIP_TESTS;
import static org.ballerinalang.compiler.CompilerOptionName.TEST_ENABLED;
import static org.ballerinalang.jvm.runtime.RuntimeConstants.SYSTEM_PROP_BAL_DEBUG;
import static org.ballerinalang.packerina.buildcontext.sourcecontext.SourceType.SINGLE_BAL_FILE;
import static org.ballerinalang.packerina.cmd.Constants.BUILD_COMMAND;

/**
 * This class represents the "ballerina build" command.
 *
 * @since 0.90
 */
@CommandLine.Command(name = BUILD_COMMAND, description = "Ballerina build - Build Ballerina module(s) and generate " +
                                                         "executable output.")
public class BuildCommand implements BLauncherCmd {
    
    private final PrintStream outStream;
    private final PrintStream errStream;
    private Path sourceRootPath;
    private boolean exitWhenFinish;
    private boolean skipCopyLibsFromDist;

    public BuildCommand() {
        this.sourceRootPath = Paths.get(System.getProperty("user.dir"));
        this.outStream = System.out;
        this.errStream = System.err;
        this.exitWhenFinish = true;
        this.skipCopyLibsFromDist = false;
    }

    public BuildCommand(Path userDir, PrintStream outStream, PrintStream errStream, boolean exitWhenFinish,
                        boolean skipCopyLibsFromDist) {
        this.sourceRootPath = userDir;
        this.outStream = outStream;
        this.errStream = errStream;
        this.exitWhenFinish = exitWhenFinish;
        this.skipCopyLibsFromDist = skipCopyLibsFromDist;
    }
    
    public BuildCommand(Path userDir, PrintStream outStream, PrintStream errStream, boolean exitWhenFinish,
                        boolean skipCopyLibsFromDist, Path executableOutputDir) {
        this.sourceRootPath = userDir;
        this.outStream = outStream;
        this.errStream = errStream;
        this.exitWhenFinish = exitWhenFinish;
        this.skipCopyLibsFromDist = skipCopyLibsFromDist;
        this.output = executableOutputDir.toString();
    }
    
    @CommandLine.Option(names = {"--sourceroot"},
                        description = "Path to the directory containing the source files and modules")
    private String sourceRoot;
    
    @CommandLine.Option(names = {"--compile", "-c"}, description = "Compile the source without generating " +
                                                                   "executable(s).")
    private boolean compile;
    
    @CommandLine.Option(names = {"--all", "-a"}, description = "Build or compile all the modules of the project.")
    private boolean buildAll;
    
    @CommandLine.Option(names = {"--output", "-o"}, description = "Write the output to the given file. The provided " +
                                                                  "output file name may or may not contain the " +
                                                                  "'.jar' extension.")
    private String output;

    @CommandLine.Option(names = {"--offline"}, description = "Build/Compile offline without downloading " +
                                                              "dependencies.")
    private boolean offline;

    @CommandLine.Option(names = {"--skip-lock"}, description = "Skip using the lock file to resolve dependencies.")
    private boolean skipLock;

    @CommandLine.Option(names = {"--skip-tests"}, description = "Skip test compilation and execution.")
    private boolean skipTests;

    @CommandLine.Parameters
    private List<String> argList;

    @CommandLine.Option(names = {"--native"}, hidden = true,
                        description = "Compile a Ballerina program to a native binary.")
    private boolean nativeBinary;

    @CommandLine.Option(names = "--dump-bir", hidden = true)
    private boolean dumpBIR;

    @CommandLine.Option(names = "--dump-llvm-ir", hidden = true)
    private boolean dumpLLVMIR;

    @CommandLine.Option(names = "--no-optimize-llvm", hidden = true)
    private boolean noOptimizeLlvm;

    @CommandLine.Option(names = {"--help", "-h"}, hidden = true)
    private boolean helpFlag;

    @CommandLine.Option(names = "--experimental", description = "Enable experimental language features.")
    private boolean experimentalFlag;

<<<<<<< HEAD
    @CommandLine.Option(names = "--new-parser", description = "Enable new parser.", hidden = true)
    private boolean newParserEnabled;
=======
    @CommandLine.Option(names = "--debug", description = "run tests in remote debugging mode")
    private String debugPort;
>>>>>>> 838d8137

    private static final String buildCmd = "ballerina build [-o <output>] [--sourceroot] [--offline] [--skip-tests]\n" +
            "                    [--skip-lock] {<ballerina-file | module-name> | -a | --all} [--] [(--key=value)...]";

    @CommandLine.Option(names = "--test-report", description = "enable test report generation")
    private boolean testReport;

    @CommandLine.Option(names = "--code-coverage", description = "enable code coverage")
    private boolean coverage;

    public void execute() {
        if (this.helpFlag) {
            String commandUsageInfo = BLauncherCmd.getCommandUsageInfo(BUILD_COMMAND);
            this.errStream.println(commandUsageInfo);
            return;
        }

        String[] args;
        if (this.argList == null) {
            args = new String[0];
        } else if (this.buildAll) {
            args = this.argList.toArray(new String[0]);
        } else {
            args = argList.subList(1, argList.size()).toArray(new String[0]);
        }

        // Sets the debug port as a system property, which will be used when setting up debug args before running tests.
        if (!this.skipTests && this.debugPort != null) {
            System.setProperty(SYSTEM_PROP_BAL_DEBUG, this.debugPort);
        }

        String[] userArgs = LaunchUtils.getUserArgs(args, new HashMap<>());
        // check if there are too many arguments.
        if (userArgs.length > 0) {
            CommandUtil.printError(this.errStream, "too many arguments.", buildCmd, false);
            CommandUtil.exitError(this.exitWhenFinish);
            return;
        }
    
        // If -a or --all is not given, then it is mandatory to give a module name or a Ballerina file as the arg.
        if (!this.buildAll && (this.argList == null || this.argList.size() == 0)) {
            CommandUtil.printError(this.errStream,
                    "'build' command requires a module name or a Ballerina file to build/compile. Use '-a' or " +
                    "'--all' to build/compile all the modules of the project.",
                    "ballerina build {<ballerina-file> | <module-name> | -a | --all}",
                    false);
            CommandUtil.exitError(this.exitWhenFinish);
            return;
        }
        
        // Validate and decide the source root and the full path of the source.
        this.sourceRootPath = null != this.sourceRoot ?
                Paths.get(this.sourceRoot).toAbsolutePath() : this.sourceRootPath;
        Path sourcePath = null;
        Path targetPath;
        
        // When -a or --all is provided, check if the command is executed within a Ballerina project. Update source
        // root path if the command is executed inside a project.
        if (this.buildAll) {
            //// Check if the output flag is set when building all the modules.
            if (null != this.output) {
                CommandUtil.printError(this.errStream,
                                       "'-o' and '--output' are only supported when building a single Ballerina " +
                                               "file.",
                                       "ballerina build -o <output-file> <ballerina-file> ",
                                       true);
                CommandUtil.exitError(this.exitWhenFinish);
                return;
            }
        
            //// Validate and set the path of the source root.
            if (!ProjectDirs.isProject(this.sourceRootPath)) {
                Path findRoot = ProjectDirs.findProjectRoot(this.sourceRootPath);
                if (null == findRoot) {
                    CommandUtil.printError(this.errStream,
                                           "you are trying to build/compile a Ballerina project that does not have a " +
                                                   "Ballerina.toml file.",
                                           null,
                                           false);
                    CommandUtil.exitError(this.exitWhenFinish);
                    return;
                }
                
                this.sourceRootPath = findRoot;
            }
        
            targetPath = this.sourceRootPath.resolve(ProjectDirConstants.TARGET_DIR_NAME);

        } else if (this.argList.get(0).endsWith(BLangConstants.BLANG_SRC_FILE_SUFFIX)) {
            // TODO: remove this once code cov is implemented to support single bal file
            if (coverage) {
                coverage = false;
                this.outStream.println("Code coverage is not yet supported with single bal files. Ignoring the flag " +
                        "and continuing the test run...");
            }
            // when a single bal file is provided.
            if (this.compile) {
                CommandUtil.printError(this.errStream,
                                       "'-c' or '--compile' can only be used with modules.", null, false);
                CommandUtil.exitError(this.exitWhenFinish);
                return;
            } else {
                //// check if path given is an absolute path. update source root accordingly.
                if (Paths.get(this.argList.get(0)).isAbsolute()) {
                    sourcePath = Paths.get(this.argList.get(0));
                } else {
                    sourcePath = this.sourceRootPath.resolve(this.argList.get(0));
                }
                this.sourceRootPath = sourcePath.getParent();
                //// check if the given file exists.
                if (Files.notExists(sourcePath)) {
                    CommandUtil.printError(this.errStream,
                                           "'" + sourcePath + "' Ballerina file does not exist.",
                                           null,
                                           false);
                    CommandUtil.exitError(this.exitWhenFinish);
                    return;
                }
                
                //// check if the given file is a regular file and not a symlink.
                if (!Files.isRegularFile(sourcePath)) {
                    CommandUtil.printError(this.errStream,
                                           "'" + sourcePath +
                                                   "' is not a Ballerina file. Check if it is a symlink or a shortcut.",
                                           null,
                                           false);
                    CommandUtil.exitError(this.exitWhenFinish);
                    return;
                }
                
                try {
                    targetPath = Files.createTempDirectory("ballerina-build-" + System.nanoTime());
                } catch (IOException e) {
                    throw LauncherUtils.createLauncherException("Error occurred when creating the executable.");
                }
            }
        } else if (Files.exists(
                this.sourceRootPath.resolve(ProjectDirConstants.SOURCE_DIR_NAME).resolve(this.argList.get(0))) &&
                Files.isDirectory(
                        this.sourceRootPath.resolve(ProjectDirConstants.SOURCE_DIR_NAME)
                                .resolve(this.argList.get(0)))) {

            // when building a ballerina module
            //// the output flag cannot be set for projects
            if (null != this.output) {
                CommandUtil.printError(this.errStream,
                                       "'-o' and '--output' are only supported for building a single Ballerina " +
                                               "file.",
                                       null,
                                       false);
                CommandUtil.exitError(this.exitWhenFinish);
                return;
            }
            
            //// check if command executed from project root.
            if (!RepoUtils.isBallerinaProject(this.sourceRootPath)) {
                CommandUtil.printError(this.errStream,
                        "you are trying to build/compile a module that is not inside a project.",
                        null,
                        false);
                CommandUtil.exitError(this.exitWhenFinish);
                return;
            }
            
            //// check if module name given is not absolute.
            if (Paths.get(argList.get(0)).isAbsolute()) {
                CommandUtil.printError(this.errStream,
                                       "you are trying to build/compile a module giving the absolute path. You " +
                                               "only need to give the name of the module.",
                                       "ballerina build [-c] <module-name>",
                                       true);
                CommandUtil.exitError(this.exitWhenFinish);
                return;
            }
    
            String moduleName = argList.get(0);
    
            //// remove end forward slash
            if (moduleName.endsWith("/")) {
                moduleName = moduleName.substring(0, moduleName.length() - 1);
            }
            
            sourcePath = Paths.get(moduleName);
            
            //// check if module exists.
            if (Files.notExists(this.sourceRootPath.resolve(ProjectDirConstants.SOURCE_DIR_NAME).resolve(sourcePath))) {
                CommandUtil.printError(this.errStream,
                        "'" + sourcePath + "' module does not exist.",
                        "ballerina build [-c] <module-name>",
                        true);
                CommandUtil.exitError(this.exitWhenFinish);
                return;
            }
    
            targetPath = this.sourceRootPath.resolve(ProjectDirConstants.TARGET_DIR_NAME);
        } else {
            CommandUtil.printError(this.errStream,
                                   "invalid Ballerina source path. It should either be a name of a module in a " +
                                   "Ballerina project or a file with a \'" + BLangConstants.BLANG_SRC_FILE_SUFFIX +
                                   "\' extension. Use -a or --all " +
                                   "to build or compile all modules.",
                                   "ballerina build {<ballerina-file> | <module-name> | -a | --all}",
                                   true);
            CommandUtil.exitError(this.exitWhenFinish);
            return;
        }
        
        // normalize paths
        this.sourceRootPath = this.sourceRootPath.normalize();
        sourcePath = sourcePath == null ? null : sourcePath.normalize();
        targetPath = targetPath.normalize();
        
        // create compiler context
        CompilerContext compilerContext = new CompilerContext();
        CompilerOptions options = CompilerOptions.getInstance(compilerContext);
        options.put(PROJECT_DIR, this.sourceRootPath.toString());
        options.put(OFFLINE, Boolean.toString(this.offline));
        options.put(COMPILER_PHASE, CompilerPhase.BIR_GEN.toString());
        options.put(LOCK_ENABLED, Boolean.toString(!this.skipLock));
        options.put(SKIP_TESTS, Boolean.toString(this.skipTests));
        options.put(TEST_ENABLED, Boolean.toString(!this.skipTests));
        options.put(EXPERIMENTAL_FEATURES_ENABLED, Boolean.toString(this.experimentalFlag));
        options.put(PRESERVE_WHITESPACE, "true");
        options.put(NEW_PARSER_ENABLED, Boolean.toString(this.newParserEnabled));
        // create builder context
        BuildContext buildContext = new BuildContext(this.sourceRootPath, targetPath, sourcePath, compilerContext);
        buildContext.setOut(outStream);
        buildContext.setErr(errStream);
    
        boolean isSingleFileBuild = buildContext.getSourceType().equals(SINGLE_BAL_FILE);
        // output path is the current directory if -o flag is not given.
        Path outputPath = null == this.output ? Paths.get(System.getProperty("user.dir")) : Paths.get(this.output);

        TaskExecutor taskExecutor = new TaskExecutor.TaskBuilder()
                .addTask(new CleanTargetDirTask(), isSingleFileBuild)   // clean the target directory(projects only)
                .addTask(new CreateTargetDirTask()) // create target directory
                .addTask(new CompileTask()) // compile the modules
                .addTask(new CreateLockFileTask(), this.skipLock || isSingleFileBuild)  // create a lock file if
                                                            // the given skipLock flag does not exist(projects only)
                .addTask(new CreateBaloTask(), isSingleFileBuild)   // create the BALOs for modules (projects only)
                .addTask(new CreateBirTask())   // create the bir
                .addTask(new CopyNativeLibTask(skipCopyLibsFromDist))    // copy the native libs(projects only)
                // create the jar.
                .addTask(new CreateJarTask(this.dumpBIR, skipCopyLibsFromDist))
                .addTask(new CopyResourcesTask(), isSingleFileBuild)
                .addTask(new CopyModuleJarTask(skipCopyLibsFromDist, skipTests))
                .addTask(new RunTestsTask(testReport, coverage, args), this.skipTests || isSingleFileBuild) // run tests
                                                                                                // (projects only)
                .addTask(new CreateExecutableTask(), this.compile)  // create the executable.jar
                                                                                        // file
                .addTask(new CopyExecutableTask(outputPath), !isSingleFileBuild)    // copy executable
                .addTask(new PrintExecutablePathTask(), this.compile)   // print the location of the executable
                .addTask(new RunCompilerPluginTask(), this.compile) // run compiler plugins
                .addTask(new CleanTargetDirTask(), !isSingleFileBuild)  // clean the target dir(single bals only)
                .build();
        
        taskExecutor.executeTasks(buildContext);
        if (this.exitWhenFinish) {
            Runtime.getRuntime().exit(0);
        }
    }

    @Override
    public String getName() {
        return BUILD_COMMAND;
    }

    @Override
    public void printLongDesc(StringBuilder out) {
        out.append("Build a Ballerina module(s)/file and produce an executable JAR file(s). \n");
        out.append("\n");
        out.append("Build a Ballerina project or a specific module in a project. The \n");
        out.append("executable \".jar\" files will be created in the <PROJECT-ROOT>/target/bin directory. \n");
        out.append("\n");
        out.append("Build a single Ballerina file. This creates an executable .jar file in the \n");
        out.append("current directory. The name of the executable file will be \n");
        out.append("<ballerina-file-name>.jar. \n");
        out.append("\n");
        out.append("If the output file is specified with the -o flag, the output \n");
        out.append("will be written to the given output file name. The -o flag will only \n");
        out.append("work for single files. \n");
    }

    @Override
    public void printUsage(StringBuilder out) {
        out.append("  ballerina build [-o <output-file>] [--offline] [--skip-tests] [--skip-lock] " +
                   "{<ballerina-file | module-name> | -a | --all} [--] [(--key=value)...]\n");
    }

    @Override
    public void setParentCmdParser(CommandLine parentCmdParser) {
    }
}<|MERGE_RESOLUTION|>--- conflicted
+++ resolved
@@ -157,13 +157,11 @@
     @CommandLine.Option(names = "--experimental", description = "Enable experimental language features.")
     private boolean experimentalFlag;
 
-<<<<<<< HEAD
+    @CommandLine.Option(names = "--debug", description = "run tests in remote debugging mode")
+    private String debugPort;
+
     @CommandLine.Option(names = "--new-parser", description = "Enable new parser.", hidden = true)
     private boolean newParserEnabled;
-=======
-    @CommandLine.Option(names = "--debug", description = "run tests in remote debugging mode")
-    private String debugPort;
->>>>>>> 838d8137
 
     private static final String buildCmd = "ballerina build [-o <output>] [--sourceroot] [--offline] [--skip-tests]\n" +
             "                    [--skip-lock] {<ballerina-file | module-name> | -a | --all} [--] [(--key=value)...]";
