--- conflicted
+++ resolved
@@ -127,17 +127,12 @@
             //TODO: replace with actual target dir
             Path targetDirectory = Files.createTempDirectory("ballerina-compile").toAbsolutePath();
             String balHome = Objects.requireNonNull(System.getProperty("ballerina.home"),
-<<<<<<< HEAD
-                                                    "ballerina.home is not set");
+                    "ballerina.home is not set");
+
             String targetDir = Files.isDirectory(Paths.get(targetPath)) ? targetPath : ".";
 
             BootstrapRunner.createClassLoaders(bLangPackage, Paths.get(balHome).resolve("bir-cache"),
-                                               targetDirectory, Optional.of(Paths.get(targetDir)), dumpBIR);
-=======
-                    "ballerina.home is not set");
-
-            BootstrapRunner.createClassLoaders(bLangPackage, Paths.get(balHome).resolve("bir-cache"),
-                    targetDirectory, Optional.of(Paths.get(".")), dumpBIR);
+                    targetDirectory, Optional.of(Paths.get(targetDir)), dumpBIR);
 
             // If package is a ballerina file do not write executables.
             if (isSingleFile) {
@@ -151,7 +146,6 @@
             } else {
                 throw new BLangCompilerException("package `" + packageName + "` do not have an entry point");
             }
->>>>>>> dc81becc
         } catch (IOException e) {
             throw new BLangCompilerException("error invoking jballerina backend", e);
         }
