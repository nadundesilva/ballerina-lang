/*
 * Copyright (c) 2019, WSO2 Inc. (http://www.wso2.org) All Rights Reserved.
 *
 * Licensed under the Apache License, Version 2.0 (the "License");
 * you may not use this file except in compliance with the License.
 * You may obtain a copy of the License at
 *
 * http://www.apache.org/licenses/LICENSE-2.0
 *
 * Unless required by applicable law or agreed to in writing, software
 * distributed under the License is distributed on an "AS IS" BASIS,
 * WITHOUT WARRANTIES OR CONDITIONS OF ANY KIND, either express or implied.
 * See the License for the specific language governing permissions and
 * limitations under the License.
 *
 */

apply from: "$rootDir/gradle/balNativeLibProject.gradle"
apply from: "$rootDir/gradle/baseNativeStdLibProject.gradle"


configurations {
    cliModulePullJar
    balx
    generatedBalx
}

configurations.testCompileClasspath {
    resolutionStrategy {
        preferProjectModules()
    }
}

createBalo {
    jvmTarget = 'true'
}

createBir {
}

createBirJar {
}

dependencies {
    baloCreat project(':lib-creator')

    baloImplementation project(path: ':ballerina-auth', configuration: 'baloImplementation')
    baloImplementation project(path: ":ballerina-cache", configuration: 'baloImplementation')
    baloImplementation project(path: ":ballerina-config-api", configuration: 'baloImplementation')
    baloImplementation project(path: ":ballerina-crypto", configuration: 'baloImplementation')
    baloImplementation project(path: ":ballerina-encoding", configuration: 'baloImplementation')
    baloImplementation project(path: ':ballerina-filepath', configuration: 'baloImplementation')
    baloImplementation project(path: ':ballerina-http', configuration: 'baloImplementation')
    baloImplementation project(path: ':ballerina-io', configuration: 'baloImplementation')
    baloImplementation project(path: ':ballerina-log-api', configuration: 'baloImplementation')
    baloImplementation project(path: ':ballerina-math', configuration: 'baloImplementation')
    baloImplementation project(path: ':ballerina-mime', configuration: 'baloImplementation')
    baloImplementation project(path: ':ballerina-reflect', configuration: 'baloImplementation')
    baloImplementation project(path: ':ballerina-runtime-api', configuration: 'baloImplementation')
    baloImplementation project(path: ":ballerina-file", configuration: 'baloImplementation')
    baloImplementation project(path: ":ballerina-task", configuration: 'baloImplementation')
    baloImplementation project(path: ":ballerina-time", configuration: 'baloImplementation')
    baloImplementation project(path: ':ballerina-utils', configuration: 'baloImplementation')
    baloImplementation project(path: ':ballerina-stringutils', configuration: 'baloImplementation')
    baloImplementation project(path: ':ballerina-java', configuration: 'baloImplementation')

    interopImports project(':ballerina-config-api')
    interopImports project(':ballerina-filepath')
    interopImports project(':ballerina-io')
    interopImports project(':ballerina-log-api')
    interopImports project(':ballerina-math')
    interopImports project(':ballerina-system')
    interopImports project(':ballerina-task')
    interopImports project(':ballerina-time')
    interopImports project(':ballerina-reflect')
    interopImports project(':ballerina-crypto')
    interopImports project(':ballerina-file')
<<<<<<< HEAD
    interopImports project(':ballerina-mime')
=======
    interopImports project(':ballerina-runtime-api')
>>>>>>> 65aaa127

    implementation project(':ballerina-lang')
    implementation project(':ballerina-runtime')
    implementation project(':ballerina-runtime-api')
    implementation project(':ballerina-utils')
    implementation project(':ballerina-stringutils')
}

artifacts {
    cliModulePullJar file: file("$buildDir/generated-bir-jar/" + moduleName + ".jar"), builtBy: createBirJar
}

description = 'Ballerina - CLI Module Pull'

configurations.all {
    resolutionStrategy.preferProjectModules()
}<|MERGE_RESOLUTION|>--- conflicted
+++ resolved
@@ -75,11 +75,8 @@
     interopImports project(':ballerina-reflect')
     interopImports project(':ballerina-crypto')
     interopImports project(':ballerina-file')
-<<<<<<< HEAD
+    interopImports project(':ballerina-runtime-api')
     interopImports project(':ballerina-mime')
-=======
-    interopImports project(':ballerina-runtime-api')
->>>>>>> 65aaa127
 
     implementation project(':ballerina-lang')
     implementation project(':ballerina-runtime')
