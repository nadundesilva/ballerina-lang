--- conflicted
+++ resolved
@@ -21,11 +21,7 @@
 ENUM        : 'enum' ;
 PARAMETER   : 'parameter' ;
 CONST       : 'const' ;
-<<<<<<< HEAD
-=======
-TYPEMAPPER  : 'typemapper' ;
 TRANSFORMER : 'transformer' ;
->>>>>>> 53bc6900
 WORKER      : 'worker' ;
 ENDPOINT    : 'endpoint' ;
 XMLNS       : 'xmlns' ;
