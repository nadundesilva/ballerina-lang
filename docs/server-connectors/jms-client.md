--- conflicted
+++ resolved
@@ -32,11 +32,7 @@
 ConnectionFactoryName | string | The JNDI name of the connection factory | -
 DestinationName | string | The JNDI name of the destination | The JNDI name of the destination
 DestinationType | string | The type of the destinaiton | The queue or topic. If not given, taken as queue.
-<<<<<<< HEAD
-MessageType | string | The message type needed to be sent | TextMessage, BytesMessage, ObjectMessage, or MapMessage
-=======
 MessageType | string | The message type needed to be sent | Message, TextMessage, BytesMessage, ObjectMessage, or MapMessage
->>>>>>> 6a950fe6
 Message | message | The message conaining the payload to be sent | A Ballerina message
 PropertyMap | map | A map of optional Ballerina properties | A valid Ballerina map
 
