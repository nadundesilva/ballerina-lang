--- conflicted
+++ resolved
@@ -157,11 +157,6 @@
 
     balDoc project(path: ':ballerina-crypto', configuration: 'balDoc')
     balDoc project(path: ':ballerina-file', configuration: 'balDoc')
-<<<<<<< HEAD
-    balDoc project(path: ':ballerina-log-api', configuration: 'balDoc')
-=======
-    balDoc project(path: ':ballerina-filepath', configuration: 'balDoc')
->>>>>>> 25fac756
     balDoc project(path: ':ballerina-observability', configuration: 'balDoc')
     balDoc project(path: ':ballerina-openapi', configuration: 'balDoc')
     balDoc project(path: ':ballerina-time', configuration: 'balDoc')
