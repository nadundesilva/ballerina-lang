--- conflicted
+++ resolved
@@ -34,15 +34,16 @@
     ballerinaZip {
         transitive false
     }
-<<<<<<< HEAD
-    debugAdapterLauncher
+    debugAdapterLauncher {
+        transitive false
+    }
     debugAdapterDistribution {
-=======
+        transitive false
+    }
     composerDistribution {
         transitive false
     }
     composerFonts {
->>>>>>> b75d9a8b
         transitive false
     }
     docerina
