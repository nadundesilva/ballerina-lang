--- conflicted
+++ resolved
@@ -387,21 +387,6 @@
     exclude "syntax-highlighter"
 }
 
-<<<<<<< HEAD
-task copyHighlighter(type: Copy) {
-    dependsOn configurations.syntaxHighlighter
-    from configurations.syntaxHighlighter
-    into "$buildDir/api-docs/syntax-highlighter"
-}
-
-task copyHtmlTemplateResources(type: Copy) {
-    dependsOn configurations.htmlTemplateResources
-    from configurations.htmlTemplateResources
-    into "$buildDir/api-docs/html-template-resources"
-}
-
-=======
->>>>>>> dfa1fba9
 task generateDocs(type: JavaExec) {
     dependsOn pathingJar
     dependsOn copyApiDocs
