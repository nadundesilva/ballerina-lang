--- conflicted
+++ resolved
@@ -136,12 +136,9 @@
                 <include>org.ballerinalang:ballerina-grpc:jar</include>
                 <include>org.ballerinalang:ballerina-mime:jar</include>
                 <include>org.ballerinalang:ballerina-websub:jar</include>
-<<<<<<< HEAD
                 <include>org.ballerinalang:strip-bouncycastle:jar</include>
-=======
                 <include>org.ballerinalang:ballerina-packerina:jar</include>
                 <include>org.ballerinalang:ballerina-cli-utils:jar</include>
->>>>>>> 2aac928d
                 <include>org.ballerinalang:toml-parser:jar</include>
                 <include>org.wso2.orbit.org.antlr:antlr4-runtime</include>
                 <include>org.wso2.transport.http:org.wso2.transport.http.netty</include>
