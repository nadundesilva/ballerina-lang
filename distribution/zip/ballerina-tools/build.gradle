plugins {
    id 'base'
}

apply from: "$rootDir/gradle/repositories.gradle"

configurations {
    dist {
      transitive false
    }
    distBal {
        transitive false
    }
    tools {
        transitive false
    }
    toolsZip {
        transitive false
    }
    ballerinaZip {
        transitive false
    }
    docerina
    bin
    balSource
    zip
    balo
    resourceFiles
    staticFiles
<<<<<<< HEAD
=======
    balx
>>>>>>> 5cb63868
}

dependencies {
    dist 'org.bytedeco.javacpp-presets:llvm-platform:6.0.1-1.4.2'
    dist 'org.bytedeco.javacpp-presets:llvm:6.0.1-1.4.2'
    dist 'org.bytedeco:javacpp:1.4.2'
    dist 'com.fasterxml.jackson.core:jackson-databind:2.8.6'
    dist 'com.fasterxml.jackson.core:jackson-core:2.8.6'
    dist 'com.fasterxml.jackson.core:jackson-annotations:2.8.0'
    dist 'com.fasterxml.jackson.dataformat:jackson-dataformat-yaml:2.8.8'
    dist 'org.ow2.asm:asm:6.2.1'

    dist project(':ballerina-cli-utils')
    dist project(':ballerina-llvm')
    dist project(':ballerina-jvm')
    dist project(':ballerina-encoding')
    dist project(':ballerina-bir')
    dist project(':ballerina-utils')
    dist project(':ballerina-runtime')

    dist project(':testerina:testerina-core')
    
    dist project(':openapi-ballerina:openapi-to-ballerina-generator')
    dist project(':ballerina-backend-llvm')
    dist project(':ballerina-backend-jvm')
    dist project(':language-server:language-server-compiler')
    dist project(':ballerina-packerina')
    dist project(':protobuf-ballerina')
<<<<<<< HEAD
    dist project(':openapi-ballerina:openapi-to-ballerina-generator');
    docerina project(':docerina-gradle-plugin');
=======
    dist project(':openapi-ballerina:openapi-to-ballerina-generator')
    docerina project(':docerina-gradle-plugin')
>>>>>>> 5cb63868

    toolsZip project(path: ':language-server:language-server-core', configuration: 'dist')
    tools project(':language-server:language-server-stdio-launcher')
    tools project(':language-server:language-server-core')
    balSource project(path: ':ballerina', configuration: 'source')
    distBal project(path: ':ballerina', configuration: 'balo')
    dist project(path: ':ballerina', configuration: 'jar')
    bin project(path: ':ballerina', configuration: 'bin')
    staticFiles project(path: ':ballerina', configuration: 'staticFiles')
    resourceFiles project(path: ':ballerina', configuration: 'resourceFiles')

    distBal project(path: ':testerina:testerina-core', configuration: 'baloImplementation')
    balSource project(path: ':testerina:testerina-core', configuration: 'balSource')

    distBal project(path: ':testerina:testerina-core', configuration: 'baloImplementation')
    distBal project(path: ':ballerina-jvm', configuration: 'baloImplementation')
    distBal project(path: ':ballerina-bir', configuration: 'baloImplementation')
    distBal project(path: ':ballerina-encoding', configuration: 'baloImplementation')
    distBal project(path: ':ballerina-utils', configuration: 'baloImplementation')

    balSource project(path: ':ballerina-bir', configuration: 'balSource')
    balSource project(path: ':ballerina-jvm', configuration: 'balSource')
    balSource project(path: ':ballerina-llvm', configuration: 'balSource')
<<<<<<< HEAD
=======

    balx project(path: ':metrics-extensions:ballerina-prometheus-extension', configuration: 'balx')
>>>>>>> 5cb63868
}

def basePath = '/' + project.name + '-' + project.version

CopySpec copyJarSpec = copySpec {
    from configurations.dist
    into(basePath + '/bre/lib')
}

CopySpec copyBaloSpec = copySpec {
    from configurations.distBal
    into(basePath + '/lib')
<<<<<<< HEAD
=======
}

CopySpec copyBalxSpec = copySpec {
    from configurations.balx
    into(basePath + '/lib/balx')
>>>>>>> 5cb63868
}

CopySpec copyBinSpec = copySpec {
    from configurations.bin
    filter { line -> line.replace('${project.version}', "$project.version") }
    into(basePath + '/bin')
}

CopySpec copyStaticSpec = copySpec {
    from configurations.staticFiles
    into(basePath)
}

CopySpec copyToolsBin = copySpec {
    from files('resources')
    into(basePath + '/lib/tools/lang-server/launcher')
}

CopySpec copyToolsZipSpec = copySpec {
    configurations.toolsZip.asFileTree.each {
        from(zipTree(it))
    }
    into(basePath + '/lib/tools/lang-server')
}

CopySpec copyResourceSpec = copySpec {
    from configurations.resourceFiles.files
    into(basePath + '/bre')
}

CopySpec copyBallerinaZipSpec = copySpec {
    configurations.ballerinaZip.asFileTree.each {
        from(zipTree(it))  { includeEmptyDirs false }
	    eachFile { f ->
			f.path = f.path.replaceFirst("ballerina-${project.version}/", '')
        }
    }
    into(basePath)
}

CopySpec copyToolsSpec = copySpec {
    from configurations.tools
    into(basePath + '/lib/tools/lang-server/lib')
}

CopySpec examplesSpec = copySpec {
    from fileTree(project.rootDir.path + '/examples');
    into(basePath + '/examples')
}

task extractLibs(type: Copy) {
    def path = "$buildDir/ballerina";
    from configurations.balSource.files
    into path
}

task generateDocs(type: JavaExec) {
    dependsOn extractLibs
    inputs.dir("$buildDir/ballerina/");
    outputs.dir("$buildDir/api-docs")

    systemProperty("BALLERINA_DEV_COMPILE_BALLERINA_ORG", true)
    systemProperty("BALLERINA_DEV_LOAD_BUILTIN_FROM_SOURCE", true)

    classpath = configurations.docerina
    main = 'org.ballerinalang.plugin.gradle.doc.DocerinaGen'

    def libs = "$buildDir/ballerina/"
    args("$libs", "$buildDir/api-docs")
}

CopySpec apiDocsSpec = copySpec {
    from generateDocs.outputs.files
    into("$basePath/docs/ballerina")
}

CopySpec copySrcBaloSpec = copySpec {
    from configurations.balSource.files
    into("$basePath/src")
}

task createApiDocsZip(type: Zip) {
    from generateDocs.outputs.files
    archiveName "ballerina-api-docs-${project.version}.zip"
}

task createZip(type: Zip) {
    with copyJarSpec
    with copyBaloSpec
    with copyBalxSpec
    with copyBinSpec
    with copyToolsSpec
    with copyToolsZipSpec
    with copyToolsBin
    with copyBallerinaZipSpec
    with examplesSpec
    with apiDocsSpec
    with copySrcBaloSpec
    with copyStaticSpec
    with copyResourceSpec
}

build {
    dependsOn createZip
}

artifacts {
    balo configurations.distBal.files
    zip file: file("$buildDir/distributions/${basePath}.zip"), builtBy: createZip
}

// This section makes sure that checkstyle/spotbug runs when dist is build.
project.afterEvaluate {
    configurations.dist.dependencies
        .findAll { it instanceof ProjectDependency }
        .each {
            it.dependencyProject.afterEvaluate {
                def dependencyCheck = it.tasks.find { it.name == 'check' }
                check.dependsOn dependencyCheck
            }
        }
}<|MERGE_RESOLUTION|>--- conflicted
+++ resolved
@@ -27,10 +27,7 @@
     balo
     resourceFiles
     staticFiles
-<<<<<<< HEAD
-=======
     balx
->>>>>>> 5cb63868
 }
 
 dependencies {
@@ -59,13 +56,10 @@
     dist project(':language-server:language-server-compiler')
     dist project(':ballerina-packerina')
     dist project(':protobuf-ballerina')
-<<<<<<< HEAD
     dist project(':openapi-ballerina:openapi-to-ballerina-generator');
     docerina project(':docerina-gradle-plugin');
-=======
     dist project(':openapi-ballerina:openapi-to-ballerina-generator')
     docerina project(':docerina-gradle-plugin')
->>>>>>> 5cb63868
 
     toolsZip project(path: ':language-server:language-server-core', configuration: 'dist')
     tools project(':language-server:language-server-stdio-launcher')
@@ -89,11 +83,8 @@
     balSource project(path: ':ballerina-bir', configuration: 'balSource')
     balSource project(path: ':ballerina-jvm', configuration: 'balSource')
     balSource project(path: ':ballerina-llvm', configuration: 'balSource')
-<<<<<<< HEAD
-=======
 
     balx project(path: ':metrics-extensions:ballerina-prometheus-extension', configuration: 'balx')
->>>>>>> 5cb63868
 }
 
 def basePath = '/' + project.name + '-' + project.version
@@ -106,14 +97,11 @@
 CopySpec copyBaloSpec = copySpec {
     from configurations.distBal
     into(basePath + '/lib')
-<<<<<<< HEAD
-=======
 }
 
 CopySpec copyBalxSpec = copySpec {
     from configurations.balx
     into(basePath + '/lib/balx')
->>>>>>> 5cb63868
 }
 
 CopySpec copyBinSpec = copySpec {
