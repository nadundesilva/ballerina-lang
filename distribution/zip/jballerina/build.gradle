--- conflicted
+++ resolved
@@ -52,11 +52,6 @@
     dist project(':ballerina-choreo-extension-rt')
 
     distBal project(path: ':ballerina-crypto', configuration: 'baloImplementation')
-<<<<<<< HEAD
-    distBal project(path: ':ballerina-email', configuration: 'baloImplementation')
-=======
-    distBal project(path: ':ballerina-file', configuration: 'baloImplementation')
->>>>>>> 25fac756
     distBal project(path: ':ballerina-filepath', configuration: 'baloImplementation')
     distBal project(path: ':ballerina-observability', configuration: 'baloImplementation')
     distBal project(path: ':ballerina-openapi', configuration: 'baloImplementation')
@@ -87,11 +82,6 @@
     distBal project(path: ':ballerina-lang:transaction', configuration: 'baloImplementation')
 
     balSource project(path: ':ballerina-crypto', configuration: 'balSource')
-<<<<<<< HEAD
-    balSource project(path: ':ballerina-email', configuration: 'balSource')
-=======
-    balSource project(path: ':ballerina-file', configuration: 'balSource')
->>>>>>> 25fac756
     balSource project(path: ':ballerina-filepath', configuration: 'balSource')
     balSource project(path: ':ballerina-observability', configuration: 'balSource')
     balSource project(path: ':ballerina-openapi', configuration: 'balSource')
