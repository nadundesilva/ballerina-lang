/*
 * Copyright (c) 2019, WSO2 Inc. (http://www.wso2.org) All Rights Reserved.
 *
 * Licensed under the Apache License, Version 2.0 (the "License");
 * you may not use this file except in compliance with the License.
 * You may obtain a copy of the License at
 *
 * http://www.apache.org/licenses/LICENSE-2.0
 *
 * Unless required by applicable law or agreed to in writing, software
 * distributed under the License is distributed on an "AS IS" BASIS,
 * WITHOUT WARRANTIES OR CONDITIONS OF ANY KIND, either express or implied.
 * See the License for the specific language governing permissions and
 * limitations under the License.
 *
 */

plugins {
    id 'base'
}

apply from: "$rootDir/gradle/repositories.gradle"
apply from: "$rootDir/gradle/javaLibsProject.gradle"

configurations {
    dist {
      transitive false
    }
    distBal {
        transitive false
    }
    jar
    bir
    birJar
    balo
    bin
    balSource
    balxSource
    balDoc
    staticArtifacts
    staticFiles
    source
    sourceBalx
    doc
    zip
    resourceFiles
    balx
}

dependencies {
    dist project(':ballerina-rt')
    dist project(':ballerina-choreo-extension-rt')

    distBal project(path: ':ballerina-crypto', configuration: 'baloImplementation')
    distBal project(path: ':ballerina-email', configuration: 'baloImplementation')
    distBal project(path: ':ballerina-filepath', configuration: 'baloImplementation')
    distBal project(path: ':ballerina-observability', configuration: 'baloImplementation')
    distBal project(path: ':ballerina-openapi', configuration: 'baloImplementation')
<<<<<<< HEAD
    distBal project(path: ':ballerina-task', configuration: 'baloImplementation')
=======
    distBal project(path: ':ballerina-time', configuration: 'baloImplementation')
>>>>>>> 7538c0a2
    distBal project(path: ':ballerina-transactions', configuration: 'baloImplementation')
    distBal project(path: ':ballerina-java', configuration: 'baloImplementation')
    distBal project(path: ':ballerina-java-arrays', configuration: 'baloImplementation')
    distBal project(path: ':ballerina-stringutils', configuration: 'baloImplementation')

    // Lang libs
    distBal project(path: ':ballerina-lang:internal', configuration: 'baloImplementation')
    distBal project(path: ':ballerina-lang:annotations', configuration: 'baloImplementation')
    distBal project(path: ':ballerina-lang:array', configuration: 'baloImplementation')
    distBal project(path: ':ballerina-lang:decimal', configuration: 'baloImplementation')
    distBal project(path: ':ballerina-lang:error', configuration: 'baloImplementation')
    distBal project(path: ':ballerina-lang:floatingpoint', configuration: 'baloImplementation')
    distBal project(path: ':ballerina-lang:future', configuration: 'baloImplementation')
    distBal project(path: ':ballerina-lang:integer', configuration: 'baloImplementation')
    distBal project(path: ':ballerina-lang:map', configuration: 'baloImplementation')
    distBal project(path: ':ballerina-lang:object', configuration: 'baloImplementation')
    distBal project(path: ':ballerina-lang:stream', configuration: 'baloImplementation')
    distBal project(path: ':ballerina-lang:table', configuration: 'baloImplementation')
    distBal project(path: ':ballerina-lang:string', configuration: 'baloImplementation')
    distBal project(path: ':ballerina-lang:typedesc', configuration: 'baloImplementation')
    distBal project(path: ':ballerina-lang:value', configuration: 'baloImplementation')
    distBal project(path: ':ballerina-lang:xml', configuration: 'baloImplementation')
    distBal project(path: ':ballerina-lang:bool', configuration: 'baloImplementation')
    distBal project(path: ':ballerina-lang:query', configuration: 'baloImplementation')
    distBal project(path: ':ballerina-lang:transaction', configuration: 'baloImplementation')

    balSource project(path: ':ballerina-crypto', configuration: 'balSource')
    balSource project(path: ':ballerina-email', configuration: 'balSource')
    balSource project(path: ':ballerina-filepath', configuration: 'balSource')
    balSource project(path: ':ballerina-observability', configuration: 'balSource')
    balSource project(path: ':ballerina-openapi', configuration: 'balSource')
<<<<<<< HEAD
    balSource project(path: ':ballerina-task', configuration: 'balSource')
=======
    balSource project(path: ':ballerina-time', configuration: 'balSource')
>>>>>>> 7538c0a2
    balSource project(path: ':ballerina-transactions', configuration: 'balSource')
    balSource project(path: ':ballerina-stringutils', configuration: 'balSource')

    // Lang Libs
    balSource project(path: ':ballerina-lang:internal', configuration: 'balSource')
    balSource project(path: ':ballerina-lang:annotations', configuration: 'balSource')
    balSource project(path: ':ballerina-lang:array', configuration: 'balSource')
    balSource project(path: ':ballerina-lang:decimal', configuration: 'balSource')
    balSource project(path: ':ballerina-lang:error', configuration: 'balSource')
    balSource project(path: ':ballerina-lang:floatingpoint', configuration: 'balSource')
    balSource project(path: ':ballerina-lang:future', configuration: 'balSource')
    balSource project(path: ':ballerina-lang:integer', configuration: 'balSource')
    balSource project(path: ':ballerina-lang:map', configuration: 'balSource')
    balSource project(path: ':ballerina-lang:object', configuration: 'balSource')
    balSource project(path: ':ballerina-lang:stream', configuration: 'balSource')
    balSource project(path: ':ballerina-lang:table', configuration: 'balSource')
    balSource project(path: ':ballerina-lang:string', configuration: 'balSource')
    balSource project(path: ':ballerina-lang:typedesc', configuration: 'balSource')
    balSource project(path: ':ballerina-lang:value', configuration: 'balSource')
    balSource project(path: ':ballerina-lang:xml', configuration: 'balSource')
    balSource project(path: ':ballerina-lang:bool', configuration: 'balSource')
    balSource project(path: ':ballerina-lang:query', configuration: 'balSource')
    balSource project(path: ':ballerina-lang:transaction', configuration: 'balSource')

    // ballerinax modules
    balSource project(path: ':ballerina-java', configuration: 'balSource')
    balSource project(path: ':ballerina-java-arrays', configuration: 'balSource')

    birJar project(path: ':metrics-extensions:ballerina-prometheus-extension', configuration: 'prometheusJar')

    staticArtifacts files('COPYRIGHT', 'LICENSE', 'README.md')
}

task configured {
    configurations.distBal.allDependencies.withType(ProjectDependency) {
        def path = it.getDependencyProject().path
        dependencies.add("bir", dependencies.project(path: path, configuration: 'bir'))
        dependencies.add("birJar", dependencies.project(path: path, configuration: 'birJar'))
    }
}

def basePath = '/' + project.name + '-' + project.version

CopySpec copyJarSpec = copySpec {
    from configurations.dist
    into(basePath + '/bre/lib')
}

CopySpec copyBaloSpec = copySpec {
    from configurations.distBal
    into(basePath + '/lib')
}

CopySpec copyBalxSpec = copySpec {
    from configurations.balx
    into(basePath + '/lib/balx')
}

CopySpec copyBinSpec = copySpec {
    from ('bin')
    filter { line -> line.replace('${project.version}', "${project.version}") }
    into(basePath + '/bin')
}

CopySpec copyStaticSpec = copySpec {
    from configurations.staticArtifacts.files
    into(basePath + '/')
}

CopySpec copyResourceSpec = copySpec {
    from files('resources')
    into(basePath + '/bre')
}

//CopySpec copySrcBaloSpec = copySpec {
//    from configurations.balSource.files
//    into("$basePath/src")
//}


task createZip(type: Zip) {
    with copyJarSpec
    with copyBaloSpec
    with copyBinSpec
    with copyStaticSpec
    with copyResourceSpec
//    with copySrcBaloSpec
    with copyBalxSpec
}

artifacts {
    jar configurations.dist.files
    balo configurations.distBal.files
    source configurations.balSource.files
    sourceBalx configurations.balxSource.files
    doc configurations.balDoc.files
    bin file('bin')
    staticFiles configurations.staticArtifacts.files
    resourceFiles file('resources')
    zip file: file("$buildDir/distributions/${basePath}.zip"), builtBy: createZip
}

build {
    dependsOn createZip
}

// This section makes sure that checkstyle/spotbug runs when dist is build.
project.afterEvaluate {
    configurations.dist.dependencies
        .findAll { it instanceof ProjectDependency }
        .each {
            it.dependencyProject.afterEvaluate {
                def dependencyCheck = it.tasks.find { it.name == 'check' }
                check.dependsOn dependencyCheck
            }
        }
}<|MERGE_RESOLUTION|>--- conflicted
+++ resolved
@@ -56,11 +56,6 @@
     distBal project(path: ':ballerina-filepath', configuration: 'baloImplementation')
     distBal project(path: ':ballerina-observability', configuration: 'baloImplementation')
     distBal project(path: ':ballerina-openapi', configuration: 'baloImplementation')
-<<<<<<< HEAD
-    distBal project(path: ':ballerina-task', configuration: 'baloImplementation')
-=======
-    distBal project(path: ':ballerina-time', configuration: 'baloImplementation')
->>>>>>> 7538c0a2
     distBal project(path: ':ballerina-transactions', configuration: 'baloImplementation')
     distBal project(path: ':ballerina-java', configuration: 'baloImplementation')
     distBal project(path: ':ballerina-java-arrays', configuration: 'baloImplementation')
@@ -92,11 +87,6 @@
     balSource project(path: ':ballerina-filepath', configuration: 'balSource')
     balSource project(path: ':ballerina-observability', configuration: 'balSource')
     balSource project(path: ':ballerina-openapi', configuration: 'balSource')
-<<<<<<< HEAD
-    balSource project(path: ':ballerina-task', configuration: 'balSource')
-=======
-    balSource project(path: ':ballerina-time', configuration: 'balSource')
->>>>>>> 7538c0a2
     balSource project(path: ':ballerina-transactions', configuration: 'balSource')
     balSource project(path: ':ballerina-stringutils', configuration: 'balSource')
 
