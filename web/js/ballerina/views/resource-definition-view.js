/**
 * Copyright (c) 2016, WSO2 Inc. (http://www.wso2.org) All Rights Reserved.
 *
 * WSO2 Inc. licenses this file to you under the Apache License,
 * Version 2.0 (the "License"); you may not use this file except
 * in compliance with the License.
 * You may obtain a copy of the License at
 *
 *     http://www.apache.org/licenses/LICENSE-2.0
 *
 * Unless required by applicable law or agreed to in writing,
 * software distributed under the License is distributed on an
 * "AS IS" BASIS, WITHOUT WARRANTIES OR CONDITIONS OF ANY
 * KIND, either express or implied. See the License for the
 * specific language governing permissions and limitations
 * under the License.
 */
define(['lodash', 'log', 'd3', 'jquery', 'd3utils', './ballerina-view', './../ast/resource-definition',
        './default-worker', './point', './connector-declaration-view',
        'ballerina/ast/ballerina-ast-factory','./message', './statement-container',
        './../ast/variable-declaration', './variables-view', './client-life-line', './annotation-view',
        './resource-parameters-pane-view'],
    function (_, log, d3, $, D3utils, BallerinaView, ResourceDefinition,
              DefaultWorkerView, Point, ConnectorDeclarationView,
              BallerinaASTFactory, MessageView, StatementContainer,
              VariableDeclaration, VariablesView, ClientLifeLine, AnnotationView,
              ResourceParametersPaneView) {

        /**
         * The view to represent a resource definition which is an AST visitor.
         * @param {Object} args - Arguments for creating the view.
         * @param {ResourceDefinition} args.model - The resource definition model.
         * @param {Object} args.container - The HTML container to which the view should be added to.
         * @param {Object} [args.viewOptions={}] - Configuration values for the view.
         * @constructor
         */
        var ResourceDefinitionView = function (args) {

            BallerinaView.call(this, args);

            this._connectorWorkerViewList =  [];
            this._defaultWorker = undefined;
            this._statementExpressionViewList = [];
            // TODO: Instead of using the parentView use the parent. Fix this from BallerinaView.js and bellow
            this._parentView = _.get(args, "parentView");

            this._resourceParamatersView_ = undefined;

            if (_.isNil(this._model) || !(this._model instanceof ResourceDefinition)) {
                log.error("Resource definition is undefined or is of different type." + this._model);
                throw "Resource statement is definition undefined or is of different type." + this._model;
            }

            if (_.isNil(this._container)) {
                log.error("Container for resource definition is undefined." + this._container);
                throw "Container for resource definition is undefined." + this._container;
            }

            // Center point of the resource
            this._viewOptions.topLeft = _.get(args, "viewOptions.topLeft", new Point(50, 100));
            this._viewOptions.startActionOffSet = _.get(args, "viewOptions.startActionOffSet", 60);

            // center point for the client lifeline
            this._viewOptions.client = _.get(args, "viewOptions.client", {});
            this._viewOptions.client.center = _.get(args, "viewOptions.client.centerPoint",
                this._viewOptions.topLeft.clone().move(100, 150));

            // Center point of the default worker
            this._viewOptions.defaultWorker = _.get(args, "viewOptions.defaultWorker", {});
            this._viewOptions.defaultWorker.offsetTop = _.get(args, "viewOptions.defaultWorker.offsetTop", 50);
            this._viewOptions.defaultWorker.center = _.get(args, "viewOptions.defaultWorker.centerPoint",
                            this._viewOptions.topLeft.clone().move(260, 150));

            // View options for height and width of the heading box.
            this._viewOptions.heading = _.get(args, "viewOptions.heading", {});
            this._viewOptions.heading.height = _.get(args, "viewOptions.heading.height", 25);
            this._viewOptions.heading.width = _.get(args, "viewOptions.heading.width", this._container.node().ownerSVGElement.parentElement.offsetWidth - 100);

            // View options for height and width of the resource icon in the heading box.
            this._viewOptions.heading.icon = _.get(args, "viewOptions.heading.icon", {});
            this._viewOptions.heading.icon.height = _.get(args, "viewOptions.heading.icon.height", 25);
            this._viewOptions.heading.icon.width = _.get(args, "viewOptions.heading.icon.width", 25);

            this._viewOptions.contentCollapsed = _.get(args, "viewOptions.contentCollapsed", false);
            this._viewOptions.contentWidth = _.get(args, "viewOptions.contentWidth", this._container.node().ownerSVGElement.parentElement.offsetWidth - 100);
            this._viewOptions.contentHeight = _.get(args, "viewOptions.contentHeight", 470);
            this._viewOptions.collapseIconWidth = _.get(args, "viewOptions.collaspeIconWidth", this._container.node().ownerSVGElement.parentElement.offsetWidth - 95);
            this._viewOptions.deleteIconWidth = _.get(args, "viewOptions.deleteIconWidth", this._container.node().ownerSVGElement.parentElement.offsetWidth - 125);

            this._viewOptions.startAction = _.get(args, "viewOptions.startAction", {
                width: 120,
                height: 30,
                title: 'start',
                cssClass: 'start-action'
            });

            this._viewOptions.heading.minWidth = 700;
            this._viewOptions.contentMinWidth = 700;

            this._viewOptions.totalHeightGap = 50;
            this._viewOptions.LifeLineCenterGap = 180;
            this._viewOptions.defua = 180;
            this._viewOptions.hoverClass = _.get(args, "viewOptions.cssClass.hover_svg", 'design-view-hover-svg');

            //setting initial height for resource container
            this._totalHeight = 230;
            this._headerIconGroup = undefined;
            // initialize bounding box
            this.getBoundingBox().fromTopLeft(this._viewOptions.topLeft, this._viewOptions.heading.width, this._viewOptions.heading.height
                + this._viewOptions.contentHeight);
            this._resourceGroup = undefined;
            this.init();
        };

        ResourceDefinitionView.prototype = Object.create(BallerinaView.prototype);
        ResourceDefinitionView.prototype.constructor = ResourceDefinitionView;
        // TODO move variable types into constant class
        var variableTypes = ['message', 'boolean', 'string', 'int', 'float', 'long', 'double', 'json', 'xml'];

        ResourceDefinitionView.prototype.init = function(){
            this._model.on('child-removed', this.childRemovedCallback, this);
            this._model.on('before-remove', this.onBeforeModelRemove, this);
        };

        /**
         * Override the remove view callback
         * @param {ASTNode} parent - parent node
         * @param {ASTNode} child - child node
         */
        ResourceDefinitionView.prototype.onBeforeModelRemove = function (parent, child) {
            d3.select("#_" +this._model.id).remove();
            $(this._nameDiv).remove();
            this.getBoundingBox().move(0, -this.getBoundingBox().h() - 25);
        };

        /**
         * Child remove callback
         * @param {ASTNode} child - removed child
         */
        ResourceDefinitionView.prototype.childRemovedCallback = function (child) {
            var self = this;
            if (BallerinaASTFactory.isStatement(child)) {
                this.getStatementContainer().childStatementRemovedCallback(child);
            } else if (BallerinaASTFactory.isConnectorDeclaration(child) || BallerinaASTFactory.isWorkerDeclaration(child)) {
                var childViewIndex = _.findIndex(this._connectorWorkerViewList, function (view) {
                    return view.getModel().id === child.id;
                });

                if (childViewIndex === 0) {
                    // Deleted the first connector/worker in the list (Addresses both first element scenario and the only element scenario
                    if (!_.isNil(this._connectorWorkerViewList[childViewIndex + 1])) {
                        // Unregister the listening event of the second element on the first element
                        this._connectorWorkerViewList[childViewIndex + 1].stopListening(this._connectorWorkerViewList[childViewIndex].getBoundingBox());
                    }
                } else if (childViewIndex === this._connectorWorkerViewList.length - 1) {
                    // Deleted the last connector/worker when there are more than one worker/ connector
                    this._connectorWorkerViewList[childViewIndex].stopListening(this._connectorWorkerViewList[childViewIndex - 1].getBoundingBox());
                } else {
                    // Deleted connector is in between two other connectors/ workers
                    // Connector being deleted, stop listening to it's previous connector
                    this._connectorWorkerViewList[childViewIndex].stopListening(this._connectorWorkerViewList[childViewIndex - 1].getBoundingBox());
                    this._connectorWorkerViewList[childViewIndex + 1].stopListening(this._connectorWorkerViewList[childViewIndex].getBoundingBox());
                    this._connectorWorkerViewList[childViewIndex + 1].listenTo(this._connectorWorkerViewList[childViewIndex - 1].getBoundingBox(), 'right-edge-moved', function (offset) {
                        self.moveResourceLevelConnector(this, offset);
                    });
                }
                this._connectorWorkerViewList[childViewIndex] = null;
                this._connectorWorkerViewList.splice(childViewIndex, 1);
            }
            // Remove the connector/ worker from the diagram rendering context
            delete this.diagramRenderingContext.getViewModelMap()[child.id];
        };

        ResourceDefinitionView.prototype.getChildContainer = function () {
            return this._resourceGroup;
        };

        ResourceDefinitionView.prototype.canVisitResourceDefinition = function (resourceDefinition) {
            return true;
        };

        ResourceDefinitionView.prototype.setModel = function (model) {
            if (!_.isNil(model) && model instanceof ResourceDefinition) {
                this._model = model;
            } else {
                log.error("Resource definition is undefined or is of different type." + model);
                throw "Resource statement is definition undefined or is of different type." + model;
            }
        };

        ResourceDefinitionView.prototype.setContainer = function (container) {
            if (!_.isNil(container)) {
                this._container = container;
            } else {
                log.error("Container for resource definition is undefined." + this._container);
                throw "Container for resource definition is undefined." + this._container;
            }
        };

        ResourceDefinitionView.prototype.setViewOptions = function (viewOptions) {
            this._viewOptions = viewOptions;
        };

        /**
         * Render Start Action
         */
        ResourceDefinitionView.prototype.renderStartAction = function () {

            var prefs = this._viewOptions.startAction;
            var group = D3utils.group(this._contentGroup).classed(prefs.cssClass, true);
            var center = this._viewOptions.defaultWorker.center.clone()
                            .move(0, _.get(this._viewOptions, "startActionOffSet"));

            var rect = D3utils.centeredRect(center, prefs.width, prefs.height, 0, 0, group);
            var text = D3utils.centeredText(center, prefs.title, group);
            var messageStart = this._clientLifeLine.getTopCenter().clone();
            messageStart.y(center.y());
            var messageEnd = messageStart.clone();
            messageEnd.x(center.x() - prefs.width/2);
            var messageView = new MessageView({container: group.node(), start: messageStart, end: messageEnd});
            messageView.render();

            this._startActionGroup = group;
        };

        ResourceDefinitionView.prototype.getModel = function () {
            return this._model;
        };

        ResourceDefinitionView.prototype.getContainer = function () {
            return this._container;
        };

        ResourceDefinitionView.prototype.getViewOptions = function () {
            return this._viewOptions;
        };

        /**
         * @param {BallerinaStatementView} statement
         */
        ResourceDefinitionView.prototype.visitStatement = function (statement) {
            var args = {model: statement, container: this._contentGroup.node(), viewOptions: {},
                toolPalette: this.toolPalette, messageManager: this.messageManager, parent: this};

            // pass some additional params for reply statement view
            if(this._model.getFactory().isReplyStatement(statement)){
                var distFromClientToDefaultWorker = this._clientLifeLine.getTopCenter()
                    .absDistInXFrom(this._defaultWorker.getTopCenter());
                _.set(args, 'viewOptions.distanceToClient', distFromClientToDefaultWorker);
            }

            this._statementContainer.renderStatement(statement, args);
        };

        ResourceDefinitionView.prototype.visitExpression = function (expression) {
           /* var expressionViewFactory = new ExpressionViewFactory();
            var args = {model: expression, container: this._contentGroup.node(), viewOptions: undefined, parent:this};
            var expressionView = expressionViewFactory.getExpressionView(args);

             //TODO: we need to keep this value as a configurable value and read from constants
            var statementsGap = 40;
            var expressionWidth = 120;
            if (this._statementExpressionViewList.length > 0) {
                var lastStatement = this._statementExpressionViewList[this._statementExpressionViewList.length - 1];
                expressionView.setXPosition(lastStatement.getXPosition());
                expressionView.setYPosition(lastStatement.getYPosition() + lastStatement.getHeight() + statementsGap);
            } else {
               var x = this._defaultWorker.getMidPoint() - parseInt(expressionWidth/2);
                expressionView.setXPosition(x);
                expressionView.setYPosition(y + statementsGap);
            }
            this._statementExpressionViewList.push(expressionView);
            expressionView.render();*/
        };

        /**
         * Rendering the view for resource definition.
         * @returns {group} The svg group which contains the elements of the resource definition view.
         */
        ResourceDefinitionView.prototype.render = function (diagramRenderingContext) {
            this.diagramRenderingContext = diagramRenderingContext;
            // Render resource view
            var svgContainer = $(this._container)[0];
            var self = this;

            var headingStart = new Point(this._viewOptions.topLeft.x(), this._viewOptions.topLeft.y());
            var contentStart = new Point(this._viewOptions.topLeft.x(),
                this._viewOptions.topLeft.y() + this._viewOptions.heading.height);
            //Main container for a resource
            var resourceGroup = D3utils.group(svgContainer);
            this._resourceGroup = resourceGroup;
            resourceGroup.attr("id", "_" +this._model.id);
            resourceGroup.attr("width", this._viewOptions.heading.width)
                .attr("height", this._viewOptions.heading.height + this._viewOptions.contentHeight);
            resourceGroup.attr("x", headingStart.x()).attr("y", contentStart.y());

            // Creating SVG definitions group for icons.
            var def = resourceGroup.append("defs");
            var iconSizeSideLength = 14;

            // Creating collapsed icon for SVG definitions.
            var collapsedIconSVGPattern = def.append("pattern").attr("id", "collapsedIcon").attr("width", "100%")
                .attr("height", "100%");
            collapsedIconSVGPattern.append("image").attr("xlink:href", "images/down.svg").attr("x", 0)
                .attr("y", 0).attr("width", iconSizeSideLength).attr("height", iconSizeSideLength);

            var expandIconSVGPattern = def.append("pattern").attr("id", "expandIcon").attr("width", "100%")
                .attr("height", "100%");
            expandIconSVGPattern.append("image").attr("xlink:href", "images/up.svg").attr("x", 0)
                .attr("y", 0).attr("width", iconSizeSideLength).attr("height", iconSizeSideLength);

            // Creating resource icon for SVG definitions.
            var resourceIconSVGPattern = def.append("pattern").attr("id", "resourceIcon").attr("width", "100%")
                .attr("height", "100%");
            resourceIconSVGPattern.append("image").attr("xlink:href", "images/resource.svg").attr("x", 5)
                .attr("y", 5).attr("width", iconSizeSideLength).attr("height", iconSizeSideLength);

            // Creating delete icon for SVG definitions.
            var deleteIconSVGPattern = def.append("pattern").attr("id", "deleteIcon").attr("width", "100%")
                .attr("height", "100%");
            deleteIconSVGPattern.append("image").attr("xlink:href", "images/delete.svg").attr("x", 0).attr("y", 0)
                .attr("width", iconSizeSideLength).attr("height", iconSizeSideLength);

            var deleteRedIconSVGPattern = def.append("pattern").attr("id", "deleteRedIcon").attr("width", "100%")
                .attr("height", "100%");
            deleteRedIconSVGPattern.append("image").attr("xlink:href", "images/delete-red.svg").attr("x", 0).attr("y", 0)
                .attr("width", iconSizeSideLength).attr("height", iconSizeSideLength);

            // Creating annotations icon for SVG definitions.
            var annotationIconSVGPattern = def.append("pattern").attr("id", "annotationIcon").attr("width", "100%")
                .attr("height", "100%");
            annotationIconSVGPattern.append("image").attr("xlink:href", "images/annotation.svg").attr("x", 0)
                .attr("y", 0).attr("width", iconSizeSideLength).attr("height", iconSizeSideLength);

            var annotationBlackIconSVGPattern = def.append("pattern").attr("id", "annotationBlackIcon").attr("width", "100%")
                .attr("height", "100%");
            annotationBlackIconSVGPattern.append("image").attr("xlink:href", "images/annotation-black.svg").attr("x", 0)
                .attr("y", 0).attr("width", iconSizeSideLength).attr("height", iconSizeSideLength);

            // Creating arguments icon for SVG definitions.
            var argumentsIconSVGPattern = def.append("pattern").attr("id", "argumentsIcon").attr("width", "100%")
                .attr("height", "100%");
            argumentsIconSVGPattern.append("image").attr("xlink:href", "images/import.svg").attr("x", 0)
                .attr("y", 0).attr("width", iconSizeSideLength).attr("height", iconSizeSideLength);

            var argumentsBlackIconSVGPattern = def.append("pattern").attr("id", "argumentsBlackIcon").attr("width", "100%")
                .attr("height", "100%");
            argumentsBlackIconSVGPattern.append("image").attr("xlink:href", "images/import-black.svg").attr("x", 0)
                .attr("y", 0).attr("width", iconSizeSideLength).attr("height", iconSizeSideLength);

            // Creating return type icon for SVG definitions.
            var returnTypeIconSVGPattern = def.append("pattern").attr("id", "returnTypeIcon").attr("width", "100%")
                .attr("height", "100%");
            returnTypeIconSVGPattern.append("image").attr("xlink:href", "images/export.svg").attr("x", 0)
                .attr("y", 0).attr("width", iconSizeSideLength).attr("height", iconSizeSideLength);

            var returnTypeBlackIconSVGPattern = def.append("pattern").attr("id", "returnTypeBlackIcon").attr("width", "100%")
                .attr("height", "100%");
            returnTypeBlackIconSVGPattern.append("image").attr("xlink:href", "images/export-black.svg").attr("x", 0)
                .attr("y", 0).attr("width", iconSizeSideLength).attr("height", iconSizeSideLength);

            // Resource header container
            var headerGroup = D3utils.group(resourceGroup);
            headerGroup.attr("id", "headerGroup");

            var headingRect = D3utils.rect(headingStart.x(), headingStart.y(),
                this._viewOptions.heading.width, this._viewOptions.heading.height,
                0, 0, headerGroup).classed("headingRect", true);
            this._headingRect = headingRect;

            var headingIconsGroup = D3utils.group(headerGroup);
            headingIconsGroup.attr("transform", "translate(0,0)");
            this._headerIconGroup = headingIconsGroup;

            // Drawing resource icon
            var headingRectIconHolder = D3utils.rect(headingStart.x(),
                headingStart.y(), this._viewOptions.heading.icon.width,
                this._viewOptions.heading.icon.height, 0, 0, headerGroup).classed("resourceHeadingIconHolder",true);

            var headingRectIcon = D3utils.rect(headingStart.x(), headingStart.y(), this._viewOptions.heading.icon.width,
                this._viewOptions.heading.icon.height, 0, 0, headerGroup).classed("headingRectIcon", true);

            var xEndOfHeadingRect = parseFloat(headingRect.attr("x")) + parseFloat(headingRect.attr("width")) ;
            var yForIcons = parseFloat(headingRect.attr("y")) + (((this._viewOptions.heading.icon.height) / 2) - (14 / 2));

            // Creating wrapper for collpase icon.
            var headingCollapseIconWrapper = D3utils.rect(
                xEndOfHeadingRect - this._viewOptions.heading.icon.width, headingStart.y() + 1,
                this._viewOptions.heading.icon.width - 1, this._viewOptions.heading.icon.height - 1, 0, 0, headingIconsGroup)
                .classed("heading-icon-wrapper hoverable heading-icon-collpase-wrapper", true);

            var xForCollpaseIcon = xEndOfHeadingRect - this._viewOptions.heading.icon.width + (((this._viewOptions.heading.icon.width) / 2) - (14 / 2));

            // Creating resource heading collapse icon.
            var headingCollapseIcon = D3utils.rect(xForCollpaseIcon, yForIcons,
                iconSizeSideLength, iconSizeSideLength, 0, 0, headingIconsGroup).attr("title", "Collapse Pane")
                .classed("headingExpandIcon", true).attr("style", "opacity: 0.4");

            // Creating separator for collapse icon.
            D3utils.line(xEndOfHeadingRect - this._viewOptions.heading.icon.width, parseFloat(headingRect.attr("y")) + 5,
                xEndOfHeadingRect - this._viewOptions.heading.icon.width,
                parseFloat(headingRect.attr("y")) + parseFloat(headingRect.attr("height")) - 5, headingIconsGroup)
                .classed("operations-separator", true);

            // Creating separator for delete icon.
            D3utils.line(xEndOfHeadingRect - (2 * this._viewOptions.heading.icon.width),
                parseFloat(headingRect.attr("y")) + 5, xEndOfHeadingRect - (2 * this._viewOptions.heading.icon.width),
                parseFloat(headingRect.attr("y")) + parseFloat(headingRect.attr("height")) - 5, headingIconsGroup)
                .classed("operations-separator", true);

            // Creating separator for annotation icon.
            D3utils.line(xEndOfHeadingRect - (3 * this._viewOptions.heading.icon.width),
                parseFloat(headingRect.attr("y")) + 5, xEndOfHeadingRect - (3 * this._viewOptions.heading.icon.width),
                parseFloat(headingRect.attr("y")) + parseFloat(headingRect.attr("height")) - 5, headingIconsGroup)
                .classed("operations-separator", true);

            // Creating separator for annotation icon.
            D3utils.line(xEndOfHeadingRect - (4 * this._viewOptions.heading.icon.width),
                parseFloat(headingRect.attr("y")) + 5, xEndOfHeadingRect - (4 * this._viewOptions.heading.icon.width),
                parseFloat(headingRect.attr("y")) + parseFloat(headingRect.attr("height")) - 5, headingIconsGroup)
                .classed("operations-separator", true);

            // Creating wrapper for delete icon.
            var headingDeleteIconWrapper = D3utils.rect(
                xEndOfHeadingRect - (2 * this._viewOptions.heading.icon.width), headingStart.y() + 1,
                this._viewOptions.heading.icon.width - 1, this._viewOptions.heading.icon.height - 2, 0, 0, headingIconsGroup)
                .classed("heading-icon-wrapper heading-icon-delete-wrapper", true);

            var xForDeleteIcon = xEndOfHeadingRect - (2 * this._viewOptions.heading.icon.width) + (((this._viewOptions.heading.icon.width) / 2) - (14 / 2));

            // Resource heading delete icon
            // TODO: removed the tooltip temporarily
            var headingDeleteIcon = D3utils.rect(xForDeleteIcon, yForIcons,
                iconSizeSideLength, iconSizeSideLength, 0, 0, headingIconsGroup)
                .classed("headingDeleteIcon", true).attr("style", "opacity: 0.4");

            // Creating wrapper for annotation icon.
            var headingAnnotationIconWrapper = D3utils.rect(
                xEndOfHeadingRect - (3 * this._viewOptions.heading.icon.width), headingStart.y() + 1,
                this._viewOptions.heading.icon.width - 1, this._viewOptions.heading.icon.height - 2, 0, 0, headingIconsGroup)
                .classed("heading-icon-wrapper heading-icon-annotation-wrapper", true);

            var xForAnnotationIcon = xEndOfHeadingRect - (3 * this._viewOptions.heading.icon.width) + (((this._viewOptions.heading.icon.width) / 2) - (14 / 2));

            // Resource heading annotation icon
            var headingAnnotationIcon = D3utils.rect(xForAnnotationIcon, yForIcons,
                iconSizeSideLength, iconSizeSideLength, 0, 0, headingIconsGroup)
                .attr("title", "Annotations").classed("headingAnnotationBlackIcon", true).attr("style", "opacity: 0.4");

            // Creating wrapper for arguments icon.
            var headingArgumentsIconWrapper = D3utils.rect(
                xEndOfHeadingRect - (4 * this._viewOptions.heading.icon.width), headingStart.y() + 1,
                this._viewOptions.heading.icon.width - 1, this._viewOptions.heading.icon.height - 2, 0, 0, headingIconsGroup)
                .classed("heading-icon-wrapper heading-icon-arguments-wrapper", true);

            var xForArgumentsIcon = xEndOfHeadingRect - (4 * this._viewOptions.heading.icon.width) + (((this._viewOptions.heading.icon.width) / 2) - (14 / 2));

            // Resource heading arguments icon.
            var headingArgumentsIcon = D3utils.rect(xForArgumentsIcon, yForIcons,
                iconSizeSideLength, iconSizeSideLength, 0, 0, headingIconsGroup)
                .attr("title", "Arguments").classed("headingArgumentsBlackIcon", true).attr("style", "opacity: 0.4");

            //initialize all svg related tooltips
            $('svg rect').tooltip({'container': 'body'});

            // UI changes when the annotation button is clicked.
            $(headingAnnotationIcon.node()).click(function () {
                if ($(this).data("showing") === "true") {
                    $(this).data("showing", "false");
                    headingAnnotationIcon.classed("headingAnnotationBlackIcon", true);
                    headingAnnotationIcon.classed("headingAnnotationIcon", false);
                    headingAnnotationIconWrapper.classed("heading-icon-annotation-wrapper-clicked", false);
                } else {
                    $(this).data("showing", "true");
                    headingAnnotationIcon.classed("headingAnnotationBlackIcon", false);
                    headingAnnotationIcon.classed("headingAnnotationIcon", true);
                    headingAnnotationIconWrapper.classed("heading-icon-annotation-wrapper-clicked", true);
                }
            });

            // UI changes when the arguments button is clicked.
            $(headingArgumentsIcon.node()).click(function () {
                if ($(this).data("showing") === "true") {
                    $(this).data("showing", "false");
                    headingArgumentsIcon.classed("headingArgumentsBlackIcon", true);
                    headingArgumentsIcon.classed("headingArgumentsIcon", false);
                    headingArgumentsIconWrapper.classed("heading-icon-arguments-wrapper-clicked", false);
                } else {
                    $(this).data("showing", "true");
                    headingArgumentsIcon.classed("headingArgumentsBlackIcon", false);
                    headingArgumentsIcon.classed("headingArgumentsIcon", true);
                    headingArgumentsIconWrapper.classed("heading-icon-arguments-wrapper-clicked", true);
                }
            });

            // UI changes when the return type button is clicked.
            // $(headingReturnTypeIcon.node()).click(function () {
            //     if ($(this).data("showing") === "true") {
            //         $(this).data("showing", "false");
            //         headingReturnTypeIcon.classed("headingReturnTypeBlackIcon", true);
            //         headingReturnTypeIcon.classed("headingReturnTypeIcon", false);
            //         headingReturnTypeIconWrapper.classed("heading-icon-return-type-wrapper-clicked", false);
            //     } else {
            //         $(this).data("showing", "true");
            //         headingReturnTypeIcon.classed("headingReturnTypeBlackIcon", false);
            //         headingReturnTypeIcon.classed("headingReturnTypeIcon", true);
            //         headingReturnTypeIconWrapper.classed("heading-icon-return-type-wrapper-clicked", true);
            //     }
            // });

            // Add the resource name editable html area
            var svgWrappingHtml = this.getChildContainer().node().ownerSVGElement.parentElement;
            this._nameDiv = $("<div></div>");
            this._nameDiv.css('left', (parseInt(headingStart.x()) + 30) + "px");
            this._nameDiv.css('top', parseInt(headingStart.y()) + "px");
            this._nameDiv.css('width',"100px");
            this._nameDiv.css('height',"25px");
            this._nameDiv.addClass("name-container-div");
            var nameSpan = $("<span></span>");
            nameSpan.text(self._model.getResourceName());
            nameSpan.addClass("name-span");
            nameSpan.attr("contenteditable", "true");
            nameSpan.attr("spellcheck", "false");
            nameSpan.focus();
            nameSpan.blur();
            this._nameDiv.append(nameSpan);
            $(svgWrappingHtml).append(this._nameDiv);
            // Container for resource body
            var contentGroup = D3utils.group(this._resourceGroup);
            contentGroup.attr('id', "contentGroup");

            nameSpan.on("change paste keyup", function (e) {
                self._model.setResourceName($(this).text());
            }).on("keydown", function (e) {
                // Check whether the Enter key has been pressed. If so return false. Won't type the character
                if (e.keyCode === 13) {
                    return false;
                }
            });

            this._contentGroup = contentGroup;

            var contentRect = D3utils.rect(contentStart.x(), contentStart.y(),
                this._viewOptions.contentWidth, this._viewOptions.contentHeight, 0, 0,
                contentGroup).classed("resource-content", true);

            this._contentRect = contentRect;
            contentRect.attr("fill", "#fff");

            var onExpandCollapse = function () {
                var resourceBBox = self.getBoundingBox();
                var visibility = contentGroup.node().getAttribute("display");
                if (visibility == "none") {
                    contentGroup.attr("display", "inline");
                    // resource content is expanded. Hence expand resource BBox
                    resourceBBox.h(resourceBBox.h() + self._minizedHeight);
                    
                    // Changing icon if the collapse.
                    headingCollapseIcon.classed("headingExpandIcon", true);
                    headingCollapseIcon.classed("headingCollapsedIcon", false);
                }
                else {
                    contentGroup.attr("display", "none");
                    // resource content is folded. Hence decrease resource BBox height and keep the minimized size
                    self._minizedHeight =  parseFloat(contentRect.attr('height'));
                    resourceBBox.h(resourceBBox.h() - self._minizedHeight);

                    // Changing icon if the collapse.
                    headingCollapseIcon.classed("headingExpandIcon", false);
                    headingCollapseIcon.classed("headingCollapsedIcon", true);
                }
            };

            // On click of collapse icon hide/show resource body
            headingCollapseIcon.on("click", onExpandCollapse);
            headingRect.on("click", onExpandCollapse);

            // On click of delete icon
            headingDeleteIcon.on("click", function () {
                log.debug("Clicked delete button");
                self._model.remove();
            });

            this.getBoundingBox().on("height-changed", function(dh){
                var newHeight = parseFloat(this._contentRect.attr('height')) + dh;
                this._contentRect.attr('height', (newHeight < 0 ? 0 : newHeight));
            }, this);

            this.getBoundingBox().on("right-edge-moved", function(dw){
                var transformX = this._headerIconGroup.node().transform.baseVal.consolidate().matrix.e;
                var transformY = this._headerIconGroup.node().transform.baseVal.consolidate().matrix.f;
                this._headerIconGroup.node().transform.baseVal.getItem(0).setTranslate(transformX + dw, transformY);
                this._contentRect.attr('width', parseFloat(this._contentRect.attr('width')) + dw);
                this._headingRect.attr('width', parseFloat(this._headingRect.attr('width')) + dw);
                // If the bounding box of the resource go over the svg's current width
                if (this.getBoundingBox().getRight() > this._parentView.getSVG().width()) {
                    this._parentView.setSVGWidth(this.getBoundingBox().getRight() + 60);
                }
            }, this);

            // render client life line
            // Creating client lifeline.
            var clientCenter = _.get(this._viewOptions, 'client.center');
            var lifeLineArgs = {};
            _.set(lifeLineArgs, 'container', this._contentGroup.node());
            _.set(lifeLineArgs, 'centerPoint', clientCenter);

            this._clientLifeLine = new ClientLifeLine(lifeLineArgs);
            this._clientLifeLine.render();

            if (_.isUndefined(this._defaultWorker)) {
                var defaultWorkerOpts = {};
                _.set(defaultWorkerOpts, 'container', contentGroup.node());
                _.set(defaultWorkerOpts, 'centerPoint', this._viewOptions.defaultWorker.center);
                this._defaultWorker = new DefaultWorkerView(defaultWorkerOpts);
            }
            this._defaultWorker.render();
            this.trigger("defaultWorkerViewAddedEvent", this._defaultWorker);

            this.initResourceLevelDropTarget();
            this.renderStartAction();
            this.renderStatementContainer();
            log.debug("Rendering Resource View");
            this.getModel().accept(this);
            //Removing all the registered 'child-added' event listeners for this model.
            //This is needed because we are not unregistering registered event while the diagram element deletion.
            //Due to that, sometimes we are having two or more view elements listening to the 'child-added' event of same model.
            this._model.off('child-added');
            this._model.on('child-added', function(child){
                self.visit(child);

                // Show/Hide scrolls.
                self._showHideScrolls(self.getChildContainer().node().ownerSVGElement.parentElement, self.getChildContainer().node().ownerSVGElement);
            });

            var annotationProperties = {
                model: this._model,
                activatorElement: headingAnnotationIcon.node(),
                paneAppendElement: this.getChildContainer().node().ownerSVGElement.parentElement,
                viewOptions: {
                    position: {
                        // "-1" to remove the svg stroke line
                        left: parseFloat(this.getChildContainer().attr("x")) + parseFloat(this.getChildContainer().attr("width")) - 1,
                        top: this.getChildContainer().attr("y")
                    }
                }
            };

            AnnotationView.createAnnotationPane(annotationProperties);

            this._createParametersView(headingArgumentsIcon.node(), diagramRenderingContext);

            var operationButtons = [headingAnnotationIcon.node(), headingArgumentsIcon.node()];


            // Closing the shown pane when another operation button is clicked.
            _.forEach(operationButtons, function (button) {
                $(button).click(function(event){
                    event.stopPropagation();
                });

                $(button).click(function () {
                    _.forEach(operationButtons, function (buttonToClick) {
                        if (button !== buttonToClick && $(buttonToClick).data("showing-pane") == "true") {
                            $(buttonToClick).click();
                        }
                    });
                });
            });

            this.getBoundingBox().on("moved", function(offset){
                var currentTransform = this._resourceGroup.attr("transform");
               this._resourceGroup.attr("transform", (!_.isNil(currentTransform) ? currentTransform : "") +
                   " translate(" + offset.dx + ", " + offset.dy + ")");

                // Reposition the resource name container
                var newDivPositionVertical = parseInt(self._nameDiv.css("top")) + offset.dy;
                self._nameDiv.css("top", newDivPositionVertical + "px");
            }, this);
        };

        /**
         * Shows and hide the custom scrolls depending on the amount scrolled.
         * @param {Element} container - The container of the SVG. i.e the parent of the SVG.
         * @param {Element} svgElement - The SVG element.
         */
        ResourceDefinitionView.prototype._showHideScrolls = function (container, svgElement) {
            // Creating scroll panes.
            var leftScroll = $(container).find(".service-left-scroll").get(0);
            var rightScroll = $(container).find(".service-right-scroll").get(0);

            // Setting heights of the scrolls.
            $(leftScroll).height($(container).height());
            $(rightScroll).height($(container).height());

            // Positioning the arrows of the scrolls.
            $(leftScroll).find("i").css("padding-top", ($(container).height() / 2) - (parseInt($(leftScroll).find("i").css("font-size"), 10) / 2) + "px");
            $(rightScroll).find("i").css("padding-top", ($(container).height() / 2) - (parseInt($(rightScroll).find("i").css("font-size"), 10) / 2) + "px");

            // Showing/Hiding scrolls.
            if (Math.abs($(container).width() - $(svgElement).width()) < 5) {
                // If the svg width is less than or equal to the container, then no need to show the arrows.
                $(leftScroll).hide();
                $(rightScroll).hide();
            } else {
                // If the svg width is greater than the width of the container...
                if ($(container).scrollLeft() == 0) {
                    // When scrollLeft is 0, means that it is already scrolled to the left corner.
                    $(rightScroll).show();
                    $(leftScroll).hide();
                } else if ($(container).scrollLeft() == parseInt($(svgElement).width(), 10) -
                    parseInt($(container).width(), 10)) {
                    // When scrolled all the way to the right.
                    $(leftScroll).show();
                    $(rightScroll).hide();
                } else {
                    // When scrolled to the middle.
                    $(leftScroll).show();
                    $(rightScroll).show();
                }
            }
        };

        /**
         * Render statement container
         */
        ResourceDefinitionView.prototype.renderStatementContainer = function(){
            var statementContainerOpts = {};
            _.set(statementContainerOpts, 'model', this._model);
            _.set(statementContainerOpts, 'topCenter', this._defaultWorker.getTopCenter());
            _.set(statementContainerOpts, 'bottomCenter', this._defaultWorker.getBottomCenter());
            _.set(statementContainerOpts, 'width', this._defaultWorker.width());
            _.set(statementContainerOpts, 'container', this._defaultWorker.getContentArea().node());
            _.set(statementContainerOpts, 'toolPalette', this.toolPalette);
            this._statementContainer = new StatementContainer(statementContainerOpts);
            this.listenTo(this._statementContainer.getBoundingBox(), 'bottom-edge-moved', function(dy){
                    this._defaultWorker.getBottomCenter().y(this._statementContainer.getBoundingBox().getBottom());
                    this._clientLifeLine.getBottomCenter().y(this._statementContainer.getBoundingBox().getBottom());
                    this.getBoundingBox().h(this.getBoundingBox().h() + dy);
            });
            /* When the width of the statement container's bounding box changes, width of this resource definition's
             bounding box should also change.*/
            this._statementContainer.getBoundingBox().on('right-edge-moved', function (dw) {
                this._defaultWorker.getBoundingBox().zoomWidth(this._statementContainer.getBoundingBox().w());
            }, this);
            this._statementContainer.render(this.diagramRenderingContext);
        };

        ResourceDefinitionView.prototype.initResourceLevelDropTarget = function(){
            var self = this,
                hoverClass = this._viewOptions.hoverClass;
            var mouseOverHandler = function() {
                //if someone is dragging a tool from tool-palette
                if(self.toolPalette.dragDropManager.isOnDrag()){

                    if(_.isEqual(self.toolPalette.dragDropManager.getActivatedDropTarget(), self)){
                        return;
                    }

                    // register this as a drop target and validate possible types of nodes to drop - second arg is a call back to validate
                    // tool view will use this to provide feedback on impossible drop zones
                    self.toolPalette.dragDropManager.setActivatedDropTarget(self._model, function(nodeBeingDragged){
                        var nodeFactory = self._model.getFactory();
                        // IMPORTANT: override resource definition node's default validation logic
                        // This drop zone is for worker and connector declarations only.
                        // Statements should only be allowed on top of default worker's drop zone.
                        return nodeFactory.isConnectorDeclaration(nodeBeingDragged)
                            || nodeFactory.isWorkerDeclaration(nodeBeingDragged);
                    });

                    // indicate drop area
                    self._contentRect.classed(hoverClass, true);
                    self._headingRect.classed(hoverClass, true);

                    // reset ui feed back on drop target change
                    self.toolPalette.dragDropManager.once("drop-target-changed", function(){
                        self._contentRect.classed(hoverClass, false);
                        self._headingRect.classed(hoverClass, false);
                    });
                }
                d3.event.stopPropagation();
                //TODO : Remove this and set currentScope/resource properly
                self.diagramRenderingContext.currentResource = self;

            };

            var mouseOutHandler = function() {
                // reset ui feed back on hover out
                if(self.toolPalette.dragDropManager.isOnDrag()){
                    if(_.isEqual(self.toolPalette.dragDropManager.getActivatedDropTarget(), self._model)){
                        self._contentRect.classed('design-view-hover-svg', false);
                        self._headingRect.classed('design-view-hover-svg', false);
                    }
                }
                d3.event.stopPropagation();

            };
            this._contentRect.on("mouseover", mouseOverHandler);
            this._headingRect.on("mouseover", mouseOverHandler);
            this._contentRect.on("mouseout", mouseOutHandler);
            this._headingRect.on("mouseout", mouseOutHandler);
        };

        ResourceDefinitionView.prototype.getConnectorWorkerViewList = function(){
            return this._connectorWorkerViewList;
        };
        /**
         * @inheritDoc
         * @returns {_defaultResourceWorker}
         */
        ResourceDefinitionView.prototype.getDefaultWorker = function () {
            return this._defaultWorker;
        };

        ResourceDefinitionView.prototype.canVisitResourceDefinition = function (resourceDefinition) {
            return true;
        };

        ResourceDefinitionView.prototype.visitResourceDefinition = function (resourceDefinition) {

        };

        ResourceDefinitionView.prototype.canVisitConnectorDeclaration = function (connectorDeclaration) {
            return true;
        };

        /**
         * Calls the render method for a connector declaration.
         * @param {ConnectorDeclaration} connectorDeclaration - The connector declaration model.
         */
        ResourceDefinitionView.prototype.visitConnectorDeclaration = function (connectorDeclaration) {
            var lastLifeLine = this.getLastLifeLine();
            var connectorDeclarationView = new ConnectorDeclarationView({
                model: connectorDeclaration,
                container: this._contentGroup.node(),
                parentView: this,
                messageManager: this.messageManager,
                lineHeight: this._clientLifeLine.getTopCenter().absDistInYFrom(this._clientLifeLine.getBottomCenter()),
                centerPoint: lastLifeLine.getTopCenter().clone().move(this._viewOptions.LifeLineCenterGap, 0)
            });
            connectorDeclarationView.setParent(this);
            this.diagramRenderingContext.getViewModelMap()[connectorDeclaration.id] = connectorDeclarationView;
<<<<<<< HEAD
            connectorDeclarationView._rootGroup.attr('id', '_' + connectorDeclarationView._model.id);
            connectorDeclarationView.render();
=======
            connectorDeclarationView._rootGroup.attr('id', '_' +connectorDeclarationView._model.id);

            if (this._connectorWorkerViewList.length > 0) {
                // There are already added resource level connectors
                // New resource level connector listens to the current last resource level connector
                var lastConnector = _.last(this._connectorWorkerViewList);
                connectorDeclarationView.listenTo(lastConnector.getBoundingBox(), 'right-edge-moved', function (offset) {
                    self.moveResourceLevelConnector(this, offset);
                });
            }

            // If the New Connector or the worker goes out of the resource bounding box we expand the resource BBox
            if (connectorDeclarationView.getBoundingBox().getRight() > this.getBoundingBox().getRight()) {
                this._parentView.getLifeLineMargin().setPosition(this._parentView.getLifeLineMargin().getPosition() + this._viewOptions.LifeLineCenterGap);
                this.setContentMinWidth(connectorDeclarationView.getBoundingBox().getRight());
                this.setHeadingMinWidth(connectorDeclarationView.getBoundingBox().getRight());
            }

>>>>>>> 7c4e955c
            // Creating property pane
            var editableProperties = [
                {
                    propertyType: "text",
                    key: "Name",
                    model: connectorDeclarationView._model,
                    getterMethod: connectorDeclarationView._model.getConnectorVariable,
                    setterMethod: connectorDeclarationView._model.setConnectorVariable
                },
                {
                    propertyType: "text",
                    key: "Uri",
                    model: connectorDeclarationView._model,
                    getterMethod: connectorDeclarationView._model.getUri,
                    setterMethod: connectorDeclarationView._model.setUri
                }
            ];
            connectorDeclarationView.createPropertyPane(
                {
                    model: connectorDeclarationView._model,
                    lifeLineGroup: connectorDeclarationView._rootGroup,
                    editableProperties: editableProperties
                }
            );

<<<<<<< HEAD
            /* If the adding connector (connectorDeclarationView) goes out of this resource definition's view,
             then we need to expand this resource definition's view. */
            if (connectorDeclarationView.getBoundingBox().getRight() > this.getBoundingBox().getRight()) {
                this._parentView.getLifeLineMargin().setPosition(this._parentView.getLifeLineMargin().getPosition()
                                                                 + this._viewOptions.LifeLineCenterGap);
                this.setContentMinWidth(connectorDeclarationView.getBoundingBox().getRight());
                this.setHeadingMinWidth(connectorDeclarationView.getBoundingBox().getRight());
            }

            /* When last connector's or worker's (which is on left side) width expands/contracts, adding connector
             should be moved along X-axis accordingly.*/
            lastLifeLine.getBoundingBox().on('right-edge-moved', function (dx) {
                this.moveResourceLevelConnector(connectorDeclarationView, dx);
            }, this);
            // Adding connector's height should be equal to this resources definition's height
=======
            connectorDeclarationView.setParent(this);

            var siblingConnectors = _.filter(connectorDeclarationView._parent._model.children, { 'type': 'ConnectorDeclaration' });
            var endpointIndex = 1;

            if(_.filter(siblingConnectors, { '_connectorVariable': "endpoint1" }).length !== 1){
                do {
                    endpointIndex += 1;
                } while (_.filter(siblingConnectors, { '_connectorVariable': ("endpoint" + endpointIndex) }).length > 0);
            }

            connectorDeclarationView._model.setConnectorVariable("endpoint" + endpointIndex);
            connectorDeclarationView._viewOptions.title = "endpoint" + endpointIndex;
            endpointIndex = 1;

            connectorDeclarationView.render();

            this._connectorWorkerViewList.push(connectorDeclarationView);
>>>>>>> 7c4e955c
            this.getBoundingBox().on("height-changed", function (dh) {
                connectorDeclarationView.getBoundingBox().h(connectorDeclarationView.getBoundingBox().h() + dh);
            });

            this._connectorWorkerViewList.push(connectorDeclarationView);
            this.trigger("childConnectorViewAddedEvent", connectorDeclarationView);
        };

        /**
         * setting resource container height and setting the height for the bounding box
         * @param height
         */
        ResourceDefinitionView.prototype.setResourceContainerHeight = function (height){
            this._resourceGroup.attr("height", height);
            this._contentRect.attr("height", height);
            this._defaultWorker.setHeight(height - this._viewOptions.totalHeightGap);
            this.getBoundingBox().h(height);
        };

        ResourceDefinitionView.prototype.getLastLifeLine = function () {
            if(this.getConnectorWorkerViewList().length > 0 ){
                return _.last(this.getConnectorWorkerViewList());
            }
            else{
                return this.getDefaultWorker();
            }
        };


        /**
         * get the Statement View List of the the resource
         * @returns [_statementExpressionViewList] {Array}
         */
        ResourceDefinitionView.prototype.getStatementExpressionViewList = function () {
            return this._statementExpressionViewList;
        };

        /**
         * Y distance from one resource's end point to next resource's start point
         * @returns {number}
         */
        ResourceDefinitionView.prototype.getGapBetweenResources = function () {
            return 25;
        };

        /**
         * Y distance from one statement's end point to next statement's start point
         * @returns {number}
         */
        ResourceDefinitionView.prototype.getGapBetweenStatements = function () {
            return 10;
        };

        /**
         * Height of the resource's heading
         * @returns {number}
         */
        ResourceDefinitionView.prototype.getResourceHeadingHeight = function () {
            return this._viewOptions.heading.height;
        };

        /**
         * Minimum width of the content area
         * @returns {number} Minimum content width
         */
        ResourceDefinitionView.prototype.getContentMinWidth = function () {
            return this._viewOptions.contentMinWidth;
        };

        /**
         * Set Minimum width of the content area
         * @param {number} minWidth - Minimum width
         */
        ResourceDefinitionView.prototype.setContentMinWidth = function (minWidth) {
            this._viewOptions.contentMinWidth = minWidth;
        };

        /**
         * Set Minimum width of the heading
         * @param {number} minWidth - Minimum width
         */
        ResourceDefinitionView.prototype.setHeadingMinWidth = function (minWidth) {
            this._viewOptions.heading.minWidth = minWidth;
        };

        /**
         * Minimum width of the heading
         * @returns {number} Minimum Heading Width
         */
        ResourceDefinitionView.prototype.getHeadingMinWidth = function () {
            return this._viewOptions.heading.minWidth;
        };

        /**
         * Shrink or Expand the Resource
         * @param {number} dw - delta width
         * @returns {boolean} - Shrink or expanded
         */
        ResourceDefinitionView.prototype.ShrinkOrExpand = function (dw) {
            if (this.getBoundingBox().w() + dw > this._viewOptions.contentMinWidth) {
                this.getBoundingBox().w(this.getBoundingBox().w() + dw);
                return true;
            } else {
                return false;
            }
        };

        /**
         * Creates the parameter view.
         * @param {HTMLElement} headingParametersIcon - The icon which triggers to show the parameters editor.
         * @private
         */
        ResourceDefinitionView.prototype._createParametersView = function (headingParametersIcon, diagramRenderingContext) {
            var parametersPaneProperties = {
                model: this._model,
                activatorElement: headingParametersIcon,
                paneAppendElement: this.getChildContainer().node().ownerSVGElement.parentElement,
                viewOptions: {
                    position: new Point(parseFloat(this.getChildContainer().attr("x")) +
                        parseFloat(this.getChildContainer().attr("width")) - 1,
                        this.getChildContainer().attr("y"))
                },
                enableAnnotations: true,
                view: this
            };

            this._resourceParamatersPaneView = new ResourceParametersPaneView(parametersPaneProperties);
            this._resourceParamatersPaneView.createParametersPane();

        };

        /**
         * Get the Resource Group
         * @return {svg}
         */
        ResourceDefinitionView.prototype.getResourceGroup = function () {
            return this._resourceGroup;
        };

        /**
         * Return statement container
         * @return {StatementContainerView}
         */
        ResourceDefinitionView.prototype.getStatementContainer = function () {
            return this._statementContainer;
        };

        /**
         * Move the Resource level connector
         * @param {BallerinaView} connectorView - connector being moved
         * @param {number} offset - move offset
         */
        ResourceDefinitionView.prototype.moveResourceLevelConnector = function (connectorView, offset) {
            connectorView.getBoundingBox().move(offset, 0);
        };

        return ResourceDefinitionView;

    });
<|MERGE_RESOLUTION|>--- conflicted
+++ resolved
@@ -840,29 +840,8 @@
             });
             connectorDeclarationView.setParent(this);
             this.diagramRenderingContext.getViewModelMap()[connectorDeclaration.id] = connectorDeclarationView;
-<<<<<<< HEAD
             connectorDeclarationView._rootGroup.attr('id', '_' + connectorDeclarationView._model.id);
             connectorDeclarationView.render();
-=======
-            connectorDeclarationView._rootGroup.attr('id', '_' +connectorDeclarationView._model.id);
-
-            if (this._connectorWorkerViewList.length > 0) {
-                // There are already added resource level connectors
-                // New resource level connector listens to the current last resource level connector
-                var lastConnector = _.last(this._connectorWorkerViewList);
-                connectorDeclarationView.listenTo(lastConnector.getBoundingBox(), 'right-edge-moved', function (offset) {
-                    self.moveResourceLevelConnector(this, offset);
-                });
-            }
-
-            // If the New Connector or the worker goes out of the resource bounding box we expand the resource BBox
-            if (connectorDeclarationView.getBoundingBox().getRight() > this.getBoundingBox().getRight()) {
-                this._parentView.getLifeLineMargin().setPosition(this._parentView.getLifeLineMargin().getPosition() + this._viewOptions.LifeLineCenterGap);
-                this.setContentMinWidth(connectorDeclarationView.getBoundingBox().getRight());
-                this.setHeadingMinWidth(connectorDeclarationView.getBoundingBox().getRight());
-            }
-
->>>>>>> 7c4e955c
             // Creating property pane
             var editableProperties = [
                 {
@@ -888,7 +867,6 @@
                 }
             );
 
-<<<<<<< HEAD
             /* If the adding connector (connectorDeclarationView) goes out of this resource definition's view,
              then we need to expand this resource definition's view. */
             if (connectorDeclarationView.getBoundingBox().getRight() > this.getBoundingBox().getRight()) {
@@ -904,26 +882,6 @@
                 this.moveResourceLevelConnector(connectorDeclarationView, dx);
             }, this);
             // Adding connector's height should be equal to this resources definition's height
-=======
-            connectorDeclarationView.setParent(this);
-
-            var siblingConnectors = _.filter(connectorDeclarationView._parent._model.children, { 'type': 'ConnectorDeclaration' });
-            var endpointIndex = 1;
-
-            if(_.filter(siblingConnectors, { '_connectorVariable': "endpoint1" }).length !== 1){
-                do {
-                    endpointIndex += 1;
-                } while (_.filter(siblingConnectors, { '_connectorVariable': ("endpoint" + endpointIndex) }).length > 0);
-            }
-
-            connectorDeclarationView._model.setConnectorVariable("endpoint" + endpointIndex);
-            connectorDeclarationView._viewOptions.title = "endpoint" + endpointIndex;
-            endpointIndex = 1;
-
-            connectorDeclarationView.render();
-
-            this._connectorWorkerViewList.push(connectorDeclarationView);
->>>>>>> 7c4e955c
             this.getBoundingBox().on("height-changed", function (dh) {
                 connectorDeclarationView.getBoundingBox().h(connectorDeclarationView.getBoundingBox().h() + dh);
             });
