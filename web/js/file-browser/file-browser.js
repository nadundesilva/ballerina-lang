--- conflicted
+++ resolved
@@ -114,13 +114,9 @@
                 }).on('open_node.jstree', function (e, data) {
                     data.instance.set_icon(data.node, "fw fw-folder");
                 }).on('close_node.jstree', function (e, data) {
-<<<<<<< HEAD
                     data.instance.set_icon(data.node, "fw-right");
-=======
-                    data.instance.set_icon(data.node, "glyphicon glyphicon-folder-close");
                 }).on('ready', function(){
                     self.trigger("ready");
->>>>>>> 9cb1da01
                 });
             return this;
         }
