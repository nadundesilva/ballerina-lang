/*
 * Copyright (c) 2017, WSO2 Inc. (http://www.wso2.org) All Rights Reserved.
 *
 * WSO2 Inc. licenses this file to you under the Apache License,
 * Version 2.0 (the "License"); you may not use this file except
 * in compliance with the License.
 * You may obtain a copy of the License at
 *
 *     http://www.apache.org/licenses/LICENSE-2.0
 *
 * Unless required by applicable law or agreed to in writing,
 * software distributed under the License is distributed on an
 * "AS IS" BASIS, WITHOUT WARRANTIES OR CONDITIONS OF ANY
 * KIND, either express or implied. See the License for the
 * specific language governing permissions and limitations
 * under the License.
 */

package org.wso2.siddhi.extension.output.transport.kafka;

import org.apache.kafka.clients.producer.KafkaProducer;
import org.apache.kafka.clients.producer.Producer;
import org.apache.kafka.clients.producer.ProducerRecord;
import org.apache.log4j.Logger;
import org.wso2.siddhi.annotation.Extension;
import org.wso2.siddhi.core.config.ExecutionPlanContext;
import org.wso2.siddhi.core.exception.ConnectionUnavailableException;
import org.wso2.siddhi.core.stream.output.sink.Sink;
import org.wso2.siddhi.core.util.config.ConfigReader;
import org.wso2.siddhi.core.util.transport.DynamicOptions;
import org.wso2.siddhi.core.util.transport.Option;
import org.wso2.siddhi.core.util.transport.OptionHolder;
import org.wso2.siddhi.query.api.definition.StreamDefinition;

import java.util.Map;
import java.util.Properties;
import java.util.concurrent.ScheduledExecutorService;

@Extension(
        name = "kafka",
        namespace = "sink",
        description = ""
)
public class KafkaSink extends Sink {

    private static final String KAFKA_PUBLISH_TOPIC = "topic";
    private static final String KAFKA_BROKER_LIST = "bootstrap.servers";
    private static final String KAFKA_OPTIONAL_CONFIGURATION_PROPERTIES = "optional.configuration";
    private static final String HEADER_SEPARATOR = ",";
    private static final String ENTRY_SEPARATOR = ":";
    private static final String KAFKA_PARTITION_NO = "partition.no";
    private static final Logger log = Logger.getLogger(KafkaSink.class);
    private ScheduledExecutorService executorService;
    private Producer<String, String> producer;
    private Option topicOption = null;
    private String kafkaConnect;
    private String optionalConfigs;
    private Option partitionOption;

    @Override
    protected void init(StreamDefinition outputStreamDefinition, OptionHolder optionHolder,
                        ConfigReader sinkConfigReader, ExecutionPlanContext executionPlanContext) {
        kafkaConnect = optionHolder.validateAndGetStaticValue(KAFKA_BROKER_LIST);
        optionalConfigs = optionHolder.validateAndGetStaticValue(KAFKA_OPTIONAL_CONFIGURATION_PROPERTIES, null);
        topicOption = optionHolder.validateAndGetOption(KAFKA_PUBLISH_TOPIC);
        partitionOption = optionHolder.getOrCreateOption(KAFKA_PARTITION_NO, null);
        executorService = executionPlanContext.getScheduledExecutorService();
    }

    @Override
    public void connect() throws ConnectionUnavailableException {
        Properties props = new Properties();
        props.put("bootstrap.servers", kafkaConnect);
        props.put("acks", "all");
        props.put("retries", 0);
        props.put("batch.size", 16384);
        props.put("linger.ms", 1);
        props.put("buffer.memory", 33554432);
        props.put("key.serializer", "org.apache.kafka.common.serialization.StringSerializer");
        props.put("value.serializer", "org.apache.kafka.common.serialization.StringSerializer");

        if (optionalConfigs != null) {
            String[] optionalProperties = optionalConfigs.split(HEADER_SEPARATOR);
            if (optionalProperties != null && optionalProperties.length > 0) {
                for (String header : optionalProperties) {
                    try {
                        String[] configPropertyWithValue = header.split(ENTRY_SEPARATOR, 2);
                        props.put(configPropertyWithValue[0], configPropertyWithValue[1]);
                    } catch (Exception e) {
                        log.warn("Optional property '" + header + "' is not defined in the correct format.", e);
                    }
                }
            }
        }
        producer = new KafkaProducer<>(props);
        log.info("Kafka producer created.");
    }

    @Override
    public void publish(Object payload, DynamicOptions transportOptions) throws ConnectionUnavailableException {
        String topic = topicOption.getValue(transportOptions);
        String partitionNo = partitionOption.getValue(transportOptions);
        try {
            if (null == partitionNo) {
                producer.send(new ProducerRecord<>(topic, payload.toString()));
            } else {
                producer.send(new ProducerRecord<>(topic, partitionNo, payload.toString()));
            }
        } catch (Exception e) {
            log.error(String.format("Failed to publish the message to [topic] %s [partition-no] %s. Error: %s",
                    topic, partitionNo, e.getMessage()), e);
        }
    }

    @Override
    public void disconnect() {
        //close producer
        if (producer != null) {
            producer.close();
        }
    }

    @Override
    public void destroy() {
        //not required
    }

    @Override
    public String[] getSupportedDynamicOptions() {
        return new String[]{KAFKA_PUBLISH_TOPIC, KAFKA_PARTITION_NO};
    }

    @Override
    public Map<String, Object> currentState() {
        return null;
    }

    @Override
    public void restoreState(Map<String, Object> state) {

    }
<<<<<<< HEAD

    private class KafkaSender implements Runnable {

        String topic;
        Object message;
        String partitionNo;

        KafkaSender(String topic, String partitionNo, Object message) {
            this.topic = topic;
            this.message = message;
            this.partitionNo = partitionNo;
        }

        @Override
        public void run() {
            try {
                if (null == partitionNo) {
                    producer.send(new ProducerRecord<>(topic, message.toString()));
                } else {
                    producer.send(new ProducerRecord<>(topic, partitionNo, message.toString()));
                }
            } catch (Throwable e) {
                log.error("Unexpected error when sending event via Kafka Output Adapter:" + e.getMessage(), e);
            }
        }
    }
=======
>>>>>>> 85bc4ffc
}<|MERGE_RESOLUTION|>--- conflicted
+++ resolved
@@ -43,19 +43,21 @@
 )
 public class KafkaSink extends Sink {
 
+    private ScheduledExecutorService executorService;
+    private Producer<String, String>  producer;
+    private Option topicOption = null;
+    private String kafkaConnect;
+    private String optionalConfigs;
+    private Option partitionOption;
+
     private static final String KAFKA_PUBLISH_TOPIC = "topic";
     private static final String KAFKA_BROKER_LIST = "bootstrap.servers";
     private static final String KAFKA_OPTIONAL_CONFIGURATION_PROPERTIES = "optional.configuration";
     private static final String HEADER_SEPARATOR = ",";
     private static final String ENTRY_SEPARATOR = ":";
     private static final String KAFKA_PARTITION_NO = "partition.no";
+
     private static final Logger log = Logger.getLogger(KafkaSink.class);
-    private ScheduledExecutorService executorService;
-    private Producer<String, String> producer;
-    private Option topicOption = null;
-    private String kafkaConnect;
-    private String optionalConfigs;
-    private Option partitionOption;
 
     @Override
     protected void init(StreamDefinition outputStreamDefinition, OptionHolder optionHolder,
@@ -139,33 +141,4 @@
     public void restoreState(Map<String, Object> state) {
 
     }
-<<<<<<< HEAD
-
-    private class KafkaSender implements Runnable {
-
-        String topic;
-        Object message;
-        String partitionNo;
-
-        KafkaSender(String topic, String partitionNo, Object message) {
-            this.topic = topic;
-            this.message = message;
-            this.partitionNo = partitionNo;
-        }
-
-        @Override
-        public void run() {
-            try {
-                if (null == partitionNo) {
-                    producer.send(new ProducerRecord<>(topic, message.toString()));
-                } else {
-                    producer.send(new ProducerRecord<>(topic, partitionNo, message.toString()));
-                }
-            } catch (Throwable e) {
-                log.error("Unexpected error when sending event via Kafka Output Adapter:" + e.getMessage(), e);
-            }
-        }
-    }
-=======
->>>>>>> 85bc4ffc
 }