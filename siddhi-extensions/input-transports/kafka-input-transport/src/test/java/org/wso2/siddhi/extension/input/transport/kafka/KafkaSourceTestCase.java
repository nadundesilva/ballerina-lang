--- conflicted
+++ resolved
@@ -72,10 +72,10 @@
 
 public class KafkaSourceTestCase {
     private static final Logger log = Logger.getLogger(KafkaSourceTestCase.class);
-    private static final String kafkaLogDir = "tmp_kafka_dir";
     private static TestingServer zkTestServer;
     private static KafkaServerStartable kafkaServer;
     private static ExecutorService executorService;
+    private static final String kafkaLogDir = "tmp_kafka_dir";
     private volatile int count;
     private volatile boolean eventArrived;
 
@@ -88,56 +88,6 @@
             Thread.sleep(3000);
         } catch (Exception e) {
             throw new RemoteException("Exception caught when starting server", e);
-        }
-    }
-
-    //---- private methods --------
-    private static void setupKafkaBroker() {
-        try {
-            // mock zookeeper
-            zkTestServer = new TestingServer(2181);
-            // mock kafka
-            Properties props = new Properties();
-            props.put("broker.id", "0");
-            props.put("host.name", "localhost");
-            props.put("port", "9092");
-            props.put("log.dir", kafkaLogDir);
-            props.put("zookeeper.connect", zkTestServer.getConnectString());
-            props.put("replica.socket.timeout.ms", "30000");
-            props.put("delete.topic.enable", "true");
-            KafkaConfig config = new KafkaConfig(props);
-            kafkaServer = new KafkaServerStartable(config);
-            kafkaServer.startup();
-        } catch (Exception e) {
-            log.error("Error running local Kafka broker / Zookeeper", e);
-        }
-    }
-
-    @AfterClass
-    public static void stopKafkaBroker() {
-        try {
-            if (kafkaServer != null) {
-                kafkaServer.shutdown();
-            }
-            Thread.sleep(5000);
-            if (zkTestServer != null) {
-                zkTestServer.stop();
-            }
-            Thread.sleep(5000);
-            cleanLogDir();
-        } catch (InterruptedException e) {
-            log.error(e.getMessage(), e);
-        } catch (IOException e) {
-            log.error("Error shutting down Kafka broker / Zookeeper", e);
-        }
-    }
-
-    private static void cleanLogDir() {
-        try {
-            File f = new File(kafkaLogDir);
-            FileUtils.deleteDirectory(f);
-        } catch (IOException e) {
-            log.error("Failed to clean up: " + e);
         }
     }
 
@@ -368,8 +318,6 @@
         }
     }
 
-<<<<<<< HEAD
-=======
     @Test
     public void testRecoveryOnFailureOfMultipleNodeWithKafka() throws InterruptedException {
         try {
@@ -494,23 +442,21 @@
         }
     }
 
->>>>>>> 85bc4ffc
-    //    @Test
+//    @Test
     public void testKafkaMultipleTopicPartitionTopicWiseSubscription() throws InterruptedException {
-        try {
+        try{
             log.info("Creating test for multiple topics and partitions and thread topic wise");
             SiddhiManager siddhiManager = new SiddhiManager();
             siddhiManager.setExtension("source.mapper:text", TextSourceMapper.class);
             ExecutionPlanRuntime executionPlanRuntime = siddhiManager.createExecutionPlanRuntime(
                     "@Plan:name('TestExecutionPlan') " +
-                            "define stream BarStream (symbol string, price float, volume long); " +
-                            "@info(name = 'query1') " +
-                            "@source(type='kafka', topic='kafka_topic,kafka_topic2', group.id='test', threading" +
-                            ".option='topic.wise', " +
+                    "define stream BarStream (symbol string, price float, volume long); " +
+                    "@info(name = 'query1') " +
+                        "@source(type='kafka', topic='kafka_topic,kafka_topic2', group.id='test', threading.option='topic.wise', " +
                             "bootstrap.servers='localhost:9092', partition.no.list='0,1', " +
                             "@map(type='text'))" +
-                            "Define stream FooStream (symbol string, price float, volume long);" +
-                            "from FooStream select symbol, price, volume insert into BarStream;");
+                                "Define stream FooStream (symbol string, price float, volume long);" +
+                    "from FooStream select symbol, price, volume insert into BarStream;");
             executionPlanRuntime.addCallback("BarStream", new StreamCallback() {
                 @Override
                 public void receive(Event[] events) {
@@ -628,6 +574,28 @@
         Thread.sleep(35000);
     }
 
+    //---- private methods --------
+    private static void setupKafkaBroker() {
+        try {
+            // mock zookeeper
+            zkTestServer = new TestingServer(2181);
+            // mock kafka
+            Properties props = new Properties();
+            props.put("broker.id", "0");
+            props.put("host.name", "localhost");
+            props.put("port", "9092");
+            props.put("log.dir", kafkaLogDir);
+            props.put("zookeeper.connect", zkTestServer.getConnectString());
+            props.put("replica.socket.timeout.ms", "30000");
+            props.put("delete.topic.enable", "true");
+            KafkaConfig config = new KafkaConfig(props);
+            kafkaServer = new KafkaServerStartable(config);
+            kafkaServer.startup();
+        } catch (Exception e) {
+            log.error("Error running local Kafka broker / Zookeeper", e);
+        }
+    }
+
     private void createTopic(String topics[], int numOfPartitions) {
         ZkClient zkClient = new ZkClient(zkTestServer.getConnectString(), 30000, 30000, ZKStringSerializer$.MODULE$);
         ZkConnection zkConnection = new ZkConnection(zkTestServer.getConnectString());
@@ -640,6 +608,34 @@
             }
         }
         zkClient.close();
+    }
+
+    @AfterClass
+    public static void stopKafkaBroker() {
+        try {
+            if (kafkaServer != null) {
+                kafkaServer.shutdown();
+            }
+            Thread.sleep(5000);
+            if (zkTestServer != null) {
+                zkTestServer.stop();
+            }
+            Thread.sleep(5000);
+            cleanLogDir();
+        } catch (InterruptedException e) {
+            log.error(e.getMessage(), e);
+        } catch (IOException e) {
+            log.error("Error shutting down Kafka broker / Zookeeper", e);
+        }
+    }
+
+    private static void cleanLogDir() {
+        try {
+            File f = new File(kafkaLogDir);
+            FileUtils.deleteDirectory(f);
+        } catch (IOException e) {
+            log.error("Failed to clean up: " + e);
+        }
     }
 
     private void kafkaPublisher(String topics[], int numOfPartitions, int numberOfEvents, long sleep) {
