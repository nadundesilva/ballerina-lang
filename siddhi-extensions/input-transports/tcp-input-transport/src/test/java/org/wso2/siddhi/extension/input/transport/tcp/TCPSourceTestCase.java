--- conflicted
+++ resolved
@@ -58,12 +58,8 @@
                 "from inputStream " +
                 "select *  " +
                 "insert into outputStream;");
-<<<<<<< HEAD
-        ExecutionPlanRuntime executionPlanRuntime = siddhiManager.createExecutionPlanRuntime(inStreamDefinition + query);
-=======
         ExecutionPlanRuntime executionPlanRuntime = siddhiManager.createExecutionPlanRuntime(inStreamDefinition +
                 query);
->>>>>>> 257d872f
 
         executionPlanRuntime.addCallback("query1", new QueryCallback() {
             @Override
@@ -124,12 +120,8 @@
                 "from inputStream " +
                 "select *  " +
                 "insert into outputStream;");
-<<<<<<< HEAD
-        ExecutionPlanRuntime executionPlanRuntime = siddhiManager.createExecutionPlanRuntime(inStreamDefinition + query);
-=======
         ExecutionPlanRuntime executionPlanRuntime = siddhiManager.createExecutionPlanRuntime(inStreamDefinition +
                 query);
->>>>>>> 257d872f
 
         executionPlanRuntime.addCallback("query1", new QueryCallback() {
             @Override
@@ -189,12 +181,8 @@
                 "from inputStream " +
                 "select *  " +
                 "insert into outputStream;");
-<<<<<<< HEAD
-        ExecutionPlanRuntime executionPlanRuntime = siddhiManager.createExecutionPlanRuntime(inStreamDefinition + query);
-=======
         ExecutionPlanRuntime executionPlanRuntime = siddhiManager.createExecutionPlanRuntime(inStreamDefinition +
                 query);
->>>>>>> 257d872f
 
         executionPlanRuntime.addCallback("query1", new QueryCallback() {
             @Override
