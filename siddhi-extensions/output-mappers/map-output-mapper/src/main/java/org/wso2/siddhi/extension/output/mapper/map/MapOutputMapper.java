--- conflicted
+++ resolved
@@ -75,21 +75,17 @@
     }
 
     /**
+     * Convert the given option mapping to a Map object
+     *
      * @param event            Event object
      * @param mappedPayload Event mapping string array
      * @param dynamicOptions   Dynamic options
-     * @return null
+     * @return the mapped string
      */
     // Note: Currently, we do not support custom mapping for "map" type since the expected usecases such as renaming and
     // extracting desired attributes can be handled by writing siddhi queries
     @Override
-<<<<<<< HEAD
     public Object convertToMappedInputEvent(Event event, String mappedPayload, Map<String, String> dynamicOptions) {
         return mappedPayload;
-=======
-    public Object convertToMappedInputEvent(Event event, String[] mappedAttributes, Map<String, String> dynamicOptions) {
-        return null;
->>>>>>> 996aae75
     }
-
 }