# Ballerina Composer
[![Build Status](https://wso2.org/jenkins/job/ballerinalang/job/composer/badge/icon)](https://wso2.org/jenkins/job/ballerinalang/job/composer/)  [![Dependency Status](https://david-dm.org/ballerinalang/composer.svg)](https://david-dm.org/ballerinalang/composer)  [![devDependency Status](https://david-dm.org/ballerinalang/composer/dev-status.svg)](https://david-dm.org/ballerinalang/composer#info=devDependencies)  [![License](https://img.shields.io/badge/License-Apache%202.0-blue.svg)](https://opensource.org/licenses/Apache-2.0)  
The Ballerina Composer provides a flexible and powerful browser-based tool for creating your Ballerina programs. You can build your integrations by creating sequence diagrams, dragging elements from a tool palette onto a canvas. As you build the diagrams, the underlying code is written for you, which you can work with in the Source view. You can also use the Swagger view to define services by writing Swagger definitions. You can switch seamlessly between the Design view, Source view, and Swagger view and create your programs in the way that you like to work.

**You can create your integration in Design view:**

![alt text](./docs/images/DesignView.png?raw=true "Design view")

**And go to Source view to edit the code that's generated:**

![alt text](./docs/images/SourceView.png?raw=true "Source view")

**You can also go to Swagger view to edit the Swagger definition that's generated:**

![alt text](./docs/images/SwaggerView.png?raw=true "Swagger view")

## How to build
The build process of the composer works on Maven and Node Package Manager(npm).

### Prerequisites
<<<<<<< HEAD
*   JDK 1.8.0  
*   [NPM](https://docs.npmjs.com/getting-started/installing-node) (Tested with 4.2.0)   
*   Maven 3.0.5  
=======
* JDK 1.8.0  
* [NodeJS](https://nodejs.org/en/) (Version 6.x.x)   
* Maven 3.0.5  
>>>>>>> 2231396f

### Steps to build
1.  Build the composer project using `mvn clean install`.  
2.  Build [ballerinalang/tools-distribution](https://github.com/ballerinalang/tools-distribution/) project using `mvn clean install`. Find the distribution in `tools-distribution/target` folder.

### Dev commands on web module(`<BALLERINA_COMPOSER>/modules/web`)
*   `npm install` - Installs all npm dependencies.
*   `npm run clean` - Deletes the `/dist`(distribution folder) in the web module.  
*   `npm run build` or `npm run webpack` - To build the web module.  
*   `npm run dev` - To start development server with hot deployment. Go to [http://localhost:8080](http://localhost:8080) or [http://127.0.0.1:8080](http://127.0.0.1:8080) afterwards.
*   `npm run test` - Executes tests. The tests requires the composer service to run.    

## Running the Composer

The Composer is included in the full distribution of Ballerina Tools Distribution, which you can download from www.ballerinalang.org. After you unzip it, navigate to its `/bin` directory in the command line, and enter the following command:

For Windows
```
composer.bat
```

For Unix/Linux
```
./composer
```

The command line will display the URL you can use to access the Composer in your browser.

For complete instructions on creating your integrations and using the Composer, see the [Ballerina documentation](http://ballerinalang.org/docs/user-guide/0.8/quick-tour/#run-the-composer).<|MERGE_RESOLUTION|>--- conflicted
+++ resolved
@@ -18,15 +18,9 @@
 The build process of the composer works on Maven and Node Package Manager(npm).
 
 ### Prerequisites
-<<<<<<< HEAD
 *   JDK 1.8.0  
-*   [NPM](https://docs.npmjs.com/getting-started/installing-node) (Tested with 4.2.0)   
+*   [NodeJS](https://nodejs.org/en/) (Version 6.x.x)   
 *   Maven 3.0.5  
-=======
-* JDK 1.8.0  
-* [NodeJS](https://nodejs.org/en/) (Version 6.x.x)   
-* Maven 3.0.5  
->>>>>>> 2231396f
 
 ### Steps to build
 1.  Build the composer project using `mvn clean install`.  
