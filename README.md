  [![Build Status](https://travis-ci.com/ballerina-platform/ballerina-lang.svg?branch=master)](https://travis-ci.com/ballerina-platform/ballerina-lang)
  [![GitHub (pre-)release](https://img.shields.io/github/release/ballerina-platform/ballerina-lang/all.svg)](https://github.com/ballerina-platform/ballerina-lang/releases)
  [![GitHub (Pre-)Release Date](https://img.shields.io/github/release-date-pre/ballerina-platform/ballerina-lang.svg)](https://github.com/ballerina-platform/ballerina-lang/releases)
  [![GitHub last commit](https://img.shields.io/github/last-commit/ballerina-platform/ballerina-lang.svg)](https://github.com/ballerina-platform/ballerina-lang/commits/master)
  [![License](https://img.shields.io/badge/License-Apache%202.0-blue.svg)](https://opensource.org/licenses/Apache-2.0)

<<<<<<< HEAD
In the cloud, applications interact with their environment over the network. Ballerina is a general-purpose programming language with features optimized for these network distributed applications. It is easy to write and modify and is suitable for application programmers.

#### Services
It has first-class language constructs for providing and consuming services.

#### Sequence diagrams
The structure of functions and programs allows them to be viewed as sequence diagrams showing the interactions between concurrently executing parts.

#### Structural typing
It allows for looser coupling between distributed components and eliminates the friction of data binding.

#### Metadata
Extensible metadata enables easy integration of Ballerina programs with cloud platforms. 
 
## Table of contents
=======
# The Ballerina Programming Language

Ballerina is an open source programming language and platform for cloud-era application programmers to easily write software that just works.

#### Providing and consuming services
It has inherently concurrent first-class language constructs for providing and consuming services.

#### Sequence diagrams
Sequence diagram based graphical view shows the most fundamental aspect of the semantics of a network distributed application.
>>>>>>> 2a8cf8ca

#### Structural typing
It allows for looser coupling between distributed components and eliminates the friction of data binding.

#### Metadata
Extensible metadata enables easy integration of Ballerina programs with cloud platforms. 

## Getting started

You can use one of the following options to try out Ballerina.

* [Getting Started](https://ballerina.io/learn/getting-started/)
* [Quick Tour](https://ballerina.io/learn/quick-tour/)
* [Ballerina by Example](https://ballerina.io/learn/by-example/) 
* [Ballerina by Guide](https://ballerina.io/learn/by-guide/)

## Download and install

### Download the binary

You can download the Ballerina distribution at http://ballerina.io.

### Install from source

Alternatively, you can install Ballerina from the source using the following instructions.

#### Prerequisites

* [Oracle JDK 8](http://www.oracle.com/technetwork/java/javase/downloads/jdk8-downloads-2133151.html) or [OpenJDK 8](http://openjdk.java.net/install/)
* [Node (v8.9.x) + npm (v5.6.0 or later)](https://nodejs.org/en/download/)
* [Docker](https://www.docker.com/get-docker)

#### Building the source

1. Clone this repository using the following command.

    ```bash
    git clone --recursive https://github.com/ballerina-platform/ballerina-lang
    ```
    
2. Build project with Gradle. Use following command on Unix/macOS:
    ```bash
    ./gradlew build
    ```  
    or the following command on Windows:
    ```bash
    gradlew build
    ```

3. Extract the Ballerina distribution created at `distribution/zip/jballerina-tools/build/extracted-distributions/ballerina-<version>-SNAPSHOT.zip`.

## Contributing to Ballerina

As an open source project, Ballerina welcomes contributions from the community. To start contributing, read these [contribution guidelines](https://github.com/ballerina-platform/ballerina-lang/blob/master/CONTRIBUTING.md) for information on how you should go about contributing to our project.

Check the issue tracker for open issues that interest you. We look forward to receiving your contributions.

## License

Ballerina code is distributed under [Apache license 2.0](https://github.com/ballerina-platform/ballerina-lang/blob/master/LICENSE).

## Useful links

* The ballerina-dev@googlegroups.com mailing list is for discussing code changes to the Ballerina project.
* Chat live with us on our [Slack channel](https://ballerina.io/open-source/slack/).
* Technical questions should be posted on Stack Overflow with the [#ballerina](https://stackoverflow.com/questions/tagged/ballerina) tag.
* Ballerina performance test results are available [here](performance/benchmarks/summary.md).<|MERGE_RESOLUTION|>--- conflicted
+++ resolved
@@ -4,23 +4,6 @@
   [![GitHub last commit](https://img.shields.io/github/last-commit/ballerina-platform/ballerina-lang.svg)](https://github.com/ballerina-platform/ballerina-lang/commits/master)
   [![License](https://img.shields.io/badge/License-Apache%202.0-blue.svg)](https://opensource.org/licenses/Apache-2.0)
 
-<<<<<<< HEAD
-In the cloud, applications interact with their environment over the network. Ballerina is a general-purpose programming language with features optimized for these network distributed applications. It is easy to write and modify and is suitable for application programmers.
-
-#### Services
-It has first-class language constructs for providing and consuming services.
-
-#### Sequence diagrams
-The structure of functions and programs allows them to be viewed as sequence diagrams showing the interactions between concurrently executing parts.
-
-#### Structural typing
-It allows for looser coupling between distributed components and eliminates the friction of data binding.
-
-#### Metadata
-Extensible metadata enables easy integration of Ballerina programs with cloud platforms. 
- 
-## Table of contents
-=======
 # The Ballerina Programming Language
 
 Ballerina is an open source programming language and platform for cloud-era application programmers to easily write software that just works.
@@ -30,7 +13,6 @@
 
 #### Sequence diagrams
 Sequence diagram based graphical view shows the most fundamental aspect of the semantics of a network distributed application.
->>>>>>> 2a8cf8ca
 
 #### Structural typing
 It allows for looser coupling between distributed components and eliminates the friction of data binding.
