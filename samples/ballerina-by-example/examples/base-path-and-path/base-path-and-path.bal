import ballerina.net.http;
import ballerina.doc;

<<<<<<< HEAD
@doc:Description {value:"BasePath annotation associates a path to service."}
@http:configuration {basePath:"/foo"}
=======
@doc:Description {value:"BasePath attribute associates a path to the service."}
@http:config {basePath:"/foo"}
>>>>>>> bb0e0ad6
service<http> echo {
    @doc:Description {value:"Post annotation constrains the resource only to accept post requests. Similarly, for each HTTP verb there are different annotations."}
    @http:POST {}
    @doc:Description {value:"Path annotation associates a sub-path to resource."}
    @http:Path {value:"/bar"}
    resource echo (message m) {
        // A util method that can convert the request to a response.
        http:convertToResponse(m);
        // Send back the response to the client.
        reply m;
    }
}<|MERGE_RESOLUTION|>--- conflicted
+++ resolved
@@ -1,13 +1,8 @@
 import ballerina.net.http;
 import ballerina.doc;
 
-<<<<<<< HEAD
-@doc:Description {value:"BasePath annotation associates a path to service."}
+@doc:Description {value:"BasePath attribute associates a path to the service."}
 @http:configuration {basePath:"/foo"}
-=======
-@doc:Description {value:"BasePath attribute associates a path to the service."}
-@http:config {basePath:"/foo"}
->>>>>>> bb0e0ad6
 service<http> echo {
     @doc:Description {value:"Post annotation constrains the resource only to accept post requests. Similarly, for each HTTP verb there are different annotations."}
     @http:POST {}
