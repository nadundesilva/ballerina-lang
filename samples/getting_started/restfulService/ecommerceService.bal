--- conflicted
+++ resolved
@@ -2,14 +2,8 @@
 import ballerina.net.http;
 import ballerina.lang.system;
 import ballerina.lang.strings;
-<<<<<<< HEAD
-import ballerina.lang.jsonutils;
-@http:BasePath("/ecommerceservice")
-=======
 import ballerina.lang.jsons;
-
 @http:BasePath ("/ecommerceservice")
->>>>>>> 1b35b92d
 service Ecommerce {
     http:ClientConnector productsService = create http:ClientConnector("http://localhost:9090");
     
@@ -87,12 +81,7 @@
     @http:Path ("/")
     resource product (message m) {
         json jsonReq = messages:getJsonPayload(m);
-<<<<<<< HEAD
-        string productId = jsonutils:getString(jsonReq, "$.Product.ID");
-=======
-
         string productId = jsons:getString(jsonReq, "$.Product.ID");
->>>>>>> 1b35b92d
         productsMap[productId] = jsonReq;
         json payload = `{"Status":"Product is successfully added."}`;
         message response = {};
