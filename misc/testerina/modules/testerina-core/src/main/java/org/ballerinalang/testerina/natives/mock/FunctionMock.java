--- conflicted
+++ resolved
@@ -1,33 +1,18 @@
 package org.ballerinalang.testerina.natives.mock;
 
-<<<<<<< HEAD
-import io.ballerina.runtime.api.ErrorCreator;
-import io.ballerina.runtime.api.StringUtils;
-import io.ballerina.runtime.api.async.StrandMetadata;
-import io.ballerina.runtime.api.types.RecordType;
-=======
 import io.ballerina.runtime.api.async.StrandMetadata;
 import io.ballerina.runtime.api.creators.ErrorCreator;
 import io.ballerina.runtime.api.types.RecordType;
 import io.ballerina.runtime.api.utils.StringUtils;
->>>>>>> dfa1fba9
 import io.ballerina.runtime.api.values.BArray;
 import io.ballerina.runtime.api.values.BError;
 import io.ballerina.runtime.api.values.BObject;
 import io.ballerina.runtime.api.values.BString;
-<<<<<<< HEAD
-import io.ballerina.runtime.scheduling.Scheduler;
-import io.ballerina.runtime.scheduling.Strand;
-import org.ballerinalang.testerina.natives.Executor;
-
-import java.io.IOException;
-=======
 import io.ballerina.runtime.internal.scheduling.Scheduler;
 import io.ballerina.runtime.internal.scheduling.Strand;
 import org.ballerinalang.testerina.natives.Executor;
 
 import java.lang.reflect.Field;
->>>>>>> dfa1fba9
 import java.lang.reflect.Method;
 import java.util.ArrayList;
 import java.util.Arrays;
@@ -101,13 +86,8 @@
 
         List<Object> argsList = Arrays.asList(args);
         StrandMetadata metadata = new StrandMetadata(orgName, packageName, version, originalFunction);
-<<<<<<< HEAD
-        return Executor.executeFunction(strand.scheduler, MOCK_STRAND_NAME, metadata, classLoader, orgName,
-                                        packageName, version, className, originalFunction, argsList.toArray());
-=======
         return Executor.executeFunction(strand.scheduler, MOCK_STRAND_NAME, metadata, classLoader,
                 originalClassName, originalFunction, argsList.toArray());
->>>>>>> dfa1fba9
     }
 
     private static Object callFunction(String originalFunction, String originalClassName, String returnVal,
@@ -128,14 +108,9 @@
             packageName = projectInfo[1];
             version = projectInfo[2];
             className = "tests." + getClassName(methodName, orgName, packageName, version, originalFunction,
-<<<<<<< HEAD
-                    originalFunctionPackage);
-        } catch (IOException | ClassNotFoundException e) {
-=======
                     originalClassName);
             className = getQualifiedClassName(orgName, packageName, version, className);
         } catch (ClassNotFoundException | NoSuchFieldException | IllegalAccessException e) {
->>>>>>> dfa1fba9
             return ErrorCreator.createDistinctError(MockConstants.FUNCTION_CALL_ERROR, MockConstants.TEST_PACKAGE_ID,
                                                     StringUtils.fromString(e.getMessage()));
         }
