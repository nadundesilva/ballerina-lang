// Copyright (c) 2020 WSO2 Inc. (http://www.wso2.org) All Rights Reserved.
//
// WSO2 Inc. licenses this file to you under the Apache License,
// Version 2.0 (the "License"); you may not use this file except
// in compliance with the License.
// You may obtain a copy of the License at
//
// http://www.apache.org/licenses/LICENSE-2.0
//
// Unless required by applicable law or agreed to in writing,
// software distributed under the License is distributed on an
// "AS IS" BASIS, WITHOUT WARRANTIES OR CONDITIONS OF ANY
// KIND, either express or implied.  See the License for the
// specific language governing permissions and limitations
// under the License.

import ballerina/java;

# Represents the placeholder to be given for object or record type arguments
public const ANY = "__ANY__";

# Represents the reason for the mock object related errors.
public const INVALID_OBJECT_ERROR = "InvalidObjectError";
public type InvalidObjectError distinct error;

# Represents the reason for the non-existing member function related errors.
public const FUNCTION_NOT_FOUND_ERROR = "FunctionNotFoundError";
public type FunctionNotFoundError distinct error;

# Represents the reason for the function signature related errors.
public const FUNCTION_SIGNATURE_MISMATCH_ERROR = "FunctionSignatureMismatchError";
public type FunctionSignatureMismatchError distinct error;

# Represents the reason for the object member field related errors.
public const INVALID_MEMBER_FIELD_ERROR = "InvalidMemberFieldError";
public type InvalidMemberFieldError distinct error;

# Represents the reason for function mocking related errors.
public const FUNCTION_CALL_ERROR = "FunctionCallError";
public type FunctionCallError distinct error;

# Represents mocking related errors
public type Error InvalidObjectError|FunctionNotFoundError|FunctionSignatureMismatchError|InvalidMemberFieldError|FunctionCallError;

# Prepares a provided default mock object for stubbing.
#
# + mockObject - created default mock object
# + return - prepared object that allows a member function/field to register stubs
public function prepare(object {} mockObject) returns MockObject {
    Error? result = validatePreparedObjExt(mockObject);
    if (result is Error) {
        panic result;
    }
    MockObject obj = new MockObject(mockObject);
    return obj;
}

# Represents a Mock object in which to create stubs for member functions and variables
public class MockObject {
    object {} mockObject;
    string fieldName = "";

    # Gets invoked during the mock object preparation.
    #
    # + mockObject - object to register stubbing
    public function init(object{} mockObject) {
        self.mockObject = mockObject;
    }

    # Allows a member function to stub.
    #
    # + functionName - function name to allow stubbing
    # + return - object that allows stubbing calls to provided member function
    public function when(string functionName) returns MemberFunctionStub {
        Error? result = validateFunctionNameExt(java:fromString(functionName), self.mockObject);
        if (result is Error) {
             panic result;
        }
        MemberFunctionStub mockObjCaseMemFunc = new MemberFunctionStub(self.mockObject);
        mockObjCaseMemFunc.functionName = functionName;
        return mockObjCaseMemFunc;
    }

    # Allows a member variable to stub
    #
    # + fieldName - field name to allow stubbing
    # + return - object that allows stubbing retrieval of provided member variable
    public function getMember(string fieldName) returns MemberVariableStub {
        self.fieldName = fieldName;
        Error? result = validateFieldNameExt(java:fromString(fieldName), self.mockObject);
        if (result is Error) {
             panic result;
        }
        MemberVariableStub memberVariableStub = new MemberVariableStub(self.mockObject);
        memberVariableStub.fieldName = fieldName;
        return memberVariableStub;
    }
}

# Represents an object that allows stubbing member function invocations.
#
# + mockObject - created mock object
# + functionName - member function name
# + args - arguments list of the function
# + returnValue - value to return
# + returnValueSeq - equence of values to return
public class MemberFunctionStub {
    object {} mockObject;
    string functionName = "";
    anydata|error args = [];
    any|error returnValue = ();
    any|error returnValueSeq = [];

    # Gets invoked during the stub registration.
    #
    # + mockObject - object to register
    public function init(object{} mockObject) {
        self.mockObject = mockObject;
    }

    # Sets the arguments list to consider when stubbing the function call.
    #
    # + args - arguments list
    # + return - object that allows stubbing calls to provided member function
    public function withArguments(anydata|error... args) returns MemberFunctionStub {
        self.args = args;
        Error? result = validateArgumentsExt(self);
        if (result is Error) {
            panic result;
        }
        return self;
    }

    # Sets the value to be returned when the function is called.
    #
    # + returnValue - value or error to return
    public function thenReturn(any|error returnValue) {
        if (self.functionName == "") {
             error err = error("function to mock is not specified.");
             panic err;
        }
        self.returnValue = returnValue;
        Error? thenReturnExtResult = thenReturnExt(self);
        if (thenReturnExtResult is Error) {
            panic thenReturnExtResult;
        }
    }

    # Sets the values to be returned when the function is called repeatedly.
    #
    # + returnValues - value or error to return
    public function thenReturnSequence(any|error... returnValues) {
        if (self.functionName == "") {
             error err = error("function to mock is not specified.");
             panic err;
        }
        if (self.args != []) {
            error err = error("'withArguments' function cannot be specified with a return sequence");
            panic err;
        }
        self.returnValueSeq = returnValues;
        Error? thenReturnSeqExtResult = thenReturnSeqExt(self);
        if (thenReturnSeqExtResult is Error) {
            panic thenReturnSeqExtResult;
        }
    }

    # Sets the function behavior to do nothing when called.
    public function doNothing() {
        if (self.functionName == "") {
             error err = error("function to mock is not specified.");
             panic err;
        }
        self.returnValue = ();
        Error? thenReturnExtResult = thenReturnExt(self);
        if (thenReturnExtResult is Error) {
            panic thenReturnExtResult;
        }
    }
}

# Represents an object that allows stubbing member variables retrieved.
#
# + mockObject - created mock object
# + returnValue - value to return
public class MemberVariableStub {
    object {} mockObject;
    any|error returnValue = ();
    string fieldName = "";

    # Gets invoked during the stub registration
    #
    # + mockObject - object to register
    public function init(object{} mockObject) {
        self.mockObject = mockObject;
    }

    # Sets the value to be returned when the function is called.
    #
    # + returnValue - value or error to return
    public function thenReturn(any|error returnValue) {
        if (self.fieldName == "") {
             error err = error("field name is not specified.");
             panic err;
        }
        self.returnValue = returnValue;
        Error? thenReturnExtResult = thenReturnExt(self);
        if (thenReturnExtResult is Error) {
            panic thenReturnExtResult;
        }
    }
}

# Objects and functions related to function mocking

# Allows a function to stub.
#
# + mockFunction - function name to allow stubbing
# + return - object that allows stubbing calls to provided function
public function when(MockFunction mockFunction) returns FunctionStub {
    FunctionStub stub = new FunctionStub(mockFunction);
    return stub;
}

# Represents a MockFunction object
public class MockFunction {
    string functionToMock = "";
    string functionToMockPackage = "";
}

# Represents an object that allows stubbing function invocations
#
# + mockFuncObj - associated mockFunctionObj
# + returnValue - return value
# + args - function arguments
public class FunctionStub {
    MockFunction mockFuncObj;
    any|error returnValue = ();
    anydata|error args = [];


    # Gets invoked during the stub registration
    #
    # + mockObject - object to register
    public function init(MockFunction mockFunction) {
        self.mockFuncObj = mockFunction;
    }

    # Sets the value to be returned when the function is called.
    #
    # + returnValue - value or error to return
    public function thenReturn(any|error returnValue) {
        self.returnValue = returnValue;
        Error? result = thenReturnFuncExt(self);
        if (result is Error) {
            panic result;
        }
    }

    # Sets the arguments list to consider when stubbing the function call.
    #
    # + args - arguments list
    # + return - object that allows stubbing calls to a function
    public function withArguments(anydata|error... args) returns FunctionStub {
        self.args = args;
        return self;
    }

    # Sets the function behavior to do nothing when called
    public function doNothing() {
        Error? result = thenReturnFuncExt(self);
        if (result is Error) {
            panic result;
        }
    }

    # Sets a function to be invoked when the real function is called.
    #
    # + functionName - mock function to call in place of the real
    public function call(string functionName) {
        self.returnValue = "__CALL__" + functionName;
        Error? result = thenReturnFuncExt(self);
        if (result is Error) {
            panic result;
        }
    }
<<<<<<< HEAD
}
=======

    # Sets the original function to be invoked.
    public function callOriginal() {
        self.returnValue = "__ORIGINAL__";
        Error? result = thenReturnFuncExt(self);
        if (result is Error) {
            panic result;
        }
    }
};
>>>>>>> b35c5b5b

# Creates and returns a mock object of provided type description.
#
# + T - type of object to create the mock
# + mockObject - mock object to replace the original (optional)
# + return - created mock object or throw an error if validation failed
public function mock(public typedesc<object{}> T, object{} mockObject = object { }) returns T = @java:Method {
    'class: "org.ballerinalang.testerina.natives.mock.ObjectMock"
} external;

# Inter-op to validate the mock object.
#
# + mockObject - mock object
# + return - Return Value Description
function validatePreparedObjExt(object{} mockObject) returns Error? = @java:Method {
    name: "validatePreparedObj",
    'class: "org.ballerinalang.testerina.natives.mock.ObjectMock"
} external;

# Inter-op to validate the provided function name
#
# + functionName - function name provided
# + mockObject - object to validate against
# + return - error if function does not exist or in case of a signature mismatch
function validateFunctionNameExt(handle functionName, object{} mockObject) returns Error? = @java:Method {
    name: "validateFunctionName",
    'class: "org.ballerinalang.testerina.natives.mock.ObjectMock"
} external;

# Inter-op to validate the field name.
#
# + fieldName - field name provided
# + mockObject - obj to validate against
# + return - error if field does not exist
function validateFieldNameExt(handle fieldName, object{} mockObject) returns Error? = @java:Method {
    name: "validateFieldName",
    'class: "org.ballerinalang.testerina.natives.mock.ObjectMock"
} external;

# Inter-op to validate the arguments list.
#
# + case - case to validate
# + return - error in case of an argument mismatch
function validateArgumentsExt(MemberFunctionStub case) returns Error? = @java:Method {
    name: "validateArguments",
    'class: "org.ballerinalang.testerina.natives.mock.ObjectMock"
} external;

# Inter-op to register the return value
#
# + case - case to register
# + return - error if case registration failed
function thenReturnExt(MemberFunctionStub|MemberVariableStub case) returns Error? = @java:Method {
    name: "thenReturn",
    'class: "org.ballerinalang.testerina.natives.mock.ObjectMock"
} external;

# Inter-op to register the sequence of return values;
#
# + case - case to register
# + return - error if case registration failed
function thenReturnSeqExt(MemberFunctionStub case) returns Error? = @java:Method {
    name: "thenReturnSequence",
    'class: "org.ballerinalang.testerina.natives.mock.ObjectMock"
} external;

# Inter-op to register return value
#
# + case - case to register
# + return - error if case registration failed
function thenReturnFuncExt(FunctionStub case) returns Error? = @java:Method {
    name: "thenReturn",
    'class: "org.ballerinalang.testerina.natives.mock.FunctionMock"
} external;

# Inter-op to handle function mocking.
#
# + mockFunction - mockFunction object
# + args - function arguments
# + return - function return value or error if case registration failed
public function mockHandler(MockFunction mockFunction, (any|error)... args) returns any|Error = @java:Method {
    name: "mockHandler",
    'class: "org.ballerinalang.testerina.natives.mock.FunctionMock"
} external;<|MERGE_RESOLUTION|>--- conflicted
+++ resolved
@@ -284,9 +284,6 @@
             panic result;
         }
     }
-<<<<<<< HEAD
-}
-=======
 
     # Sets the original function to be invoked.
     public function callOriginal() {
@@ -296,8 +293,7 @@
             panic result;
         }
     }
-};
->>>>>>> b35c5b5b
+}
 
 # Creates and returns a mock object of provided type description.
 #
