--- conflicted
+++ resolved
@@ -5,11 +5,7 @@
 ## Annotations
 A Ballerina testsuite can be implemented using a set of annotations. The available annotations enable executing instructions before and after the testsuite or a single test, organize a set of tests into a group, define data-driven tests, specify an order of execution, disable tests and mocking.
 
-<<<<<<< HEAD
-### Test Config
-=======
 ### Test Config 
->>>>>>> c5efa989
 
 The following example shows a simple testsuite.
 ```ballerina
@@ -83,11 +79,7 @@
 
 ### Before and After Suite
 
-<<<<<<< HEAD
-The `BeforeSuite` annotation is used to execute a particular function before the test suite is executed. This can be used to setup the prerequisites before executing the test suite.
-=======
 The `BeforeSuite` annotation is used to execute a particular function before the test suite is executed. This can be used to setup the prerequisites before executing the test suite. 
->>>>>>> c5efa989
 
 ```ballerina
 @test:BeforeSuite
