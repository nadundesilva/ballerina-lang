/*
 * Copyright (c) 2020, WSO2 Inc. (http://www.wso2.org) All Rights Reserved.
 *
 * WSO2 Inc. licenses this file to you under the Apache License,
 * Version 2.0 (the "License"); you may not use this file except
 * in compliance with the License.
 * You may obtain a copy of the License at
 *
 * http://www.apache.org/licenses/LICENSE-2.0
 *
 * Unless required by applicable law or agreed to in writing,
 * software distributed under the License is distributed on an
 * "AS IS" BASIS, WITHOUT WARRANTIES OR CONDITIONS OF ANY
 * KIND, either express or implied.  See the License for the
 * specific language governing permissions and limitations
 * under the License.
 */
package org.ballerinalang.test.runtime.entity;

import io.ballerina.projects.Document;
import io.ballerina.projects.DocumentId;
import io.ballerina.projects.JBallerinaBackend;
import io.ballerina.projects.JarLibrary;
import io.ballerina.projects.Module;
import io.ballerina.projects.ModuleId;
import io.ballerina.projects.PlatformLibrary;
import io.ballerina.projects.PlatformLibraryScope;
import io.ballerina.projects.ResolvedPackageDependency;
import io.ballerina.projects.internal.model.Target;
import io.ballerina.projects.util.ProjectUtils;
import org.ballerinalang.test.runtime.util.CodeCoverageUtils;
import org.ballerinalang.test.runtime.util.TesterinaConstants;
import org.jacoco.core.analysis.Analyzer;
import org.jacoco.core.analysis.CoverageBuilder;
import org.jacoco.core.analysis.IBundleCoverage;
import org.jacoco.core.analysis.ILine;
import org.jacoco.core.analysis.IPackageCoverage;
import org.jacoco.core.analysis.ISourceFileCoverage;
import org.jacoco.core.internal.analysis.BundleCoverageImpl;
import org.jacoco.core.tools.ExecFileLoader;
import org.jacoco.report.IReportVisitor;
import org.jacoco.report.xml.XMLFormatter;

import java.io.File;
import java.io.FileOutputStream;
import java.io.IOException;
import java.nio.file.Files;
import java.nio.file.NoSuchFileException;
import java.nio.file.Path;
import java.util.ArrayList;
import java.util.Collection;
import java.util.List;
import java.util.Map;
import java.util.Optional;

import static io.ballerina.runtime.api.utils.IdentifierUtils.decodeIdentifier;
import static org.ballerinalang.test.runtime.util.TesterinaConstants.BIN_DIR;
import static org.ballerinalang.test.runtime.util.TesterinaConstants.BLANG_SRC_FILE_SUFFIX;
import static org.ballerinalang.test.runtime.util.TesterinaConstants.REPORT_XML_FILE;
import static org.jacoco.core.analysis.ICounter.FULLY_COVERED;
import static org.jacoco.core.analysis.ICounter.NOT_COVERED;
import static org.jacoco.core.analysis.ICounter.PARTLY_COVERED;

/**
 * Code coverage report generated and analyzed using Jacoco.
 *
 * @since 1.2.0
 */
public class CoverageReport {

    private final String title;
    private final Path coverageDir;
    private Path executionDataFile;
    private Path classesDirectory;
    private ExecFileLoader execFileLoader;
    private Module module;
    private Target target;

    public CoverageReport(Module module) throws IOException {
        this.module = module;
        this.target = new Target(module.project().sourceRoot());

        this.coverageDir = target.getTestsCachePath().resolve(TesterinaConstants.COVERAGE_DIR);
        this.title = coverageDir.toFile().getName();
        this.classesDirectory = coverageDir.resolve(TesterinaConstants.BIN_DIR);
        this.executionDataFile = coverageDir.resolve(TesterinaConstants.EXEC_FILE_NAME);
        this.execFileLoader = new ExecFileLoader();
    }

    /**
     * Generates the report.
     *
     * @throws IOException when file operations are failed
     */
    public void generateReport(Map<String, ModuleCoverage> moduleCoverageMap,
                               JBallerinaBackend jBallerinaBackend, String includesInCoverage)
            throws IOException {
        String orgName = this.module.packageInstance().packageOrg().toString();
        String packageName = this.module.packageInstance().packageName().toString();
        String version = this.module.packageInstance().packageVersion().toString();

        List<Path> filteredPathList;

        if (!module.testDocumentIds().isEmpty()) {
            filteredPathList =
                    filterPaths(jBallerinaBackend.jarResolver().getJarFilePathsRequiredForTestExecution(
                            this.module.moduleName()), jBallerinaBackend);
        } else {
            filteredPathList = filterPaths(jBallerinaBackend.jarResolver().getJarFilePathsRequiredForExecution(),
                    jBallerinaBackend);
        }

        if (!filteredPathList.isEmpty()) {
            addCompiledSources(filteredPathList, orgName, packageName, version, false,
                    includesInCoverage);
            execFileLoader.load(executionDataFile.toFile());
            final CoverageBuilder coverageBuilder = analyzeStructure();
            // Create Testerina coverage report
            createReport(coverageBuilder.getBundle(title), moduleCoverageMap);
            // Add additional dependency jars for Coverage XML if included
            if (includesInCoverage != null) {
                addCompiledSources(getDependencyJarList(jBallerinaBackend), orgName, packageName, version,
                       true, includesInCoverage);
                execFileLoader.load(executionDataFile.toFile());
                final CoverageBuilder xmlCoverageBuilder = analyzeStructure();
                // Create XML coverage report for code coverage
                createXMLReport(getPartialCoverageModifiedBundle(xmlCoverageBuilder));
            } else {
                createXMLReport(getPartialCoverageModifiedBundle(coverageBuilder));
            }
            CodeCoverageUtils.deleteDirectory(coverageDir.resolve(BIN_DIR).toFile());
        } else {
            String msg = "Unable to generate code coverage for the module " + packageName + ". Jar files dont exist.";
            throw new NoSuchFileException(msg);
        }
    }

    private void addCompiledSources(List<Path> pathList, String orgName, String packageName, String version,
                                    boolean enableIncludesFilter, String includesInCoverage) throws
            IOException {
        if (!pathList.isEmpty()) {
            // For each jar file found, we unzip it for this particular module
            for (Path jarPath : pathList) {
                try {
                    // Creates coverage folder with each class per module
                    CodeCoverageUtils.unzipCompiledSource(jarPath, coverageDir, orgName, packageName, version,
                            enableIncludesFilter, includesInCoverage);
                } catch (NoSuchFileException e) {
                    if (Files.exists(coverageDir.resolve(BIN_DIR))) {
                        CodeCoverageUtils.deleteDirectory(coverageDir.resolve(BIN_DIR).toFile());
                    }
                    return;
                }
            }
        }
    }

    private CoverageBuilder analyzeStructure() throws IOException {
        final CoverageBuilder coverageBuilder = new CoverageBuilder();
        final Analyzer analyzer = new Analyzer(execFileLoader.getExecutionDataStore(), coverageBuilder);
        analyzer.analyzeAll(classesDirectory.toFile());
        return coverageBuilder;
    }

    private IBundleCoverage getPartialCoverageModifiedBundle(CoverageBuilder coverageBuilder) {
        return new BundleCoverageImpl(title, coverageBuilder.getClasses(),
                modifySourceFiles(coverageBuilder.getSourceFiles()));
    }

    private void createXMLReport(IBundleCoverage bundleCoverage) throws IOException {
        XMLFormatter xmlFormatter = new XMLFormatter();
        File reportFile = new File(target.getReportPath().resolve(
                this.module.moduleName().toString()).resolve(REPORT_XML_FILE).toString());
        reportFile.getParentFile().mkdirs();

        try (FileOutputStream fileOutputStream = new FileOutputStream(reportFile)) {
            IReportVisitor visitor = xmlFormatter.createVisitor(fileOutputStream);
            visitor.visitInfo(execFileLoader.getSessionInfoStore().getInfos(),
                    execFileLoader.getExecutionDataStore().getContents());

            visitor.visitBundle(bundleCoverage, null);

            visitor.visitEnd();
        }
    }

    private void createReport(final IBundleCoverage bundleCoverage, Map<String, ModuleCoverage> moduleCoverageMap) {
        boolean containsSourceFiles = true;

        for (IPackageCoverage packageCoverage : bundleCoverage.getPackages()) {

            if (TesterinaConstants.DOT.equals(this.module.moduleName())) {
                containsSourceFiles = packageCoverage.getName().isEmpty();
            }
            if (containsSourceFiles) {
                for (ISourceFileCoverage sourceFileCoverage : packageCoverage.getSourceFiles()) {
                    // Extract the Module name individually for each source file
                    // This is done since some source files come from other modules
                    // sourceFileCoverage : "<orgname>/<moduleName>:<version>
                    if (sourceFileCoverage.getPackageName().split("/").length <= 1) {
                        continue;
                    }
                    String sourceFileModule = decodeIdentifier(sourceFileCoverage.getPackageName().split("/")[1]);
                    ModuleCoverage moduleCoverage;
                    if (moduleCoverageMap.containsKey(sourceFileModule)) {
                        moduleCoverage = moduleCoverageMap.get(sourceFileModule);
                    } else {
                        moduleCoverage = new ModuleCoverage();
                    }
                    // If file is a source bal file
                    if (sourceFileCoverage.getName().contains(BLANG_SRC_FILE_SUFFIX) &&
                            !sourceFileCoverage.getName().contains("tests/")) {
                        if (moduleCoverage.containsSourceFile(sourceFileCoverage.getName())) {
                            // Update coverage for missed lines if covered
                            Optional<List<Integer>> missedLinesList = moduleCoverage.getMissedLinesList(
                                    sourceFileCoverage.getName());
                            Optional<List<Integer>> coveredLinesList =
                                    moduleCoverage.getCoveredLinesList(
                                            sourceFileCoverage.getName());
                            if (!missedLinesList.isEmpty() && !coveredLinesList.isEmpty()) {
                                List<Integer> missedLines = missedLinesList.get();
                                List<Integer> coveredLines = coveredLinesList.get();
                                List<Integer> existingMissedLines = new ArrayList<>(missedLines);
                                boolean isCoverageUpdated = false;
                                int updateMissedLineCount = 0;
                                for (int missedLine : existingMissedLines) {
                                    // Traverse through the missed lines of a source file and update
                                    // coverage status if it is covered in the current module.
                                    // This is to make sure multi module tests are reflected in test coverage
                                    ILine line = sourceFileCoverage.getLine(missedLine);
                                    if (line.getStatus() == PARTLY_COVERED || line.getStatus() == FULLY_COVERED) {
                                        isCoverageUpdated = true;
                                        missedLines.remove(Integer.valueOf(missedLine));
                                        coveredLines.add(Integer.valueOf(missedLine));
                                        updateMissedLineCount++;
                                    }
                                }
                                if (isCoverageUpdated) {
                                    // Retrieve relevant document and update the coverage only if there is
                                    // a coverage change
                                    Document document = getDocument(sourceFileCoverage.getName());
                                    if (document != null) {
                                        moduleCoverage.updateCoverage(document, coveredLines, missedLines,
                                                updateMissedLineCount);
                                    }
                                }
                            }
                        } else {
                            // Calculate coverage for new source file only if belongs to current module
                            List<Integer> coveredLines = new ArrayList<>();
                            List<Integer> missedLines = new ArrayList<>();
                            for (int i = sourceFileCoverage.getFirstLine(); i <= sourceFileCoverage.getLastLine();
                                 i++) {
                                ILine line = sourceFileCoverage.getLine(i);
                                if (line.getStatus() == NOT_COVERED) {
                                    missedLines.add(i);
                                } else if (line.getStatus() == PARTLY_COVERED ||
                                        line.getStatus() == FULLY_COVERED) {
                                    coveredLines.add(i);
                                }
                            }
                            Document document = getDocument(sourceFileCoverage.getName());
                            if (document != null) {
                                moduleCoverage.addSourceFileCoverage(document, coveredLines,
                                        missedLines);
                            }
                            moduleCoverageMap.put(sourceFileModule, moduleCoverage);

                        }

                    }
                }
            }
        }
    }

    private List<Path> filterPaths(Collection<JarLibrary> pathCollection, JBallerinaBackend jBallerinaBackend) {
        List<Path> filteredPathList = new ArrayList<>();
        List<Path> exclusionPathList = getExclusionJarList(jBallerinaBackend);
        for (JarLibrary library : pathCollection) {
            Path path = library.path();
            if (!exclusionPathList.contains(path)) {
                filteredPathList.add(path);
            }
        }
        return filteredPathList;
    }

    /**
     * Retrieve relevant document for provided file name.
     *
     * @param sourceFileName String
     * @return Document
     */
    private Document getDocument(String sourceFileName) {
        Document document = null;
        for (Module moduleInstance : module.packageInstance().modules()) {
            document = getDocumentFromModule(moduleInstance, sourceFileName);
            if (document != null) {
                break;
            }
        }
        return document;
    }

    /**
     * Retrieve relevant document from a module if exists.
     *
     * @param moduleInstance Module
     * @param sourceFileName String
     * @return Document
     */
    private Document getDocumentFromModule(Module moduleInstance, String sourceFileName) {
        Document document = null;
        for (DocumentId documentId : moduleInstance.documentIds()) {
            if (moduleInstance.document(documentId).name().equals(sourceFileName)) {
                document = moduleInstance.document(documentId);
                break;
            }
        }
        return document;
    }

    private List<Path> getExclusionJarList(JBallerinaBackend jBallerinaBackend) {
        List<Path> exclusionPathList = new ArrayList<>(getDependencyJarList(jBallerinaBackend));
        exclusionPathList.add(jBallerinaBackend.runtimeLibrary().path());
        for (JarLibrary library : ProjectUtils.testDependencies()) {
            exclusionPathList.add(library.path());
        }
        return exclusionPathList;
    }

    private List<Path> getDependencyJarList(JBallerinaBackend jBallerinaBackend) {
        List<Path> dependencyPathList = new ArrayList<>();
<<<<<<< HEAD
        module.packageInstance().getResolution().allDependencies().stream()
                .map(ResolvedPackageDependency::packageInstance).forEach(pkg -> {
            for (ModuleId dependencyModuleId : pkg.moduleIds()) {
                Module dependencyModule = pkg.module(dependencyModuleId);
                PlatformLibrary generatedJarLibrary = jBallerinaBackend
                        .codeGeneratedLibrary(pkg.packageId(), dependencyModule.moduleName());
                dependencyPathList.add(generatedJarLibrary.path());
            }
            Collection<PlatformLibrary> otherJarDependencies = jBallerinaBackend
                    .platformLibraryDependencies(pkg.packageId(), PlatformLibraryScope.DEFAULT);
            for (PlatformLibrary otherJarDependency : otherJarDependencies) {
                dependencyPathList.add(otherJarDependency.path());
            }
        });
=======
        module.packageInstance().getResolution().allDependencies()
                .stream()
                .map(ResolvedPackageDependency::packageInstance)
                .forEach(pkg -> {
                    for (ModuleId dependencyModuleId : pkg.moduleIds()) {
                        Module dependencyModule = pkg.module(dependencyModuleId);
                        PlatformLibrary generatedJarLibrary = jBallerinaBackend.codeGeneratedLibrary(
                                pkg.packageId(), dependencyModule.moduleName());
                        if (!dependencyPathList.contains(generatedJarLibrary.path())) {
                            dependencyPathList.add(generatedJarLibrary.path());
                        }
                    }
                    Collection<PlatformLibrary> otherJarDependencies = jBallerinaBackend.platformLibraryDependencies(
                            pkg.packageId(), PlatformLibraryScope.DEFAULT);
                    for (PlatformLibrary otherJarDependency : otherJarDependencies) {
                        if (!dependencyPathList.contains(otherJarDependency.path())) {
                            dependencyPathList.add(otherJarDependency.path());
                        }
                    }
                });
>>>>>>> 54dd754c
        return dependencyPathList;
    }

    private Collection<ISourceFileCoverage> modifySourceFiles(Collection<ISourceFileCoverage> sourcefiles) {
        Collection<ISourceFileCoverage> modifiedSourceFiles = new ArrayList<>();
        for (ISourceFileCoverage sourcefile : sourcefiles) {
            if (sourcefile.getName().endsWith(BLANG_SRC_FILE_SUFFIX)) {
                List<ILine> modifiedLines = modifyLines(sourcefile);
                ISourceFileCoverage modifiedSourceFile = new PartialCoverageModifiedSourceFile(sourcefile,
                        modifiedLines);
                modifiedSourceFiles.add(modifiedSourceFile);
            } else {
                modifiedSourceFiles.add(sourcefile);
            }
        }
        return modifiedSourceFiles;
    }

    private List<ILine> modifyLines(ISourceFileCoverage sourcefile) {
        List<ILine> modifiedLines = new ArrayList<>();
        for (int i = sourcefile.getFirstLine(); i <= sourcefile.getLastLine(); i++) {
            ILine line = sourcefile.getLine(i);
            ILine modifiedLine = new PartialCoverageModifiedLine(line.getInstructionCounter(), line.getBranchCounter());
            modifiedLines.add(modifiedLine);
        }
        return modifiedLines;
    }

}<|MERGE_RESOLUTION|>--- conflicted
+++ resolved
@@ -332,22 +332,6 @@
 
     private List<Path> getDependencyJarList(JBallerinaBackend jBallerinaBackend) {
         List<Path> dependencyPathList = new ArrayList<>();
-<<<<<<< HEAD
-        module.packageInstance().getResolution().allDependencies().stream()
-                .map(ResolvedPackageDependency::packageInstance).forEach(pkg -> {
-            for (ModuleId dependencyModuleId : pkg.moduleIds()) {
-                Module dependencyModule = pkg.module(dependencyModuleId);
-                PlatformLibrary generatedJarLibrary = jBallerinaBackend
-                        .codeGeneratedLibrary(pkg.packageId(), dependencyModule.moduleName());
-                dependencyPathList.add(generatedJarLibrary.path());
-            }
-            Collection<PlatformLibrary> otherJarDependencies = jBallerinaBackend
-                    .platformLibraryDependencies(pkg.packageId(), PlatformLibraryScope.DEFAULT);
-            for (PlatformLibrary otherJarDependency : otherJarDependencies) {
-                dependencyPathList.add(otherJarDependency.path());
-            }
-        });
-=======
         module.packageInstance().getResolution().allDependencies()
                 .stream()
                 .map(ResolvedPackageDependency::packageInstance)
@@ -368,7 +352,6 @@
                         }
                     }
                 });
->>>>>>> 54dd754c
         return dependencyPathList;
     }
 
