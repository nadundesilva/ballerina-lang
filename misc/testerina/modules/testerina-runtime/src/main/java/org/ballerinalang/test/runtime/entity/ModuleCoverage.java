/*
 * Copyright (c) 2020, WSO2 Inc. (http://www.wso2.org) All Rights Reserved.
 *
 * WSO2 Inc. licenses this file to you under the Apache License,
 * Version 2.0 (the "License"); you may not use this file except
 * in compliance with the License.
 * You may obtain a copy of the License at
 *
 * http://www.apache.org/licenses/LICENSE-2.0
 *
 * Unless required by applicable law or agreed to in writing,
 * software distributed under the License is distributed on an
 * "AS IS" BASIS, WITHOUT WARRANTIES OR CONDITIONS OF ANY
 * KIND, either express or implied.  See the License for the
 * specific language governing permissions and limitations
 * under the License.
 */
package org.ballerinalang.test.runtime.entity;

import io.ballerina.projects.Document;

import java.util.ArrayList;
import java.util.List;
import java.util.Optional;

/**
 * Coverage analysis of a specific module used to generate the Json object.
 *
 * @since 1.2.0
 */
public class ModuleCoverage {

    private String name;
    private int coveredLines;
    private int missedLines;
    private float coveragePercentage;
    private List<SourceFile> sourceFiles = new ArrayList<>();

    /**
     * Adds the code snippet from the source file highlighted with covered and missed lines.
     *
     * @param document     source file
     * @param coveredLines list of lines covered
     * @param missedLines  list of lines missed
     */
    public void addSourceFileCoverage(Document document, List<Integer> coveredLines,
                                      List<Integer> missedLines) {
        SourceFile sourceFile = new SourceFile(document, coveredLines, missedLines);
        this.sourceFiles.add(sourceFile);
        this.coveredLines += coveredLines.size();
        this.missedLines += missedLines.size();
        setCoveragePercentage();
    }

    /**
     * Check if given source file is already added to module coverage.
     *
     * @param fileName String
     * @return boolean
     */
    public boolean containsSourceFile(String fileName) {
        boolean isAvailable = false;
        for (SourceFile sourceFile : sourceFiles) {
            if (sourceFile.getName().equals(fileName)) {
                isAvailable = true;
                break;
            }
        }
        return isAvailable;
    }

    /**
     * Update coverage information for a given source file.
     *
<<<<<<< HEAD
     * @param document Document
     * @param coveredLines List<Integer>
     * @param missedLines List<Integer>
     */
    public void updateCoverage(Document document, List<Integer> coveredLines,
                               List<Integer> missedLines) {
        List<SourceFile> sourceFileList = new ArrayList<>(sourceFiles);
        for (SourceFile sourceFile : sourceFileList) {
            if (sourceFile.getName().equals(document.name())) {
                //Remove outdated source file details
                this.coveredLines -= sourceFile.coveredLines.size();
                this.missedLines -= sourceFile.missedLines.size();
                sourceFiles.remove(sourceFile);
                //Add updated source file details
                addSourceFileCoverage(document, coveredLines, missedLines);
=======
     * @param document     Document
     * @param coveredLines List<Integer>
     * @param missedLines  List<Integer>
     */
    public void updateCoverage(Document document, List<Integer> coveredLines,
                               List<Integer> missedLines, int updatedMissedLineCount) {
        List<SourceFile> sourceFileList = new ArrayList<>(sourceFiles);
        for (SourceFile sourceFile : sourceFileList) {
            if (sourceFile.getName().equals(document.name())) {
                // Remove outdated source file and add updated sourceFile
                sourceFiles.remove(sourceFile);
                SourceFile newSourceFile = new SourceFile(document, coveredLines, missedLines);
                this.sourceFiles.add(newSourceFile);
                // Update coverage counts
                this.coveredLines += updatedMissedLineCount;
                this.missedLines -= updatedMissedLineCount;
                setCoveragePercentage();
>>>>>>> 384867bf
            }
        }
    }

    private void setCoveragePercentage() {
        float coverageVal = (float) this.coveredLines / (this.coveredLines + this.missedLines) * 100;
        this.coveragePercentage = (float) (Math.round(coverageVal * 100.0) / 100.0);
    }

    public float getCoveragePercentage() {
        return coveragePercentage;
    }

    public int getCoveredLines() {
        return coveredLines;
    }

    public int getMissedLines() {
        return missedLines;
    }

    public void setName(String name) {
        this.name = name;
    }

    public String getName() {
        return name;
    }

    /**
     * Get the missed lines list for a source file.
     *
     * @param sourceFileName String
     * @return list of missed lines
     */
    public Optional<List<Integer>> getMissedLinesList(String sourceFileName) {
        for (SourceFile sourceFile : this.sourceFiles) {
            if (sourceFile.getName().equals(sourceFileName)) {
                return Optional.of(sourceFile.missedLines);
            }
        }
        return Optional.empty();
    }

    /**
     * Get the covered lines list for a source file.
     *
     * @param sourceFileName String
     * @return list of covered lines
     */
    public Optional<List<Integer>> getCoveredLinesList(String sourceFileName) {
        for (SourceFile sourceFile : this.sourceFiles) {
            if (sourceFile.getName().equals(sourceFileName)) {
                return Optional.of(sourceFile.coveredLines);
            }
        }
        return Optional.empty();
    }


    /**
     * Inner class for the SourceFile in Json.
     */
    private static class SourceFile {
        private String name;
        private List<Integer> coveredLines;
        private List<Integer> missedLines;
        private float coveragePercentage;
        private String sourceCode;

        private SourceFile(Document document, List<Integer> coveredLines, List<Integer> missedLines) {
            this.name = document.name();
            this.coveredLines = coveredLines;
            this.missedLines = missedLines;
            setCoveragePercentage(coveredLines, missedLines);
            setSourceCode(document);
        }

        private void setCoveragePercentage(List<Integer> coveredLines, List<Integer> missedLines) {
            float coverageVal = (float) coveredLines.size() / (coveredLines.size() + missedLines.size()) * 100;
            this.coveragePercentage = (float) (Math.round(coverageVal * 100.0) / 100.0);
        }

        private void setSourceCode(Document document) {
            this.sourceCode = document.textDocument().toString();
        }

        public float getCoveragePercentage() {
            return this.coveragePercentage;
        }

        public String getSourceCode() {
            return this.sourceCode;
        }

        public List<Integer> getCoveredLines() {
            return this.coveredLines;
        }

        public List<Integer> getMissedLines() {
            return this.missedLines;
        }

        public String getName() {
            return name;
        }
    }
}<|MERGE_RESOLUTION|>--- conflicted
+++ resolved
@@ -72,26 +72,10 @@
     /**
      * Update coverage information for a given source file.
      *
-<<<<<<< HEAD
-     * @param document Document
-     * @param coveredLines List<Integer>
-     * @param missedLines List<Integer>
-     */
-    public void updateCoverage(Document document, List<Integer> coveredLines,
-                               List<Integer> missedLines) {
-        List<SourceFile> sourceFileList = new ArrayList<>(sourceFiles);
-        for (SourceFile sourceFile : sourceFileList) {
-            if (sourceFile.getName().equals(document.name())) {
-                //Remove outdated source file details
-                this.coveredLines -= sourceFile.coveredLines.size();
-                this.missedLines -= sourceFile.missedLines.size();
-                sourceFiles.remove(sourceFile);
-                //Add updated source file details
-                addSourceFileCoverage(document, coveredLines, missedLines);
-=======
      * @param document     Document
      * @param coveredLines List<Integer>
      * @param missedLines  List<Integer>
+     * @param updatedMissedLineCount  int
      */
     public void updateCoverage(Document document, List<Integer> coveredLines,
                                List<Integer> missedLines, int updatedMissedLineCount) {
@@ -106,7 +90,6 @@
                 this.coveredLines += updatedMissedLineCount;
                 this.missedLines -= updatedMissedLineCount;
                 setCoveragePercentage();
->>>>>>> 384867bf
             }
         }
     }
