--- conflicted
+++ resolved
@@ -17,15 +17,9 @@
  */
 package org.ballerinalang.test.runtime.util;
 
-<<<<<<< HEAD
-import io.ballerina.runtime.util.BLangConstants;
-import io.ballerina.runtime.util.RuntimeUtils;
-import io.ballerina.runtime.util.exceptions.BallerinaException;
-=======
 import io.ballerina.projects.testsuite.Test;
 import io.ballerina.projects.testsuite.TestSuite;
 import io.ballerina.runtime.internal.util.RuntimeUtils;
->>>>>>> dfa1fba9
 import org.ballerinalang.test.runtime.BTestRunner;
 import org.ballerinalang.test.runtime.exceptions.BallerinaTestException;
 
@@ -85,10 +79,6 @@
             }
         } catch (BallerinaTestException e) {
             errStream.println("error: " + e.getMessage());
-<<<<<<< HEAD
-            errStream.println(BLangConstants.INTERNAL_ERROR_MESSAGE);
-=======
->>>>>>> dfa1fba9
             RuntimeUtils.silentlyLogBadSad(e);
             throw e;
         } catch (Throwable e) {
