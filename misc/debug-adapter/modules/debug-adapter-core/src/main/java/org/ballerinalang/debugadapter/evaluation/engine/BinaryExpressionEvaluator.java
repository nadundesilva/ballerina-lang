--- conflicted
+++ resolved
@@ -31,12 +31,6 @@
 import java.util.ArrayList;
 import java.util.List;
 
-<<<<<<< HEAD
-import static org.ballerinalang.debugadapter.evaluation.EvaluationUtils.B_TYPE_CHECKER_CLASS;
-import static org.ballerinalang.debugadapter.evaluation.EvaluationUtils.JAVA_OBJECT_CLASS;
-import static org.ballerinalang.debugadapter.evaluation.EvaluationUtils.REF_EQUAL_METHOD;
-import static org.ballerinalang.debugadapter.evaluation.EvaluationUtils.VALUE_EQUAL_METHOD;
-=======
 import static org.ballerinalang.debugadapter.evaluation.EvaluationUtils.B_ADD_METHOD;
 import static org.ballerinalang.debugadapter.evaluation.EvaluationUtils.B_BINARY_EXPR_HELPER_CLASS;
 import static org.ballerinalang.debugadapter.evaluation.EvaluationUtils.B_BITWISE_AND_METHOD;
@@ -63,7 +57,6 @@
 import static org.ballerinalang.debugadapter.evaluation.EvaluationUtils.VALUE_EQUAL_METHOD;
 import static org.ballerinalang.debugadapter.evaluation.EvaluationUtils.XML_CONCAT_METHOD;
 import static org.ballerinalang.debugadapter.evaluation.EvaluationUtils.getGeneratedMethod;
->>>>>>> dfa1fba9
 import static org.ballerinalang.debugadapter.evaluation.EvaluationUtils.getRuntimeMethod;
 import static org.ballerinalang.debugadapter.evaluation.EvaluationUtils.getValueAsObject;
 
@@ -121,11 +114,7 @@
             case ASTERISK_TOKEN:
             case SLASH_TOKEN:
             case PERCENT_TOKEN:
-<<<<<<< HEAD
-                return mod(lVar, rVar);
-=======
                 return performArithmeticOperation(lVar, rVar, operatorType);
->>>>>>> dfa1fba9
             case LT_TOKEN:
             case GT_TOKEN:
             case LT_EQUAL_TOKEN:
@@ -140,11 +129,7 @@
                 return performBitwiseOperation(lVar, rVar, operatorType);
             case LOGICAL_AND_TOKEN:
             case LOGICAL_OR_TOKEN:
-<<<<<<< HEAD
-                return logicalOR(lVar, rVar);
-=======
                 return performLogicalOperation(lVar, rVar, operatorType);
->>>>>>> dfa1fba9
             case ELVIS_TOKEN:
                 return conditionalReturn(lVar, rVar);
             case DOUBLE_EQUAL_TOKEN:
@@ -238,67 +223,6 @@
         return new BExpressionValue(context, result);
     }
 
-<<<<<<< HEAD
-    private BExpressionValue compare(BVariable lVar, BVariable rVar, SyntaxKind operator) throws EvaluationException {
-        if (lVar.getBType() == BVariableType.INT && rVar.getBType() == BVariableType.INT) {
-            // int <=> int
-            boolean result;
-            switch (operator) {
-                case LT_TOKEN:
-                    result = Long.parseLong(lVar.computeValue()) < Long.parseLong(rVar.computeValue());
-                    return EvaluationUtils.make(context, result);
-                case GT_TOKEN:
-                    result = Long.parseLong(lVar.computeValue()) > Long.parseLong(rVar.computeValue());
-                    return EvaluationUtils.make(context, result);
-                case LT_EQUAL_TOKEN:
-                    result = Long.parseLong(lVar.computeValue()) <= Long.parseLong(rVar.computeValue());
-                    return EvaluationUtils.make(context, result);
-                case GT_EQUAL_TOKEN:
-                    result = Long.parseLong(lVar.computeValue()) >= Long.parseLong(rVar.computeValue());
-                    return EvaluationUtils.make(context, result);
-            }
-        } else if ((lVar.getBType() == BVariableType.INT && rVar.getBType() == BVariableType.FLOAT)
-                || (lVar.getBType() == BVariableType.FLOAT && rVar.getBType() == BVariableType.INT)
-                || lVar.getBType() == BVariableType.FLOAT && rVar.getBType() == BVariableType.FLOAT) {
-            // int <=> float or float <=> float
-            boolean result;
-            switch (operator) {
-                case LT_TOKEN:
-                    result = Double.parseDouble(lVar.computeValue()) < Double.parseDouble(rVar.computeValue());
-                    return EvaluationUtils.make(context, result);
-                case GT_TOKEN:
-                    result = Double.parseDouble(lVar.computeValue()) > Double.parseDouble(rVar.computeValue());
-                    return EvaluationUtils.make(context, result);
-                case LT_EQUAL_TOKEN:
-                    result = Double.parseDouble(lVar.computeValue()) <= Double.parseDouble(rVar.computeValue());
-                    return EvaluationUtils.make(context, result);
-                case GT_EQUAL_TOKEN:
-                    result = Double.parseDouble(lVar.computeValue()) >= Double.parseDouble(rVar.computeValue());
-                    return EvaluationUtils.make(context, result);
-            }
-        } else if (lVar.getBType() == BVariableType.DECIMAL || rVar.getBType() == BVariableType.DECIMAL) {
-            // Todo - Add support for
-            // decimal <=> decimal
-            // decimal <=>  int or int <=> decimal
-            // decimal <=> float or float <=> decimal
-            throw createUnsupportedOperationException(lVar, rVar, SyntaxKind.PERCENT_TOKEN);
-        }
-        throw createUnsupportedOperationException(lVar, rVar, SyntaxKind.PERCENT_TOKEN);
-    }
-
-    /**
-     * Performs bitwise AND operation on the given ballerina variable values and returns the result.
-     */
-    private BExpressionValue bitwiseAND(BVariable lVar, BVariable rVar) throws EvaluationException {
-        if (lVar.getBType() == BVariableType.INT && rVar.getBType() == BVariableType.INT) {
-            // int + int
-            // Todo - filter unsigned integers and signed integers with 8, 16 and 32 bits
-            long result = Long.parseLong(lVar.computeValue()) & Long.parseLong(rVar.computeValue());
-            return EvaluationUtils.make(context, result);
-        } else {
-            // Todo - Add support for signed and unsigned integers
-            throw createUnsupportedOperationException(lVar, rVar, SyntaxKind.BITWISE_AND_TOKEN);
-=======
     private BExpressionValue performBitwiseOperation(BVariable lVar, BVariable rVar, SyntaxKind operator)
             throws EvaluationException {
         List<Value> argList = new ArrayList<>();
@@ -327,7 +251,6 @@
                 break;
             default:
                 throw createUnsupportedOperationException(lVar, rVar, operator);
->>>>>>> dfa1fba9
         }
         genMethod.setArgValues(argList);
         Value result = genMethod.invoke();
@@ -414,64 +337,6 @@
         return EvaluationUtils.make(context, booleanValue);
     }
 
-    /**
-     * Performs elvis conditional operation.
-     */
-    private BExpressionValue conditionalReturn(BVariable lVar, BVariable rVar) {
-        // Evaluate LHS to get a value x.
-        // If x is not nil, then return x.
-        // Otherwise, return the result of evaluating RHS.
-        if (lVar.getBType() != BVariableType.NIL) {
-            return new BExpressionValue(context, lVar.getJvmValue());
-        } else {
-            return new BExpressionValue(context, rVar.getJvmValue());
-        }
-    }
-
-    /**
-     * Checks for deep value equality.
-     */
-    private BExpressionValue checkValueEquality(BVariable lVar, BVariable rVar, SyntaxKind operatorType)
-            throws EvaluationException {
-        List<Value> argList = new ArrayList<>();
-        argList.add(getValueAsObject(context, lVar));
-        argList.add(getValueAsObject(context, rVar));
-
-        List<String> argTypeNames = new ArrayList<>();
-        argTypeNames.add(JAVA_OBJECT_CLASS);
-        argTypeNames.add(JAVA_OBJECT_CLASS);
-        RuntimeStaticMethod runtimeMethod = getRuntimeMethod(context, B_TYPE_CHECKER_CLASS, VALUE_EQUAL_METHOD,
-                argTypeNames);
-        runtimeMethod.setArgValues(argList);
-        Value result = runtimeMethod.invoke();
-        BVariable variable = VariableFactory.getVariable(context, result);
-        boolean booleanValue = Boolean.parseBoolean(variable.getDapVariable().getValue());
-        booleanValue = operatorType == SyntaxKind.DOUBLE_EQUAL_TOKEN ? booleanValue : !booleanValue;
-        return EvaluationUtils.make(context, booleanValue);
-    }
-
-    /**
-     * Checks for reference equality.
-     */
-    private BExpressionValue checkReferenceEquality(BVariable lVar, BVariable rVar, SyntaxKind operatorType)
-            throws EvaluationException {
-        List<Value> argList = new ArrayList<>();
-        argList.add(getValueAsObject(context, lVar));
-        argList.add(getValueAsObject(context, rVar));
-
-        List<String> argTypeNames = new ArrayList<>();
-        argTypeNames.add(JAVA_OBJECT_CLASS);
-        argTypeNames.add(JAVA_OBJECT_CLASS);
-        RuntimeStaticMethod runtimeMethod = getRuntimeMethod(context, B_TYPE_CHECKER_CLASS, REF_EQUAL_METHOD,
-                argTypeNames);
-        runtimeMethod.setArgValues(argList);
-        Value result = runtimeMethod.invoke();
-        BVariable variable = VariableFactory.getVariable(context, result);
-        boolean booleanValue = Boolean.parseBoolean(variable.getDapVariable().getValue());
-        booleanValue = operatorType == SyntaxKind.TRIPPLE_EQUAL_TOKEN ? booleanValue : !booleanValue;
-        return EvaluationUtils.make(context, booleanValue);
-    }
-
     private EvaluationException createUnsupportedOperationException(BVariable lVar, BVariable rVar,
                                                                     SyntaxKind operator) {
         String reason = String.format(EvaluationExceptionKind.UNSUPPORTED_OPERATION.getReason(), operator.stringValue(),
