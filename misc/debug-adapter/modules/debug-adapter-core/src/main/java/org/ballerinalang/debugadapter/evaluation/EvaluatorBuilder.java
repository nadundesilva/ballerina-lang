/*
 * Copyright (c) 2020, WSO2 Inc. (http://wso2.com) All Rights Reserved.
 *
 * Licensed under the Apache License, Version 2.0 (the "License");
 * you may not use this file except in compliance with the License.
 * You may obtain a copy of the License at
 *
 * http://www.apache.org/licenses/LICENSE-2.0
 *
 * Unless required by applicable law or agreed to in writing, software
 * distributed under the License is distributed on an "AS IS" BASIS,
 * WITHOUT WARRANTIES OR CONDITIONS OF ANY KIND, either express or implied.
 * See the License for the specific language governing permissions and
 * limitations under the License.
 */

package org.ballerinalang.debugadapter.evaluation;

import io.ballerina.compiler.syntax.tree.BasicLiteralNode;
import io.ballerina.compiler.syntax.tree.BinaryExpressionNode;
import io.ballerina.compiler.syntax.tree.BracedExpressionNode;
import io.ballerina.compiler.syntax.tree.ConditionalExpressionNode;
import io.ballerina.compiler.syntax.tree.ExpressionNode;
import io.ballerina.compiler.syntax.tree.FieldAccessExpressionNode;
import io.ballerina.compiler.syntax.tree.FunctionArgumentNode;
import io.ballerina.compiler.syntax.tree.FunctionCallExpressionNode;
import io.ballerina.compiler.syntax.tree.IndexedExpressionNode;
<<<<<<< HEAD
=======
import io.ballerina.compiler.syntax.tree.InterpolationNode;
>>>>>>> dfa1fba9
import io.ballerina.compiler.syntax.tree.MethodCallExpressionNode;
import io.ballerina.compiler.syntax.tree.NamedArgumentNode;
import io.ballerina.compiler.syntax.tree.NilLiteralNode;
import io.ballerina.compiler.syntax.tree.Node;
import io.ballerina.compiler.syntax.tree.NodeVisitor;
import io.ballerina.compiler.syntax.tree.OptionalFieldAccessExpressionNode;
import io.ballerina.compiler.syntax.tree.PositionalArgumentNode;
import io.ballerina.compiler.syntax.tree.RestArgumentNode;
import io.ballerina.compiler.syntax.tree.SeparatedNodeList;
import io.ballerina.compiler.syntax.tree.SimpleNameReferenceNode;
import io.ballerina.compiler.syntax.tree.SyntaxKind;
<<<<<<< HEAD
import io.ballerina.compiler.syntax.tree.Token;
import io.ballerina.compiler.syntax.tree.TypeofExpressionNode;
=======
import io.ballerina.compiler.syntax.tree.TemplateExpressionNode;
import io.ballerina.compiler.syntax.tree.Token;
import io.ballerina.compiler.syntax.tree.TypeofExpressionNode;
import io.ballerina.compiler.syntax.tree.UnaryExpressionNode;
>>>>>>> dfa1fba9
import org.ballerinalang.debugadapter.SuspendedContext;
import org.ballerinalang.debugadapter.evaluation.engine.BasicLiteralEvaluator;
import org.ballerinalang.debugadapter.evaluation.engine.BinaryExpressionEvaluator;
import org.ballerinalang.debugadapter.evaluation.engine.ConditionalExpressionEvaluator;
import org.ballerinalang.debugadapter.evaluation.engine.Evaluator;
import org.ballerinalang.debugadapter.evaluation.engine.FieldAccessExpressionEvaluator;
import org.ballerinalang.debugadapter.evaluation.engine.FunctionInvocationExpressionEvaluator;
import org.ballerinalang.debugadapter.evaluation.engine.IndexedExpressionEvaluator;
import org.ballerinalang.debugadapter.evaluation.engine.MethodCallExpressionEvaluator;
import org.ballerinalang.debugadapter.evaluation.engine.OptionalFieldAccessExpressionEvaluator;
import org.ballerinalang.debugadapter.evaluation.engine.SimpleNameReferenceEvaluator;
<<<<<<< HEAD
import org.ballerinalang.debugadapter.evaluation.engine.TypeOfExpressionEvaluator;
=======
import org.ballerinalang.debugadapter.evaluation.engine.StringTemplateEvaluator;
import org.ballerinalang.debugadapter.evaluation.engine.TypeOfExpressionEvaluator;
import org.ballerinalang.debugadapter.evaluation.engine.UnaryExpressionEvaluator;
import org.ballerinalang.debugadapter.evaluation.engine.XMLTemplateEvaluator;
>>>>>>> dfa1fba9

import java.util.AbstractMap;
import java.util.ArrayList;
import java.util.HashSet;
import java.util.List;
import java.util.Map;
import java.util.Optional;
import java.util.Set;
import java.util.StringJoiner;

import static org.ballerinalang.debugadapter.evaluation.EvaluationUtils.REST_ARG_IDENTIFIER;

/**
 * A {@code NodeVisitor} based implementation used to traverse and capture evaluatable segments of a parsed ballerina
 * expression.
 * <br><br>
 * Supported expression types. (Language specification v2020R1)
 * <ul>
 * <li> Literal expression
 * <li> Multiplicative expression
 * <li> Additive expression
 * <li> Numerical comparison expression
 * <li> Variable reference expression
 * <li> Field access expression
 * <li> Function call expression
 * <li> Method call expression
 * <li> Braced expression
 * <li> Member access expression
 * <li> Optional field access expression
 * <li> Binary bitwise expression
 * <li> Logical expression
 * <li> Conditional expression
 * <li> Typeof expression
 * <li> Equality expression
<<<<<<< HEAD
=======
 * <li> String template expression
 * <li> XML template expression
 * <li> Shift expression
 * <li> Unary expression
>>>>>>> dfa1fba9
 * </ul>
 * <br>
 * To be Implemented.
 * <ul>
<<<<<<< HEAD
 * <li> String template expression
 * <li> XML template expression
=======
>>>>>>> dfa1fba9
 * <li> New expression
 * <li> XML attribute access expression
 * <li> Annotation access expression
 * <li> Error constructor
 * <li> Anonymous function expression
 * <li> Let expression
 * <li> Type cast expression
<<<<<<< HEAD
 * <li> Unary expression
 * <li> Shift expression
=======
>>>>>>> dfa1fba9
 * <li> Range expression
 * <li> Type test expression
 * <li> Checking expression
 * <li> Trap expression
 * <li> Query expression
 * <li> XML navigation expression
 * </ul>
 *
 * @since 2.0.0
 */
public class EvaluatorBuilder extends NodeVisitor {

    private final Set<SyntaxKind> supportedSyntax = new HashSet<>();
    private final Set<SyntaxKind> capturedSyntax = new HashSet<>();
    private final List<Node> unsupportedNodes = new ArrayList<>();
    private final SuspendedContext context;
    private Evaluator result = null;
    private EvaluationException builderException = null;

    public EvaluatorBuilder(SuspendedContext context) {
        this.context = context;
        prepareForEvaluation();
    }

    /**
     * Parses a given ballerina expression and transforms into a tree of executable {@link Evaluator} instances.
     *
     * @param parsedExpr Parsed Ballerina expression node.
     * @throws EvaluationException If validation/parsing is failed.
     */
<<<<<<< HEAD
    public Evaluator build(String expression) throws EvaluationException {
        // Validates and converts the expression into a parsed syntax-tree node.
        ExpressionNode parsedExpr = DebugExpressionParser.validateAndParse(expression);
        // Encodes all the identifiers in order to be aligned with identifier representation in the JVM runtime.
        parsedExpr = (ExpressionNode) parsedExpr.apply(new ExpressionIdentifierModifier());
        // transforms the parsed ballerina expression into a java expression using a node transformer implementation.
=======
    public Evaluator build(ExpressionNode parsedExpr) throws EvaluationException {
        clearState();
        // Uses `ExpressionIdentifierModifier` to modify and encode all the identifiers within the expression.
        parsedExpr = (ExpressionNode) parsedExpr.apply(new ExpressionIdentifierModifier());
>>>>>>> dfa1fba9
        parsedExpr.accept(this);
        if (unsupportedSyntaxDetected()) {
            final StringJoiner errors = new StringJoiner(System.lineSeparator());
            unsupportedNodes.forEach(node -> errors.add(String.format("%s - %s", node.toString(), node.kind())));
            throw new EvaluationException(String.format(EvaluationExceptionKind.UNSUPPORTED_EXPRESSION.getString(),
                    errors));
        }
        if (result == null) {
            throw builderException;
        }
        return result;
    }

    @Override
    public void visit(BracedExpressionNode bracedExpressionNode) {
        visitSyntaxNode(bracedExpressionNode);
        bracedExpressionNode.expression().accept(this);
    }

    @Override
    public void visit(BinaryExpressionNode binaryExpressionNode) {
        visitSyntaxNode(binaryExpressionNode);
        binaryExpressionNode.lhsExpr().accept(this);
        Evaluator lhsEvaluator = result;
        binaryExpressionNode.rhsExpr().accept(this);
        Evaluator rhsEvaluator = result;
        result = new BinaryExpressionEvaluator(context, binaryExpressionNode, lhsEvaluator, rhsEvaluator);
    }

    @Override
    public void visit(FunctionCallExpressionNode functionCallExpressionNode) {
        visitSyntaxNode(functionCallExpressionNode);
        try {
            List<Map.Entry<String, Evaluator>> argEvaluators = processArgs(functionCallExpressionNode.arguments());
            result = new FunctionInvocationExpressionEvaluator(context, functionCallExpressionNode, argEvaluators);
        } catch (EvaluationException e) {
            builderException = e;
        }
    }

    @Override
    public void visit(MethodCallExpressionNode methodCallExpressionNode) {
        visitSyntaxNode(methodCallExpressionNode);
        try {
            // visits object expression.
            methodCallExpressionNode.expression().accept(this);
            Evaluator expression = result;
            List<Map.Entry<String, Evaluator>> argEvaluators = processArgs(methodCallExpressionNode.arguments());
            result = new MethodCallExpressionEvaluator(context, methodCallExpressionNode, expression, argEvaluators);
        } catch (EvaluationException e) {
            builderException = e;
        }
<<<<<<< HEAD
        result = new MethodCallExpressionEvaluator(context, methodCallExpressionNode, expression, argEvaluators);
=======
>>>>>>> dfa1fba9
    }

    @Override
    public void visit(FieldAccessExpressionNode fieldAccessExpressionNode) {
        visitSyntaxNode(fieldAccessExpressionNode);
        // visits object expression.
        fieldAccessExpressionNode.expression().accept(this);
        Evaluator expression = result;
        result = new FieldAccessExpressionEvaluator(context, expression, fieldAccessExpressionNode);
    }

    @Override
    public void visit(OptionalFieldAccessExpressionNode optionalFieldAccessExpressionNode) {
        visitSyntaxNode(optionalFieldAccessExpressionNode);
        // visits object expression.
        optionalFieldAccessExpressionNode.expression().accept(this);
        Evaluator expression = result;
        result = new OptionalFieldAccessExpressionEvaluator(context, expression, optionalFieldAccessExpressionNode);
    }

    @Override
    public void visit(ConditionalExpressionNode conditionalExpressionNode) {
        visitSyntaxNode(conditionalExpressionNode);
        // Visits all the sub expressions.
        conditionalExpressionNode.lhsExpression().accept(this);
        Evaluator lhsExprEvaluator = result;
        conditionalExpressionNode.middleExpression().accept(this);
        Evaluator middleExprEvaluator = result;
        conditionalExpressionNode.endExpression().accept(this);
        Evaluator endExprEvaluator = result;
        result = new ConditionalExpressionEvaluator(context, conditionalExpressionNode, lhsExprEvaluator,
                middleExprEvaluator, endExprEvaluator);
    }

    @Override
    public void visit(TypeofExpressionNode typeofExpressionNode) {
        visitSyntaxNode(typeofExpressionNode);
        typeofExpressionNode.expression().accept(this);
        Evaluator exprEvaluator = result;
        result = new TypeOfExpressionEvaluator(context, typeofExpressionNode, exprEvaluator);
    }

    @Override
    public void visit(IndexedExpressionNode indexedExpressionNode) {
        visitSyntaxNode(indexedExpressionNode);
        indexedExpressionNode.containerExpression().accept(this);
        Evaluator containerEvaluator = result;
        SeparatedNodeList<ExpressionNode> keyNodes = indexedExpressionNode.keyExpression();
        // Removes separator nodes from the key list.
        for (int index = keyNodes.size() - 2; index > 0; index -= 2) {
            keyNodes.remove(index);
        }
        List<Evaluator> keyEvaluators = new ArrayList<>();
        for (int idx = 0; idx < keyNodes.size(); idx++) {
            final ExpressionNode keyExprNode = keyNodes.get(idx);
            keyExprNode.accept(this);
            if (result == null) {
                builderException = new EvaluationException(String.format(EvaluationExceptionKind.INVALID_ARGUMENT
                        .getString(), keyExprNode.toSourceCode().trim()));
                return;
            }
            // Todo - should we disable GC like intellij expression evaluator does?
            keyEvaluators.add(result);
        }
        result = new IndexedExpressionEvaluator(context, indexedExpressionNode, containerEvaluator, keyEvaluators);
    }

    @Override
    public void visit(PositionalArgumentNode positionalArgumentNode) {
        visitSyntaxNode(positionalArgumentNode);
        positionalArgumentNode.expression().accept(this);
    }

    @Override
    public void visit(NamedArgumentNode namedArgumentNode) {
        visitSyntaxNode(namedArgumentNode);
        namedArgumentNode.expression().accept(this);
    }

    @Override
    public void visit(RestArgumentNode restArgumentNode) {
        visitSyntaxNode(restArgumentNode);
        restArgumentNode.expression().accept(this);
    }

    @Override
    public void visit(TemplateExpressionNode templateExpressionNode) {
        visitSyntaxNode(templateExpressionNode);
        Optional<Token> typeOp = templateExpressionNode.type();
        if (typeOp.isEmpty()) {
            // Todo - throw an error instead?
            return;
        }
        SyntaxKind type = typeOp.get().kind();
        if (type == SyntaxKind.STRING_KEYWORD) {
            List<Evaluator> templateMemberEvaluators = new ArrayList<>();
            // Cannot use foreach or lambda, until the ClassCastException is fixed from the compiler side.
            for (int i = 0; i < templateExpressionNode.content().size(); i++) {
                Node templateMemberNode = templateExpressionNode.content().get(i);
                templateMemberNode.accept(this);
                templateMemberEvaluators.add(result);
            }
            result = new StringTemplateEvaluator(context, templateExpressionNode, templateMemberEvaluators);
        } else if (type == SyntaxKind.XML_KEYWORD) {
            result = new XMLTemplateEvaluator(context, templateExpressionNode);
        }
    }

    @Override
    public void visit(InterpolationNode interpolationNode) {
        visitSyntaxNode(interpolationNode);
        interpolationNode.expression().accept(this);
    }

    @Override
    public void visit(UnaryExpressionNode unaryExpressionNode) {
        visitSyntaxNode(unaryExpressionNode);
        unaryExpressionNode.expression().accept(this);
        Evaluator subExprEvaluator = result;
        result = new UnaryExpressionEvaluator(context, unaryExpressionNode, subExprEvaluator);
    }

    @Override
    public void visit(SimpleNameReferenceNode simpleNameReferenceNode) {
        visitSyntaxNode(simpleNameReferenceNode);
        result = new SimpleNameReferenceEvaluator(context, simpleNameReferenceNode);
    }

    @Override
    public void visit(BasicLiteralNode basicLiteralNode) {
        visitSyntaxNode(basicLiteralNode);
        result = new BasicLiteralEvaluator(context, basicLiteralNode);
    }

    @Override
    public void visit(NilLiteralNode nilLiteralNode) {
        visitSyntaxNode(nilLiteralNode);
        result = new BasicLiteralEvaluator(context, nilLiteralNode);
    }

    @Override
    protected void visitSyntaxNode(Node node) {
        capturedSyntax.add(node.kind());
        if (!supportedSyntax.contains(node.kind())) {
            unsupportedNodes.add(node);
        }
    }

    @Override
    public void visit(Token token) {
        if (token.kind() == SyntaxKind.TEMPLATE_STRING) {
            result = new BasicLiteralEvaluator(context, token);
        }
    }

    private boolean unsupportedSyntaxDetected() {
        return !unsupportedNodes.isEmpty();
    }

    private void prepareForEvaluation() {
        addLiteralExpressionSyntax();
        addStringTemplateExpressionSyntax();
        addXmlTemplateExpressionSyntax();
        addNewExpressionSyntax();
        addVariableReferenceExpressionSyntax();
        addFieldAccessExpressionSyntax();
        addOptionalFieldAccessExpressionSyntax();
        addXmlAttributeAccessExpressionSyntax();
        addAnnotationAccessExpressionSyntax();
        addMemberAccessExpressionSyntax();
        addFunctionCallExpressionSyntax();
        addMethodCallExpressionSyntax();
        addErrorConstructorExpressionSyntax();
        addAnonymousFunctionExpressionSyntax();
        addLetExpressionSyntax();
        addTypeCastExpressionSyntax();
        addTypeOfExpressionSyntax();
        addUnaryExpressionSyntax();
        addMultiplicativeExpressionSyntax();
        addAdditiveExpressionSyntax();
        addShiftExpressionSyntax();
        addRangeExpressionSyntax();
        addNumericalComparisonExpressionSyntax();
        addTypeTestExpressionSyntax();
        addEqualityExpressionSyntax();
        addBinaryBitwiseExpressionSyntax();
        addLogicalExpressionSyntax();
        addConditionalExpressionSyntax();
        addCheckingExpressionSyntax();
        addTrapExpressionSyntax();
        addQueryExpressionSyntax();
        addXmlNavigationExpressionSyntax();
        addMiscellaneousSyntax();
    }

    private void addLiteralExpressionSyntax() {
        // nil
        supportedSyntax.add(SyntaxKind.NIL_LITERAL);
        // boolean
        supportedSyntax.add(SyntaxKind.BOOLEAN_LITERAL);
        supportedSyntax.add(SyntaxKind.TRUE_KEYWORD);
        supportedSyntax.add(SyntaxKind.FALSE_KEYWORD);
        // numeric literal
        supportedSyntax.add(SyntaxKind.NUMERIC_LITERAL);
        supportedSyntax.add(SyntaxKind.DECIMAL_INTEGER_LITERAL_TOKEN);
        supportedSyntax.add(SyntaxKind.DECIMAL_FLOATING_POINT_LITERAL_TOKEN);
        // string
        supportedSyntax.add(SyntaxKind.STRING_LITERAL);
        // Todo - Add support for hex literals
        // Todo - Add support for byte array literal
    }

    private void addStringTemplateExpressionSyntax() {
<<<<<<< HEAD
        // Todo
    }

    private void addXmlTemplateExpressionSyntax() {
        // Todo
=======
        supportedSyntax.add(SyntaxKind.STRING_TEMPLATE_EXPRESSION);
        supportedSyntax.add(SyntaxKind.INTERPOLATION);
    }

    private void addXmlTemplateExpressionSyntax() {
        supportedSyntax.add(SyntaxKind.XML_TEMPLATE_EXPRESSION);
>>>>>>> dfa1fba9
    }

    private void addNewExpressionSyntax() {
        // Todo
    }

    private void addVariableReferenceExpressionSyntax() {
        supportedSyntax.add(SyntaxKind.SIMPLE_NAME_REFERENCE);
        // Todo - Add qualified identifier support
        // Todo - Xml qualified name
    }

    private void addFieldAccessExpressionSyntax() {
        supportedSyntax.add(SyntaxKind.FIELD_ACCESS);
    }

    private void addOptionalFieldAccessExpressionSyntax() {
        supportedSyntax.add(SyntaxKind.OPTIONAL_FIELD_ACCESS);
    }

    private void addXmlAttributeAccessExpressionSyntax() {
        // Todo
    }

    private void addAnnotationAccessExpressionSyntax() {
        // Todo
    }

    private void addMemberAccessExpressionSyntax() {
        supportedSyntax.add(SyntaxKind.INDEXED_EXPRESSION);
    }

    private void addFunctionCallExpressionSyntax() {
        supportedSyntax.add(SyntaxKind.FUNCTION_CALL);
        supportedSyntax.add(SyntaxKind.POSITIONAL_ARG);
<<<<<<< HEAD
=======
        supportedSyntax.add(SyntaxKind.NAMED_ARG);
        supportedSyntax.add(SyntaxKind.REST_ARG);
>>>>>>> dfa1fba9
        supportedSyntax.add(SyntaxKind.OPEN_PAREN_TOKEN);
        supportedSyntax.add(SyntaxKind.CLOSE_PAREN_TOKEN);
        // Todo: Add named args and rest args
    }

    private void addMethodCallExpressionSyntax() {
        supportedSyntax.add(SyntaxKind.METHOD_CALL);
        supportedSyntax.add(SyntaxKind.POSITIONAL_ARG);
<<<<<<< HEAD
=======
        supportedSyntax.add(SyntaxKind.NAMED_ARG);
        supportedSyntax.add(SyntaxKind.REST_ARG);
>>>>>>> dfa1fba9
        supportedSyntax.add(SyntaxKind.OPEN_PAREN_TOKEN);
        supportedSyntax.add(SyntaxKind.CLOSE_PAREN_TOKEN);
        // Todo: Add named args and rest args
    }

    private void addErrorConstructorExpressionSyntax() {
        // Todo
    }

    private void addAnonymousFunctionExpressionSyntax() {
        // Todo
    }

    private void addLetExpressionSyntax() {
        // Todo
    }

    private void addTypeCastExpressionSyntax() {
        // Todo
    }

    private void addTypeOfExpressionSyntax() {
        supportedSyntax.add(SyntaxKind.TYPEOF_EXPRESSION);
    }

    private void addUnaryExpressionSyntax() {
<<<<<<< HEAD
        // Todo
=======
        supportedSyntax.add(SyntaxKind.UNARY_EXPRESSION);
>>>>>>> dfa1fba9
    }

    private void addMultiplicativeExpressionSyntax() {
        supportedSyntax.add(SyntaxKind.BINARY_EXPRESSION);
        supportedSyntax.add(SyntaxKind.ASTERISK_TOKEN);
        supportedSyntax.add(SyntaxKind.SLASH_TOKEN);
        supportedSyntax.add(SyntaxKind.PERCENT_TOKEN);
    }

    private void addAdditiveExpressionSyntax() {
        supportedSyntax.add(SyntaxKind.BINARY_EXPRESSION);
        supportedSyntax.add(SyntaxKind.PLUS_TOKEN);
        supportedSyntax.add(SyntaxKind.MINUS_TOKEN);
    }

    private void addShiftExpressionSyntax() {
        // Todo
    }

    private void addRangeExpressionSyntax() {
        // Todo
    }

    private void addNumericalComparisonExpressionSyntax() {
        supportedSyntax.add(SyntaxKind.BINARY_EXPRESSION);
        supportedSyntax.add(SyntaxKind.LT_TOKEN);
        supportedSyntax.add(SyntaxKind.LT_EQUAL_TOKEN);
        supportedSyntax.add(SyntaxKind.GT_TOKEN);
        supportedSyntax.add(SyntaxKind.GT_EQUAL_TOKEN);
    }

    private void addTypeTestExpressionSyntax() {
        // Todo
    }

    private void addEqualityExpressionSyntax() {
        // value equality
        supportedSyntax.add(SyntaxKind.DOUBLE_EQUAL_TOKEN);
        supportedSyntax.add(SyntaxKind.NOT_EQUAL_TOKEN);
        // reference equality
        supportedSyntax.add(SyntaxKind.TRIPPLE_EQUAL_TOKEN);
        supportedSyntax.add(SyntaxKind.NOT_DOUBLE_EQUAL_TOKEN);
    }

    private void addBinaryBitwiseExpressionSyntax() {
        // Todo
    }

    private void addLogicalExpressionSyntax() {
        // Todo
    }

    private void addConditionalExpressionSyntax() {
        supportedSyntax.add(SyntaxKind.CONDITIONAL_EXPRESSION);
    }

    private void addCheckingExpressionSyntax() {
        // Todo
    }

    private void addTrapExpressionSyntax() {
        // Todo
    }

    private void addQueryExpressionSyntax() {
        // Todo
    }

    private void addXmlNavigationExpressionSyntax() {
        // Todo
    }

    private void addMiscellaneousSyntax() {
        // braced expression
        supportedSyntax.add(SyntaxKind.BRACED_EXPRESSION);
        supportedSyntax.add(SyntaxKind.OPEN_PAREN_TOKEN);
        supportedSyntax.add(SyntaxKind.CLOSE_PAREN_TOKEN);
        // misc
        supportedSyntax.add(SyntaxKind.IDENTIFIER_TOKEN);
        supportedSyntax.add(SyntaxKind.NONE);
        supportedSyntax.add(SyntaxKind.EOF_TOKEN);
    }
<<<<<<< HEAD
=======

    private void clearState() {
        capturedSyntax.clear();
        unsupportedNodes.clear();
        result = null;
        builderException = null;
    }

    private List<Map.Entry<String, Evaluator>> processArgs(SeparatedNodeList<FunctionArgumentNode> args)
            throws EvaluationException {

        List<Map.Entry<String, Evaluator>> argEvaluators = new ArrayList<>();
        for (FunctionArgumentNode argExprNode : args) {
            argExprNode.accept(this);
            if (result == null) {
                throw new EvaluationException(String.format(EvaluationExceptionKind.INVALID_ARGUMENT
                        .getString(), argExprNode.toString()));
            }

            switch (argExprNode.kind()) {
                case POSITIONAL_ARG:
                    argEvaluators.add(new AbstractMap.SimpleEntry<>("", result));
                    break;
                case NAMED_ARG:
                    String namedArg = ((NamedArgumentNode) argExprNode).argumentName().name().toSourceCode();
                    argEvaluators.add(new AbstractMap.SimpleEntry<>(namedArg.trim(), result));
                    break;
                case REST_ARG:
                    argEvaluators.add(new AbstractMap.SimpleEntry<>(REST_ARG_IDENTIFIER, result));
                    break;
                default:
                    builderException = new EvaluationException(String.format(EvaluationExceptionKind.INVALID_ARGUMENT
                            .getString(), argExprNode.toString()));
                    break;
            }
        }
        return argEvaluators;
    }
>>>>>>> dfa1fba9
}<|MERGE_RESOLUTION|>--- conflicted
+++ resolved
@@ -25,10 +25,7 @@
 import io.ballerina.compiler.syntax.tree.FunctionArgumentNode;
 import io.ballerina.compiler.syntax.tree.FunctionCallExpressionNode;
 import io.ballerina.compiler.syntax.tree.IndexedExpressionNode;
-<<<<<<< HEAD
-=======
 import io.ballerina.compiler.syntax.tree.InterpolationNode;
->>>>>>> dfa1fba9
 import io.ballerina.compiler.syntax.tree.MethodCallExpressionNode;
 import io.ballerina.compiler.syntax.tree.NamedArgumentNode;
 import io.ballerina.compiler.syntax.tree.NilLiteralNode;
@@ -40,15 +37,10 @@
 import io.ballerina.compiler.syntax.tree.SeparatedNodeList;
 import io.ballerina.compiler.syntax.tree.SimpleNameReferenceNode;
 import io.ballerina.compiler.syntax.tree.SyntaxKind;
-<<<<<<< HEAD
-import io.ballerina.compiler.syntax.tree.Token;
-import io.ballerina.compiler.syntax.tree.TypeofExpressionNode;
-=======
 import io.ballerina.compiler.syntax.tree.TemplateExpressionNode;
 import io.ballerina.compiler.syntax.tree.Token;
 import io.ballerina.compiler.syntax.tree.TypeofExpressionNode;
 import io.ballerina.compiler.syntax.tree.UnaryExpressionNode;
->>>>>>> dfa1fba9
 import org.ballerinalang.debugadapter.SuspendedContext;
 import org.ballerinalang.debugadapter.evaluation.engine.BasicLiteralEvaluator;
 import org.ballerinalang.debugadapter.evaluation.engine.BinaryExpressionEvaluator;
@@ -60,14 +52,10 @@
 import org.ballerinalang.debugadapter.evaluation.engine.MethodCallExpressionEvaluator;
 import org.ballerinalang.debugadapter.evaluation.engine.OptionalFieldAccessExpressionEvaluator;
 import org.ballerinalang.debugadapter.evaluation.engine.SimpleNameReferenceEvaluator;
-<<<<<<< HEAD
-import org.ballerinalang.debugadapter.evaluation.engine.TypeOfExpressionEvaluator;
-=======
 import org.ballerinalang.debugadapter.evaluation.engine.StringTemplateEvaluator;
 import org.ballerinalang.debugadapter.evaluation.engine.TypeOfExpressionEvaluator;
 import org.ballerinalang.debugadapter.evaluation.engine.UnaryExpressionEvaluator;
 import org.ballerinalang.debugadapter.evaluation.engine.XMLTemplateEvaluator;
->>>>>>> dfa1fba9
 
 import java.util.AbstractMap;
 import java.util.ArrayList;
@@ -102,22 +90,14 @@
  * <li> Conditional expression
  * <li> Typeof expression
  * <li> Equality expression
-<<<<<<< HEAD
-=======
  * <li> String template expression
  * <li> XML template expression
  * <li> Shift expression
  * <li> Unary expression
->>>>>>> dfa1fba9
  * </ul>
  * <br>
  * To be Implemented.
  * <ul>
-<<<<<<< HEAD
- * <li> String template expression
- * <li> XML template expression
-=======
->>>>>>> dfa1fba9
  * <li> New expression
  * <li> XML attribute access expression
  * <li> Annotation access expression
@@ -125,11 +105,6 @@
  * <li> Anonymous function expression
  * <li> Let expression
  * <li> Type cast expression
-<<<<<<< HEAD
- * <li> Unary expression
- * <li> Shift expression
-=======
->>>>>>> dfa1fba9
  * <li> Range expression
  * <li> Type test expression
  * <li> Checking expression
@@ -160,19 +135,10 @@
      * @param parsedExpr Parsed Ballerina expression node.
      * @throws EvaluationException If validation/parsing is failed.
      */
-<<<<<<< HEAD
-    public Evaluator build(String expression) throws EvaluationException {
-        // Validates and converts the expression into a parsed syntax-tree node.
-        ExpressionNode parsedExpr = DebugExpressionParser.validateAndParse(expression);
-        // Encodes all the identifiers in order to be aligned with identifier representation in the JVM runtime.
-        parsedExpr = (ExpressionNode) parsedExpr.apply(new ExpressionIdentifierModifier());
-        // transforms the parsed ballerina expression into a java expression using a node transformer implementation.
-=======
     public Evaluator build(ExpressionNode parsedExpr) throws EvaluationException {
         clearState();
         // Uses `ExpressionIdentifierModifier` to modify and encode all the identifiers within the expression.
         parsedExpr = (ExpressionNode) parsedExpr.apply(new ExpressionIdentifierModifier());
->>>>>>> dfa1fba9
         parsedExpr.accept(this);
         if (unsupportedSyntaxDetected()) {
             final StringJoiner errors = new StringJoiner(System.lineSeparator());
@@ -225,10 +191,6 @@
         } catch (EvaluationException e) {
             builderException = e;
         }
-<<<<<<< HEAD
-        result = new MethodCallExpressionEvaluator(context, methodCallExpressionNode, expression, argEvaluators);
-=======
->>>>>>> dfa1fba9
     }
 
     @Override
@@ -442,20 +404,12 @@
     }
 
     private void addStringTemplateExpressionSyntax() {
-<<<<<<< HEAD
-        // Todo
-    }
-
-    private void addXmlTemplateExpressionSyntax() {
-        // Todo
-=======
         supportedSyntax.add(SyntaxKind.STRING_TEMPLATE_EXPRESSION);
         supportedSyntax.add(SyntaxKind.INTERPOLATION);
     }
 
     private void addXmlTemplateExpressionSyntax() {
         supportedSyntax.add(SyntaxKind.XML_TEMPLATE_EXPRESSION);
->>>>>>> dfa1fba9
     }
 
     private void addNewExpressionSyntax() {
@@ -491,11 +445,8 @@
     private void addFunctionCallExpressionSyntax() {
         supportedSyntax.add(SyntaxKind.FUNCTION_CALL);
         supportedSyntax.add(SyntaxKind.POSITIONAL_ARG);
-<<<<<<< HEAD
-=======
         supportedSyntax.add(SyntaxKind.NAMED_ARG);
         supportedSyntax.add(SyntaxKind.REST_ARG);
->>>>>>> dfa1fba9
         supportedSyntax.add(SyntaxKind.OPEN_PAREN_TOKEN);
         supportedSyntax.add(SyntaxKind.CLOSE_PAREN_TOKEN);
         // Todo: Add named args and rest args
@@ -504,11 +455,8 @@
     private void addMethodCallExpressionSyntax() {
         supportedSyntax.add(SyntaxKind.METHOD_CALL);
         supportedSyntax.add(SyntaxKind.POSITIONAL_ARG);
-<<<<<<< HEAD
-=======
         supportedSyntax.add(SyntaxKind.NAMED_ARG);
         supportedSyntax.add(SyntaxKind.REST_ARG);
->>>>>>> dfa1fba9
         supportedSyntax.add(SyntaxKind.OPEN_PAREN_TOKEN);
         supportedSyntax.add(SyntaxKind.CLOSE_PAREN_TOKEN);
         // Todo: Add named args and rest args
@@ -535,11 +483,7 @@
     }
 
     private void addUnaryExpressionSyntax() {
-<<<<<<< HEAD
-        // Todo
-=======
         supportedSyntax.add(SyntaxKind.UNARY_EXPRESSION);
->>>>>>> dfa1fba9
     }
 
     private void addMultiplicativeExpressionSyntax() {
@@ -622,8 +566,6 @@
         supportedSyntax.add(SyntaxKind.NONE);
         supportedSyntax.add(SyntaxKind.EOF_TOKEN);
     }
-<<<<<<< HEAD
-=======
 
     private void clearState() {
         capturedSyntax.clear();
@@ -662,5 +604,4 @@
         }
         return argEvaluators;
     }
->>>>>>> dfa1fba9
 }