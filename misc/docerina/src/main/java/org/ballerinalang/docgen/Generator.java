/*
 *  Copyright (c) 2018, WSO2 Inc. (http://www.wso2.org) All Rights Reserved.
 *
 *  WSO2 Inc. licenses this file to you under the Apache License,
 *  Version 2.0 (the "License"); you may not use this file except
 *  in compliance with the License.
 *  You may obtain a copy of the License at
 *
 *  http://www.apache.org/licenses/LICENSE-2.0
 *
 *  Unless required by applicable law or agreed to in writing,
 *  software distributed under the License is distributed on an
 *  "AS IS" BASIS, WITHOUT WARRANTIES OR CONDITIONS OF ANY
 *  KIND, either express or implied.  See the License for the
 *  specific language governing permissions and limitations
 *  under the License.
 */

package org.ballerinalang.docgen;

import io.ballerina.compiler.api.impl.BallerinaSemanticModel;
import io.ballerina.compiler.syntax.tree.AnnotationAttachPointNode;
import io.ballerina.compiler.syntax.tree.AnnotationDeclarationNode;
import io.ballerina.compiler.syntax.tree.AnnotationNode;
import io.ballerina.compiler.syntax.tree.BasicLiteralNode;
import io.ballerina.compiler.syntax.tree.ClassDefinitionNode;
import io.ballerina.compiler.syntax.tree.ConstantDeclarationNode;
import io.ballerina.compiler.syntax.tree.DefaultableParameterNode;
import io.ballerina.compiler.syntax.tree.DistinctTypeDescriptorNode;
import io.ballerina.compiler.syntax.tree.ErrorTypeDescriptorNode;
import io.ballerina.compiler.syntax.tree.ExternalFunctionBodyNode;
import io.ballerina.compiler.syntax.tree.FunctionDefinitionNode;
import io.ballerina.compiler.syntax.tree.FunctionSignatureNode;
import io.ballerina.compiler.syntax.tree.IntersectionTypeDescriptorNode;
import io.ballerina.compiler.syntax.tree.MarkdownDocumentationLineNode;
import io.ballerina.compiler.syntax.tree.MarkdownDocumentationNode;
import io.ballerina.compiler.syntax.tree.MarkdownParameterDocumentationLineNode;
import io.ballerina.compiler.syntax.tree.MetadataNode;
import io.ballerina.compiler.syntax.tree.MethodDeclarationNode;
import io.ballerina.compiler.syntax.tree.ModulePartNode;
import io.ballerina.compiler.syntax.tree.Node;
import io.ballerina.compiler.syntax.tree.NodeList;
import io.ballerina.compiler.syntax.tree.ObjectFieldNode;
import io.ballerina.compiler.syntax.tree.ObjectTypeDescriptorNode;
import io.ballerina.compiler.syntax.tree.RecordFieldNode;
import io.ballerina.compiler.syntax.tree.RecordFieldWithDefaultValueNode;
import io.ballerina.compiler.syntax.tree.RecordTypeDescriptorNode;
import io.ballerina.compiler.syntax.tree.RequiredParameterNode;
import io.ballerina.compiler.syntax.tree.RestParameterNode;
import io.ballerina.compiler.syntax.tree.ReturnTypeDescriptorNode;
import io.ballerina.compiler.syntax.tree.SyntaxKind;
import io.ballerina.compiler.syntax.tree.SyntaxTree;
import io.ballerina.compiler.syntax.tree.Token;
import io.ballerina.compiler.syntax.tree.TupleTypeDescriptorNode;
import io.ballerina.compiler.syntax.tree.TypeDefinitionNode;
import io.ballerina.compiler.syntax.tree.UnionTypeDescriptorNode;
import org.ballerinalang.docgen.docs.utils.BallerinaDocUtils;
import org.ballerinalang.docgen.generator.model.Annotation;
import org.ballerinalang.docgen.generator.model.BAbstractObject;
import org.ballerinalang.docgen.generator.model.BClass;
<<<<<<< HEAD
=======
import org.ballerinalang.docgen.generator.model.BType;
>>>>>>> dfa1fba9
import org.ballerinalang.docgen.generator.model.Client;
import org.ballerinalang.docgen.generator.model.Constant;
import org.ballerinalang.docgen.generator.model.DefaultableVariable;
import org.ballerinalang.docgen.generator.model.Error;
import org.ballerinalang.docgen.generator.model.Function;
import org.ballerinalang.docgen.generator.model.Listener;
import org.ballerinalang.docgen.generator.model.Module;
import org.ballerinalang.docgen.generator.model.Record;
import org.ballerinalang.docgen.generator.model.Type;
import org.ballerinalang.docgen.generator.model.Variable;
<<<<<<< HEAD
import org.ballerinalang.model.elements.Flag;
import org.ballerinalang.model.tree.DocumentableNode;
import org.ballerinalang.model.tree.NodeKind;
import org.ballerinalang.model.tree.SimpleVariableNode;
import org.ballerinalang.model.types.TypeKind;
import org.wso2.ballerinalang.compiler.semantics.model.types.BErrorType;
import org.wso2.ballerinalang.compiler.tree.BLangAnnotation;
import org.wso2.ballerinalang.compiler.tree.BLangAnnotationAttachment;
import org.wso2.ballerinalang.compiler.tree.BLangClassDefinition;
import org.wso2.ballerinalang.compiler.tree.BLangFunction;
import org.wso2.ballerinalang.compiler.tree.BLangMarkdownDocumentation;
import org.wso2.ballerinalang.compiler.tree.BLangNode;
import org.wso2.ballerinalang.compiler.tree.BLangPackage;
import org.wso2.ballerinalang.compiler.tree.BLangSimpleVariable;
import org.wso2.ballerinalang.compiler.tree.BLangTypeDefinition;
import org.wso2.ballerinalang.compiler.tree.expressions.BLangConstant;
import org.wso2.ballerinalang.compiler.tree.expressions.BLangLiteral;
import org.wso2.ballerinalang.compiler.tree.expressions.BLangMarkdownParameterDocumentation;
import org.wso2.ballerinalang.compiler.tree.expressions.BLangTypeInit;
import org.wso2.ballerinalang.compiler.tree.types.BLangErrorType;
import org.wso2.ballerinalang.compiler.tree.types.BLangFiniteTypeNode;
import org.wso2.ballerinalang.compiler.tree.types.BLangObjectTypeNode;
import org.wso2.ballerinalang.compiler.tree.types.BLangRecordTypeNode;
import org.wso2.ballerinalang.compiler.tree.types.BLangType;
import org.wso2.ballerinalang.compiler.tree.types.BLangUnionTypeNode;
import org.wso2.ballerinalang.compiler.tree.types.BLangUserDefinedType;
=======
>>>>>>> dfa1fba9

import java.util.ArrayList;
import java.util.List;
<<<<<<< HEAD
import java.util.Map;
import java.util.concurrent.atomic.AtomicBoolean;
=======
import java.util.Optional;
import java.util.StringJoiner;
>>>>>>> dfa1fba9
import java.util.stream.Collectors;

/**
 * Generates the Page bClasses for bal packages.
 */
public class Generator {

    private static final String EMPTY_STRING = "";
    private static final String RETURN_PARAM_NAME = "return";

    /**
     * Generate/Set the module constructs model(docerina model) when the syntax tree for the module is given.
     *
     * @param module  module constructs model to fill.
     * @param syntaxTree syntax tree of the document.
     * @param semanticModel semantic model
     * @param fileName document name.
     * @return whether the module has any public constructs.
     */
    public static boolean setModuleFromSyntaxTree(Module module, SyntaxTree syntaxTree,
                                                  BallerinaSemanticModel semanticModel, String fileName) {

        boolean hasPublicConstructs = false;
<<<<<<< HEAD

        // Check for type definitions in the package
        for (BLangTypeDefinition typeDefinition : balPackage.getTypeDefinitions()) {
            if (typeDefinition.getFlags().contains(Flag.PUBLIC) &&
                    !typeDefinition.getFlags().contains(Flag.ANONYMOUS)) {
                createTypeDefModels(typeDefinition, module);
                hasPublicConstructs = true;
            }
        }
        // Check for class definitions in the package
        for (BLangClassDefinition classDefinition : balPackage.classDefinitions) {
            if (classDefinition.getFlags().contains(Flag.PUBLIC) &&
                    !classDefinition.getFlags().contains(Flag.ANONYMOUS)) {
                addDocForClassType(classDefinition, module);
                hasPublicConstructs = true;
            }
        }
        // Check for functions in the package
        for (BLangFunction function : balPackage.getFunctions()) {
            if (function.getFlags().contains(Flag.PUBLIC) && !function.getFlags().contains(Flag.ATTACHED)) {
                module.functions.add(createDocForFunction(function, module));
                hasPublicConstructs = true;
            }
        }

        // Check for annotations
        for (BLangAnnotation annotation : balPackage.getAnnotations()) {
            if (annotation.getFlags().contains(Flag.PUBLIC)) {
                module.annotations.add(createDocForAnnotation(annotation, module));
                hasPublicConstructs = true;
=======
        if (syntaxTree.containsModulePart()) {
            ModulePartNode modulePartNode = syntaxTree.rootNode();
            for (Node node: modulePartNode.members()) {
                if (node.kind().equals(SyntaxKind.TYPE_DEFINITION)) {
                    TypeDefinitionNode typeDefinition = (TypeDefinitionNode) node;
                    if (typeDefinition.visibilityQualifier().isPresent() && typeDefinition.visibilityQualifier().get()
                            .kind().equals(SyntaxKind.PUBLIC_KEYWORD) || isTypePram(typeDefinition.metadata())) {
                        if (typeDefinition.typeDescriptor().kind().equals(SyntaxKind.RECORD_TYPE_DESC)) {
                            hasPublicConstructs = true;
                            module.records.add(getRecordTypeModel(typeDefinition, semanticModel, fileName));
                        } else if (typeDefinition.typeDescriptor().kind() == SyntaxKind.OBJECT_TYPE_DESC) {
                            hasPublicConstructs = true;
                            module.abstractObjects.add(getAbstractObjectModel(typeDefinition, semanticModel, fileName));
                        } else if (typeDefinition.typeDescriptor().kind() == SyntaxKind.UNION_TYPE_DESC) {
                            hasPublicConstructs = true;
                            module.types.add(getUnionTypeModel(typeDefinition, semanticModel, fileName));
                        } else if (typeDefinition.typeDescriptor().kind() == SyntaxKind.SIMPLE_NAME_REFERENCE) {
                            hasPublicConstructs = true;
                            module.types.add(getUnionTypeModel(typeDefinition, semanticModel, fileName));
                        } else if (typeDefinition.typeDescriptor().kind() == SyntaxKind.DISTINCT_TYPE_DESC &&
                                ((DistinctTypeDescriptorNode) (typeDefinition.typeDescriptor())).typeDescriptor().kind()
                                        == SyntaxKind.ERROR_TYPE_DESC) {
                            hasPublicConstructs = true;
                            module.errors.add(new Error(typeDefinition.typeName().text(),
                                    getDocFromMetadata(typeDefinition.metadata()), isDeprecated(typeDefinition
                                    .metadata()), null));
                        } else if (typeDefinition.typeDescriptor().kind() == SyntaxKind.ERROR_TYPE_DESC) {
                            hasPublicConstructs = true;
                            ErrorTypeDescriptorNode errorTypeDescriptor = (ErrorTypeDescriptorNode)
                                    typeDefinition.typeDescriptor();
                            Type type = null;
                            if (errorTypeDescriptor.errorTypeParamsNode().isPresent()) {
                                type = Type.fromNode(errorTypeDescriptor.errorTypeParamsNode().get().parameter(),
                                        semanticModel, fileName);
                            }
                            module.errors.add(new Error(typeDefinition.typeName().text(),
                                    getDocFromMetadata(typeDefinition.metadata()), isDeprecated(typeDefinition
                                    .metadata()), type));
                        } else if (typeDefinition.typeDescriptor().kind() == SyntaxKind.TUPLE_TYPE_DESC) {
                            hasPublicConstructs = true;
                            module.types.add(getTupleTypeModel(typeDefinition, semanticModel, fileName));
                        } else if (typeDefinition.typeDescriptor().kind() == SyntaxKind.INTERSECTION_TYPE_DESC) {
                            hasPublicConstructs = true;
                            module.types.add(getIntersectionTypeModel(typeDefinition, semanticModel, fileName));
                        }
                        // TODO: handle value type nodes
                        // TODO: handle function type nodes
                        // TODO: handle built in ref type
                        // TODO: handle constrained types
                    }
                } else if (node.kind() == SyntaxKind.CLASS_DEFINITION) {
                    ClassDefinitionNode classDefinition = (ClassDefinitionNode) node;
                    if (classDefinition.visibilityQualifier().isPresent() && classDefinition.visibilityQualifier().get()
                            .kind().equals(SyntaxKind.PUBLIC_KEYWORD)) {
                        hasPublicConstructs = true;
                        BClass cls = getClassModel((ClassDefinitionNode) node, semanticModel, fileName);
                        if (cls instanceof Client) {
                            module.clients.add((Client) cls);
                        } else if (cls instanceof Listener) {
                            module.listeners.add((Listener) cls);
                        } else {
                            module.classes.add(cls);
                        }
                    }
                } else if (node.kind() == SyntaxKind.FUNCTION_DEFINITION &&
                        containsToken(((FunctionDefinitionNode) node).qualifierList(), SyntaxKind.PUBLIC_KEYWORD)) {
                    hasPublicConstructs = true;
                    module.functions.add(getFunctionModel((FunctionDefinitionNode) node, semanticModel, fileName));
                } else if (node.kind() == SyntaxKind.CONST_DECLARATION && ((ConstantDeclarationNode) node)
                        .visibilityQualifier().isPresent() && ((ConstantDeclarationNode) node).visibilityQualifier()
                        .get().kind().equals(SyntaxKind.PUBLIC_KEYWORD)) {
                    hasPublicConstructs = true;
                    module.constants.add(getConstantTypeModel((ConstantDeclarationNode) node, semanticModel, fileName));
                } else if (node.kind() == SyntaxKind.ANNOTATION_DECLARATION && ((AnnotationDeclarationNode) node)
                        .visibilityQualifier().isPresent() && ((AnnotationDeclarationNode) node)
                        .visibilityQualifier().get().kind().equals(SyntaxKind.PUBLIC_KEYWORD)) {
                    hasPublicConstructs = true;
                    module.annotations.add(getAnnotationModel((AnnotationDeclarationNode) node, semanticModel,
                            fileName));
                }
>>>>>>> dfa1fba9
            }
        }
        return hasPublicConstructs;
    }

<<<<<<< HEAD
    /**
     * Create documentation models for type definitions.
     *
     * @param typeDefinition ballerina type definition node.
     * @param module Module model.
     */
    public static void createTypeDefModels(BLangTypeDefinition typeDefinition, Module module) {
        String typeName = typeDefinition.getName().getValue();
        boolean isDeprecated = isDeprecated(typeDefinition.getAnnotationAttachments());
        BLangType typeNode = typeDefinition.typeNode;
        NodeKind kind = typeNode.getKind();
        boolean added = false;
        if (kind == NodeKind.OBJECT_TYPE) {
            BLangObjectTypeNode objectType = (BLangObjectTypeNode) typeNode;
            addDocForAbstractObjectType(objectType, typeDefinition, module);
            added = true;
        } else if (kind == NodeKind.FINITE_TYPE_NODE) {
            if (!typeDefinition.getFlags().contains(Flag.ANONYMOUS)) {
                BLangFiniteTypeNode enumNode = (BLangFiniteTypeNode) typeNode;
                List<String> values = enumNode.getValueSet().stream()
                        .map(java.lang.Object::toString)
                        .collect(Collectors.toList());
                module.finiteTypes.add(new FiniteType(typeName, description(typeDefinition), isDeprecated, values));
            }
            added = true;
        } else if (kind == NodeKind.RECORD_TYPE) {
            BLangRecordTypeNode recordNode = (BLangRecordTypeNode) typeNode;
            addDocForRecordType(typeDefinition, recordNode, module);
            added = true;
        } else if (kind == NodeKind.UNION_TYPE_NODE) {
            List<BLangType> memberTypeNodes = ((BLangUnionTypeNode) typeNode).memberTypeNodes;
            List<Type> memberTypes = memberTypeNodes.stream()
                    .map(type -> Type.fromTypeNode(type, module.id))
                    .collect(Collectors.toList());
            module.unionTypes.add(new UnionType(typeName, description(typeDefinition), isDeprecated, memberTypes));
            added = true;
        } else if (kind == NodeKind.USER_DEFINED_TYPE) {
            BLangUserDefinedType userDefinedType = (BLangUserDefinedType) typeNode;
            if (typeNode.type instanceof BErrorType) {
                Type detailType = Type.fromTypeNode(userDefinedType, module.id);
                module.errors.add(new Error(typeName, description(typeDefinition), isDeprecated, detailType));
            } else {
                module.unionTypes.add(new UnionType(typeName, description(typeDefinition), isDeprecated,
                        Collections.singletonList(Type.fromTypeNode(userDefinedType, module.id))));
            }
            added = true;
        } else if (kind == NodeKind.VALUE_TYPE) {
            // TODO: handle value type nodes
            added = true;
        } else if (kind == NodeKind.TUPLE_TYPE_NODE) {
            Type tupleType = Type.fromTypeNode(typeNode, module.id);
            UnionType unionTupleType = new UnionType(typeName, description(typeDefinition), isDeprecated,
                    tupleType.memberTypes);
            unionTupleType.isTuple = true;
            module.unionTypes.add(unionTupleType);
            added = true;
        } else if (kind == NodeKind.ERROR_TYPE) {
            BLangErrorType errorType = (BLangErrorType) typeNode;
            Type detailType = errorType.detailType != null ? Type.fromTypeNode(errorType.detailType, module.id) : null;
            module.errors.add(new Error(errorType.type.tsymbol.name.value, description(typeDefinition), isDeprecated,
                    detailType));
            added = true;
        } else if (kind == NodeKind.FUNCTION_TYPE) {
            // TODO: handle function type nodes
            added = true;
        } else if (kind == NodeKind.BUILT_IN_REF_TYPE) {
            // TODO: handle built in ref type
            added = true;
        } else if (kind == NodeKind.CONSTRAINED_TYPE) {
            // TODO: handle constrained types
            added = true;
        }
        if (!added) {
            throw new UnsupportedOperationException("Type def not supported for " + kind);
=======
    private static boolean containsToken(NodeList<Token> nodeList, SyntaxKind kind) {
        for (Node node: nodeList) {
            if (node.kind() == kind) {
                return true;
            }
>>>>>>> dfa1fba9
        }
        return false;
    }

    public static Annotation getAnnotationModel(AnnotationDeclarationNode annotationDeclaration,
                                                BallerinaSemanticModel semanticModel, String fileName) {
        String annotationName = annotationDeclaration.annotationTag().text();
        StringJoiner attachPointJoiner = new StringJoiner(", ");
        for (int i = 0; i < annotationDeclaration.attachPoints().size(); i++) {
            AnnotationAttachPointNode annotationAttachPointNode = (AnnotationAttachPointNode) annotationDeclaration
                    .attachPoints().get(i);
            attachPointJoiner.add(annotationAttachPointNode.toString());
        }

        Type dataType = annotationDeclaration.typeDescriptor().isPresent() ? Type.fromNode(annotationDeclaration.
                typeDescriptor().get(), semanticModel, fileName) : null;
        return new Annotation(annotationName, getDocFromMetadata(annotationDeclaration.metadata()),
                isDeprecated(annotationDeclaration.metadata()), dataType, attachPointJoiner.toString());
    }

<<<<<<< HEAD
    /**
     * Create documentation for functions.
     *
     * @param functionNode ballerina function node.
     * @param module Module instance                    
     * @return Function documentation model.
     */
    public static Function createDocForFunction(BLangFunction functionNode, Module module) {
        String functionName = functionNode.getName().value;
        List<DefaultableVariable> parameters = new ArrayList<>();
        List<Variable> returnParams = new ArrayList<>();
        // Iterate through the parameters
        if (functionNode.getParameters().size() > 0) {
            for (BLangSimpleVariable param : functionNode.getParameters()) {
                DefaultableVariable variable = getVariable(functionNode, param, module);
                parameters.add(variable);
            }
        }
        // rest params
        if (functionNode.getRestParameters() != null) {
            SimpleVariableNode restParameter = functionNode.getRestParameters();
            if (restParameter instanceof BLangSimpleVariable) {
                BLangSimpleVariable param = (BLangSimpleVariable) restParameter;
                DefaultableVariable variable = getVariable(functionNode, param, module);
                variable.type.isArrayType = false;
                variable.type.isRestParam = true;
                parameters.add(variable);
            }
        }

        // return params
        if (functionNode.getReturnTypeNode() != null) {
            BLangType returnType = functionNode.getReturnTypeNode();
            String dataType = getTypeName(returnType);
            if (!dataType.equals("null")) {
                String desc = returnParamAnnotation(functionNode);
                Variable variable = new Variable(EMPTY_STRING, desc, false, Type.fromTypeNode(returnType, module.id));
                returnParams.add(variable);
=======
    public static Constant getConstantTypeModel(ConstantDeclarationNode constantNode,
                                                BallerinaSemanticModel semanticModel, String fileName) {
        String constantName = constantNode.variableName().text();
        String value = constantNode.initializer().toString();
        String desc = getDocFromMetadata(constantNode.metadata());
        Type type;
        if (constantNode.typeDescriptor().isPresent()) {
            type = Type.fromNode(constantNode.typeDescriptor().get(), semanticModel, fileName);
        } else {
            String dataType = "";
            if (constantNode.initializer().kind() == SyntaxKind.STRING_LITERAL) {
                dataType = "string";
            } else if (constantNode.initializer().kind() == SyntaxKind.BOOLEAN_LITERAL) {
                dataType = "boolean";
            } else if (constantNode.initializer().kind() == SyntaxKind.NUMERIC_LITERAL) {
                if (((BasicLiteralNode) constantNode.initializer()).literalToken().kind()
                        .equals(SyntaxKind.DECIMAL_INTEGER_LITERAL_TOKEN)) {
                    dataType = "int";
                } else if (((BasicLiteralNode) constantNode.initializer()).literalToken().kind()
                        .equals(SyntaxKind.DECIMAL_FLOATING_POINT_LITERAL_TOKEN)) {
                    dataType = "float";
                }
>>>>>>> dfa1fba9
            }
            type = new Type(dataType);
        }
<<<<<<< HEAD

        return new Function(functionName, description(functionNode),
                        functionNode.getFlags().contains(Flag.REMOTE),
                        functionNode.getFlags().contains(Flag.NATIVE),
                        isDeprecated(functionNode.getAnnotationAttachments()),
                        functionNode.getFlags().contains(Flag.ISOLATED),
                        parameters, returnParams);
=======
        return new Constant(constantName, desc, isDeprecated(constantNode.metadata()), type, value);
>>>>>>> dfa1fba9
    }

    private static BType getIntersectionTypeModel(TypeDefinitionNode typeDefinition,
                                                  BallerinaSemanticModel semanticModel, String fileName) {
        List<Type> memberTypes = new ArrayList<>();
        IntersectionTypeDescriptorNode typeDescriptor = (IntersectionTypeDescriptorNode) typeDefinition
                .typeDescriptor();
        memberTypes.add(Type.fromNode(typeDescriptor.leftTypeDesc(), semanticModel, fileName));
        memberTypes.add(Type.fromNode(typeDescriptor.rightTypeDesc(), semanticModel, fileName));
        BType bType = new BType(typeDefinition.typeName().text(),
                getDocFromMetadata(typeDefinition.metadata()), isDeprecated(typeDefinition.metadata()), memberTypes);
        bType.isIntersectionType = true;
        return bType;
    }

<<<<<<< HEAD
    /**
     * Create documentation for records.
     *
     * @param typeDefinition struct name.
     * @param recordType ballerina record node.
     * @param module Module.
     *
     */
    private static void addDocForRecordType(BLangTypeDefinition typeDefinition, BLangRecordTypeNode recordType,
                                            Module module) {
        String recordName = typeDefinition.getName().getValue();

        BLangMarkdownDocumentation documentationNode = typeDefinition.getMarkdownDocumentationAttachment();
        List<DefaultableVariable> fields = getFields(recordType, recordType.fields, documentationNode, module);
        module.records.add(new Record(recordName, description(typeDefinition),
                isDeprecated(typeDefinition.getAnnotationAttachments()), recordType.sealed, fields));
=======
    private static BType getTupleTypeModel(TypeDefinitionNode typeDefinition,
                                           BallerinaSemanticModel semanticModel, String fileName) {
        List<Type> memberTypes = new ArrayList<>();
        TupleTypeDescriptorNode typeDescriptor = (TupleTypeDescriptorNode) typeDefinition.typeDescriptor();
        memberTypes.addAll(typeDescriptor.memberTypeDesc().stream().map(type ->
                Type.fromNode(type, semanticModel, fileName)).collect(Collectors.toList()));
        BType bType = new BType(typeDefinition.typeName().text(),
                getDocFromMetadata(typeDefinition.metadata()), isDeprecated(typeDefinition.metadata()), memberTypes);
        bType.isTuple = true;
        return bType;
>>>>>>> dfa1fba9
    }

    private static BType getUnionTypeModel(TypeDefinitionNode typeDefinition,
                                           BallerinaSemanticModel semanticModel, String fileName) {
        List<Type> memberTypes = new ArrayList<>();
        Node typeDescriptor = typeDefinition.typeDescriptor();
        while (typeDescriptor.kind().equals(SyntaxKind.UNION_TYPE_DESC)) {
            UnionTypeDescriptorNode unionType = (UnionTypeDescriptorNode) typeDescriptor;
            memberTypes.add(Type.fromNode(unionType.leftTypeDesc(), semanticModel, fileName));
            typeDescriptor = unionType.rightTypeDesc();
        }
        memberTypes.add(Type.fromNode(typeDescriptor, semanticModel, fileName));
        BType bType = new BType(typeDefinition.typeName().text(), getDocFromMetadata(typeDefinition.metadata()),
                isDeprecated(typeDefinition.metadata()), memberTypes);
        bType.isAnonymousUnionType = true;
        return bType;
    }

    private static BClass getClassModel(ClassDefinitionNode classDefinitionNode, BallerinaSemanticModel semanticModel,
                                        String fileName) {
        List<Function> functions = new ArrayList<>();
        String name = classDefinitionNode.className().text();
        String description = getDocFromMetadata(classDefinitionNode.metadata());
        boolean isDeprecated = isDeprecated(classDefinitionNode.metadata());

        List<DefaultableVariable> fields = getDefaultableVariableList(classDefinitionNode.members(),
                classDefinitionNode.metadata(), semanticModel, fileName);

        for (Node member: classDefinitionNode.members()) {
            if (member instanceof FunctionDefinitionNode && containsToken(((FunctionDefinitionNode) member)
                    .qualifierList(), SyntaxKind.PUBLIC_KEYWORD)) {
                functions.add(getFunctionModel((FunctionDefinitionNode) member, semanticModel, fileName));
            }
        }

        if (containsToken(classDefinitionNode.classTypeQualifiers(), SyntaxKind.CLIENT_KEYWORD)) {
            return new Client(name, description, isDeprecated, fields, functions);
        } else if (containsToken(classDefinitionNode.classTypeQualifiers(), SyntaxKind.LISTENER_KEYWORD)
                || name.equals("Listener")) {
            return new Listener(name, description, isDeprecated, fields, functions);
        } else {
<<<<<<< HEAD
            // Get field documentation from bClass/record def documentation
            BLangMarkdownParameterDocumentation parameter = parameterDocumentations.get(name);
            if (parameter != null) {
                return BallerinaDocUtils.mdToHtml(parameter.getParameterDocumentation(), false);
            } else {
                return EMPTY_STRING;
            }
        }
    }

    private static void addDocForAbstractObjectType(BLangObjectTypeNode objectType,
                                                    BLangTypeDefinition parent,
                                                    Module module) {
        List<Function> functions = new ArrayList<>();
        String name = parent.getName().getValue();
        String description = description(parent);
        boolean isDeprecated = isDeprecated(parent.getAnnotationAttachments());
=======
            return new BClass(name, description, isDeprecated, fields, functions);
        }
    }

    private static BAbstractObject getAbstractObjectModel(TypeDefinitionNode typeDefinition,
                                                          BallerinaSemanticModel semanticModel, String fileName) {
        List<Function> functions = new ArrayList<>();
        String name = typeDefinition.typeName().text();
        String description = getDocFromMetadata(typeDefinition.metadata());
        ObjectTypeDescriptorNode typeDescriptorNode = (ObjectTypeDescriptorNode) typeDefinition.typeDescriptor();
        boolean isDeprecated = isDeprecated(typeDefinition.metadata());

        List<DefaultableVariable> fields = getDefaultableVariableList(typeDescriptorNode.members(),
                typeDefinition.metadata(), semanticModel, fileName);

        for (Node member: typeDescriptorNode.members()) {
            if (member instanceof MethodDeclarationNode) {
                MethodDeclarationNode methodNode = (MethodDeclarationNode) member;
                if (containsToken(methodNode.qualifierList(), SyntaxKind.PUBLIC_KEYWORD)) {
                    String methodName = methodNode.methodName().text();

                    List<Variable> returnParams = new ArrayList<>();
                    FunctionSignatureNode methodSignature = methodNode.methodSignature();

                    // Iterate through the parameters
                    List<DefaultableVariable> parameters = new ArrayList<>(getDefaultableVariableList(methodSignature
                                    .parameters(), methodNode.metadata(), semanticModel, fileName));

                    // return params
                    if (methodSignature.returnTypeDesc().isPresent()) {
                        ReturnTypeDescriptorNode returnType = methodSignature.returnTypeDesc().get();
                        Type type = Type.fromNode(returnType.type(), semanticModel, fileName);
                        returnParams.add(new Variable(EMPTY_STRING, getParameterDocFromMetadataList(RETURN_PARAM_NAME,
                                methodNode.metadata()), false, type));
                    }
>>>>>>> dfa1fba9

                    boolean isRemote = containsToken(methodNode.qualifierList(), SyntaxKind.REMOTE_KEYWORD);

<<<<<<< HEAD
        // Iterate through the functions
        for (BLangFunction function : objectType.getFunctions()) {
            if (function.flagSet.contains(Flag.PUBLIC)) {
                functions.add(createDocForFunction(function, module));
=======
                    functions.add(new Function(methodName, getDocFromMetadata(methodNode.metadata()),
                            isRemote, false, isDeprecated(methodNode.metadata()),
                            containsToken(methodNode.qualifierList(), SyntaxKind.ISOLATED_KEYWORD), parameters,
                            returnParams));
                }
>>>>>>> dfa1fba9
            }
        }
        return new BAbstractObject(name, description, isDeprecated, fields, functions);
    }

<<<<<<< HEAD
        module.abstractObjects.add(new BAbstractObject(name, description, isDeprecated, fields, functions));
    }

    private static void addDocForClassType(BLangClassDefinition classDefinition, Module module) {
        List<Function> functions = new ArrayList<>();
        String name = classDefinition.getName().getValue();
        String description = description(classDefinition);
        boolean isDeprecated = isDeprecated(classDefinition.getAnnotationAttachments());

        List<DefaultableVariable> fields = getFields(classDefinition, classDefinition.fields,
                classDefinition.getMarkdownDocumentationAttachment(), module);

        // Iterate through the functions
        for (BLangFunction function : classDefinition.getFunctions()) {
            if (function.flagSet.contains(Flag.PUBLIC)) {
                functions.add(createDocForFunction(function, module));
            }
        }


        if (isEndpoint(classDefinition)) {
            module.clients.add(new Client(name, description, isDeprecated, fields, functions));
        } else if (isListener(classDefinition)) {
            module.listeners.add(new Listener(name, description, isDeprecated, fields, functions));
        } else {
            module.classes.add(new BClass(name, description, isDeprecated(classDefinition.getAnnotationAttachments()),
                    fields, functions));
=======
    private static Function getFunctionModel(FunctionDefinitionNode functionDefinitionNode,
                                             BallerinaSemanticModel semanticModel, String fileName) {
        String functionName = functionDefinitionNode.functionName().text();

        List<DefaultableVariable> parameters = new ArrayList<>();
        List<Variable> returnParams = new ArrayList<>();
        FunctionSignatureNode functionSignature = functionDefinitionNode.functionSignature();

        // Iterate through the parameters
        parameters.addAll(getDefaultableVariableList(functionSignature.parameters(),
                functionDefinitionNode.metadata(), semanticModel, fileName));

        // return params
        if (functionSignature.returnTypeDesc().isPresent()) {
            ReturnTypeDescriptorNode returnType = functionSignature.returnTypeDesc().get();
            Type type = Type.fromNode(returnType.type(), semanticModel, fileName);
            returnParams.add(new Variable(EMPTY_STRING, getParameterDocFromMetadataList(RETURN_PARAM_NAME,
                    functionDefinitionNode.metadata()), false, type));
>>>>>>> dfa1fba9
        }

<<<<<<< HEAD
    private static boolean isListener(BLangClassDefinition classDefinition) {
        AtomicBoolean isListener = new AtomicBoolean(false);
        classDefinition.typeRefs.forEach((type) -> {
            isListener.set((type instanceof BLangUserDefinedType)
                    && ((BLangUserDefinedType) type).typeName.value.equals("Listener"));
        });
        return isListener.get();
    }

    private static boolean isEndpoint(BLangClassDefinition classDefinition) {
        return classDefinition.flagSet.contains(Flag.CLIENT);
=======
        boolean isExtern = functionDefinitionNode.functionBody() instanceof ExternalFunctionBodyNode;
        boolean isRemote = containsToken(functionDefinitionNode.qualifierList(), SyntaxKind.REMOTE_KEYWORD);

        return new Function(functionName, getDocFromMetadata(functionDefinitionNode.metadata()),
                isRemote, isExtern, isDeprecated(functionDefinitionNode.metadata()),
                containsToken(functionDefinitionNode.qualifierList(), SyntaxKind.ISOLATED_KEYWORD), parameters,
                returnParams);
>>>>>>> dfa1fba9
    }

    private static Record getRecordTypeModel(TypeDefinitionNode recordTypeDefinition,
                                             BallerinaSemanticModel semanticModel, String fileName) {
        String recordName = recordTypeDefinition.typeName().text();
        List<DefaultableVariable> fields = getDefaultableVariableList(((RecordTypeDescriptorNode) recordTypeDefinition
                .typeDescriptor()).fields(), recordTypeDefinition.metadata(), semanticModel, fileName);
        boolean isClosed = ((((RecordTypeDescriptorNode) recordTypeDefinition.typeDescriptor()).bodyStartDelimiter()))
                .kind().equals(SyntaxKind.OPEN_BRACE_PIPE_TOKEN);
        return new Record(recordName, getDocFromMetadata(recordTypeDefinition.metadata()),
                isDeprecated(recordTypeDefinition.metadata()), isClosed, fields);
    }

    public static List<DefaultableVariable> getDefaultableVariableList(NodeList nodeList,
                                                                       Optional<MetadataNode> optionalMetadataNode,
                                                                       BallerinaSemanticModel semanticModel,
                                                                       String fileName) {
        List<DefaultableVariable> variables = new ArrayList<>();
        for (int i = 0; i < nodeList.size(); i++) {
            Node node = nodeList.get(i);
            if (node instanceof RecordFieldWithDefaultValueNode) {
                RecordFieldWithDefaultValueNode recordField = (RecordFieldWithDefaultValueNode) node;
                String name = recordField.fieldName().text();
                String doc = getDocFromMetadata(recordField.metadata());
                if (doc.equals("")) {
                    doc = getParameterDocFromMetadataList(name, optionalMetadataNode);
                }
                String defaultValue = recordField.expression().toString();
                Type type = Type.fromNode(recordField.typeName(), semanticModel, fileName);
                DefaultableVariable defaultableVariable = new DefaultableVariable(name, doc, false, type,
                        defaultValue);
                variables.add(defaultableVariable);
            } else if (node instanceof RecordFieldNode) {
                RecordFieldNode recordField = (RecordFieldNode) node;
                String name = recordField.fieldName().text();
                String doc = getDocFromMetadata(recordField.metadata());
                if (doc.equals("")) {
                    doc = getParameterDocFromMetadataList(name, optionalMetadataNode);
                }
                Type type = Type.fromNode(recordField.typeName(), semanticModel, fileName);
                DefaultableVariable defaultableVariable = new DefaultableVariable(name, doc, false, type,
                        "");
                variables.add(defaultableVariable);
            } else if (node instanceof ObjectFieldNode) {
                ObjectFieldNode objectField = (ObjectFieldNode) node;
                if (objectField.visibilityQualifier().isPresent() && objectField.visibilityQualifier().get().kind()
                        .equals(SyntaxKind.PUBLIC_KEYWORD)) {
                    String name = objectField.fieldName().text();
                    String doc = getDocFromMetadata(objectField.metadata());
                    if (doc.equals("")) {
                        doc = getParameterDocFromMetadataList(name, optionalMetadataNode);
                    }
                    String defaultValue;
                    if (objectField.expression().isPresent()) {
                        defaultValue = objectField.expression().get().toString();
                    } else {
                        defaultValue = "";
                    }
                    Type type = Type.fromNode(objectField.typeName(), semanticModel, fileName);
                    DefaultableVariable defaultableVariable = new DefaultableVariable(name, doc,
                            isDeprecated(objectField.metadata()), type, defaultValue);
                    variables.add(defaultableVariable);
                }
            } else if (node instanceof RequiredParameterNode) {
                RequiredParameterNode requiredParameter = (RequiredParameterNode) node;
                String paramName = requiredParameter.paramName().isPresent() ?
                        requiredParameter.paramName().get().text() : "";
                Type type = Type.fromNode(requiredParameter.typeName(), semanticModel, fileName);
                variables.add(new DefaultableVariable(paramName, getParameterDocFromMetadataList(paramName,
                        optionalMetadataNode), isDeprecated(requiredParameter.annotations()), type, ""));
            } else if (node instanceof DefaultableParameterNode) {
                DefaultableParameterNode defaultableParameter = (DefaultableParameterNode) node;
                String paramName = defaultableParameter.paramName().isPresent() ?
                        defaultableParameter.paramName().get().text() : "";
                Type type = Type.fromNode(defaultableParameter.typeName(), semanticModel, fileName);
                variables.add(new DefaultableVariable(paramName, getParameterDocFromMetadataList(paramName,
                        optionalMetadataNode), isDeprecated(defaultableParameter.annotations()),
                        type, defaultableParameter.expression().toString()));
            } else if (node instanceof RestParameterNode) {
                RestParameterNode restParameter = (RestParameterNode) node;
                String paramName = restParameter.paramName().isPresent() ?
                        restParameter.paramName().get().text() : "";
                Type type = new Type(paramName);
                type.isRestParam = true;
                type.elementType = Type.fromNode(restParameter.typeName(), semanticModel, fileName);
                variables.add(new DefaultableVariable(paramName, getParameterDocFromMetadataList(paramName,
                        optionalMetadataNode), false, type, ""));
            }

        }
        return variables;
    }

    private static boolean isTypePram(Optional<MetadataNode> metadataNode) {
        if (metadataNode.isEmpty()) {
            return false;
        }
        NodeList<AnnotationNode> annotations = metadataNode.get().annotations();
        for (AnnotationNode annotationNode : annotations) {
            if (annotationNode.toString().contains("@typeParam")) {
                return true;
            }
        }
        return false;
    }

    private static boolean isDeprecated(NodeList<AnnotationNode> annotations) {
        for (AnnotationNode annotationNode : annotations) {
            if (annotationNode.toString().contains("@deprecated")) {
                return true;
            }
        }
        return false;
    }

    private static boolean isDeprecated(Optional<MetadataNode> metadataNode) {
        if (!metadataNode.isPresent()) {
            return false;
        }
        MetadataNode metaData = metadataNode.get();
        for (AnnotationNode annotationNode : metaData.annotations()) {
            if (annotationNode.toString().contains("@deprecated")) {
                return true;
            }
        }
        return false;
    }

    private static String getDocFromMetadata(Optional<MetadataNode> optionalMetadataNode) {
        if (optionalMetadataNode.isEmpty()) {
            return "";
        }
        String doc = "";
        MarkdownDocumentationNode docLines = optionalMetadataNode.get().documentationString().isPresent() ?
                (MarkdownDocumentationNode) optionalMetadataNode.get().documentationString().get() : null;
        if (docLines != null) {
            for (Node docLine : docLines.documentationLines()) {
                if (docLine instanceof MarkdownDocumentationLineNode) {
                    doc += getDocString(((MarkdownDocumentationLineNode) docLine).documentElements());
                } else {
                    break;
                }
            }
            return BallerinaDocUtils.mdToHtml(doc, false);
        } else {
            return "";
        }
    }

    private static String getParameterDocFromMetadataList(String parameterName,
                                                          Optional<MetadataNode> optionalMetadataNode) {
        if (optionalMetadataNode.isEmpty()) {
            return "";
        }
        MarkdownDocumentationNode docLines = optionalMetadataNode.get().documentationString().isPresent() ?
                (MarkdownDocumentationNode) optionalMetadataNode.get().documentationString().get() : null;
        StringBuilder parameterDoc = new StringBuilder();
        if (docLines != null) {
            boolean lookForMoreLines = false;
            for (Node docLine : docLines.documentationLines()) {
                if (docLine instanceof MarkdownParameterDocumentationLineNode) {
                    if (((MarkdownParameterDocumentationLineNode) docLine).parameterName().text()
                            .equals(parameterName)) {
                        parameterDoc.append(getDocString(((MarkdownParameterDocumentationLineNode) docLine)
                                .documentElements()));
                        lookForMoreLines = true;
                    } else {
                        lookForMoreLines = false;
                    }
                } else if (lookForMoreLines && docLine instanceof MarkdownDocumentationLineNode) {
                    parameterDoc.append(getDocString(((MarkdownDocumentationLineNode) docLine).documentElements()));
                }
            }
            return BallerinaDocUtils.mdToHtml(parameterDoc.toString(), false);
        } else {
            return "";
        }
    }

    private static String getDocString(NodeList<Node> documentElements) {
        if (documentElements.isEmpty()) {
            return "";
        }
        StringBuilder doc = new StringBuilder();
        for (Node docNode : documentElements) {
            doc.append(docNode.toString());
        }
        return doc.toString();
    }
}<|MERGE_RESOLUTION|>--- conflicted
+++ resolved
@@ -58,10 +58,7 @@
 import org.ballerinalang.docgen.generator.model.Annotation;
 import org.ballerinalang.docgen.generator.model.BAbstractObject;
 import org.ballerinalang.docgen.generator.model.BClass;
-<<<<<<< HEAD
-=======
 import org.ballerinalang.docgen.generator.model.BType;
->>>>>>> dfa1fba9
 import org.ballerinalang.docgen.generator.model.Client;
 import org.ballerinalang.docgen.generator.model.Constant;
 import org.ballerinalang.docgen.generator.model.DefaultableVariable;
@@ -72,45 +69,11 @@
 import org.ballerinalang.docgen.generator.model.Record;
 import org.ballerinalang.docgen.generator.model.Type;
 import org.ballerinalang.docgen.generator.model.Variable;
-<<<<<<< HEAD
-import org.ballerinalang.model.elements.Flag;
-import org.ballerinalang.model.tree.DocumentableNode;
-import org.ballerinalang.model.tree.NodeKind;
-import org.ballerinalang.model.tree.SimpleVariableNode;
-import org.ballerinalang.model.types.TypeKind;
-import org.wso2.ballerinalang.compiler.semantics.model.types.BErrorType;
-import org.wso2.ballerinalang.compiler.tree.BLangAnnotation;
-import org.wso2.ballerinalang.compiler.tree.BLangAnnotationAttachment;
-import org.wso2.ballerinalang.compiler.tree.BLangClassDefinition;
-import org.wso2.ballerinalang.compiler.tree.BLangFunction;
-import org.wso2.ballerinalang.compiler.tree.BLangMarkdownDocumentation;
-import org.wso2.ballerinalang.compiler.tree.BLangNode;
-import org.wso2.ballerinalang.compiler.tree.BLangPackage;
-import org.wso2.ballerinalang.compiler.tree.BLangSimpleVariable;
-import org.wso2.ballerinalang.compiler.tree.BLangTypeDefinition;
-import org.wso2.ballerinalang.compiler.tree.expressions.BLangConstant;
-import org.wso2.ballerinalang.compiler.tree.expressions.BLangLiteral;
-import org.wso2.ballerinalang.compiler.tree.expressions.BLangMarkdownParameterDocumentation;
-import org.wso2.ballerinalang.compiler.tree.expressions.BLangTypeInit;
-import org.wso2.ballerinalang.compiler.tree.types.BLangErrorType;
-import org.wso2.ballerinalang.compiler.tree.types.BLangFiniteTypeNode;
-import org.wso2.ballerinalang.compiler.tree.types.BLangObjectTypeNode;
-import org.wso2.ballerinalang.compiler.tree.types.BLangRecordTypeNode;
-import org.wso2.ballerinalang.compiler.tree.types.BLangType;
-import org.wso2.ballerinalang.compiler.tree.types.BLangUnionTypeNode;
-import org.wso2.ballerinalang.compiler.tree.types.BLangUserDefinedType;
-=======
->>>>>>> dfa1fba9
 
 import java.util.ArrayList;
 import java.util.List;
-<<<<<<< HEAD
-import java.util.Map;
-import java.util.concurrent.atomic.AtomicBoolean;
-=======
 import java.util.Optional;
 import java.util.StringJoiner;
->>>>>>> dfa1fba9
 import java.util.stream.Collectors;
 
 /**
@@ -134,38 +97,6 @@
                                                   BallerinaSemanticModel semanticModel, String fileName) {
 
         boolean hasPublicConstructs = false;
-<<<<<<< HEAD
-
-        // Check for type definitions in the package
-        for (BLangTypeDefinition typeDefinition : balPackage.getTypeDefinitions()) {
-            if (typeDefinition.getFlags().contains(Flag.PUBLIC) &&
-                    !typeDefinition.getFlags().contains(Flag.ANONYMOUS)) {
-                createTypeDefModels(typeDefinition, module);
-                hasPublicConstructs = true;
-            }
-        }
-        // Check for class definitions in the package
-        for (BLangClassDefinition classDefinition : balPackage.classDefinitions) {
-            if (classDefinition.getFlags().contains(Flag.PUBLIC) &&
-                    !classDefinition.getFlags().contains(Flag.ANONYMOUS)) {
-                addDocForClassType(classDefinition, module);
-                hasPublicConstructs = true;
-            }
-        }
-        // Check for functions in the package
-        for (BLangFunction function : balPackage.getFunctions()) {
-            if (function.getFlags().contains(Flag.PUBLIC) && !function.getFlags().contains(Flag.ATTACHED)) {
-                module.functions.add(createDocForFunction(function, module));
-                hasPublicConstructs = true;
-            }
-        }
-
-        // Check for annotations
-        for (BLangAnnotation annotation : balPackage.getAnnotations()) {
-            if (annotation.getFlags().contains(Flag.PUBLIC)) {
-                module.annotations.add(createDocForAnnotation(annotation, module));
-                hasPublicConstructs = true;
-=======
         if (syntaxTree.containsModulePart()) {
             ModulePartNode modulePartNode = syntaxTree.rootNode();
             for (Node node: modulePartNode.members()) {
@@ -246,94 +177,16 @@
                     module.annotations.add(getAnnotationModel((AnnotationDeclarationNode) node, semanticModel,
                             fileName));
                 }
->>>>>>> dfa1fba9
             }
         }
         return hasPublicConstructs;
     }
 
-<<<<<<< HEAD
-    /**
-     * Create documentation models for type definitions.
-     *
-     * @param typeDefinition ballerina type definition node.
-     * @param module Module model.
-     */
-    public static void createTypeDefModels(BLangTypeDefinition typeDefinition, Module module) {
-        String typeName = typeDefinition.getName().getValue();
-        boolean isDeprecated = isDeprecated(typeDefinition.getAnnotationAttachments());
-        BLangType typeNode = typeDefinition.typeNode;
-        NodeKind kind = typeNode.getKind();
-        boolean added = false;
-        if (kind == NodeKind.OBJECT_TYPE) {
-            BLangObjectTypeNode objectType = (BLangObjectTypeNode) typeNode;
-            addDocForAbstractObjectType(objectType, typeDefinition, module);
-            added = true;
-        } else if (kind == NodeKind.FINITE_TYPE_NODE) {
-            if (!typeDefinition.getFlags().contains(Flag.ANONYMOUS)) {
-                BLangFiniteTypeNode enumNode = (BLangFiniteTypeNode) typeNode;
-                List<String> values = enumNode.getValueSet().stream()
-                        .map(java.lang.Object::toString)
-                        .collect(Collectors.toList());
-                module.finiteTypes.add(new FiniteType(typeName, description(typeDefinition), isDeprecated, values));
-            }
-            added = true;
-        } else if (kind == NodeKind.RECORD_TYPE) {
-            BLangRecordTypeNode recordNode = (BLangRecordTypeNode) typeNode;
-            addDocForRecordType(typeDefinition, recordNode, module);
-            added = true;
-        } else if (kind == NodeKind.UNION_TYPE_NODE) {
-            List<BLangType> memberTypeNodes = ((BLangUnionTypeNode) typeNode).memberTypeNodes;
-            List<Type> memberTypes = memberTypeNodes.stream()
-                    .map(type -> Type.fromTypeNode(type, module.id))
-                    .collect(Collectors.toList());
-            module.unionTypes.add(new UnionType(typeName, description(typeDefinition), isDeprecated, memberTypes));
-            added = true;
-        } else if (kind == NodeKind.USER_DEFINED_TYPE) {
-            BLangUserDefinedType userDefinedType = (BLangUserDefinedType) typeNode;
-            if (typeNode.type instanceof BErrorType) {
-                Type detailType = Type.fromTypeNode(userDefinedType, module.id);
-                module.errors.add(new Error(typeName, description(typeDefinition), isDeprecated, detailType));
-            } else {
-                module.unionTypes.add(new UnionType(typeName, description(typeDefinition), isDeprecated,
-                        Collections.singletonList(Type.fromTypeNode(userDefinedType, module.id))));
-            }
-            added = true;
-        } else if (kind == NodeKind.VALUE_TYPE) {
-            // TODO: handle value type nodes
-            added = true;
-        } else if (kind == NodeKind.TUPLE_TYPE_NODE) {
-            Type tupleType = Type.fromTypeNode(typeNode, module.id);
-            UnionType unionTupleType = new UnionType(typeName, description(typeDefinition), isDeprecated,
-                    tupleType.memberTypes);
-            unionTupleType.isTuple = true;
-            module.unionTypes.add(unionTupleType);
-            added = true;
-        } else if (kind == NodeKind.ERROR_TYPE) {
-            BLangErrorType errorType = (BLangErrorType) typeNode;
-            Type detailType = errorType.detailType != null ? Type.fromTypeNode(errorType.detailType, module.id) : null;
-            module.errors.add(new Error(errorType.type.tsymbol.name.value, description(typeDefinition), isDeprecated,
-                    detailType));
-            added = true;
-        } else if (kind == NodeKind.FUNCTION_TYPE) {
-            // TODO: handle function type nodes
-            added = true;
-        } else if (kind == NodeKind.BUILT_IN_REF_TYPE) {
-            // TODO: handle built in ref type
-            added = true;
-        } else if (kind == NodeKind.CONSTRAINED_TYPE) {
-            // TODO: handle constrained types
-            added = true;
-        }
-        if (!added) {
-            throw new UnsupportedOperationException("Type def not supported for " + kind);
-=======
     private static boolean containsToken(NodeList<Token> nodeList, SyntaxKind kind) {
         for (Node node: nodeList) {
             if (node.kind() == kind) {
                 return true;
             }
->>>>>>> dfa1fba9
         }
         return false;
     }
@@ -354,46 +207,6 @@
                 isDeprecated(annotationDeclaration.metadata()), dataType, attachPointJoiner.toString());
     }
 
-<<<<<<< HEAD
-    /**
-     * Create documentation for functions.
-     *
-     * @param functionNode ballerina function node.
-     * @param module Module instance                    
-     * @return Function documentation model.
-     */
-    public static Function createDocForFunction(BLangFunction functionNode, Module module) {
-        String functionName = functionNode.getName().value;
-        List<DefaultableVariable> parameters = new ArrayList<>();
-        List<Variable> returnParams = new ArrayList<>();
-        // Iterate through the parameters
-        if (functionNode.getParameters().size() > 0) {
-            for (BLangSimpleVariable param : functionNode.getParameters()) {
-                DefaultableVariable variable = getVariable(functionNode, param, module);
-                parameters.add(variable);
-            }
-        }
-        // rest params
-        if (functionNode.getRestParameters() != null) {
-            SimpleVariableNode restParameter = functionNode.getRestParameters();
-            if (restParameter instanceof BLangSimpleVariable) {
-                BLangSimpleVariable param = (BLangSimpleVariable) restParameter;
-                DefaultableVariable variable = getVariable(functionNode, param, module);
-                variable.type.isArrayType = false;
-                variable.type.isRestParam = true;
-                parameters.add(variable);
-            }
-        }
-
-        // return params
-        if (functionNode.getReturnTypeNode() != null) {
-            BLangType returnType = functionNode.getReturnTypeNode();
-            String dataType = getTypeName(returnType);
-            if (!dataType.equals("null")) {
-                String desc = returnParamAnnotation(functionNode);
-                Variable variable = new Variable(EMPTY_STRING, desc, false, Type.fromTypeNode(returnType, module.id));
-                returnParams.add(variable);
-=======
     public static Constant getConstantTypeModel(ConstantDeclarationNode constantNode,
                                                 BallerinaSemanticModel semanticModel, String fileName) {
         String constantName = constantNode.variableName().text();
@@ -416,21 +229,10 @@
                         .equals(SyntaxKind.DECIMAL_FLOATING_POINT_LITERAL_TOKEN)) {
                     dataType = "float";
                 }
->>>>>>> dfa1fba9
             }
             type = new Type(dataType);
         }
-<<<<<<< HEAD
-
-        return new Function(functionName, description(functionNode),
-                        functionNode.getFlags().contains(Flag.REMOTE),
-                        functionNode.getFlags().contains(Flag.NATIVE),
-                        isDeprecated(functionNode.getAnnotationAttachments()),
-                        functionNode.getFlags().contains(Flag.ISOLATED),
-                        parameters, returnParams);
-=======
         return new Constant(constantName, desc, isDeprecated(constantNode.metadata()), type, value);
->>>>>>> dfa1fba9
     }
 
     private static BType getIntersectionTypeModel(TypeDefinitionNode typeDefinition,
@@ -446,24 +248,6 @@
         return bType;
     }
 
-<<<<<<< HEAD
-    /**
-     * Create documentation for records.
-     *
-     * @param typeDefinition struct name.
-     * @param recordType ballerina record node.
-     * @param module Module.
-     *
-     */
-    private static void addDocForRecordType(BLangTypeDefinition typeDefinition, BLangRecordTypeNode recordType,
-                                            Module module) {
-        String recordName = typeDefinition.getName().getValue();
-
-        BLangMarkdownDocumentation documentationNode = typeDefinition.getMarkdownDocumentationAttachment();
-        List<DefaultableVariable> fields = getFields(recordType, recordType.fields, documentationNode, module);
-        module.records.add(new Record(recordName, description(typeDefinition),
-                isDeprecated(typeDefinition.getAnnotationAttachments()), recordType.sealed, fields));
-=======
     private static BType getTupleTypeModel(TypeDefinitionNode typeDefinition,
                                            BallerinaSemanticModel semanticModel, String fileName) {
         List<Type> memberTypes = new ArrayList<>();
@@ -474,7 +258,6 @@
                 getDocFromMetadata(typeDefinition.metadata()), isDeprecated(typeDefinition.metadata()), memberTypes);
         bType.isTuple = true;
         return bType;
->>>>>>> dfa1fba9
     }
 
     private static BType getUnionTypeModel(TypeDefinitionNode typeDefinition,
@@ -516,25 +299,6 @@
                 || name.equals("Listener")) {
             return new Listener(name, description, isDeprecated, fields, functions);
         } else {
-<<<<<<< HEAD
-            // Get field documentation from bClass/record def documentation
-            BLangMarkdownParameterDocumentation parameter = parameterDocumentations.get(name);
-            if (parameter != null) {
-                return BallerinaDocUtils.mdToHtml(parameter.getParameterDocumentation(), false);
-            } else {
-                return EMPTY_STRING;
-            }
-        }
-    }
-
-    private static void addDocForAbstractObjectType(BLangObjectTypeNode objectType,
-                                                    BLangTypeDefinition parent,
-                                                    Module module) {
-        List<Function> functions = new ArrayList<>();
-        String name = parent.getName().getValue();
-        String description = description(parent);
-        boolean isDeprecated = isDeprecated(parent.getAnnotationAttachments());
-=======
             return new BClass(name, description, isDeprecated, fields, functions);
         }
     }
@@ -570,56 +334,19 @@
                         returnParams.add(new Variable(EMPTY_STRING, getParameterDocFromMetadataList(RETURN_PARAM_NAME,
                                 methodNode.metadata()), false, type));
                     }
->>>>>>> dfa1fba9
 
                     boolean isRemote = containsToken(methodNode.qualifierList(), SyntaxKind.REMOTE_KEYWORD);
 
-<<<<<<< HEAD
-        // Iterate through the functions
-        for (BLangFunction function : objectType.getFunctions()) {
-            if (function.flagSet.contains(Flag.PUBLIC)) {
-                functions.add(createDocForFunction(function, module));
-=======
                     functions.add(new Function(methodName, getDocFromMetadata(methodNode.metadata()),
                             isRemote, false, isDeprecated(methodNode.metadata()),
                             containsToken(methodNode.qualifierList(), SyntaxKind.ISOLATED_KEYWORD), parameters,
                             returnParams));
                 }
->>>>>>> dfa1fba9
             }
         }
         return new BAbstractObject(name, description, isDeprecated, fields, functions);
     }
 
-<<<<<<< HEAD
-        module.abstractObjects.add(new BAbstractObject(name, description, isDeprecated, fields, functions));
-    }
-
-    private static void addDocForClassType(BLangClassDefinition classDefinition, Module module) {
-        List<Function> functions = new ArrayList<>();
-        String name = classDefinition.getName().getValue();
-        String description = description(classDefinition);
-        boolean isDeprecated = isDeprecated(classDefinition.getAnnotationAttachments());
-
-        List<DefaultableVariable> fields = getFields(classDefinition, classDefinition.fields,
-                classDefinition.getMarkdownDocumentationAttachment(), module);
-
-        // Iterate through the functions
-        for (BLangFunction function : classDefinition.getFunctions()) {
-            if (function.flagSet.contains(Flag.PUBLIC)) {
-                functions.add(createDocForFunction(function, module));
-            }
-        }
-
-
-        if (isEndpoint(classDefinition)) {
-            module.clients.add(new Client(name, description, isDeprecated, fields, functions));
-        } else if (isListener(classDefinition)) {
-            module.listeners.add(new Listener(name, description, isDeprecated, fields, functions));
-        } else {
-            module.classes.add(new BClass(name, description, isDeprecated(classDefinition.getAnnotationAttachments()),
-                    fields, functions));
-=======
     private static Function getFunctionModel(FunctionDefinitionNode functionDefinitionNode,
                                              BallerinaSemanticModel semanticModel, String fileName) {
         String functionName = functionDefinitionNode.functionName().text();
@@ -638,22 +365,8 @@
             Type type = Type.fromNode(returnType.type(), semanticModel, fileName);
             returnParams.add(new Variable(EMPTY_STRING, getParameterDocFromMetadataList(RETURN_PARAM_NAME,
                     functionDefinitionNode.metadata()), false, type));
->>>>>>> dfa1fba9
-        }
-
-<<<<<<< HEAD
-    private static boolean isListener(BLangClassDefinition classDefinition) {
-        AtomicBoolean isListener = new AtomicBoolean(false);
-        classDefinition.typeRefs.forEach((type) -> {
-            isListener.set((type instanceof BLangUserDefinedType)
-                    && ((BLangUserDefinedType) type).typeName.value.equals("Listener"));
-        });
-        return isListener.get();
-    }
-
-    private static boolean isEndpoint(BLangClassDefinition classDefinition) {
-        return classDefinition.flagSet.contains(Flag.CLIENT);
-=======
+        }
+
         boolean isExtern = functionDefinitionNode.functionBody() instanceof ExternalFunctionBodyNode;
         boolean isRemote = containsToken(functionDefinitionNode.qualifierList(), SyntaxKind.REMOTE_KEYWORD);
 
@@ -661,7 +374,6 @@
                 isRemote, isExtern, isDeprecated(functionDefinitionNode.metadata()),
                 containsToken(functionDefinitionNode.qualifierList(), SyntaxKind.ISOLATED_KEYWORD), parameters,
                 returnParams);
->>>>>>> dfa1fba9
     }
 
     private static Record getRecordTypeModel(TypeDefinitionNode recordTypeDefinition,
