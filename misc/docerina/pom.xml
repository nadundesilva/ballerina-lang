--- conflicted
+++ resolved
@@ -165,13 +165,8 @@
     </build>
 
     <properties>
-<<<<<<< HEAD
-        <cobertura.version>2.7</cobertura.version>
+        <maven.test.skip>true</maven.test.skip>
         <mavan.spotbugsplugin.exclude.file>spotbugs-exclude.xml</mavan.spotbugsplugin.exclude.file>
-=======
-        <maven.test.skip>true</maven.test.skip>
-        <mavan.findbugsplugin.exclude.file>findbugs-exclude.xml</mavan.findbugsplugin.exclude.file>
->>>>>>> 95702ef3
         <maven.checkstyleplugin.excludes>**/parser/*</maven.checkstyleplugin.excludes>
     </properties>
 </project>