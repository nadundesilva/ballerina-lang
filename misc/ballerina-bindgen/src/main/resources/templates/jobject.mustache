--- conflicted
+++ resolved
@@ -1,8 +1,4 @@
-<<<<<<< HEAD
-public type JObject abstract object {
-=======
 import ballerina/java;
->>>>>>> d9d792d6
 
 public type JObject abstract object {
 
