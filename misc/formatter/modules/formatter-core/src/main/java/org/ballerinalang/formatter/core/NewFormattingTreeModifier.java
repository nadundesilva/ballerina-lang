--- conflicted
+++ resolved
@@ -1907,8 +1907,6 @@
     }
 
     @Override
-<<<<<<< HEAD
-=======
     public XmlTypeDescriptorNode transform(XmlTypeDescriptorNode xmlTypeDescriptorNode) {
         Token xmlKeywordToken;
 
@@ -1945,7 +1943,6 @@
     }
 
     @Override
->>>>>>> 64863077
     public XMLSimpleNameNode transform(XMLSimpleNameNode xMLSimpleNameNode) {
         Token name = formatToken(xMLSimpleNameNode.name(), this.trailingWS, this.trailingNL);
 
