/*
 * Copyright (c) 2020, WSO2 Inc. (http://wso2.com) All Rights Reserved.
 *
 * Licensed under the Apache License, Version 2.0 (the "License");
 * you may not use this file except in compliance with the License.
 * You may obtain a copy of the License at
 *
 * http://www.apache.org/licenses/LICENSE-2.0
 *
 * Unless required by applicable law or agreed to in writing, software
 * distributed under the License is distributed on an "AS IS" BASIS,
 * WITHOUT WARRANTIES OR CONDITIONS OF ANY KIND, either express or implied.
 * See the License for the specific language governing permissions and
 * limitations under the License.
 */
package org.ballerinalang.formatter.core;

import io.ballerina.tools.text.LineRange;
import io.ballerinalang.compiler.syntax.tree.AnnotAccessExpressionNode;
import io.ballerinalang.compiler.syntax.tree.AnnotationAttachPointNode;
import io.ballerinalang.compiler.syntax.tree.AnnotationDeclarationNode;
import io.ballerinalang.compiler.syntax.tree.AnnotationNode;
import io.ballerinalang.compiler.syntax.tree.ArrayTypeDescriptorNode;
import io.ballerinalang.compiler.syntax.tree.AssignmentStatementNode;
import io.ballerinalang.compiler.syntax.tree.AsyncSendActionNode;
import io.ballerinalang.compiler.syntax.tree.BasicLiteralNode;
import io.ballerinalang.compiler.syntax.tree.BinaryExpressionNode;
import io.ballerinalang.compiler.syntax.tree.BindingPatternNode;
import io.ballerinalang.compiler.syntax.tree.BlockStatementNode;
import io.ballerinalang.compiler.syntax.tree.BracedExpressionNode;
import io.ballerinalang.compiler.syntax.tree.BreakStatementNode;
import io.ballerinalang.compiler.syntax.tree.BuiltinSimpleNameReferenceNode;
import io.ballerinalang.compiler.syntax.tree.ByteArrayLiteralNode;
import io.ballerinalang.compiler.syntax.tree.CaptureBindingPatternNode;
import io.ballerinalang.compiler.syntax.tree.CheckExpressionNode;
import io.ballerinalang.compiler.syntax.tree.CommitActionNode;
import io.ballerinalang.compiler.syntax.tree.CompoundAssignmentStatementNode;
import io.ballerinalang.compiler.syntax.tree.ComputedNameFieldNode;
import io.ballerinalang.compiler.syntax.tree.ConditionalExpressionNode;
import io.ballerinalang.compiler.syntax.tree.ConstantDeclarationNode;
import io.ballerinalang.compiler.syntax.tree.ContinueStatementNode;
import io.ballerinalang.compiler.syntax.tree.DefaultableParameterNode;
import io.ballerinalang.compiler.syntax.tree.DistinctTypeDescriptorNode;
import io.ballerinalang.compiler.syntax.tree.DocumentationReferenceNode;
import io.ballerinalang.compiler.syntax.tree.DoubleGTTokenNode;
import io.ballerinalang.compiler.syntax.tree.ElseBlockNode;
import io.ballerinalang.compiler.syntax.tree.EnumDeclarationNode;
import io.ballerinalang.compiler.syntax.tree.EnumMemberNode;
import io.ballerinalang.compiler.syntax.tree.ErrorBindingPatternNode;
import io.ballerinalang.compiler.syntax.tree.ErrorTypeDescriptorNode;
import io.ballerinalang.compiler.syntax.tree.ErrorTypeParamsNode;
import io.ballerinalang.compiler.syntax.tree.ExplicitAnonymousFunctionExpressionNode;
import io.ballerinalang.compiler.syntax.tree.ExplicitNewExpressionNode;
import io.ballerinalang.compiler.syntax.tree.ExpressionFunctionBodyNode;
import io.ballerinalang.compiler.syntax.tree.ExpressionNode;
import io.ballerinalang.compiler.syntax.tree.ExpressionStatementNode;
import io.ballerinalang.compiler.syntax.tree.ExternalFunctionBodyNode;
import io.ballerinalang.compiler.syntax.tree.FieldAccessExpressionNode;
import io.ballerinalang.compiler.syntax.tree.FieldBindingPatternFullNode;
import io.ballerinalang.compiler.syntax.tree.FieldBindingPatternNode;
import io.ballerinalang.compiler.syntax.tree.FieldBindingPatternVarnameNode;
import io.ballerinalang.compiler.syntax.tree.FieldMatchPatternNode;
import io.ballerinalang.compiler.syntax.tree.FlushActionNode;
import io.ballerinalang.compiler.syntax.tree.ForEachStatementNode;
import io.ballerinalang.compiler.syntax.tree.ForkStatementNode;
import io.ballerinalang.compiler.syntax.tree.FromClauseNode;
import io.ballerinalang.compiler.syntax.tree.FunctionArgumentNode;
import io.ballerinalang.compiler.syntax.tree.FunctionBodyBlockNode;
import io.ballerinalang.compiler.syntax.tree.FunctionBodyNode;
import io.ballerinalang.compiler.syntax.tree.FunctionCallExpressionNode;
import io.ballerinalang.compiler.syntax.tree.FunctionDefinitionNode;
import io.ballerinalang.compiler.syntax.tree.FunctionSignatureNode;
import io.ballerinalang.compiler.syntax.tree.FunctionTypeDescriptorNode;
import io.ballerinalang.compiler.syntax.tree.FunctionalMatchPatternNode;
import io.ballerinalang.compiler.syntax.tree.IdentifierToken;
import io.ballerinalang.compiler.syntax.tree.IfElseStatementNode;
import io.ballerinalang.compiler.syntax.tree.ImplicitAnonymousFunctionExpressionNode;
import io.ballerinalang.compiler.syntax.tree.ImplicitAnonymousFunctionParameters;
import io.ballerinalang.compiler.syntax.tree.ImplicitNewExpressionNode;
import io.ballerinalang.compiler.syntax.tree.ImportDeclarationNode;
import io.ballerinalang.compiler.syntax.tree.ImportOrgNameNode;
import io.ballerinalang.compiler.syntax.tree.ImportPrefixNode;
import io.ballerinalang.compiler.syntax.tree.ImportVersionNode;
import io.ballerinalang.compiler.syntax.tree.IndexedExpressionNode;
import io.ballerinalang.compiler.syntax.tree.IntermediateClauseNode;
import io.ballerinalang.compiler.syntax.tree.InterpolationNode;
import io.ballerinalang.compiler.syntax.tree.IntersectionTypeDescriptorNode;
import io.ballerinalang.compiler.syntax.tree.JoinClauseNode;
import io.ballerinalang.compiler.syntax.tree.KeySpecifierNode;
import io.ballerinalang.compiler.syntax.tree.KeyTypeConstraintNode;
import io.ballerinalang.compiler.syntax.tree.LetClauseNode;
import io.ballerinalang.compiler.syntax.tree.LetExpressionNode;
import io.ballerinalang.compiler.syntax.tree.LetVariableDeclarationNode;
import io.ballerinalang.compiler.syntax.tree.LimitClauseNode;
import io.ballerinalang.compiler.syntax.tree.ListBindingPatternNode;
import io.ballerinalang.compiler.syntax.tree.ListConstructorExpressionNode;
import io.ballerinalang.compiler.syntax.tree.ListMatchPatternNode;
import io.ballerinalang.compiler.syntax.tree.ListenerDeclarationNode;
import io.ballerinalang.compiler.syntax.tree.LocalTypeDefinitionStatementNode;
import io.ballerinalang.compiler.syntax.tree.LockStatementNode;
import io.ballerinalang.compiler.syntax.tree.MappingBindingPatternNode;
import io.ballerinalang.compiler.syntax.tree.MappingConstructorExpressionNode;
import io.ballerinalang.compiler.syntax.tree.MappingFieldNode;
import io.ballerinalang.compiler.syntax.tree.MappingMatchPatternNode;
import io.ballerinalang.compiler.syntax.tree.MarkdownDocumentationLineNode;
import io.ballerinalang.compiler.syntax.tree.MarkdownDocumentationNode;
import io.ballerinalang.compiler.syntax.tree.MarkdownParameterDocumentationLineNode;
import io.ballerinalang.compiler.syntax.tree.MatchClauseNode;
import io.ballerinalang.compiler.syntax.tree.MatchGuardNode;
import io.ballerinalang.compiler.syntax.tree.MatchStatementNode;
import io.ballerinalang.compiler.syntax.tree.MetadataNode;
import io.ballerinalang.compiler.syntax.tree.MethodCallExpressionNode;
import io.ballerinalang.compiler.syntax.tree.MethodDeclarationNode;
import io.ballerinalang.compiler.syntax.tree.ModulePartNode;
import io.ballerinalang.compiler.syntax.tree.ModuleVariableDeclarationNode;
import io.ballerinalang.compiler.syntax.tree.ModuleXMLNamespaceDeclarationNode;
import io.ballerinalang.compiler.syntax.tree.NameReferenceNode;
import io.ballerinalang.compiler.syntax.tree.NamedArgBindingPatternNode;
import io.ballerinalang.compiler.syntax.tree.NamedArgMatchPatternNode;
import io.ballerinalang.compiler.syntax.tree.NamedArgumentNode;
import io.ballerinalang.compiler.syntax.tree.NamedWorkerDeclarationNode;
import io.ballerinalang.compiler.syntax.tree.NamedWorkerDeclarator;
import io.ballerinalang.compiler.syntax.tree.NilLiteralNode;
import io.ballerinalang.compiler.syntax.tree.NilTypeDescriptorNode;
import io.ballerinalang.compiler.syntax.tree.Node;
import io.ballerinalang.compiler.syntax.tree.NodeList;
import io.ballerinalang.compiler.syntax.tree.NonTerminalNode;
import io.ballerinalang.compiler.syntax.tree.ObjectFieldNode;
import io.ballerinalang.compiler.syntax.tree.ObjectTypeDescriptorNode;
import io.ballerinalang.compiler.syntax.tree.OnClauseNode;
import io.ballerinalang.compiler.syntax.tree.OnConflictClauseNode;
import io.ballerinalang.compiler.syntax.tree.OptionalFieldAccessExpressionNode;
import io.ballerinalang.compiler.syntax.tree.OptionalTypeDescriptorNode;
import io.ballerinalang.compiler.syntax.tree.OrderByClauseNode;
import io.ballerinalang.compiler.syntax.tree.OrderKeyNode;
import io.ballerinalang.compiler.syntax.tree.PanicStatementNode;
import io.ballerinalang.compiler.syntax.tree.ParameterNode;
import io.ballerinalang.compiler.syntax.tree.ParameterizedTypeDescriptorNode;
import io.ballerinalang.compiler.syntax.tree.ParenthesisedTypeDescriptorNode;
import io.ballerinalang.compiler.syntax.tree.ParenthesizedArgList;
import io.ballerinalang.compiler.syntax.tree.PositionalArgumentNode;
import io.ballerinalang.compiler.syntax.tree.QualifiedNameReferenceNode;
import io.ballerinalang.compiler.syntax.tree.QueryActionNode;
import io.ballerinalang.compiler.syntax.tree.QueryConstructTypeNode;
import io.ballerinalang.compiler.syntax.tree.QueryExpressionNode;
import io.ballerinalang.compiler.syntax.tree.QueryPipelineNode;
import io.ballerinalang.compiler.syntax.tree.ReceiveActionNode;
import io.ballerinalang.compiler.syntax.tree.ReceiveFieldsNode;
import io.ballerinalang.compiler.syntax.tree.RecordFieldNode;
import io.ballerinalang.compiler.syntax.tree.RecordFieldWithDefaultValueNode;
import io.ballerinalang.compiler.syntax.tree.RecordRestDescriptorNode;
import io.ballerinalang.compiler.syntax.tree.RecordTypeDescriptorNode;
import io.ballerinalang.compiler.syntax.tree.RemoteMethodCallActionNode;
import io.ballerinalang.compiler.syntax.tree.RequiredParameterNode;
import io.ballerinalang.compiler.syntax.tree.RestArgumentNode;
import io.ballerinalang.compiler.syntax.tree.RestBindingPatternNode;
import io.ballerinalang.compiler.syntax.tree.RestDescriptorNode;
import io.ballerinalang.compiler.syntax.tree.RestMatchPatternNode;
import io.ballerinalang.compiler.syntax.tree.RestParameterNode;
import io.ballerinalang.compiler.syntax.tree.RetryStatementNode;
import io.ballerinalang.compiler.syntax.tree.ReturnStatementNode;
import io.ballerinalang.compiler.syntax.tree.ReturnTypeDescriptorNode;
import io.ballerinalang.compiler.syntax.tree.RollbackStatementNode;
import io.ballerinalang.compiler.syntax.tree.SelectClauseNode;
import io.ballerinalang.compiler.syntax.tree.SeparatedNodeList;
import io.ballerinalang.compiler.syntax.tree.ServiceBodyNode;
import io.ballerinalang.compiler.syntax.tree.ServiceConstructorExpressionNode;
import io.ballerinalang.compiler.syntax.tree.ServiceDeclarationNode;
import io.ballerinalang.compiler.syntax.tree.SimpleNameReferenceNode;
import io.ballerinalang.compiler.syntax.tree.SingletonTypeDescriptorNode;
import io.ballerinalang.compiler.syntax.tree.SpecificFieldNode;
import io.ballerinalang.compiler.syntax.tree.SpreadFieldNode;
import io.ballerinalang.compiler.syntax.tree.StartActionNode;
import io.ballerinalang.compiler.syntax.tree.StatementNode;
import io.ballerinalang.compiler.syntax.tree.StreamTypeDescriptorNode;
import io.ballerinalang.compiler.syntax.tree.StreamTypeParamsNode;
import io.ballerinalang.compiler.syntax.tree.SyncSendActionNode;
import io.ballerinalang.compiler.syntax.tree.SyntaxKind;
import io.ballerinalang.compiler.syntax.tree.TableConstructorExpressionNode;
import io.ballerinalang.compiler.syntax.tree.TableTypeDescriptorNode;
import io.ballerinalang.compiler.syntax.tree.TemplateExpressionNode;
import io.ballerinalang.compiler.syntax.tree.TemplateMemberNode;
import io.ballerinalang.compiler.syntax.tree.Token;
import io.ballerinalang.compiler.syntax.tree.TransactionStatementNode;
import io.ballerinalang.compiler.syntax.tree.TransactionalExpressionNode;
import io.ballerinalang.compiler.syntax.tree.TrapExpressionNode;
import io.ballerinalang.compiler.syntax.tree.TreeModifier;
import io.ballerinalang.compiler.syntax.tree.TrippleGTTokenNode;
import io.ballerinalang.compiler.syntax.tree.TupleTypeDescriptorNode;
import io.ballerinalang.compiler.syntax.tree.TypeCastExpressionNode;
import io.ballerinalang.compiler.syntax.tree.TypeCastParamNode;
import io.ballerinalang.compiler.syntax.tree.TypeDefinitionNode;
import io.ballerinalang.compiler.syntax.tree.TypeDescriptorNode;
import io.ballerinalang.compiler.syntax.tree.TypeParameterNode;
import io.ballerinalang.compiler.syntax.tree.TypeReferenceNode;
import io.ballerinalang.compiler.syntax.tree.TypeReferenceTypeDescNode;
import io.ballerinalang.compiler.syntax.tree.TypeTestExpressionNode;
import io.ballerinalang.compiler.syntax.tree.TypedBindingPatternNode;
import io.ballerinalang.compiler.syntax.tree.TypedescTypeDescriptorNode;
import io.ballerinalang.compiler.syntax.tree.TypeofExpressionNode;
import io.ballerinalang.compiler.syntax.tree.UnaryExpressionNode;
import io.ballerinalang.compiler.syntax.tree.UnionTypeDescriptorNode;
import io.ballerinalang.compiler.syntax.tree.VariableDeclarationNode;
import io.ballerinalang.compiler.syntax.tree.WaitActionNode;
import io.ballerinalang.compiler.syntax.tree.WaitFieldNode;
import io.ballerinalang.compiler.syntax.tree.WaitFieldsListNode;
import io.ballerinalang.compiler.syntax.tree.WhereClauseNode;
import io.ballerinalang.compiler.syntax.tree.WhileStatementNode;
import io.ballerinalang.compiler.syntax.tree.WildcardBindingPatternNode;
import io.ballerinalang.compiler.syntax.tree.XMLAtomicNamePatternNode;
import io.ballerinalang.compiler.syntax.tree.XMLAttributeNode;
import io.ballerinalang.compiler.syntax.tree.XMLAttributeValue;
import io.ballerinalang.compiler.syntax.tree.XMLComment;
import io.ballerinalang.compiler.syntax.tree.XMLElementNode;
import io.ballerinalang.compiler.syntax.tree.XMLEmptyElementNode;
import io.ballerinalang.compiler.syntax.tree.XMLEndTagNode;
import io.ballerinalang.compiler.syntax.tree.XMLFilterExpressionNode;
import io.ballerinalang.compiler.syntax.tree.XMLItemNode;
import io.ballerinalang.compiler.syntax.tree.XMLNameNode;
import io.ballerinalang.compiler.syntax.tree.XMLNamePatternChainingNode;
import io.ballerinalang.compiler.syntax.tree.XMLNamespaceDeclarationNode;
import io.ballerinalang.compiler.syntax.tree.XMLProcessingInstruction;
import io.ballerinalang.compiler.syntax.tree.XMLQualifiedNameNode;
import io.ballerinalang.compiler.syntax.tree.XMLSimpleNameNode;
import io.ballerinalang.compiler.syntax.tree.XMLStartTagNode;
import io.ballerinalang.compiler.syntax.tree.XMLStepExpressionNode;
import io.ballerinalang.compiler.syntax.tree.XMLTextNode;
import io.ballerinalang.compiler.syntax.tree.XmlTypeDescriptorNode;

import static org.ballerinalang.formatter.core.FormatterUtils.formatToken;
import static org.ballerinalang.formatter.core.FormatterUtils.getChildLocation;
import static org.ballerinalang.formatter.core.FormatterUtils.getParent;
import static org.ballerinalang.formatter.core.FormatterUtils.getPosition;
import static org.ballerinalang.formatter.core.FormatterUtils.getToken;
import static org.ballerinalang.formatter.core.FormatterUtils.isInLineRange;
import static org.ballerinalang.formatter.core.FormatterUtils.preserveNewLine;
import static org.ballerinalang.formatter.core.NodeIndentation.blockStatementNode;

/**
 * Modifies the given tree to format the nodes.
 *
 * @since 2.0.0
 */
public class FormattingTreeModifier extends TreeModifier {

    private FormattingOptions options;
    private LineRange lineRange;

    FormattingTreeModifier(FormattingOptions options, LineRange lineRange) {
        this.options = options;
        this.lineRange = lineRange;
    }

    @Override
    public ImportDeclarationNode transform(ImportDeclarationNode importDeclarationNode) {
        if (!isInLineRange(importDeclarationNode, lineRange)) {
            return importDeclarationNode;
        }
        int trailingNewLines = 1;
        NodeList importStatements = ((ModulePartNode) importDeclarationNode.parent()).imports();
        if (importStatements.get(importStatements.size() - 1).equals(importDeclarationNode)) {
            trailingNewLines = 2;
        }
        Token importKeyword = getToken(importDeclarationNode.importKeyword());
        Token semicolon = getToken(importDeclarationNode.semicolon());
        SeparatedNodeList<IdentifierToken> moduleNames = this.modifySeparatedNodeList(
                importDeclarationNode.moduleName());
        ImportOrgNameNode orgName = this.modifyNode(importDeclarationNode.orgName().orElse(null));
        ImportPrefixNode prefix = this.modifyNode(importDeclarationNode.prefix().orElse(null));
        ImportVersionNode version = this.modifyNode(importDeclarationNode.version().orElse(null));
        if (orgName != null) {
            importDeclarationNode = importDeclarationNode.modify()
                    .withOrgName(orgName).apply();
        }
        if (prefix != null) {
            importDeclarationNode = importDeclarationNode.modify()
                    .withPrefix(prefix).apply();
        }
        if (version != null) {
            importDeclarationNode = importDeclarationNode.modify()
                    .withVersion(version).apply();
        }
        return importDeclarationNode.modify()
                .withImportKeyword(formatToken(importKeyword, 0, 0, 0, 0))
                .withModuleName(moduleNames)
                .withSemicolon(formatToken(semicolon, 0, 0, 0, trailingNewLines))
                .apply();
    }

    @Override
    public ImportOrgNameNode transform(ImportOrgNameNode importOrgNameNode) {
        if (!isInLineRange(importOrgNameNode, lineRange)) {
            return importOrgNameNode;
        }
        Token orgName = getToken(importOrgNameNode.orgName());
        Token slashToken = getToken(importOrgNameNode.slashToken());
        return importOrgNameNode.modify()
                .withOrgName(formatToken(orgName, 1, 0, 0, 0))
                .withSlashToken(formatToken(slashToken, 0, 0, 0, 0))
                .apply();
    }

    @Override
    public ImportPrefixNode transform(ImportPrefixNode importPrefixNode) {
        if (!isInLineRange(importPrefixNode, lineRange)) {
            return importPrefixNode;
        }
        Token asKeyword = getToken(importPrefixNode.asKeyword());
        Token prefix = getToken(importPrefixNode.prefix());
        return importPrefixNode.modify()
                .withAsKeyword(formatToken(asKeyword, 1, 0, 0, 0))
                .withPrefix(formatToken(prefix, 1, 0, 0, 0))
                .apply();
    }

    @Override
    public ImportVersionNode transform(ImportVersionNode importVersionNode) {
        if (!isInLineRange(importVersionNode, lineRange)) {
            return importVersionNode;
        }
        Token versionKeyword = getToken(importVersionNode.versionKeyword());
        SeparatedNodeList<Token> versionNumber = this.modifySeparatedNodeList(importVersionNode.versionNumber());
        return importVersionNode.modify()
                .withVersionKeyword(formatToken(versionKeyword, 1, 1, 0, 0))
                .withVersionNumber(versionNumber)
                .apply();
    }

    @Override
    public IdentifierToken transform(IdentifierToken identifier) {
        if (!isInLineRange(identifier, lineRange)) {
            return identifier;
        }
        boolean addSpaces = false;
        if (identifier.parent() != null && identifier.parent().kind() == (SyntaxKind.SPECIFIC_FIELD)) {
            addSpaces = true;
        }
        int trailingSpaces = 0;
        if (identifier.parent().kind() == SyntaxKind.LOCAL_TYPE_DEFINITION_STATEMENT) {
            trailingSpaces = 1;
        }
        int startColumn = getStartColumn(identifier, addSpaces);
        Token identifierToken = getToken(identifier);
        return (IdentifierToken) formatToken(identifierToken, addSpaces ? startColumn : 0, trailingSpaces, 0, 0);
    }

    @Override
    public FunctionDefinitionNode transform(FunctionDefinitionNode functionDefinitionNode) {
        if (!isInLineRange(functionDefinitionNode, lineRange)) {
            return functionDefinitionNode;
        }
        MetadataNode metadata = this.modifyNode(functionDefinitionNode.metadata().orElse(null));
        NodeList<Token> qualifierList = this.modifyNodeList(functionDefinitionNode.qualifierList());
        Token functionKeyword = getToken(functionDefinitionNode.functionKeyword());
        Token functionName = getToken(functionDefinitionNode.functionName());
        FunctionSignatureNode functionSignatureNode = this.modifyNode(functionDefinitionNode.functionSignature());
        FunctionBodyNode functionBodyNode = this.modifyNode(functionDefinitionNode.functionBody());
        if (metadata != null) {
            functionDefinitionNode = functionDefinitionNode.modify()
                    .withMetadata(metadata).apply();
        }
        return functionDefinitionNode.modify()
                .withFunctionKeyword(formatToken(functionKeyword, 0, 0, 0, 0))
                .withFunctionName((IdentifierToken) formatToken(functionName, 1, 0, 0, 0))
                .withFunctionSignature(functionSignatureNode)
                .withQualifierList(qualifierList)
                .withFunctionBody(functionBodyNode)
                .apply();
    }

    @Override
    public FunctionSignatureNode transform(FunctionSignatureNode functionSignatureNode) {
        if (!isInLineRange(functionSignatureNode, lineRange)) {
            return functionSignatureNode;
        }
        Token openPara = getToken(functionSignatureNode.openParenToken());
        Token closePara = getToken(functionSignatureNode.closeParenToken());
        SeparatedNodeList<ParameterNode> parameters = this.modifySeparatedNodeList(functionSignatureNode.parameters());
        ReturnTypeDescriptorNode returnTypeDesc = this.modifyNode(functionSignatureNode.returnTypeDesc().orElse(null));
        if (returnTypeDesc != null) {
            functionSignatureNode = functionSignatureNode.modify()
                    .withReturnTypeDesc(returnTypeDesc).apply();
        }
        return functionSignatureNode.modify()
                .withOpenParenToken(formatToken(openPara, 0, 0, 0, 0))
                .withCloseParenToken(formatToken(closePara, 0, 0, 0, 0))
                .withParameters(parameters)
                .apply();
    }

    @Override
    public ReturnTypeDescriptorNode transform(ReturnTypeDescriptorNode returnTypeDescriptorNode) {
        if (!isInLineRange(returnTypeDescriptorNode, lineRange)) {
            return returnTypeDescriptorNode;
        }
        Token returnsKeyword = getToken(returnTypeDescriptorNode.returnsKeyword());
        NodeList<AnnotationNode> annotations = this.modifyNodeList(returnTypeDescriptorNode.annotations());
        Node type = this.modifyNode(returnTypeDescriptorNode.type());
        return returnTypeDescriptorNode.modify()
                .withAnnotations(annotations)
                .withReturnsKeyword(formatToken(returnsKeyword, 1, 1, 0, 0))
                .withType(type)
                .apply();
    }

    @Override
    public OptionalTypeDescriptorNode transform(OptionalTypeDescriptorNode optionalTypeDescriptorNode) {
        if (!isInLineRange(optionalTypeDescriptorNode, lineRange)) {
            return optionalTypeDescriptorNode;
        }
        Node typeDescriptor = this.modifyNode(optionalTypeDescriptorNode.typeDescriptor());
        Token questionMarkToken = getToken(optionalTypeDescriptorNode.questionMarkToken());
        return optionalTypeDescriptorNode.modify()
                .withTypeDescriptor(typeDescriptor)
                .withQuestionMarkToken(formatToken(questionMarkToken, 0, 0, 0, 0))
                .apply();
    }

    @Override
    public RequiredParameterNode transform(RequiredParameterNode requiredParameterNode) {
        if (!isInLineRange(requiredParameterNode, lineRange)) {
            return requiredParameterNode;
        }
        Token paramName = getToken(requiredParameterNode.paramName().orElse(null));
        NodeList<AnnotationNode> annotations = this.modifyNodeList(requiredParameterNode.annotations());
        Node typeName = this.modifyNode(requiredParameterNode.typeName());
        if (paramName != null) {
            requiredParameterNode = requiredParameterNode.modify()
                    .withParamName(formatToken(paramName, 1, 0, 0, 0)).apply();
        }
        return requiredParameterNode.modify()
                .withAnnotations(annotations)
                .withTypeName(typeName)
                .apply();
    }

    @Override
    public BuiltinSimpleNameReferenceNode transform(BuiltinSimpleNameReferenceNode builtinSimpleNameReferenceNode) {
        if (!isInLineRange(builtinSimpleNameReferenceNode, lineRange)) {
            return builtinSimpleNameReferenceNode;
        }
        int startColumn = NodeIndentation.builtinSimpleNameReferenceNode(builtinSimpleNameReferenceNode, options);
        int trailingSpaces = 0;
        if (builtinSimpleNameReferenceNode.parent() != null &&
                (builtinSimpleNameReferenceNode.parent().kind() == SyntaxKind.CONST_DECLARATION ||
                (builtinSimpleNameReferenceNode.parent().kind() == SyntaxKind.TYPED_BINDING_PATTERN &&
                        ((TypedBindingPatternNode) builtinSimpleNameReferenceNode.parent())
                                .bindingPattern().kind() == SyntaxKind.LIST_BINDING_PATTERN))) {
            trailingSpaces = 1;
        }
        if (builtinSimpleNameReferenceNode.parent() != null &&
                builtinSimpleNameReferenceNode.parent().kind() == (SyntaxKind.CONST_DECLARATION)) {
            trailingSpaces = 1;
        }
        Token name = getToken(builtinSimpleNameReferenceNode.name());
        return builtinSimpleNameReferenceNode.modify()
                .withName(formatToken(name, startColumn, trailingSpaces, 0, 0))
                .apply();
    }

    @Override
    public FunctionBodyBlockNode transform(FunctionBodyBlockNode functionBodyBlockNode) {
        if (!isInLineRange(functionBodyBlockNode, lineRange)) {
            return functionBodyBlockNode;
        }
        boolean addSpaces = false;
        if (functionBodyBlockNode.parent().kind() == (SyntaxKind.OBJECT_METHOD_DEFINITION)) {
            addSpaces = true;
        }
        int startColumn = getStartColumn(functionBodyBlockNode, addSpaces);
        Token functionBodyOpenBrace = getToken(functionBodyBlockNode.openBraceToken());
        Token functionBodyCloseBrace = getToken(functionBodyBlockNode.closeBraceToken());
        NodeList<StatementNode> statements = this.modifyNodeList(functionBodyBlockNode.statements());
        NamedWorkerDeclarator namedWorkerDeclarator =
                this.modifyNode(functionBodyBlockNode.namedWorkerDeclarator().orElse(null));
        if (namedWorkerDeclarator != null) {
            functionBodyBlockNode = functionBodyBlockNode.modify()
                    .withNamedWorkerDeclarator(namedWorkerDeclarator).apply();
        }
        int trailingNewLines = 2;
        if (functionBodyBlockNode.parent() != null && functionBodyBlockNode.parent().parent() != null &&
                functionBodyBlockNode.parent().parent().kind() == (SyntaxKind.SERVICE_BODY)) {
            trailingNewLines = 1;
        }
        return functionBodyBlockNode.modify()
                .withOpenBraceToken(formatToken(functionBodyOpenBrace, 1, 0, 0, 1))
                .withCloseBraceToken(formatToken(functionBodyCloseBrace, startColumn, 0, 0, trailingNewLines))
                .withStatements(statements)
                .apply();
    }

    @Override
    public ExpressionStatementNode transform(ExpressionStatementNode expressionStatementNode) {
        if (!isInLineRange(expressionStatementNode, lineRange)) {
            return expressionStatementNode;
        }
        ExpressionNode expression = this.modifyNode(expressionStatementNode.expression());
        Token semicolonToken = expressionStatementNode.semicolonToken();
        return expressionStatementNode.modify()
                .withExpression(expression)
                .withSemicolonToken(formatToken(semicolonToken, 0, 0, 0, 1))
                .apply();
    }

    @Override
    public FunctionCallExpressionNode transform(FunctionCallExpressionNode functionCallExpressionNode) {
        if (!isInLineRange(functionCallExpressionNode, lineRange)) {
            return functionCallExpressionNode;
        }
        NameReferenceNode functionName = this.modifyNode(functionCallExpressionNode.functionName());
        Token functionCallOpenPara = getToken(functionCallExpressionNode.openParenToken());
        Token functionCallClosePara = getToken(functionCallExpressionNode.closeParenToken());
        SeparatedNodeList<FunctionArgumentNode> arguments = this.modifySeparatedNodeList(functionCallExpressionNode
                .arguments());
        return functionCallExpressionNode.modify()
                .withFunctionName(functionName)
                .withOpenParenToken(formatToken(functionCallOpenPara, 0, 0, 0, 0))
                .withCloseParenToken(formatToken(functionCallClosePara, 0, 0, 0, 0))
                .withArguments(arguments)
                .apply();
    }

    @Override
    public QualifiedNameReferenceNode transform(QualifiedNameReferenceNode qualifiedNameReferenceNode) {
        if (!isInLineRange(qualifiedNameReferenceNode, lineRange)) {
            return qualifiedNameReferenceNode;
        }
        int startColumn = NodeIndentation.qualifiedNameReferenceNode(qualifiedNameReferenceNode, options);
        int trailingSpace = 0;
        if (qualifiedNameReferenceNode.parent() != null &&
                qualifiedNameReferenceNode.parent().kind() == SyntaxKind.ANNOTATION) {
            trailingSpace = 1;
        }
        Token modulePrefix = getToken(qualifiedNameReferenceNode.modulePrefix());
        Token identifier = getToken(qualifiedNameReferenceNode.identifier());
        Token colon = getToken((Token) qualifiedNameReferenceNode.colon());
        return qualifiedNameReferenceNode.modify()
                .withModulePrefix(formatToken(modulePrefix, startColumn, 0, 0, 0))
                .withIdentifier((IdentifierToken) formatToken(identifier, 0, trailingSpace, 0, 0))
                .withColon(formatToken(colon, 0, 0, 0, 0))
                .apply();
    }

    @Override
    public PositionalArgumentNode transform(PositionalArgumentNode positionalArgumentNode) {
        if (!isInLineRange(positionalArgumentNode, lineRange)) {
            return positionalArgumentNode;
        }
        ExpressionNode expression = this.modifyNode(positionalArgumentNode.expression());
        return positionalArgumentNode.modify()
                .withExpression(expression)
                .apply();
    }

    @Override
    public BasicLiteralNode transform(BasicLiteralNode basicLiteralNode) {
        if (!isInLineRange(basicLiteralNode, lineRange)) {
            return basicLiteralNode;
        }
        NonTerminalNode parent = basicLiteralNode.parent();
        Token literalToken = getToken(basicLiteralNode.literalToken());
        int leadingSpaces = 0;
        if (parent != null && parent.kind() == (SyntaxKind.IF_ELSE_STATEMENT)) {
            leadingSpaces = 1;
        }
        int leadingNewLines = 0;
        if (parent != null && parent.kind() == (SyntaxKind.LIST_CONSTRUCTOR)) {
            NonTerminalNode grandParent = parent.parent();
            if (grandParent != null && grandParent.kind() == (SyntaxKind.LOCAL_VAR_DECL)) {
                SyntaxKind variableType = ((VariableDeclarationNode) grandParent).typedBindingPattern()
                        .typeDescriptor().kind();
                if (variableType == SyntaxKind.JSON_TYPE_DESC) {
                    leadingSpaces = getStartColumn(basicLiteralNode, true);
                    if (getChildLocation(parent, basicLiteralNode) > 0) {
                        leadingNewLines = 1;
                    }
                }
            }
        }
        return basicLiteralNode.modify()
                .withLiteralToken(formatToken(literalToken, leadingSpaces, 0, leadingNewLines, 0))
                .apply();
    }

    @Override
    public ServiceDeclarationNode transform(ServiceDeclarationNode serviceDeclarationNode) {
        if (!isInLineRange(serviceDeclarationNode, lineRange)) {
            return serviceDeclarationNode;
        }
        Token serviceKeyword = getToken(serviceDeclarationNode.serviceKeyword());
        IdentifierToken serviceName = (IdentifierToken) getToken(serviceDeclarationNode.serviceName());
        Token onKeyword = getToken(serviceDeclarationNode.onKeyword());
        MetadataNode metadata = this.modifyNode(serviceDeclarationNode.metadata().orElse(null));
        SeparatedNodeList<ExpressionNode> expressions =
                this.modifySeparatedNodeList(serviceDeclarationNode.expressions());
        Node serviceBody = this.modifyNode(serviceDeclarationNode.serviceBody());
        if (metadata != null) {
            serviceDeclarationNode = serviceDeclarationNode.modify()
                    .withMetadata(metadata).apply();
        }
        return serviceDeclarationNode.modify()
                .withServiceKeyword(formatToken(serviceKeyword, 0, 0, 0, 0))
                .withServiceName((IdentifierToken) formatToken(serviceName, 1, 0, 0, 0))
                .withOnKeyword(formatToken(onKeyword, 1, 1, 0, 0))
                .withExpressions(expressions)
                .withServiceBody(serviceBody)
                .apply();
    }

    @Override
    public ServiceBodyNode transform(ServiceBodyNode serviceBodyNode) {
        if (!isInLineRange(serviceBodyNode, lineRange)) {
            return serviceBodyNode;
        }
        Token openBraceToken = getToken(serviceBodyNode.openBraceToken());
        Token closeBraceToken = getToken(serviceBodyNode.closeBraceToken());
        NodeList<Node> resources = this.modifyNodeList(serviceBodyNode.resources());
        return serviceBodyNode.modify()
                .withOpenBraceToken(formatToken(openBraceToken, 1, 0, 0, 2))
                .withCloseBraceToken(formatToken(closeBraceToken, 0, 0, 0, 1))
                .withResources(resources)
                .apply();
    }

    @Override
    public ExplicitNewExpressionNode transform(ExplicitNewExpressionNode explicitNewExpressionNode) {
        if (!isInLineRange(explicitNewExpressionNode, lineRange)) {
            return explicitNewExpressionNode;
        }
        Token newKeywordToken = getToken(explicitNewExpressionNode.newKeyword());
        TypeDescriptorNode typeDescriptorNode = this.modifyNode(explicitNewExpressionNode.typeDescriptor());
        return explicitNewExpressionNode.modify()
                .withNewKeyword(formatToken(newKeywordToken, 0, 1, 0, 0))
                .withParenthesizedArgList(modifyNode(explicitNewExpressionNode.parenthesizedArgList()))
                .withTypeDescriptor(typeDescriptorNode)
                .apply();
    }

    @Override
    public ParenthesizedArgList transform(ParenthesizedArgList parenthesizedArgList) {
        if (!isInLineRange(parenthesizedArgList, lineRange)) {
            return parenthesizedArgList;
        }
        Token openParenToken = getToken(parenthesizedArgList.openParenToken());
        Token closeParenToken = getToken(parenthesizedArgList.closeParenToken());
        SeparatedNodeList<FunctionArgumentNode> arguments = this.modifySeparatedNodeList(parenthesizedArgList
                .arguments());
        return parenthesizedArgList.modify()
                .withArguments(arguments)
                .withOpenParenToken(formatToken(openParenToken, 0, 0, 0, 0))
                .withCloseParenToken(formatToken(closeParenToken, 0, 0, 0, 0))
                .apply();
    }

    @Override
    public VariableDeclarationNode transform(VariableDeclarationNode variableDeclarationNode) {
        if (!isInLineRange(variableDeclarationNode, lineRange)) {
            return variableDeclarationNode;
        }
        int startColumn = getStartColumn(variableDeclarationNode, true);
        Token semicolonToken = getToken(variableDeclarationNode.semicolonToken());
        Token equalToken = getToken(variableDeclarationNode.equalsToken().orElse(null));
        Token finalToken = getToken(variableDeclarationNode.finalKeyword().orElse(null));
        ExpressionNode initializer = this.modifyNode(variableDeclarationNode.initializer().orElse(null));
        NodeList<AnnotationNode> annotationNodes = this.modifyNodeList(variableDeclarationNode.annotations());
        TypedBindingPatternNode typedBindingPatternNode = this.modifyNode(
                variableDeclarationNode.typedBindingPattern());
        int trailingNewLines = 1;
        if (preserveNewLine(variableDeclarationNode)) {
            trailingNewLines = 2;
        }
        if (equalToken != null) {
            variableDeclarationNode = variableDeclarationNode.modify()
                    .withEqualsToken(formatToken(equalToken, 1, 1, 0, 0)).apply();
        }
        if (finalToken != null) {
            variableDeclarationNode = variableDeclarationNode.modify()
                    .withFinalKeyword(formatToken(finalToken, startColumn, 1, 0, 0)).apply();
        }
        if (initializer != null) {
            variableDeclarationNode = variableDeclarationNode.modify()
                    .withInitializer(initializer).apply();
        }
        return variableDeclarationNode.modify()
                .withAnnotations(annotationNodes)
                .withSemicolonToken(formatToken(semicolonToken, 0, 0, 0, trailingNewLines))
                .withTypedBindingPattern(typedBindingPatternNode)
                .apply();
    }

    @Override
    public TypedBindingPatternNode transform(TypedBindingPatternNode typedBindingPatternNode) {
        if (!isInLineRange(typedBindingPatternNode, lineRange)) {
            return typedBindingPatternNode;
        }
        BindingPatternNode bindingPatternNode = this.modifyNode(typedBindingPatternNode.bindingPattern());
        TypeDescriptorNode typeDescriptorNode = this.modifyNode(typedBindingPatternNode.typeDescriptor());
        return typedBindingPatternNode.modify()
                .withBindingPattern(bindingPatternNode)
                .withTypeDescriptor(typeDescriptorNode)
                .apply();
    }

    @Override
    public CaptureBindingPatternNode transform(CaptureBindingPatternNode captureBindingPatternNode) {
        if (!isInLineRange(captureBindingPatternNode, lineRange)) {
            return captureBindingPatternNode;
        }
        int leadingSpaces = 1;
        if (captureBindingPatternNode.parent() != null &&
                captureBindingPatternNode.parent().kind() == SyntaxKind.LIST_BINDING_PATTERN) {
            leadingSpaces = 0;
        }
        Token variableName = getToken(captureBindingPatternNode.variableName());
        return captureBindingPatternNode.modify()
                .withVariableName(formatToken(variableName, leadingSpaces, 0, 0, 0))
                .apply();
    }

    @Override
    public ListBindingPatternNode transform(ListBindingPatternNode listBindingPatternNode) {
        if (!isInLineRange(listBindingPatternNode, lineRange)) {
            return listBindingPatternNode;
        }
        boolean addSpaces = false;
        if (listBindingPatternNode.parent() != null &&
                listBindingPatternNode.parent().kind() == SyntaxKind.ASSIGNMENT_STATEMENT) {
            addSpaces = true;
        }
        int startColumn = getStartColumn(listBindingPatternNode, addSpaces);
        SeparatedNodeList<BindingPatternNode> bindingPatternNodes = this.modifySeparatedNodeList(
                listBindingPatternNode.bindingPatterns());
        Token openBracket = getToken(listBindingPatternNode.openBracket());
        Token closeBracket = getToken(listBindingPatternNode.closeBracket());
        RestBindingPatternNode restBindingPattern =
                this.modifyNode(listBindingPatternNode.restBindingPattern().orElse(null));
        if (restBindingPattern != null) {
            listBindingPatternNode = listBindingPatternNode.modify()
                    .withRestBindingPattern(restBindingPattern).apply();
        }
        return listBindingPatternNode.modify()
                .withBindingPatterns(bindingPatternNodes)
                .withOpenBracket(formatToken(openBracket, startColumn, 0, 0, 0))
                .withCloseBracket(formatToken(closeBracket, 0, 0, 0, 0))
                .apply();
    }

    @Override
    public MappingBindingPatternNode transform(MappingBindingPatternNode mappingBindingPatternNode) {
        if (!isInLineRange(mappingBindingPatternNode, lineRange)) {
            return mappingBindingPatternNode;
        }
        Token openBraceToken = getToken(mappingBindingPatternNode.openBrace());
        Token closeBraceToken = getToken(mappingBindingPatternNode.closeBrace());
        SeparatedNodeList<FieldBindingPatternNode> fieldBindingPatternNodes =
                this.modifySeparatedNodeList(mappingBindingPatternNode.fieldBindingPatterns());
        RestBindingPatternNode restBindingPattern =
                this.modifyNode(mappingBindingPatternNode.restBindingPattern().orElse(null));
        if (restBindingPattern != null) {
            mappingBindingPatternNode = mappingBindingPatternNode.modify()
                    .withRestBindingPattern(restBindingPattern).apply();
        }
        return mappingBindingPatternNode.modify()
                .withOpenBrace(formatToken(openBraceToken, 1, 0, 0, 1))
                .withCloseBrace(formatToken(closeBraceToken, 0, 0, 1, 0))
                .withFieldBindingPatterns(fieldBindingPatternNodes)
                .apply();
    }

    @Override
    public FieldBindingPatternFullNode transform(FieldBindingPatternFullNode fieldBindingPatternFullNode) {
        if (!isInLineRange(fieldBindingPatternFullNode, lineRange)) {
            return fieldBindingPatternFullNode;
        }
        Token colon = getToken(fieldBindingPatternFullNode.colon());
        BindingPatternNode bindingPatternNode = this.modifyNode(fieldBindingPatternFullNode.bindingPattern());
        SimpleNameReferenceNode variableName = this.modifyNode(fieldBindingPatternFullNode.variableName());
        return fieldBindingPatternFullNode.modify()
                .withBindingPattern(bindingPatternNode)
                .withColon(formatToken(colon, 0, 0, 0, 0))
                .withVariableName(variableName)
                .apply();
    }

    @Override
    public FieldBindingPatternVarnameNode transform(FieldBindingPatternVarnameNode fieldBindingPatternVarnameNode) {
        if (!isInLineRange(fieldBindingPatternVarnameNode, lineRange)) {
            return fieldBindingPatternVarnameNode;
        }
        SimpleNameReferenceNode variableName = this.modifyNode(fieldBindingPatternVarnameNode.variableName());
        return fieldBindingPatternVarnameNode.modify()
                .withVariableName(variableName)
                .apply();
    }

    @Override
    public RestBindingPatternNode transform(RestBindingPatternNode restBindingPatternNode) {
        if (!isInLineRange(restBindingPatternNode, lineRange)) {
            return restBindingPatternNode;
        }
        Token ellipsisToken = getToken(restBindingPatternNode.ellipsisToken());
        SimpleNameReferenceNode variableName = restBindingPatternNode.variableName();
        return restBindingPatternNode.modify()
                .withEllipsisToken(formatToken(ellipsisToken, 0, 0, 0, 0))
                .withVariableName(variableName)
                .apply();
    }

    @Override
    public RemoteMethodCallActionNode transform(RemoteMethodCallActionNode remoteMethodCallActionNode) {
        if (!isInLineRange(remoteMethodCallActionNode, lineRange)) {
            return remoteMethodCallActionNode;
        }
        Token openParenToken = getToken(remoteMethodCallActionNode.openParenToken());
        Token closeParenToken = getToken(remoteMethodCallActionNode.closeParenToken());
        Token rightArrowToken = getToken(remoteMethodCallActionNode.rightArrowToken());
        SeparatedNodeList<FunctionArgumentNode> arguments = this.modifySeparatedNodeList(remoteMethodCallActionNode
                .arguments());
        ExpressionNode expression = this.modifyNode(remoteMethodCallActionNode.expression());
        SimpleNameReferenceNode methodName = this.modifyNode(remoteMethodCallActionNode.methodName());
        return remoteMethodCallActionNode.modify()
                .withArguments(arguments)
                .withOpenParenToken(formatToken(openParenToken, 0, 0, 0, 0))
                .withCloseParenToken(formatToken(closeParenToken, 0, 0, 0, 0))
                .withExpression(expression)
                .withMethodName(methodName)
                .withRightArrowToken(formatToken(rightArrowToken, 1, 1, 0, 0))
                .apply();
    }

    @Override
    public SimpleNameReferenceNode transform(SimpleNameReferenceNode simpleNameReferenceNode) {
        if (!isInLineRange(simpleNameReferenceNode, lineRange)) {
            return simpleNameReferenceNode;
        }
        int startColumn = NodeIndentation.simpleNameReferenceNode(simpleNameReferenceNode, options);
        if (simpleNameReferenceNode.parent() != null &&
                simpleNameReferenceNode.parent().kind() == (SyntaxKind.IF_ELSE_STATEMENT)) {
            startColumn = 1;
        }
        Token name = getToken(simpleNameReferenceNode.name());
        return simpleNameReferenceNode.modify()
                .withName(formatToken(name, startColumn, 0, 0, 0))
                .apply();
    }

    @Override
    public IfElseStatementNode transform(IfElseStatementNode ifElseStatementNode) {
        if (!isInLineRange(ifElseStatementNode, lineRange)) {
            return ifElseStatementNode;
        }
        Token ifKeyword = getToken(ifElseStatementNode.ifKeyword());
        int startColumn = NodeIndentation.ifElseStatementNode(ifElseStatementNode, options);
        ExpressionNode condition = this.modifyNode(ifElseStatementNode.condition());
        BlockStatementNode ifBody = this.modifyNode(ifElseStatementNode.ifBody());
        Node elseBody = this.modifyNode(ifElseStatementNode.elseBody().orElse(null));
        if (elseBody != null) {
            ifElseStatementNode = ifElseStatementNode.modify()
                    .withElseBody(elseBody).apply();
        }
        return ifElseStatementNode.modify()
                .withIfKeyword(formatToken(ifKeyword, startColumn, 0, 0, 0))
                .withIfBody(ifBody)
                .withCondition(condition)
                .apply();
    }

    @Override
    public ElseBlockNode transform(ElseBlockNode elseBlockNode) {
        if (!isInLineRange(elseBlockNode, lineRange)) {
            return elseBlockNode;
        }
        Token elseKeyword = getToken(elseBlockNode.elseKeyword());
        StatementNode elseBody = this.modifyNode(elseBlockNode.elseBody());
        return elseBlockNode.modify()
                .withElseKeyword(formatToken(elseKeyword, 1, 0, 0, 0))
                .withElseBody(elseBody)
                .apply();
    }

    @Override
    public BracedExpressionNode transform(BracedExpressionNode bracedExpressionNode) {
        if (!isInLineRange(bracedExpressionNode, lineRange)) {
            return bracedExpressionNode;
        }
        Token openParen = getToken(bracedExpressionNode.openParen());
        Token closeParen = getToken(bracedExpressionNode.closeParen());
        ExpressionNode expression = this.modifyNode(bracedExpressionNode.expression());
        return bracedExpressionNode.modify()
                .withOpenParen(formatToken(openParen, 1, 0, 0, 0))
                .withCloseParen(formatToken(closeParen, 0, 0, 0, 0))
                .withExpression(expression)
                .apply();
    }

    @Override
    public TypeTestExpressionNode transform(TypeTestExpressionNode typeTestExpressionNode) {
        if (!isInLineRange(typeTestExpressionNode, lineRange)) {
            return typeTestExpressionNode;
        }
        ExpressionNode expression = this.modifyNode(typeTestExpressionNode.expression());
        Node typeDescriptor = this.modifyNode(typeTestExpressionNode.typeDescriptor());
        Token isToken = getToken(typeTestExpressionNode.isKeyword());
        return typeTestExpressionNode.modify()
                .withExpression(expression)
                .withIsKeyword(formatToken(isToken, 1, 1, 0, 0))
                .withTypeDescriptor(typeDescriptor)
                .apply();
    }

    @Override
    public ErrorTypeDescriptorNode transform(ErrorTypeDescriptorNode errorTypeDescriptorNode) {
        if (!isInLineRange(errorTypeDescriptorNode, lineRange)) {
            return errorTypeDescriptorNode;
        }
        boolean addSpaces = true;
        if (errorTypeDescriptorNode.parent() != null &&
                errorTypeDescriptorNode.parent().kind() == (SyntaxKind.UNION_TYPE_DESC)) {
            addSpaces = false;
        }
        if (errorTypeDescriptorNode.parent() != null && errorTypeDescriptorNode.parent().parent() != null &&
                errorTypeDescriptorNode.parent().parent().kind() == (SyntaxKind.RETURN_TYPE_DESCRIPTOR)) {
            addSpaces = false;
        }
        int startColumn = getStartColumn(errorTypeDescriptorNode, addSpaces);
        Token errorKeywordToken = getToken(errorTypeDescriptorNode.errorKeywordToken());
        ErrorTypeParamsNode errorTypeParamsNode =
                this.modifyNode(errorTypeDescriptorNode.errorTypeParamsNode().orElse(null));
        if (errorTypeParamsNode != null) {
            errorTypeDescriptorNode = errorTypeDescriptorNode.modify()
                    .withErrorTypeParamsNode(errorTypeParamsNode).apply();
        }
        return errorTypeDescriptorNode.modify()
                .withErrorKeywordToken(formatToken(errorKeywordToken, addSpaces ? startColumn : 0, 0, 0, 0))
                .apply();
    }

    @Override
    public ModuleVariableDeclarationNode transform(ModuleVariableDeclarationNode moduleVariableDeclarationNode) {
        if (!isInLineRange(moduleVariableDeclarationNode, lineRange) ||
                moduleVariableDeclarationNode.hasDiagnostics()) {
            return moduleVariableDeclarationNode;
        }
        Token equalsToken = getToken(moduleVariableDeclarationNode.equalsToken());
        Token semicolonToken = getToken(moduleVariableDeclarationNode.semicolonToken());
        Token finalKeyword = getToken(moduleVariableDeclarationNode.finalKeyword().orElse(null));
        MetadataNode metadata = this.modifyNode(moduleVariableDeclarationNode.metadata().orElse(null));
        ExpressionNode initializer = this.modifyNode(moduleVariableDeclarationNode.initializer());
        if (metadata != null) {
            moduleVariableDeclarationNode = moduleVariableDeclarationNode.modify()
                    .withMetadata(metadata).apply();
        }
        if (finalKeyword != null) {
            moduleVariableDeclarationNode = moduleVariableDeclarationNode.modify()
                    .withFinalKeyword(formatToken(finalKeyword, 0, 1, 0, 0)).apply();
        }
        return moduleVariableDeclarationNode.modify()
                .withTypedBindingPattern(this.modifyNode(moduleVariableDeclarationNode.typedBindingPattern()))
                .withEqualsToken(formatToken(equalsToken, 1, 1, 0, 0))
                .withInitializer(initializer)
                .withSemicolonToken(formatToken(semicolonToken, 0, 0, 0, 2))
                .apply();
    }

    @Override
    public ConstantDeclarationNode transform(ConstantDeclarationNode constantDeclarationNode) {
        if (!isInLineRange(constantDeclarationNode, lineRange)) {
            return constantDeclarationNode;
        }
        Token constKeyword = getToken(constantDeclarationNode.constKeyword());
        Token variableName = getToken(constantDeclarationNode.variableName());
        Token equalsToken = getToken(constantDeclarationNode.equalsToken());
        Token semicolonToken = getToken(constantDeclarationNode.semicolonToken());
        Token visibilityQualifier = getToken(constantDeclarationNode.visibilityQualifier().orElse(null));
        Node initializer = this.modifyNode(constantDeclarationNode.initializer());
        MetadataNode metadata = this.modifyNode(constantDeclarationNode.metadata().orElse(null));
        TypeDescriptorNode typeDescriptorNode = this.modifyNode(constantDeclarationNode.typeDescriptor().orElse(null));
        if (metadata != null) {
            constantDeclarationNode = constantDeclarationNode.modify()
                    .withMetadata(metadata).apply();
        }
        if (visibilityQualifier != null) {
            constantDeclarationNode = constantDeclarationNode.modify()
                    .withVisibilityQualifier(formatToken(visibilityQualifier, 1, 1, 0, 0)).apply();
        }
        if (typeDescriptorNode != null) {
            constantDeclarationNode = constantDeclarationNode.modify()
                    .withTypeDescriptor(typeDescriptorNode).apply();
        }
        int leadingSpaces = 0;
        if (constantDeclarationNode.children().get(1).kind() == (SyntaxKind.PARAMETERIZED_TYPE_DESC)) {
            leadingSpaces = 1;
        }
        return constantDeclarationNode.modify()
                .withConstKeyword(formatToken(constKeyword, 0, 1, 0, 0))
                .withEqualsToken(formatToken(equalsToken, 1, 1, 0, 0))
                .withInitializer(initializer)
                .withSemicolonToken(formatToken(semicolonToken, 0, 0, 0, 1))
                .withVariableName(formatToken(variableName, leadingSpaces, 0, 0, 0))
                .apply();
    }

    @Override
    public MetadataNode transform(MetadataNode metadataNode) {
        if (!isInLineRange(metadataNode, lineRange)) {
            return metadataNode;
        }
        NodeList<AnnotationNode> annotations = this.modifyNodeList(metadataNode.annotations());
        Node documentationString = metadataNode.documentationString().orElse(null);
        if (documentationString != null) {
            metadataNode = metadataNode.modify()
                    .withDocumentationString(this.modifyNode(documentationString)).apply();
        }
        return metadataNode.modify()
                .withAnnotations(annotations)
                .apply();
    }

    @Override
    public BlockStatementNode transform(BlockStatementNode blockStatementNode) {
        if (!isInLineRange(blockStatementNode, lineRange)) {
            return blockStatementNode;
        }
        int startColumn = blockStatementNode(blockStatementNode, options);
        Token openBraceToken = getToken(blockStatementNode.openBraceToken());
        Token closeBraceToken = getToken(blockStatementNode.closeBraceToken());
        NodeList<StatementNode> statements = this.modifyNodeList(blockStatementNode.statements());
        SyntaxKind parentKind = blockStatementNode.parent().kind();
        int trailingNewLines = 1;
        if (blockStatementNode.parent() != null &&
                parentKind == (SyntaxKind.IF_ELSE_STATEMENT)) {
            IfElseStatementNode ifElseStatementNode = (IfElseStatementNode) blockStatementNode.parent();
            if (ifElseStatementNode.elseBody().isPresent()) {
                trailingNewLines = 0;
            }
        } else if (parentKind == (SyntaxKind.QUERY_ACTION)) {
            trailingNewLines = 0;
        }
        int leadingSpaces = 1;
        int trailingOpeningLines = 1;
        if (blockStatementNode.parent() != null &&
                (parentKind == (SyntaxKind.FUNCTION_BODY_BLOCK) ||
                        parentKind == (SyntaxKind.IF_ELSE_STATEMENT) ||
                        parentKind == (SyntaxKind.ELSE_BLOCK))) {
            if (blockStatementNode.children().size() <= 2) {
                trailingOpeningLines = 2;
            }
            if (parentKind == (SyntaxKind.FUNCTION_BODY_BLOCK)) {
                leadingSpaces = startColumn;
            }
        }
        return blockStatementNode.modify()
                .withOpenBraceToken(formatToken(openBraceToken, leadingSpaces, 0, 0, trailingOpeningLines))
                .withCloseBraceToken(formatToken(closeBraceToken, startColumn, 0, 0, trailingNewLines))
                .withStatements(statements)
                .apply();
    }

    @Override
    public MappingConstructorExpressionNode transform(
            MappingConstructorExpressionNode mappingConstructorExpressionNode) {
        if (!isInLineRange(mappingConstructorExpressionNode, lineRange)) {
            return mappingConstructorExpressionNode;
        }
        boolean addSpaces = true;
        int leadingNewLines = 1;
        int openingLeadingNewLines = 0;
        Node parent = mappingConstructorExpressionNode.parent();
        if (parent != null &&
                (parent.kind() == (SyntaxKind.LOCAL_VAR_DECL) ||
                    parent.kind() == (SyntaxKind.CONST_DECLARATION) ||
                    parent.kind() == (SyntaxKind.SPECIFIC_FIELD) ||
                    parent.kind() == (SyntaxKind.TABLE_CONSTRUCTOR))) {
            addSpaces = false;
        }
        if (parent != null && parent.kind() == (SyntaxKind.LIST_CONSTRUCTOR)) {
            openingLeadingNewLines = 1;
        }
        int startOpenBrace = getStartColumn(mappingConstructorExpressionNode, addSpaces);
        int startCloseBrace = getStartColumn(mappingConstructorExpressionNode, true);
        if (mappingConstructorExpressionNode.fields().size() == 0) {
            leadingNewLines = 0;
            startCloseBrace = 0;
        }
        Token openBrace = getToken(mappingConstructorExpressionNode.openBrace());
        Token closeBrace = getToken(mappingConstructorExpressionNode.closeBrace());
        SeparatedNodeList<MappingFieldNode> fields = this.modifySeparatedNodeList(
                mappingConstructorExpressionNode.fields());
        return mappingConstructorExpressionNode.modify()
                .withOpenBrace(formatToken(openBrace, startOpenBrace, 0, openingLeadingNewLines, 0))
                .withCloseBrace(formatToken(closeBrace, startCloseBrace, 0, leadingNewLines, 0))
                .withFields(fields)
                .apply();
    }

    @Override
    public ListenerDeclarationNode transform(ListenerDeclarationNode listenerDeclarationNode) {
        if (!isInLineRange(listenerDeclarationNode, lineRange)) {
            return listenerDeclarationNode;
        }
        Token equalsToken = getToken(listenerDeclarationNode.equalsToken());
        Token variableName = getToken(listenerDeclarationNode.variableName());
        Token semicolonToken = getToken(listenerDeclarationNode.semicolonToken());
        Token listenerKeyword = getToken(listenerDeclarationNode.listenerKeyword());
        Token visibilityQualifier = getToken(listenerDeclarationNode.visibilityQualifier().orElse(null));
        Node initializer = this.modifyNode(listenerDeclarationNode.initializer());
        MetadataNode metadata = this.modifyNode(listenerDeclarationNode.metadata().orElse(null));
        Node typeDescriptor = this.modifyNode(listenerDeclarationNode.typeDescriptor());
        if (visibilityQualifier != null) {
            listenerDeclarationNode = listenerDeclarationNode.modify()
                    .withVisibilityQualifier(formatToken(visibilityQualifier, 0, 0, 0, 0)).apply();
        }
        if (metadata != null) {
            listenerDeclarationNode = listenerDeclarationNode.modify()
                    .withMetadata(metadata).apply();
        }
        return listenerDeclarationNode.modify()
                .withEqualsToken(formatToken(equalsToken, 1, 1, 0, 0))
                .withInitializer(initializer)
                .withListenerKeyword(formatToken(listenerKeyword, 0, 0, 0, 0))
                .withSemicolonToken(formatToken(semicolonToken, 0, 0, 0, 1))
                .withTypeDescriptor(typeDescriptor)
                .withVariableName(formatToken(variableName, 0, 0, 0, 0))
                .apply();
    }

    @Override
    public SpecificFieldNode transform(SpecificFieldNode specificFieldNode) {
        if (!isInLineRange(specificFieldNode, lineRange)) {
            return specificFieldNode;
        }
        int startColumn = getStartColumn(specificFieldNode, true);
        Token fieldName;
        if (specificFieldNode.fieldName() instanceof BasicLiteralNode) {
            fieldName = getToken(((BasicLiteralNode) specificFieldNode.fieldName()).literalToken());
        } else {
            fieldName = getToken((Token) specificFieldNode.fieldName());
        }
        Token readOnlyKeyword = specificFieldNode.readonlyKeyword().orElse(null);
        Token colon = getToken(specificFieldNode.colon().orElse(null));
        ExpressionNode expressionNode = this.modifyNode(specificFieldNode.valueExpr().orElse(null));
        if (readOnlyKeyword != null) {
            specificFieldNode = specificFieldNode.modify()
                    .withReadonlyKeyword(formatToken(readOnlyKeyword, 0, 0, 0, 0)).apply();
        }
        if (colon != null) {
            specificFieldNode = specificFieldNode.modify()
                    .withColon(formatToken(colon, 1, 1, 0, 0)).apply();
        }
        if (expressionNode != null) {
            specificFieldNode = specificFieldNode.modify()
                    .withValueExpr(expressionNode).apply();
        }
        return specificFieldNode.modify()
                .withFieldName(formatToken(fieldName, startColumn, 0, 1, 0))
                .apply();
    }

    @Override
    public BinaryExpressionNode transform(BinaryExpressionNode binaryExpressionNode) {
        if (!isInLineRange(binaryExpressionNode, lineRange)) {
            return binaryExpressionNode;
        }
        Node lhsExpr = this.modifyNode(binaryExpressionNode.lhsExpr());
        Node rhsExpr = this.modifyNode(binaryExpressionNode.rhsExpr());
        Token operator = getToken(binaryExpressionNode.operator());
        return binaryExpressionNode.modify()
                .withLhsExpr(lhsExpr)
                .withRhsExpr(rhsExpr)
                .withOperator(formatToken(operator, 1, 1, 0, 0))
                .apply();
    }

    @Override
    public ArrayTypeDescriptorNode transform(ArrayTypeDescriptorNode arrayTypeDescriptorNode) {
        if (!isInLineRange(arrayTypeDescriptorNode, lineRange)) {
            return arrayTypeDescriptorNode;
        }
        Node arrayLength = arrayTypeDescriptorNode.arrayLength().orElse(null);
        Token openBracket = getToken(arrayTypeDescriptorNode.openBracket());
        Token closeBracket = getToken(arrayTypeDescriptorNode.closeBracket());
        TypeDescriptorNode memberTypeDesc = this.modifyNode(arrayTypeDescriptorNode.memberTypeDesc());
        if (arrayLength != null) {
            arrayTypeDescriptorNode = arrayTypeDescriptorNode.modify()
                    .withArrayLength(this.modifyNode(arrayLength)).apply();
        }
        return arrayTypeDescriptorNode.modify()
                .withOpenBracket(formatToken(openBracket, 0, 0, 0, 0))
                .withCloseBracket(formatToken(closeBracket, 0, 0, 0, 0))
                .withMemberTypeDesc(memberTypeDesc)
                .apply();
    }

    @Override
    public AssignmentStatementNode transform(AssignmentStatementNode assignmentStatementNode) {
        if (!isInLineRange(assignmentStatementNode, lineRange)) {
            return assignmentStatementNode;
        }
        Node varRef = this.modifyNode(assignmentStatementNode.varRef());
        ExpressionNode expression = this.modifyNode(assignmentStatementNode.expression());
        Token equalsToken = getToken(assignmentStatementNode.equalsToken());
        Token semicolonToken = getToken(assignmentStatementNode.semicolonToken());
        return assignmentStatementNode.modify()
                .withVarRef(varRef)
                .withExpression(expression)
                .withEqualsToken(formatToken(equalsToken, 1, 1, 0, 0))
                .withSemicolonToken(formatToken(semicolonToken, 0, 0, 0, 1))
                .apply();
    }

    @Override
    public IndexedExpressionNode transform(IndexedExpressionNode indexedExpressionNode) {
        if (!isInLineRange(indexedExpressionNode, lineRange)) {
            return indexedExpressionNode;
        }
        SeparatedNodeList<ExpressionNode> keyExpression = this.modifySeparatedNodeList(
                indexedExpressionNode.keyExpression());
        ExpressionNode containerExpression = this.modifyNode(indexedExpressionNode.containerExpression());
        Token openBracket = getToken(indexedExpressionNode.openBracket());
        Token closeBracket = getToken(indexedExpressionNode.closeBracket());
        return indexedExpressionNode.modify()
                .withKeyExpression(keyExpression)
                .withContainerExpression(containerExpression)
                .withOpenBracket(formatToken(openBracket, 0, 0, 0, 0))
                .withCloseBracket(formatToken(closeBracket, 0, 0, 0, 0))
                .apply();
    }

    @Override
    public CheckExpressionNode transform(CheckExpressionNode checkExpressionNode) {
        if (!isInLineRange(checkExpressionNode, lineRange)) {
            return checkExpressionNode;
        }
        boolean addSpaces = false;
        if (checkExpressionNode.parent() != null &&
                checkExpressionNode.parent().kind() == (SyntaxKind.ACTION_STATEMENT)) {
            addSpaces = true;
        }
        int startColumn = getStartColumn(checkExpressionNode, addSpaces);
        Token checkKeyword = getToken(checkExpressionNode.checkKeyword());
        ExpressionNode expressionNode = this.modifyNode(checkExpressionNode.expression());
        return checkExpressionNode.modify()
                .withCheckKeyword(formatToken(checkKeyword, startColumn, 1, 0, 0))
                .withExpression(expressionNode)
                .apply();
    }

    @Override
    public WhileStatementNode transform(WhileStatementNode whileStatementNode) {
        if (!isInLineRange(whileStatementNode, lineRange)) {
            return whileStatementNode;
        }
        int startColumn = getStartColumn(whileStatementNode, true);
        Token whileKeyword = getToken(whileStatementNode.whileKeyword());
        ExpressionNode condition = this.modifyNode(whileStatementNode.condition());
        whileStatementNode = whileStatementNode.modify()
                .withWhileKeyword(formatToken(whileKeyword, startColumn, 0, 0, 0)).apply();
        BlockStatementNode whileBody = this.modifyNode(whileStatementNode.whileBody());
        return whileStatementNode.modify()
                .withCondition(condition)
                .withWhileBody(whileBody)
                .apply();
    }

    @Override
    public ReturnStatementNode transform(ReturnStatementNode returnStatementNode) {
        if (!isInLineRange(returnStatementNode, lineRange)) {
            return returnStatementNode;
        }
        int startColumn = getStartColumn(returnStatementNode, true);
        Token returnKeyword = getToken(returnStatementNode.returnKeyword());
        ExpressionNode expressionNode = returnStatementNode.expression().orElse(null);
        Token semicolonToken = getToken(returnStatementNode.semicolonToken());
        if (expressionNode != null) {
            returnStatementNode = returnStatementNode.modify()
                    .withExpression(this.modifyNode(expressionNode)).apply();
        }
        return returnStatementNode.modify()
                .withReturnKeyword(formatToken(returnKeyword, startColumn, 1, 0, 0))
                .withSemicolonToken(formatToken(semicolonToken, 0, 0, 0, 1))
                .apply();
    }

    @Override
    public MethodCallExpressionNode transform(MethodCallExpressionNode methodCallExpressionNode) {
        if (!isInLineRange(methodCallExpressionNode, lineRange)) {
            return methodCallExpressionNode;
        }
        SeparatedNodeList<FunctionArgumentNode> arguments = this.modifySeparatedNodeList(methodCallExpressionNode
                .arguments());
        Token openParenToken = getToken(methodCallExpressionNode.openParenToken());
        Token closeParenToken = getToken(methodCallExpressionNode.closeParenToken());
        Token dotToken = getToken(methodCallExpressionNode.dotToken());
        ExpressionNode expression = this.modifyNode(methodCallExpressionNode.expression());
        NameReferenceNode methodName = this.modifyNode(methodCallExpressionNode.methodName());
        return methodCallExpressionNode.modify()
                .withArguments(arguments)
                .withOpenParenToken(formatToken(openParenToken, 0, 0, 0, 0))
                .withCloseParenToken(formatToken(closeParenToken, 0, 0, 0, 0))
                .withDotToken(formatToken(dotToken, 0, 0, 0, 0))
                .withExpression(expression)
                .withMethodName(methodName)
                .apply();
    }

    @Override
    public NilLiteralNode transform(NilLiteralNode nilLiteralNode) {
        if (!isInLineRange(nilLiteralNode, lineRange)) {
            return nilLiteralNode;
        }
        Token openParenToken = getToken(nilLiteralNode.openParenToken());
        Token closeParenToken = getToken(nilLiteralNode.closeParenToken());
        return nilLiteralNode.modify()
                .withOpenParenToken(formatToken(openParenToken, 0, 0, 0, 0))
                .withCloseParenToken(formatToken(closeParenToken, 0, 0, 0, 0))
                .apply();
    }

    @Override
    public NilTypeDescriptorNode transform(NilTypeDescriptorNode nilTypeDescriptorNode) {
        if (!isInLineRange(nilTypeDescriptorNode, lineRange)) {
            return nilTypeDescriptorNode;
        }
        boolean addSpaces = true;
        if (nilTypeDescriptorNode.parent().kind() == (SyntaxKind.UNION_TYPE_DESC) ||
                (nilTypeDescriptorNode.parent() != null) &&
                        nilTypeDescriptorNode.parent().kind() == (SyntaxKind.TYPE_PARAMETER)) {
            addSpaces = false;
        }
        int startColumn = getStartColumn(nilTypeDescriptorNode, addSpaces);
        Token openParenToken = getToken(nilTypeDescriptorNode.openParenToken());
        Token closeParenToken = getToken(nilTypeDescriptorNode.closeParenToken());
        return nilTypeDescriptorNode.modify()
                .withOpenParenToken(formatToken(openParenToken, startColumn, 0, 0, 0))
                .withCloseParenToken(formatToken(closeParenToken, 0, 0, 0, 0))
                .apply();
    }

    @Override
    public UnionTypeDescriptorNode transform(UnionTypeDescriptorNode unionTypeDescriptorNode) {
        if (!isInLineRange(unionTypeDescriptorNode, lineRange)) {
            return unionTypeDescriptorNode;
        }
        TypeDescriptorNode leftTypeDesc = this.modifyNode(unionTypeDescriptorNode.leftTypeDesc());
        Token pipeToken = getToken(unionTypeDescriptorNode.pipeToken());
        TypeDescriptorNode rightTypeDesc = this.modifyNode(unionTypeDescriptorNode.rightTypeDesc());
        return unionTypeDescriptorNode.modify()
                .withLeftTypeDesc(leftTypeDesc)
                .withPipeToken(pipeToken)
                .withRightTypeDesc(rightTypeDesc)
                .apply();
    }

    @Override
    public XMLNamespaceDeclarationNode transform(XMLNamespaceDeclarationNode xMLNamespaceDeclarationNode) {
        if (!isInLineRange(xMLNamespaceDeclarationNode, lineRange)) {
            return xMLNamespaceDeclarationNode;
        }
        Token xmlnsKeyword = getToken(xMLNamespaceDeclarationNode.xmlnsKeyword());
        ExpressionNode namespaceuri = this.modifyNode(xMLNamespaceDeclarationNode.namespaceuri());
        Token asKeyword = getToken(xMLNamespaceDeclarationNode.asKeyword().orElse(null));
        IdentifierToken namespacePrefix = this.modifyNode(xMLNamespaceDeclarationNode.namespacePrefix().orElse(null));
        Token semicolonToken = getToken(xMLNamespaceDeclarationNode.semicolonToken());
        int startColumn = getStartColumn(xMLNamespaceDeclarationNode, true);

        if (asKeyword != null) {
            xMLNamespaceDeclarationNode = xMLNamespaceDeclarationNode.modify()
                    .withAsKeyword(formatToken(asKeyword, 1, 1, 0, 0))
                    .apply();
        }
        if (namespacePrefix != null) {
            xMLNamespaceDeclarationNode = xMLNamespaceDeclarationNode.modify()
                    .withNamespacePrefix(namespacePrefix)
                    .apply();
        }

        return xMLNamespaceDeclarationNode.modify()
                .withNamespaceuri(namespaceuri)
                .withXmlnsKeyword(formatToken(xmlnsKeyword, startColumn, 1, 0, 0))
                .withSemicolonToken(formatToken(semicolonToken, 0, 0, 0, 1))
                .apply();
    }

    @Override
    public ModuleXMLNamespaceDeclarationNode transform(
            ModuleXMLNamespaceDeclarationNode moduleXMLNamespaceDeclarationNode) {
        if (!isInLineRange(moduleXMLNamespaceDeclarationNode, lineRange)) {
            return moduleXMLNamespaceDeclarationNode;
        }
        Token xmlnsKeyword = getToken(moduleXMLNamespaceDeclarationNode.xmlnsKeyword());
        ExpressionNode namespaceuri = this.modifyNode(moduleXMLNamespaceDeclarationNode.namespaceuri());
        Token asKeyword = getToken(moduleXMLNamespaceDeclarationNode.asKeyword());
        IdentifierToken namespacePrefix = this.modifyNode(moduleXMLNamespaceDeclarationNode.namespacePrefix());
        Token semicolonToken = getToken(moduleXMLNamespaceDeclarationNode.semicolonToken());
        return moduleXMLNamespaceDeclarationNode.modify()
                .withNamespacePrefix(namespacePrefix)
                .withNamespaceuri(namespaceuri)
                .withXmlnsKeyword(formatToken(xmlnsKeyword, 0, 0, 0, 0))
                .withAsKeyword(formatToken(asKeyword, 0, 0, 0, 0))
                .withSemicolonToken(formatToken(semicolonToken, 0, 0, 0, 0))
                .apply();
    }

    @Override
    public XmlTypeDescriptorNode transform(XmlTypeDescriptorNode xmlTypeDescriptorNode) {
        if (!isInLineRange(xmlTypeDescriptorNode, lineRange)) {
            return xmlTypeDescriptorNode;
        }
        boolean addSpaces = true;
        if (xmlTypeDescriptorNode.parent().parent() != null &&
                xmlTypeDescriptorNode.parent().parent().kind() == (SyntaxKind.TYPE_CAST_EXPRESSION)) {
            addSpaces = false;
        }
        int startColumn = getStartColumn(xmlTypeDescriptorNode, addSpaces);
        Token xmlKeywordToken = getToken(xmlTypeDescriptorNode.xmlKeywordToken());
        TypeParameterNode xmlTypeParamsNode = this.modifyNode(xmlTypeDescriptorNode.xmlTypeParamsNode().orElse(null));
        if (xmlTypeParamsNode != null) {
            xmlTypeDescriptorNode = xmlTypeDescriptorNode.modify()
                    .withXmlTypeParamsNode(xmlTypeParamsNode).apply();
        }
        return xmlTypeDescriptorNode.modify()
                .withXmlKeywordToken(formatToken(xmlKeywordToken, startColumn, 0, 0, 0))
                .apply();
    }

    @Override
    public XMLElementNode transform(XMLElementNode xMLElementNode) {
        if (!isInLineRange(xMLElementNode, lineRange)) {
            return xMLElementNode;
        }
        XMLStartTagNode startTag = this.modifyNode(xMLElementNode.startTag());
        NodeList<XMLItemNode> content = modifyNodeList(xMLElementNode.content());
        XMLEndTagNode endTag = this.modifyNode(xMLElementNode.endTag());
        return xMLElementNode.modify()
                .withStartTag(startTag)
                .withEndTag(endTag)
                .withContent(content)
                .apply();
    }

    @Override
    public XMLStartTagNode transform(XMLStartTagNode xMLStartTagNode) {
        if (!isInLineRange(xMLStartTagNode, lineRange)) {
            return xMLStartTagNode;
        }
        Token ltToken = getToken(xMLStartTagNode.ltToken());
        XMLNameNode name = this.modifyNode(xMLStartTagNode.name());
        NodeList<XMLAttributeNode> attributes = modifyNodeList(xMLStartTagNode.attributes());
        Token getToken = getToken(xMLStartTagNode.getToken());
        return xMLStartTagNode.modify()
                .withName(name)
                .withLtToken(formatToken(ltToken, 0, 0, 0, 0))
                .withAttributes(attributes)
                .withGetToken(formatToken(getToken, 0, 0, 0, 0))
                .apply();
    }

    @Override
    public XMLEndTagNode transform(XMLEndTagNode xMLEndTagNode) {
        if (!isInLineRange(xMLEndTagNode, lineRange)) {
            return xMLEndTagNode;
        }
        Token ltToken = getToken(xMLEndTagNode.ltToken());
        Token slashToken = getToken(xMLEndTagNode.slashToken());
        XMLNameNode name = this.modifyNode(xMLEndTagNode.name());
        Token getToken = getToken(xMLEndTagNode.getToken());
        return xMLEndTagNode.modify()
                .withName(name)
                .withLtToken(formatToken(ltToken, 0, 0, 0, 0))
                .withSlashToken(formatToken(slashToken, 0, 0, 0, 0))
                .withGetToken(formatToken(getToken, 0, 0, 0, 0))
                .apply();
    }

    @Override
    public XMLSimpleNameNode transform(XMLSimpleNameNode xMLSimpleNameNode) {
        if (!isInLineRange(xMLSimpleNameNode, lineRange)) {
            return xMLSimpleNameNode;
        }
        Token name = getToken(xMLSimpleNameNode.name());
        if (xMLSimpleNameNode.parent().kind() == SyntaxKind.XML_PI &&
                ((XMLProcessingInstruction) xMLSimpleNameNode.parent()).data() != null) {
            return xMLSimpleNameNode.modify()
                    .withName(formatToken(name, 0, 1, 0, 0))
                    .apply();
        }
        return xMLSimpleNameNode.modify()
                .withName(formatToken(name, 0, 0, 0, 0))
                .apply();
    }

    @Override
    public XMLQualifiedNameNode transform(XMLQualifiedNameNode xMLQualifiedNameNode) {
        if (!isInLineRange(xMLQualifiedNameNode, lineRange)) {
            return xMLQualifiedNameNode;
        }
        XMLSimpleNameNode prefix = this.modifyNode(xMLQualifiedNameNode.prefix());
        Token colon = getToken(xMLQualifiedNameNode.colon());
        XMLSimpleNameNode name = this.modifyNode(xMLQualifiedNameNode.name());
        return xMLQualifiedNameNode.modify()
                .withPrefix(prefix)
                .withName(name)
                .withColon(formatToken(colon, 0, 0, 0, 0))
                .apply();
    }

    @Override
    public XMLEmptyElementNode transform(XMLEmptyElementNode xMLEmptyElementNode) {
        if (!isInLineRange(xMLEmptyElementNode, lineRange)) {
            return xMLEmptyElementNode;
        }
        Token ltToken = getToken(xMLEmptyElementNode.ltToken());
        XMLNameNode name = this.modifyNode(xMLEmptyElementNode.name());
        NodeList<XMLAttributeNode> attributes = this.modifyNodeList(xMLEmptyElementNode.attributes());
        Token slashToken = getToken(xMLEmptyElementNode.slashToken());
        Token getToken = getToken(xMLEmptyElementNode.getToken());
        return xMLEmptyElementNode.modify()
                .withName(name)
                .withAttributes(attributes)
                .withLtToken(formatToken(ltToken, 0, 0, 0, 0))
                .withSlashToken(formatToken(slashToken, 0, 0, 0, 0))
                .withGetToken(formatToken(getToken, 0, 0, 0, 0))
                .apply();
    }

    @Override
    public XMLTextNode transform(XMLTextNode xMLTextNode) {
        if (!isInLineRange(xMLTextNode, lineRange)) {
            return xMLTextNode;
        }
        Token content = getToken(xMLTextNode.content());
        return xMLTextNode.modify()
                .withContent(formatToken(content, 0, 0, 0, 0))
                .apply();
    }

    @Override
    public XMLAttributeNode transform(XMLAttributeNode xMLAttributeNode) {
        if (!isInLineRange(xMLAttributeNode, lineRange)) {
            return xMLAttributeNode;
        }
        XMLNameNode attributeName = this.modifyNode(xMLAttributeNode.attributeName());
        Token equalToken = getToken(xMLAttributeNode.equalToken());
        XMLAttributeValue value = this.modifyNode(xMLAttributeNode.value());
        return xMLAttributeNode.modify()
                .withValue(value)
                .withAttributeName(attributeName)
                .withEqualToken(formatToken(equalToken, 0, 0, 0, 0))
                .apply();
    }

    @Override
    public XMLAttributeValue transform(XMLAttributeValue xMLAttributeValue) {
        if (!isInLineRange(xMLAttributeValue, lineRange)) {
            return xMLAttributeValue;
        }
        Token startQuote = getToken(xMLAttributeValue.startQuote());
        NodeList<Node> value = this.modifyNodeList(xMLAttributeValue.value());
        Token endQuote = getToken(xMLAttributeValue.endQuote());
        return xMLAttributeValue.modify()
                .withStartQuote(formatToken(startQuote, 0, 0, 0, 0))
                .withValue(value)
                .withEndQuote(formatToken(endQuote, 0, 0, 0, 0))
                .apply();
    }

    @Override
    public XMLComment transform(XMLComment xMLComment) {
        if (!isInLineRange(xMLComment, lineRange)) {
            return xMLComment;
        }
        Token commentStart = getToken(xMLComment.commentStart());
        NodeList<Node> content = this.modifyNodeList(xMLComment.content());
        Token commentEnd = getToken(xMLComment.commentEnd());
        return xMLComment.modify()
                .withCommentStart(formatToken(commentStart, 0, 0, 0, 0))
                .withContent(content)
                .withCommentEnd(formatToken(commentEnd, 0, 0, 0, 0))
                .apply();
    }

    @Override
    public XMLProcessingInstruction transform(XMLProcessingInstruction xMLProcessingInstruction) {
        if (!isInLineRange(xMLProcessingInstruction, lineRange)) {
            return xMLProcessingInstruction;
        }
        Token piStart = getToken(xMLProcessingInstruction.piStart());
        XMLNameNode target = this.modifyNode(xMLProcessingInstruction.target());
        NodeList<Node> data = this.modifyNodeList(xMLProcessingInstruction.data());
        Token piEnd = getToken(xMLProcessingInstruction.piEnd());
        return xMLProcessingInstruction.modify()
                .withTarget(target)
                .withPiStart(formatToken(piStart, 0, 0, 0, 0))
                .withData(data)
                .withPiEnd(formatToken(piEnd, 0, 0, 0, 0))
                .apply();
    }

    @Override
    public XMLFilterExpressionNode transform(XMLFilterExpressionNode xMLFilterExpressionNode) {
        if (!isInLineRange(xMLFilterExpressionNode, lineRange)) {
            return xMLFilterExpressionNode;
        }
        ExpressionNode expression = this.modifyNode(xMLFilterExpressionNode.expression());
        XMLNamePatternChainingNode xmlPatternChain = this.modifyNode(xMLFilterExpressionNode.xmlPatternChain());
        return xMLFilterExpressionNode.modify()
                .withExpression(expression)
                .withXmlPatternChain(xmlPatternChain)
                .apply();
    }

    @Override
    public XMLStepExpressionNode transform(XMLStepExpressionNode xMLStepExpressionNode) {
        if (!isInLineRange(xMLStepExpressionNode, lineRange)) {
            return xMLStepExpressionNode;
        }
        ExpressionNode expression = this.modifyNode(xMLStepExpressionNode.expression());
        Node xmlStepStart = this.modifyNode(xMLStepExpressionNode.xmlStepStart());
        return xMLStepExpressionNode.modify()
                .withExpression(expression)
                .withXmlStepStart(xmlStepStart)
                .apply();
    }

    @Override
    public XMLNamePatternChainingNode transform(XMLNamePatternChainingNode xMLNamePatternChainingNode) {
        if (!isInLineRange(xMLNamePatternChainingNode, lineRange)) {
            return xMLNamePatternChainingNode;
        }
        Token startToken = getToken(xMLNamePatternChainingNode.startToken());
        SeparatedNodeList<Node> xmlNamePattern = modifySeparatedNodeList(xMLNamePatternChainingNode.xmlNamePattern());
        Token gtToken = getToken(xMLNamePatternChainingNode.gtToken());
        return xMLNamePatternChainingNode.modify()
                .withStartToken(formatToken(startToken, 0, 0, 0, 0))
                .withXmlNamePattern(xmlNamePattern)
                .withGtToken(formatToken(gtToken, 0, 0, 0, 0))
                .apply();
    }

    @Override
    public XMLAtomicNamePatternNode transform(XMLAtomicNamePatternNode xMLAtomicNamePatternNode) {
        if (!isInLineRange(xMLAtomicNamePatternNode, lineRange)) {
            return xMLAtomicNamePatternNode;
        }
        Token prefix = getToken(xMLAtomicNamePatternNode.prefix());
        Token colon = getToken(xMLAtomicNamePatternNode.colon());
        Token name = getToken(xMLAtomicNamePatternNode.name());
        return xMLAtomicNamePatternNode.modify()
                .withPrefix(formatToken(prefix, 0, 0, 0, 0))
                .withColon(formatToken(colon, 0, 0, 0, 0))
                .withName(formatToken(name, 0, 0, 0, 0))
                .apply();
    }

    @Override
    public TemplateExpressionNode transform(TemplateExpressionNode templateExpressionNode) {
        if (!isInLineRange(templateExpressionNode, lineRange)) {
            return templateExpressionNode;
        }
        Token type = getToken(templateExpressionNode.type().orElse(null));
        Token startBacktick = getToken(templateExpressionNode.startBacktick());
        NodeList<TemplateMemberNode> content = modifyNodeList(templateExpressionNode.content());
        Token endBacktick = getToken(templateExpressionNode.endBacktick());
        int leadingSpaces = 1;
        if (templateExpressionNode.parent() != null &&
                (templateExpressionNode.parent().kind() == (SyntaxKind.LOCAL_VAR_DECL) ||
                        templateExpressionNode.parent().kind() == (SyntaxKind.INTERPOLATION))) {
            leadingSpaces = 0;
        }
        if (type != null) {
            templateExpressionNode = templateExpressionNode.modify()
                    .withType(formatToken(type, 0, 1, 0, 0)).apply();
        }
        return templateExpressionNode.modify()
                .withStartBacktick(formatToken(startBacktick, leadingSpaces, 0, 0, 0))
                .withContent(content)
                .withEndBacktick(formatToken(endBacktick, 0, 0, 0, 0))
                .apply();
    }

    @Override
    public ByteArrayLiteralNode transform(ByteArrayLiteralNode byteArrayLiteralNode) {
        if (!isInLineRange(byteArrayLiteralNode, lineRange)) {
            return byteArrayLiteralNode;
        }
        Token type = getToken(byteArrayLiteralNode.type());
        Token startBacktick = getToken(byteArrayLiteralNode.startBacktick());
        Token content = getToken(byteArrayLiteralNode.content().orElse(null));
        Token endBacktick = getToken(byteArrayLiteralNode.endBacktick());
        if (content != null) {
            byteArrayLiteralNode = byteArrayLiteralNode.modify()
                    .withContent(formatToken(content, 0, 0, 0, 0)).apply();
        }
        return byteArrayLiteralNode.modify()
                .withType(formatToken(type, 0, 1, 0, 0))
                .withStartBacktick(formatToken(startBacktick, 0, 0, 0, 0))
                .withEndBacktick(formatToken(endBacktick, 0, 0, 0, 0))
                .apply();
    }

    @Override
    public ListConstructorExpressionNode transform(ListConstructorExpressionNode listConstructorExpressionNode) {
        if (!isInLineRange(listConstructorExpressionNode, lineRange)) {
            return listConstructorExpressionNode;
        }
        int newLines = 0;
        int closingNewLines = 0;
        SeparatedNodeList expressionList = listConstructorExpressionNode.expressions();
        if (expressionList.size() != 0 &&
                expressionList.get(expressionList.size() - 1).kind() == (SyntaxKind.MAPPING_CONSTRUCTOR)) {
            closingNewLines = 1;
        }
        int startColumn = getStartColumn(listConstructorExpressionNode, true);
        Token openBracket = getToken(listConstructorExpressionNode.openBracket());
        SeparatedNodeList<Node> expressions = this.modifySeparatedNodeList(listConstructorExpressionNode.expressions());
        Token closeBracket = getToken(listConstructorExpressionNode.closeBracket());
        return listConstructorExpressionNode.modify()
                .withOpenBracket(formatToken(openBracket, 0, 0, 0, newLines))
                .withExpressions(expressions)
                .withCloseBracket(formatToken(closeBracket, closingNewLines == 1 ? startColumn : 0, 0,
                        closingNewLines, 0))
                .apply();
    }

    @Override
    public TypeReferenceNode transform(TypeReferenceNode typeReferenceNode) {
        if (!isInLineRange(typeReferenceNode, lineRange)) {
            return typeReferenceNode;
        }
        Token asteriskToken = getToken(typeReferenceNode.asteriskToken());
        Node typeName = this.modifyNode(typeReferenceNode.typeName());
        Token semicolonToken = getToken(typeReferenceNode.semicolonToken());
        return typeReferenceNode.modify()
                .withTypeName(typeName)
                .withAsteriskToken(formatToken(asteriskToken, 0, 0, 0, 0))
                .withSemicolonToken(formatToken(semicolonToken, 0, 0, 0, 0))
                .apply();
    }

    @Override
    public TupleTypeDescriptorNode transform(TupleTypeDescriptorNode tupleTypeDescriptorNode) {
        if (!isInLineRange(tupleTypeDescriptorNode, lineRange)) {
            return tupleTypeDescriptorNode;
        }
        int startColumn = getStartColumn(tupleTypeDescriptorNode, true);
        Token openBracketToken = getToken(tupleTypeDescriptorNode.openBracketToken());
        SeparatedNodeList<Node> memberTypeDesc = this.modifySeparatedNodeList(tupleTypeDescriptorNode.memberTypeDesc());
        Token closeBracketToken = getToken(tupleTypeDescriptorNode.closeBracketToken());
        return tupleTypeDescriptorNode.modify()
                .withOpenBracketToken(formatToken(openBracketToken, startColumn, 0, 0, 0))
                .withMemberTypeDesc(memberTypeDesc)
                .withCloseBracketToken(formatToken(closeBracketToken, 0, 0, 0, 0))
                .apply();
    }

    @Override
    public MappingMatchPatternNode transform(MappingMatchPatternNode mappingMatchPatternNode) {
        if (!isInLineRange(mappingMatchPatternNode, lineRange)) {
            return mappingMatchPatternNode;
        }
        Token openBraceToken = getToken(mappingMatchPatternNode.openBraceToken());
        SeparatedNodeList<FieldMatchPatternNode> fieldMatchPatterns =
                this.modifySeparatedNodeList(mappingMatchPatternNode.fieldMatchPatterns());
        RestMatchPatternNode restMatchPattern =
                this.modifyNode(mappingMatchPatternNode.restMatchPattern().orElse(null));
        Token closeBraceToken = getToken(mappingMatchPatternNode.closeBraceToken());
        if (restMatchPattern != null) {
            mappingMatchPatternNode = mappingMatchPatternNode.modify()
                    .withRestMatchPattern(restMatchPattern).apply();
        }
        return mappingMatchPatternNode.modify()
                .withOpenBraceToken(formatToken(openBraceToken, 0, 0, 0, 0))
                .withFieldMatchPatterns(fieldMatchPatterns)
                .withCloseBraceToken(formatToken(closeBraceToken, 0, 0, 0, 0))
                .apply();
    }

    @Override
    public ParameterizedTypeDescriptorNode transform(ParameterizedTypeDescriptorNode parameterizedTypeDescriptorNode) {
        if (!isInLineRange(parameterizedTypeDescriptorNode, lineRange)) {
            return parameterizedTypeDescriptorNode;
        }
        boolean addSpaces = true;
        if (parameterizedTypeDescriptorNode.parent() != null &&
                (parameterizedTypeDescriptorNode.parent().kind() == (SyntaxKind.CONST_DECLARATION) ||
                        parameterizedTypeDescriptorNode.parent().kind() == (SyntaxKind.TYPE_PARAMETER))) {
            addSpaces = false;
        }
        int startColumn = getStartColumn(parameterizedTypeDescriptorNode, addSpaces);
        Token parameterizedType = getToken(parameterizedTypeDescriptorNode.parameterizedType());
        TypeParameterNode typeParameter = this.modifyNode(parameterizedTypeDescriptorNode.typeParameter());
        return parameterizedTypeDescriptorNode.modify()
                .withParameterizedType(formatToken(parameterizedType, startColumn, 0, 0, 0))
                .withTypeParameter(typeParameter)
                .apply();
    }

    @Override
    public TypeParameterNode transform(TypeParameterNode typeParameterNode) {
        if (!isInLineRange(typeParameterNode, lineRange)) {
            return typeParameterNode;
        }
        Token ltToken = getToken(typeParameterNode.ltToken());
        TypeDescriptorNode typeNode = this.modifyNode(typeParameterNode.typeNode());
        Token gtToken = getToken(typeParameterNode.gtToken());
        return typeParameterNode.modify()
                .withTypeNode(typeNode)
                .withLtToken(formatToken(ltToken, 0, 0, 0, 0))
                .withGtToken(formatToken(gtToken, 0, 0, 0, 0))
                .apply();
    }

    @Override
    public StartActionNode transform(StartActionNode startActionNode) {
        if (!isInLineRange(startActionNode, lineRange)) {
            return startActionNode;
        }
        NodeList<AnnotationNode> annotations = this.modifyNodeList(startActionNode.annotations());
        Token startKeyword = getToken(startActionNode.startKeyword());
        ExpressionNode expression = this.modifyNode(startActionNode.expression());
        return startActionNode.modify()
                .withAnnotations(annotations)
                .withStartKeyword(formatToken(startKeyword, 0, 1, 0, 0))
                .withExpression(expression)
                .apply();
    }

    @Override
    public FlushActionNode transform(FlushActionNode flushActionNode) {
        if (!isInLineRange(flushActionNode, lineRange)) {
            return flushActionNode;
        }
        Token flushKeyword = getToken(flushActionNode.flushKeyword());
        NameReferenceNode peerWorker = this.modifyNode(flushActionNode.peerWorker());
        return flushActionNode.modify()
                .withFlushKeyword(formatToken(flushKeyword, 0, 1, 0, 0))
                .withPeerWorker(peerWorker)
                .apply();
    }

    @Override
    public NamedWorkerDeclarationNode transform(NamedWorkerDeclarationNode namedWorkerDeclarationNode) {
        if (!isInLineRange(namedWorkerDeclarationNode, lineRange)) {
            return namedWorkerDeclarationNode;
        }
        int startColumn = getStartColumn(namedWorkerDeclarationNode, true);
        NodeList<AnnotationNode> annotations = this.modifyNodeList(namedWorkerDeclarationNode.annotations());
        Token workerKeyword = getToken(namedWorkerDeclarationNode.workerKeyword());
        IdentifierToken workerName = this.modifyNode(namedWorkerDeclarationNode.workerName());
        Node returnTypeDesc =
                this.modifyNode(namedWorkerDeclarationNode.returnTypeDesc().orElse(null));
        BlockStatementNode workerBody = this.modifyNode(namedWorkerDeclarationNode.workerBody());
        if (returnTypeDesc != null) {
            namedWorkerDeclarationNode = namedWorkerDeclarationNode.modify()
                    .withReturnTypeDesc(returnTypeDesc).apply();
        }
        return namedWorkerDeclarationNode.modify()
                .withAnnotations(annotations)
                .withWorkerKeyword(formatToken(workerKeyword, startColumn, 1, 0, 0))
                .withWorkerName(workerName)
                .withWorkerBody(workerBody)
                .apply();
    }

    @Override
    public TypeDefinitionNode transform(TypeDefinitionNode typeDefinitionNode) {
        if (!isInLineRange(typeDefinitionNode, lineRange)) {
            return typeDefinitionNode;
        }
        MetadataNode metadata = this.modifyNode(typeDefinitionNode.metadata().orElse(null));
        Token visibilityQualifier = getToken(typeDefinitionNode.visibilityQualifier().orElse(null));
        Token typeKeyword = getToken(typeDefinitionNode.typeKeyword());
        Token typeName = getToken(typeDefinitionNode.typeName());
        Node typeDescriptor = this.modifyNode(typeDefinitionNode.typeDescriptor());
        Token semicolonToken = this.modifyToken(typeDefinitionNode.semicolonToken());
        if (metadata != null) {
            typeDefinitionNode = typeDefinitionNode.modify()
                    .withMetadata(metadata).apply();
        }
        if (visibilityQualifier != null) {
            typeDefinitionNode = typeDefinitionNode.modify()
                    .withVisibilityQualifier(formatToken(visibilityQualifier, 0, 1, 0, 0)).apply();
        }
        return typeDefinitionNode.modify()
                .withTypeKeyword(formatToken(typeKeyword, 0, 0, 0, 0))
                .withTypeName(formatToken(typeName, 1, 1, 0, 0))
                .withTypeDescriptor(typeDescriptor)
                .withSemicolonToken(formatToken(semicolonToken, 0, 0, 0, 2))
                .apply();
    }

    @Override
    public CompoundAssignmentStatementNode transform(CompoundAssignmentStatementNode compoundAssignmentStatementNode) {
        if (!isInLineRange(compoundAssignmentStatementNode, lineRange)) {
            return compoundAssignmentStatementNode;
        }
        ExpressionNode lhsExpression = this.modifyNode(compoundAssignmentStatementNode.lhsExpression());
        Token binaryOperator = getToken(compoundAssignmentStatementNode.binaryOperator());
        Token equalsToken = getToken(compoundAssignmentStatementNode.equalsToken());
        ExpressionNode rhsExpression = this.modifyNode(compoundAssignmentStatementNode.rhsExpression());
        Token semicolonToken = getToken(compoundAssignmentStatementNode.semicolonToken());
        return compoundAssignmentStatementNode.modify()
                .withLhsExpression(lhsExpression)
                .withBinaryOperator(formatToken(binaryOperator, 1, 1, 0, 0))
                .withEqualsToken(formatToken(equalsToken, 1, 1, 0, 0))
                .withRhsExpression(rhsExpression)
                .withSemicolonToken(formatToken(semicolonToken, 0, 0, 0, 0))
                .apply();
    }

    @Override
    public BreakStatementNode transform(BreakStatementNode breakStatementNode) {
        if (!isInLineRange(breakStatementNode, lineRange)) {
            return breakStatementNode;
        }
        Token breakToken = getToken(breakStatementNode.breakToken());
        Token semicolonToken = getToken(breakStatementNode.semicolonToken());
        return breakStatementNode.modify()
                .withBreakToken(formatToken(breakToken, 0, 0, 0, 0))
                .withSemicolonToken(formatToken(semicolonToken, 0, 0, 0, 0))
                .apply();
    }

    @Override
    public ContinueStatementNode transform(ContinueStatementNode continueStatementNode) {
        if (!isInLineRange(continueStatementNode, lineRange)) {
            return continueStatementNode;
        }
        Token continueToken = getToken(continueStatementNode.continueToken());
        Token semicolonToken = getToken(continueStatementNode.semicolonToken());
        return continueStatementNode.modify()
                .withContinueToken(formatToken(continueToken, 0, 0, 0, 0))
                .withSemicolonToken(formatToken(semicolonToken, 0, 0, 0, 0))
                .apply();
    }

    @Override
    public ExternalFunctionBodyNode transform(ExternalFunctionBodyNode externalFunctionBodyNode) {
        if (!isInLineRange(externalFunctionBodyNode, lineRange)) {
            return externalFunctionBodyNode;
        }
        Token equalsToken = getToken(externalFunctionBodyNode.equalsToken());
        NodeList<AnnotationNode> annotations = this.modifyNodeList(externalFunctionBodyNode.annotations());
        Token externalKeyword = getToken(externalFunctionBodyNode.externalKeyword());
        Token semicolonToken = getToken(externalFunctionBodyNode.semicolonToken());
        return externalFunctionBodyNode.modify()
                .withEqualsToken(formatToken(equalsToken, 1, 1, 0, 0))
                .withAnnotations(annotations)
                .withExternalKeyword(formatToken(externalKeyword, 1, 0, 0, 0))
                .withSemicolonToken(formatToken(semicolonToken, 0, 0, 0, 2))
                .apply();
    }

    @Override
    public PanicStatementNode transform(PanicStatementNode panicStatementNode) {
        if (!isInLineRange(panicStatementNode, lineRange)) {
            return panicStatementNode;
        }
        int startColumn = getStartColumn(panicStatementNode, true);
        Token panicKeyword = getToken(panicStatementNode.panicKeyword());
        ExpressionNode expression = this.modifyNode(panicStatementNode.expression());
        Token semicolonToken = getToken(panicStatementNode.semicolonToken());
        return panicStatementNode.modify()
                .withPanicKeyword(formatToken(panicKeyword, startColumn, 1, 0, 0))
                .withExpression(expression)
                .withSemicolonToken(formatToken(semicolonToken, 0, 0, 0, 1))
                .apply();
    }

    @Override
    public LocalTypeDefinitionStatementNode transform(
            LocalTypeDefinitionStatementNode localTypeDefinitionStatementNode) {
        if (!isInLineRange(localTypeDefinitionStatementNode, lineRange)) {
            return localTypeDefinitionStatementNode;
        }
        int startColumn = getStartColumn(localTypeDefinitionStatementNode, true);
        NodeList<AnnotationNode> annotations = this.modifyNodeList(localTypeDefinitionStatementNode.annotations());
        Token typeKeyword = getToken(localTypeDefinitionStatementNode.typeKeyword());
        Node typeName = this.modifyNode(localTypeDefinitionStatementNode.typeName());
        Node typeDescriptor = this.modifyNode(localTypeDefinitionStatementNode.typeDescriptor());
        Token semicolonToken = getToken(localTypeDefinitionStatementNode.semicolonToken());
        return localTypeDefinitionStatementNode.modify()
                .withAnnotations(annotations)
                .withTypeKeyword(formatToken(typeKeyword, startColumn, 1, 0, 0))
                .withTypeName(typeName)
                .withTypeDescriptor(typeDescriptor)
                .withSemicolonToken(formatToken(semicolonToken, 0, 0, 0, 1))
                .apply();
    }

    @Override
    public LockStatementNode transform(LockStatementNode lockStatementNode) {
        if (!isInLineRange(lockStatementNode, lineRange)) {
            return lockStatementNode;
        }
        Token lockKeyword = getToken(lockStatementNode.lockKeyword());
        StatementNode blockStatement = this.modifyNode(lockStatementNode.blockStatement());
        return lockStatementNode.modify()
                .withLockKeyword(formatToken(lockKeyword, 0, 1, 0, 0))
                .withBlockStatement(blockStatement)
                .apply();
    }

    @Override
    public ForkStatementNode transform(ForkStatementNode forkStatementNode) {
        if (!isInLineRange(forkStatementNode, lineRange)) {
            return forkStatementNode;
        }
        Token forkKeyword = getToken(forkStatementNode.forkKeyword());
        Token openBraceToken = getToken(forkStatementNode.openBraceToken());
        NodeList<NamedWorkerDeclarationNode> namedWorkerDeclarations =
                this.modifyNodeList(forkStatementNode.namedWorkerDeclarations());
        Token closeBraceToken = getToken(forkStatementNode.closeBraceToken());
        return forkStatementNode.modify()
                .withForkKeyword(formatToken(forkKeyword, 1, 1, 0, 0))
                .withOpenBraceToken(formatToken(openBraceToken, 0, 0, 0, 0))
                .withNamedWorkerDeclarations(namedWorkerDeclarations)
                .withCloseBraceToken(formatToken(closeBraceToken, 0, 0, 0, 0))
                .apply();
    }

    @Override
    public ForEachStatementNode transform(ForEachStatementNode forEachStatementNode) {
        if (!isInLineRange(forEachStatementNode, lineRange)) {
            return forEachStatementNode;
        }
        int startColumn = getStartColumn(forEachStatementNode, true);
        Token forEachKeyword = getToken(forEachStatementNode.forEachKeyword());
        TypedBindingPatternNode typedBindingPattern = this.modifyNode(forEachStatementNode.typedBindingPattern());
        Token inKeyword = getToken(forEachStatementNode.inKeyword());
        Node actionOrExpressionNode = this.modifyNode(forEachStatementNode.actionOrExpressionNode());
        StatementNode blockStatement = this.modifyNode(forEachStatementNode.blockStatement());
        return forEachStatementNode.modify()
                .withForEachKeyword(formatToken(forEachKeyword, startColumn, 1, 0, 0))
                .withTypedBindingPattern(typedBindingPattern)
                .withInKeyword(formatToken(inKeyword, 1, 1, 0, 0))
                .withActionOrExpressionNode(actionOrExpressionNode)
                .withBlockStatement(blockStatement)
                .apply();
    }

    @Override
<<<<<<< HEAD
=======
    public FailExpressionNode transform(FailExpressionNode failExpressionNode) {
        if (!isInLineRange(failExpressionNode, lineRange)) {
            return failExpressionNode;
        }
        Token failKeyword = getToken(failExpressionNode.failKeyword());
        ExpressionNode expression = this.modifyNode(failExpressionNode.expression());
        return failExpressionNode.modify()
                .withFailKeyword(formatToken(failKeyword, 0, 0, 0, 0))
                .withExpression(expression)
                .apply();
    }

    @Override
>>>>>>> 5e5138a9
    public FieldAccessExpressionNode transform(FieldAccessExpressionNode fieldAccessExpressionNode) {
        if (!isInLineRange(fieldAccessExpressionNode, lineRange)) {
            return fieldAccessExpressionNode;
        }
        ExpressionNode expression = this.modifyNode(fieldAccessExpressionNode.expression());
        Token dotToken = getToken(fieldAccessExpressionNode.dotToken());
        NameReferenceNode fieldName = this.modifyNode(fieldAccessExpressionNode.fieldName());
        return fieldAccessExpressionNode.modify()
                .withExpression(expression)
                .withDotToken(formatToken(dotToken, 0, 0, 0, 0))
                .withFieldName(fieldName)
                .apply();
    }

    @Override
    public TypeofExpressionNode transform(TypeofExpressionNode typeofExpressionNode) {

        if (!isInLineRange(typeofExpressionNode, lineRange)) {
            return typeofExpressionNode;
        }
        Token typeofKeyword = getToken(typeofExpressionNode.typeofKeyword());
        ExpressionNode expression = this.modifyNode(typeofExpressionNode.expression());
        return typeofExpressionNode.modify()
                .withTypeofKeyword(formatToken(typeofKeyword, 0, 1, 0, 0))
                .withExpression(expression)
                .apply();
    }

    @Override
    public UnaryExpressionNode transform(UnaryExpressionNode unaryExpressionNode) {
        if (!isInLineRange(unaryExpressionNode, lineRange)) {
            return unaryExpressionNode;
        }
        Token unaryOperator = getToken(unaryExpressionNode.unaryOperator());
        ExpressionNode expression = this.modifyNode(unaryExpressionNode.expression());
        return unaryExpressionNode.modify()
                .withUnaryOperator(formatToken(unaryOperator, 0, 0, 0, 0))
                .withExpression(expression)
                .apply();
    }

    @Override
    public ComputedNameFieldNode transform(ComputedNameFieldNode computedNameFieldNode) {
        if (!isInLineRange(computedNameFieldNode, lineRange)) {
            return computedNameFieldNode;
        }
        int startColumn = getStartColumn(computedNameFieldNode, true);
        Token openBracket = getToken(computedNameFieldNode.openBracket());
        ExpressionNode fieldNameExpr = this.modifyNode(computedNameFieldNode.fieldNameExpr());
        Token closeBracket = getToken(computedNameFieldNode.closeBracket());
        Token colonToken = getToken(computedNameFieldNode.colonToken());
        ExpressionNode valueExpr = this.modifyNode(computedNameFieldNode.valueExpr());
        return computedNameFieldNode.modify()
                .withOpenBracket(formatToken(openBracket, startColumn, 0, 1, 0))
                .withFieldNameExpr(fieldNameExpr)
                .withCloseBracket(formatToken(closeBracket, 0, 0, 0, 0))
                .withColonToken(formatToken(colonToken, 1, 1, 0, 0))
                .withValueExpr(valueExpr)
                .apply();
    }

    @Override
    public DefaultableParameterNode transform(DefaultableParameterNode defaultableParameterNode) {
        if (!isInLineRange(defaultableParameterNode, lineRange)) {
            return defaultableParameterNode;
        }
        NodeList<AnnotationNode> annotations = this.modifyNodeList(defaultableParameterNode.annotations());
        Node typeName = this.modifyNode(defaultableParameterNode.typeName());
        Token paramName = getToken(defaultableParameterNode.paramName().orElse(null));
        Token equalsToken = getToken(defaultableParameterNode.equalsToken());
        Node expression = this.modifyNode(defaultableParameterNode.expression());
        if (paramName != null) {
            defaultableParameterNode = defaultableParameterNode.modify()
                    .withParamName(formatToken(paramName, 1, 1, 0, 0)).apply();
        }
        return defaultableParameterNode.modify()
                .withAnnotations(annotations)
                .withTypeName(typeName)
                .withEqualsToken(formatToken(equalsToken, 1, 1, 0, 0))
                .withExpression(expression)
                .apply();
    }

    @Override
    public RestParameterNode transform(RestParameterNode restParameterNode) {
        if (!isInLineRange(restParameterNode, lineRange)) {
            return restParameterNode;
        }
        NodeList<AnnotationNode> annotations = this.modifyNodeList(restParameterNode.annotations());
        Node typeName = this.modifyNode(restParameterNode.typeName());
        Token ellipsisToken = getToken(restParameterNode.ellipsisToken());
        Token paramName = getToken(restParameterNode.paramName().orElse(null));
        if (paramName != null) {
            restParameterNode = restParameterNode.modify()
                    .withParamName(formatToken(paramName, 1, 1, 0, 0)).apply();
        }
        return restParameterNode.modify()
                .withAnnotations(annotations)
                .withTypeName(typeName)
                .withEllipsisToken(formatToken(ellipsisToken, 0, 0, 0, 0))
                .apply();
    }

    @Override
    public SpreadFieldNode transform(SpreadFieldNode spreadFieldNode) {
        if (!isInLineRange(spreadFieldNode, lineRange)) {
            return spreadFieldNode;
        }
        Token ellipsis = getToken(spreadFieldNode.ellipsis());
        ExpressionNode valueExpr = this.modifyNode(spreadFieldNode.valueExpr());
        return spreadFieldNode.modify()
                .withEllipsis(formatToken(ellipsis, 0, 0, 0, 0))
                .withValueExpr(valueExpr)
                .apply();
    }

    @Override
    public NamedArgumentNode transform(NamedArgumentNode namedArgumentNode) {
        if (!isInLineRange(namedArgumentNode, lineRange)) {
            return namedArgumentNode;
        }
        SimpleNameReferenceNode argumentName = this.modifyNode(namedArgumentNode.argumentName());
        Token equalsToken = getToken(namedArgumentNode.equalsToken());
        ExpressionNode expression = this.modifyNode(namedArgumentNode.expression());
        return namedArgumentNode.modify()
                .withArgumentName(argumentName)
                .withEqualsToken(formatToken(equalsToken, 1, 1, 0, 0))
                .withExpression(expression)
                .apply();
    }

    @Override
    public RestArgumentNode transform(RestArgumentNode restArgumentNode) {
        if (!isInLineRange(restArgumentNode, lineRange)) {
            return restArgumentNode;
        }
        Token ellipsis = getToken(restArgumentNode.ellipsis());
        ExpressionNode expression = this.modifyNode(restArgumentNode.expression());
        return restArgumentNode.modify()
                .withEllipsis(formatToken(ellipsis, 0, 0, 0, 0))
                .withExpression(expression)
                .apply();
    }

    @Override
    public ObjectTypeDescriptorNode transform(ObjectTypeDescriptorNode objectTypeDescriptorNode) {
        if (!isInLineRange(objectTypeDescriptorNode, lineRange)) {
            return objectTypeDescriptorNode;
        }
        boolean addSpaces = true;
        if (objectTypeDescriptorNode.parent() != null &&
                (objectTypeDescriptorNode.parent().kind() == (SyntaxKind.RETURN_TYPE_DESCRIPTOR) ||
                        objectTypeDescriptorNode.parent().kind() == (SyntaxKind.TYPE_DEFINITION))) {
            addSpaces = false;
        }
        int startColumn = getStartColumn(objectTypeDescriptorNode, addSpaces);
        NodeList<Token> objectTypeQualifiers = this.modifyNodeList(objectTypeDescriptorNode.objectTypeQualifiers());
        Token objectKeyword = getToken(objectTypeDescriptorNode.objectKeyword());
        Token openBrace = getToken(objectTypeDescriptorNode.openBrace());
        NodeList<Node> members = this.modifyNodeList(objectTypeDescriptorNode.members());
        Token closeBrace = getToken(objectTypeDescriptorNode.closeBrace());
        return objectTypeDescriptorNode.modify()
                .withObjectTypeQualifiers(objectTypeQualifiers)
                .withObjectKeyword(formatToken(objectKeyword, addSpaces ? startColumn : 0, 1, 0, 0))
                .withOpenBrace(formatToken(openBrace, 0, 0, 0, 1))
                .withMembers(members)
                .withCloseBrace(formatToken(closeBrace, startColumn, 0, 0, 0))
                .apply();
    }

    @Override
    public RecordTypeDescriptorNode transform(RecordTypeDescriptorNode recordTypeDescriptorNode) {
        if (!isInLineRange(recordTypeDescriptorNode, lineRange)) {
            return recordTypeDescriptorNode;
        }
        int startColumn = getStartColumn(recordTypeDescriptorNode, false);
        Token recordKeyword = getToken(recordTypeDescriptorNode.recordKeyword());
        Token bodyStartDelimiter = getToken(recordTypeDescriptorNode.bodyStartDelimiter());
        NodeList<Node> fields = this.modifyNodeList(recordTypeDescriptorNode.fields());
        RecordRestDescriptorNode recordRestDescriptor =
                modifyNode(recordTypeDescriptorNode.recordRestDescriptor().orElse(null));
        Token bodyEndDelimiter = getToken(recordTypeDescriptorNode.bodyEndDelimiter());
        if (recordRestDescriptor != null) {
            recordTypeDescriptorNode = recordTypeDescriptorNode.modify()
                    .withRecordRestDescriptor(recordRestDescriptor).apply();
        }
        return recordTypeDescriptorNode.modify()
                .withRecordKeyword(formatToken(recordKeyword, 0, 1, 0, 0))
                .withBodyStartDelimiter(formatToken(bodyStartDelimiter, 0, 0, 0, 1))
                .withFields(fields)
                .withBodyEndDelimiter(formatToken(bodyEndDelimiter, startColumn, 0, 0, 0))
                .apply();
    }

    @Override
    public ObjectFieldNode transform(ObjectFieldNode objectFieldNode) {
        if (!isInLineRange(objectFieldNode, lineRange)) {
            return objectFieldNode;
        }
        int startColumn = getStartColumn(objectFieldNode, true);
        MetadataNode metadata = this.modifyNode(objectFieldNode.metadata().orElse(null));
        Token visibilityQualifier = getToken(objectFieldNode.visibilityQualifier().orElse(null));
        Token readonlyKeyword = getToken(objectFieldNode.readonlyKeyword().orElse(null));
        Node typeName = this.modifyNode(objectFieldNode.typeName());
        Token fieldName = getToken(objectFieldNode.fieldName());
        Token equalsToken = getToken(objectFieldNode.equalsToken().orElse(null));
        ExpressionNode expression = this.modifyNode(objectFieldNode.expression().orElse(null));
        Token semicolonToken = getToken(objectFieldNode.semicolonToken());
        if (metadata != null) {
            objectFieldNode = objectFieldNode.modify()
                    .withMetadata(metadata).apply();
        }
        if (visibilityQualifier != null) {
            objectFieldNode = objectFieldNode.modify()
                    .withVisibilityQualifier(formatToken(visibilityQualifier, startColumn, 1, 0, 0)).apply();
        }
        if (readonlyKeyword != null) {
            objectFieldNode = objectFieldNode.modify()
                    .withReadonlyKeyword(formatToken(readonlyKeyword, 0, 1, 0, 0)).apply();
        }
        if (equalsToken != null) {
            objectFieldNode = objectFieldNode.modify()
                    .withEqualsToken(formatToken(equalsToken, 1, 1, 0, 0)).apply();
        }
        if (expression != null) {
            objectFieldNode = objectFieldNode.modify()
                    .withExpression(expression).apply();
        }
        return objectFieldNode.modify()
                .withTypeName(typeName)
                .withFieldName(formatToken(fieldName, 1, 0, 0, 0))
                .withSemicolonToken(formatToken(semicolonToken, 0, 0, 0, 1))
                .apply();
    }

    @Override
    public RecordFieldNode transform(RecordFieldNode recordFieldNode) {
        if (!isInLineRange(recordFieldNode, lineRange)) {
            return recordFieldNode;
        }
        int startColumn = getStartColumn(recordFieldNode, true);
        MetadataNode metadata = this.modifyNode(recordFieldNode.metadata().orElse(null));
        Token readonlyKeyword = getToken(recordFieldNode.readonlyKeyword().orElse(null));
        Node typeName = this.modifyNode(recordFieldNode.typeName());
        Token fieldName = getToken(recordFieldNode.fieldName());
        Token questionMarkToken = getToken(recordFieldNode.questionMarkToken().orElse(null));
        Token semicolonToken = getToken(recordFieldNode.semicolonToken());
        if (metadata != null) {
            recordFieldNode = recordFieldNode.modify()
                    .withMetadata(metadata).apply();
        }
        if (readonlyKeyword != null) {
            recordFieldNode = recordFieldNode.modify()
                    .withReadonlyKeyword(formatToken(readonlyKeyword, startColumn, 1, 0, 0)).apply();
        }
        if (questionMarkToken != null) {
            recordFieldNode = recordFieldNode.modify()
                    .withQuestionMarkToken(formatToken(questionMarkToken, 0, 0, 0, 0)).apply();
        }
        return recordFieldNode.modify()
                .withTypeName(typeName)
                .withFieldName(formatToken(fieldName, 1, 0, 0, 0))
                .withSemicolonToken(formatToken(semicolonToken, 0, 0, 0, 1))
                .apply();
    }

    @Override
    public RecordFieldWithDefaultValueNode transform(RecordFieldWithDefaultValueNode recordFieldWithDefaultValueNode) {
        if (!isInLineRange(recordFieldWithDefaultValueNode, lineRange)) {
            return recordFieldWithDefaultValueNode;
        }
        MetadataNode metadata = this.modifyNode(recordFieldWithDefaultValueNode.metadata().orElse(null));
        Token readonlyKeyword = getToken(recordFieldWithDefaultValueNode.readonlyKeyword().orElse(null));
        Node typeName = this.modifyNode(recordFieldWithDefaultValueNode.typeName());
        Token fieldName = getToken(recordFieldWithDefaultValueNode.fieldName());
        Token equalsToken = getToken(recordFieldWithDefaultValueNode.equalsToken());
        ExpressionNode expression = this.modifyNode(recordFieldWithDefaultValueNode.expression());
        Token semicolonToken = getToken(recordFieldWithDefaultValueNode.semicolonToken());
        if (metadata != null) {
            recordFieldWithDefaultValueNode = recordFieldWithDefaultValueNode.modify()
                    .withMetadata(metadata).apply();
        }
        if (readonlyKeyword != null) {
            recordFieldWithDefaultValueNode = recordFieldWithDefaultValueNode.modify()
                    .withReadonlyKeyword(formatToken(readonlyKeyword, 0, 1, 0, 0)).apply();
        }
        return recordFieldWithDefaultValueNode.modify()
                .withTypeName(typeName)
                .withFieldName(formatToken(fieldName, 1, 0, 0, 0))
                .withEqualsToken(formatToken(equalsToken, 1, 1, 0, 0))
                .withExpression(expression)
                .withSemicolonToken(formatToken(semicolonToken, 0, 0, 0, 1))
                .apply();
    }

    @Override
    public RecordRestDescriptorNode transform(RecordRestDescriptorNode recordRestDescriptorNode) {
        if (!isInLineRange(recordRestDescriptorNode, lineRange)) {
            return recordRestDescriptorNode;
        }
        Node typeName = this.modifyNode(recordRestDescriptorNode.typeName());
        Token ellipsisToken = getToken(recordRestDescriptorNode.ellipsisToken());
        Token semicolonToken = getToken(recordRestDescriptorNode.semicolonToken());
        return recordRestDescriptorNode.modify()
                .withTypeName(typeName)
                .withEllipsisToken(formatToken(ellipsisToken, 0, 0, 0, 0))
                .withSemicolonToken(formatToken(semicolonToken, 0, 0, 0, 1))
                .apply();
    }

    @Override
    public AnnotationNode transform(AnnotationNode annotationNode) {
        if (!isInLineRange(annotationNode, lineRange)) {
            return annotationNode;
        }
        Token atToken = getToken(annotationNode.atToken());
        Node annotReference = this.modifyNode(annotationNode.annotReference());
        MappingConstructorExpressionNode annotValue = this.modifyNode(annotationNode.annotValue().orElse(null));
        if (annotValue != null) {
            annotationNode = annotationNode.modify()
                    .withAnnotValue(annotValue).apply();
        }
        return annotationNode.modify()
                .withAtToken(formatToken(atToken, 0, 0, 0, 0))
                .withAnnotReference(annotReference)
                .apply();
    }

    @Override
    public AnnotationDeclarationNode transform(AnnotationDeclarationNode annotationDeclarationNode) {
        if (!isInLineRange(annotationDeclarationNode, lineRange)) {
            return annotationDeclarationNode;
        }
        MetadataNode metadata = this.modifyNode(annotationDeclarationNode.metadata().orElse(null));
        Token visibilityQualifier = getToken(annotationDeclarationNode.visibilityQualifier());
        Token constKeyword = getToken(annotationDeclarationNode.constKeyword());
        Token annotationKeyword = getToken(annotationDeclarationNode.annotationKeyword());
        Node typeDescriptor = this.modifyNode(annotationDeclarationNode.typeDescriptor());
        Token annotationTag = getToken(annotationDeclarationNode.annotationTag());
        Token onKeyword = getToken(annotationDeclarationNode.onKeyword());
        SeparatedNodeList<Node> attachPoints = this.modifySeparatedNodeList(annotationDeclarationNode.attachPoints());
        Token semicolonToken = getToken(annotationDeclarationNode.semicolonToken());
        if (metadata != null) {
            annotationDeclarationNode = annotationDeclarationNode.modify()
                    .withMetadata(metadata).apply();
        }
        return annotationDeclarationNode.modify()
                .withVisibilityQualifier(formatToken(visibilityQualifier, 0, 1, 0, 0))
                .withConstKeyword(formatToken(constKeyword, 1, 1, 0, 0))
                .withAnnotationKeyword(formatToken(annotationKeyword, 0, 0, 0, 0))
                .withTypeDescriptor(typeDescriptor)
                .withAnnotationTag(formatToken(annotationTag, 0, 0, 0, 0))
                .withOnKeyword(formatToken(onKeyword, 1, 1, 0, 0))
                .withAttachPoints(attachPoints)
                .withSemicolonToken(formatToken(semicolonToken, 0, 0, 0, 0))
                .apply();
    }

    @Override
    public AnnotationAttachPointNode transform(AnnotationAttachPointNode annotationAttachPointNode) {
        if (!isInLineRange(annotationAttachPointNode, lineRange)) {
            return annotationAttachPointNode;
        }
        Token sourceKeyword = getToken(annotationAttachPointNode.sourceKeyword());
        Token firstIdent = getToken(annotationAttachPointNode.firstIdent());
        Token secondIdent = getToken(annotationAttachPointNode.secondIdent());
        return annotationAttachPointNode.modify()
                .withSourceKeyword(formatToken(sourceKeyword, 0, 1, 0, 0))
                .withFirstIdent(formatToken(firstIdent, 0, 0, 0, 0))
                .withSecondIdent(formatToken(secondIdent, 0, 0, 0, 0))
                .apply();
    }

    @Override
    public NamedWorkerDeclarator transform(NamedWorkerDeclarator namedWorkerDeclarator) {
        if (!isInLineRange(namedWorkerDeclarator, lineRange)) {
            return namedWorkerDeclarator;
        }
        NodeList<StatementNode> workerInitStatements =
                this.modifyNodeList(namedWorkerDeclarator.workerInitStatements());
        NodeList<NamedWorkerDeclarationNode> namedWorkerDeclarations =
                this.modifyNodeList(namedWorkerDeclarator.namedWorkerDeclarations());
        return namedWorkerDeclarator.modify()
                .withNamedWorkerDeclarations(namedWorkerDeclarations)
                .withWorkerInitStatements(workerInitStatements)
                .apply();
    }

    @Override
    public TrapExpressionNode transform(TrapExpressionNode trapExpressionNode) {
        if (!isInLineRange(trapExpressionNode, lineRange)) {
            return trapExpressionNode;
        }
        Token trapKeyword = getToken(trapExpressionNode.trapKeyword());
        ExpressionNode expression = this.modifyNode(trapExpressionNode.expression());
        return trapExpressionNode.modify()
                .withTrapKeyword(formatToken(trapKeyword, 0, 1, 0, 0))
                .withExpression(expression)
                .apply();
    }

    @Override
    public TypeCastExpressionNode transform(TypeCastExpressionNode typeCastExpressionNode) {
        if (!isInLineRange(typeCastExpressionNode, lineRange)) {
            return typeCastExpressionNode;
        }
        Token ltToken = getToken(typeCastExpressionNode.ltToken());
        TypeCastParamNode typeCastParam = this.modifyNode(typeCastExpressionNode.typeCastParam());
        Token gtToken = getToken(typeCastExpressionNode.gtToken());
        ExpressionNode expression = this.modifyNode(typeCastExpressionNode.expression());
        return typeCastExpressionNode.modify()
                .withLtToken(formatToken(ltToken, 0, 0, 0, 0))
                .withTypeCastParam(typeCastParam)
                .withGtToken(formatToken(gtToken, 0, 0, 0, 0))
                .withExpression(expression)
                .apply();
    }

    @Override
    public TypeCastParamNode transform(TypeCastParamNode typeCastParamNode) {
        if (!isInLineRange(typeCastParamNode, lineRange)) {
            return typeCastParamNode;
        }
        NodeList<AnnotationNode> annotations = this.modifyNodeList(typeCastParamNode.annotations());
        Node type = this.modifyNode(typeCastParamNode.type());
        return typeCastParamNode.modify()
                .withAnnotations(annotations)
                .withType(type)
                .apply();
    }

    @Override
    public TableConstructorExpressionNode transform(TableConstructorExpressionNode tableConstructorExpressionNode) {
        if (!isInLineRange(tableConstructorExpressionNode, lineRange)) {
            return tableConstructorExpressionNode;
        }
        Token tableKeyword = getToken(tableConstructorExpressionNode.tableKeyword());
        KeySpecifierNode keySpecifier = this.modifyNode(tableConstructorExpressionNode.keySpecifier().orElse(null));
        Token openBracket = getToken(tableConstructorExpressionNode.openBracket());
        SeparatedNodeList<Node> mappingConstructors =
                this.modifySeparatedNodeList(tableConstructorExpressionNode.mappingConstructors());
        Token closeBracket = this.modifyToken(tableConstructorExpressionNode.closeBracket());
        if (keySpecifier != null) {
            tableConstructorExpressionNode = tableConstructorExpressionNode.modify()
                    .withKeySpecifier(keySpecifier).apply();
        }
        return tableConstructorExpressionNode.modify()
                .withTableKeyword(formatToken(tableKeyword, 0, 1, 0, 0))
                .withOpenBracket(formatToken(openBracket, 0, 0, 0, 0))
                .withMappingConstructors(mappingConstructors)
                .withCloseBracket(formatToken(closeBracket, 0, 0, 0, 0))
                .apply();
    }

    @Override
    public KeySpecifierNode transform(KeySpecifierNode keySpecifierNode) {
        if (!isInLineRange(keySpecifierNode, lineRange)) {
            return keySpecifierNode;
        }
        Token keyKeyword = getToken(keySpecifierNode.keyKeyword());
        Token openParenToken = getToken(keySpecifierNode.openParenToken());
        SeparatedNodeList<IdentifierToken> fieldNames = this.modifySeparatedNodeList(keySpecifierNode.fieldNames());
        Token closeParenToken = getToken(keySpecifierNode.closeParenToken());
        return keySpecifierNode.modify()
                .withKeyKeyword(formatToken(keyKeyword, 0, 1, 0, 0))
                .withOpenParenToken(formatToken(openParenToken, 0, 0, 0, 0))
                .withFieldNames(fieldNames)
                .withCloseParenToken(formatToken(closeParenToken, 0, 0, 0, 0))
                .apply();
    }

    @Override
    public ErrorTypeParamsNode transform(ErrorTypeParamsNode errorTypeParamsNode) {
        if (!isInLineRange(errorTypeParamsNode, lineRange)) {
            return errorTypeParamsNode;
        }
        Token ltToken = getToken(errorTypeParamsNode.ltToken());
        Node parameter = this.modifyNode(errorTypeParamsNode.parameter());
        Token gtToken = getToken(errorTypeParamsNode.gtToken());
        return errorTypeParamsNode.modify()
                .withLtToken(formatToken(ltToken, 0, 0, 0, 0))
                .withParameter(parameter)
                .withGtToken(formatToken(gtToken, 0, 0, 0, 0))
                .apply();
    }

    @Override
    public StreamTypeDescriptorNode transform(StreamTypeDescriptorNode streamTypeDescriptorNode) {
        if (!isInLineRange(streamTypeDescriptorNode, lineRange)) {
            return streamTypeDescriptorNode;
        }
        Token streamKeywordToken = getToken(streamTypeDescriptorNode.streamKeywordToken());
        Node streamTypeParamsNode = this.modifyNode(streamTypeDescriptorNode.streamTypeParamsNode().orElse(null));
        if (streamTypeParamsNode != null) {
            streamTypeDescriptorNode = streamTypeDescriptorNode.modify()
                    .withStreamTypeParamsNode(streamTypeParamsNode).apply();
        }
        return streamTypeDescriptorNode.modify()
                .withStreamKeywordToken(formatToken(streamKeywordToken, 0, 1, 0, 0))
                .apply();
    }

    @Override
    public StreamTypeParamsNode transform(StreamTypeParamsNode streamTypeParamsNode) {
        if (!isInLineRange(streamTypeParamsNode, lineRange)) {
            return streamTypeParamsNode;
        }
        Token ltToken = getToken(streamTypeParamsNode.ltToken());
        Node leftTypeDescNode = this.modifyNode(streamTypeParamsNode.leftTypeDescNode());
        Token commaToken = getToken(streamTypeParamsNode.commaToken().orElse(null));
        Node rightTypeDescNode = this.modifyNode(streamTypeParamsNode.rightTypeDescNode().orElse(null));
        Token gtToken = getToken(streamTypeParamsNode.gtToken());
        if (commaToken != null) {
            streamTypeParamsNode = streamTypeParamsNode.modify()
                    .withCommaToken(formatToken(commaToken, 0, 1, 0, 0)).apply();
        }
        if (rightTypeDescNode != null) {
            streamTypeParamsNode = streamTypeParamsNode.modify()
                    .withRightTypeDescNode(rightTypeDescNode).apply();
        }
        return streamTypeParamsNode.modify()
                .withLtToken(formatToken(ltToken, 0, 0, 0, 0))
                .withLeftTypeDescNode(leftTypeDescNode)
                .withGtToken(formatToken(gtToken, 0, 0, 0, 0))
                .apply();
    }

    @Override
    public TypedescTypeDescriptorNode transform(TypedescTypeDescriptorNode typedescTypeDescriptorNode) {
        if (!isInLineRange(typedescTypeDescriptorNode, lineRange)) {
            return typedescTypeDescriptorNode;
        }
        Token typedescKeywordToken = this.modifyToken(typedescTypeDescriptorNode.typedescKeywordToken());
        TypeParameterNode typedescTypeParamsNode =
                this.modifyNode(typedescTypeDescriptorNode.typedescTypeParamsNode().orElse(null));
        if (typedescTypeParamsNode != null) {
            typedescTypeDescriptorNode = typedescTypeDescriptorNode.modify()
                    .withTypedescTypeParamsNode(typedescTypeParamsNode).apply();
        }
        return typedescTypeDescriptorNode.modify()
                .withTypedescKeywordToken(formatToken(typedescKeywordToken, 0, 1, 0, 0))
                .apply();
    }

    @Override
    public LetExpressionNode transform(LetExpressionNode letExpressionNode) {
        if (!isInLineRange(letExpressionNode, lineRange)) {
            return letExpressionNode;
        }
        Token letKeyword = getToken(letExpressionNode.letKeyword());
        SeparatedNodeList<LetVariableDeclarationNode> letVarDeclarations =
                this.modifySeparatedNodeList(letExpressionNode.letVarDeclarations());
        Token inKeyword = getToken(letExpressionNode.inKeyword());
        ExpressionNode expression = this.modifyNode(letExpressionNode.expression());
        return letExpressionNode.modify()
                .withLetKeyword(formatToken(letKeyword, 0, 1, 0, 0))
                .withLetVarDeclarations(letVarDeclarations)
                .withInKeyword(formatToken(inKeyword, 1, 1, 0, 0))
                .withExpression(expression)
                .apply();
    }

    @Override
    public LetVariableDeclarationNode transform(LetVariableDeclarationNode letVariableDeclarationNode) {
        if (!isInLineRange(letVariableDeclarationNode, lineRange)) {
            return letVariableDeclarationNode;
        }
        NodeList<AnnotationNode> annotations = this.modifyNodeList(letVariableDeclarationNode.annotations());
        TypedBindingPatternNode typedBindingPattern = this.modifyNode(letVariableDeclarationNode.typedBindingPattern());
        Token equalsToken = getToken(letVariableDeclarationNode.equalsToken());
        ExpressionNode expression = this.modifyNode(letVariableDeclarationNode.expression());
        return letVariableDeclarationNode.modify()
                .withAnnotations(annotations)
                .withTypedBindingPattern(typedBindingPattern)
                .withEqualsToken(formatToken(equalsToken, 1, 1, 0, 0))
                .withExpression(expression)
                .apply();
    }

    @Override
    public InterpolationNode transform(InterpolationNode interpolationNode) {
        if (!isInLineRange(interpolationNode, lineRange)) {
            return interpolationNode;
        }
        Token interpolationStartToken = getToken(interpolationNode.interpolationStartToken());
        ExpressionNode expression = this.modifyNode(interpolationNode.expression());
        Token interpolationEndToken = getToken(interpolationNode.interpolationEndToken());
        return interpolationNode.modify()
                .withInterpolationStartToken(formatToken(interpolationStartToken, 0, 0, 0, 0))
                .withExpression(expression)
                .withInterpolationEndToken(formatToken(interpolationEndToken, 0, 0, 0, 0))
                .apply();
    }

    @Override
    public TableTypeDescriptorNode transform(TableTypeDescriptorNode tableTypeDescriptorNode) {
        if (!isInLineRange(tableTypeDescriptorNode, lineRange)) {
            return tableTypeDescriptorNode;
        }
        int startColumn = getStartColumn(tableTypeDescriptorNode, true);
        Token tableKeywordToken = getToken(tableTypeDescriptorNode.tableKeywordToken());
        Node rowTypeParameterNode = this.modifyNode(tableTypeDescriptorNode.rowTypeParameterNode());
        Node keyConstraintNode = this.modifyNode(tableTypeDescriptorNode.keyConstraintNode());
        if (keyConstraintNode != null) {
            tableTypeDescriptorNode = tableTypeDescriptorNode.modify()
                    .withKeyConstraintNode(keyConstraintNode).apply();
        }
        return tableTypeDescriptorNode.modify()
                .withTableKeywordToken(formatToken(tableKeywordToken, startColumn, 0, 0, 0))
                .withRowTypeParameterNode(rowTypeParameterNode)
                .apply();
    }

    @Override
    public KeyTypeConstraintNode transform(KeyTypeConstraintNode keyTypeConstraintNode) {
        if (!isInLineRange(keyTypeConstraintNode, lineRange)) {
            return keyTypeConstraintNode;
        }
        Token keyKeywordToken = getToken(keyTypeConstraintNode.keyKeywordToken());
        Node typeParameterNode = this.modifyNode(keyTypeConstraintNode.typeParameterNode());
        return keyTypeConstraintNode.modify()
                .withKeyKeywordToken(formatToken(keyKeywordToken, 1, 0, 0, 0))
                .withTypeParameterNode(typeParameterNode)
                .apply();
    }

    @Override
    public FunctionTypeDescriptorNode transform(FunctionTypeDescriptorNode functionTypeDescriptorNode) {
        if (!isInLineRange(functionTypeDescriptorNode, lineRange)) {
            return functionTypeDescriptorNode;
        }
        Token functionKeyword = getToken(functionTypeDescriptorNode.functionKeyword());
        FunctionSignatureNode functionSignature = this.modifyNode(functionTypeDescriptorNode.functionSignature());
        return functionTypeDescriptorNode.modify()
                .withFunctionKeyword(formatToken(functionKeyword, 0, 1, 0, 0))
                .withFunctionSignature(functionSignature)
                .apply();
    }

    @Override
    public ExplicitAnonymousFunctionExpressionNode transform(
            ExplicitAnonymousFunctionExpressionNode explicitAnonymousFunctionExpressionNode) {
        if (!isInLineRange(explicitAnonymousFunctionExpressionNode, lineRange)) {
            return explicitAnonymousFunctionExpressionNode;
        }
        NodeList<AnnotationNode> annotations =
                this.modifyNodeList(explicitAnonymousFunctionExpressionNode.annotations());
        Token functionKeyword = getToken(explicitAnonymousFunctionExpressionNode.functionKeyword());
        FunctionSignatureNode functionSignature =
                this.modifyNode(explicitAnonymousFunctionExpressionNode.functionSignature());
        FunctionBodyNode functionBody = this.modifyNode(explicitAnonymousFunctionExpressionNode.functionBody());
        return explicitAnonymousFunctionExpressionNode.modify()
                .withAnnotations(annotations)
                .withFunctionKeyword(formatToken(functionKeyword, 0, 1, 0, 0))
                .withFunctionSignature(functionSignature)
                .withFunctionBody(functionBody)
                .apply();
    }

    @Override
    public ExpressionFunctionBodyNode transform(ExpressionFunctionBodyNode expressionFunctionBodyNode) {
        if (!isInLineRange(expressionFunctionBodyNode, lineRange)) {
            return expressionFunctionBodyNode;
        }
        Token rightDoubleArrow = getToken(expressionFunctionBodyNode.rightDoubleArrow());
        ExpressionNode expression = this.modifyNode(expressionFunctionBodyNode.expression());
        Token semicolon = this.modifyToken(expressionFunctionBodyNode.semicolon().orElse(null));
        if (semicolon != null) {
            expressionFunctionBodyNode = expressionFunctionBodyNode.modify()
                    .withSemicolon(formatToken(semicolon, 0, 0, 0, 0)).apply();
        }
        return expressionFunctionBodyNode.modify()
                .withRightDoubleArrow(formatToken(rightDoubleArrow, 1, 1, 0, 0))
                .withExpression(expression)
                .apply();
    }

    @Override
    public ParenthesisedTypeDescriptorNode transform(ParenthesisedTypeDescriptorNode parenthesisedTypeDescriptorNode) {
        if (!isInLineRange(parenthesisedTypeDescriptorNode, lineRange)) {
            return parenthesisedTypeDescriptorNode;
        }
        Token openParenToken = getToken(parenthesisedTypeDescriptorNode.openParenToken());
        TypeDescriptorNode typedesc = this.modifyNode(parenthesisedTypeDescriptorNode.typedesc());
        Token closeParenToken = getToken(parenthesisedTypeDescriptorNode.closeParenToken());
        return parenthesisedTypeDescriptorNode.modify()
                .withOpenParenToken(formatToken(openParenToken, 0, 0, 0, 0))
                .withTypedesc(typedesc)
                .withCloseParenToken(formatToken(closeParenToken, 0, 0, 0, 0))
                .apply();
    }

    @Override
    public ImplicitNewExpressionNode transform(ImplicitNewExpressionNode implicitNewExpressionNode) {
        if (!isInLineRange(implicitNewExpressionNode, lineRange)) {
            return implicitNewExpressionNode;
        }
        int trailingSpace = 0;
        Token newKeyword = getToken(implicitNewExpressionNode.newKeyword());
        ParenthesizedArgList parenthesizedArgList =
                this.modifyNode(implicitNewExpressionNode.parenthesizedArgList().orElse(null));
        if (parenthesizedArgList != null) {
            implicitNewExpressionNode = implicitNewExpressionNode.modify()
                    .withParenthesizedArgList(parenthesizedArgList).apply();
            trailingSpace = 1;
        }
        return implicitNewExpressionNode.modify()
                .withNewKeyword(formatToken(newKeyword, 0, trailingSpace, 0, 0))
                .apply();
    }

    @Override
    public QueryConstructTypeNode transform(QueryConstructTypeNode queryConstructTypeNode) {
        if (!isInLineRange(queryConstructTypeNode, lineRange)) {
            return queryConstructTypeNode;
        }
        Token keyword = getToken(queryConstructTypeNode.keyword());
        KeySpecifierNode keySpecifier = this.modifyNode(queryConstructTypeNode.keySpecifier().orElse(null));
        if (keySpecifier != null) {
            queryConstructTypeNode = queryConstructTypeNode.modify()
                    .withKeySpecifier(keySpecifier).apply();
        }
        return queryConstructTypeNode.modify()
                .withKeyword(formatToken(keyword, 0, 0, 0, 0))
                .apply();
    }

    @Override
    public FromClauseNode transform(FromClauseNode fromClauseNode) {
        if (!isInLineRange(fromClauseNode, lineRange)) {
            return fromClauseNode;
        }
        Token fromKeyword = getToken(fromClauseNode.fromKeyword());
        TypedBindingPatternNode typedBindingPattern = this.modifyNode(fromClauseNode.typedBindingPattern());
        Token inKeyword = getToken(fromClauseNode.inKeyword());
        ExpressionNode expression = this.modifyNode(fromClauseNode.expression());
        return fromClauseNode.modify()
                .withFromKeyword(formatToken(fromKeyword, 0, 1, 0, 0))
                .withTypedBindingPattern(typedBindingPattern)
                .withInKeyword(formatToken(inKeyword, 1, 1, 0, 0))
                .withExpression(expression)
                .apply();
    }

    @Override
    public WhereClauseNode transform(WhereClauseNode whereClauseNode) {
        if (!isInLineRange(whereClauseNode, lineRange)) {
            return whereClauseNode;
        }
        Token whereKeyword = getToken(whereClauseNode.whereKeyword());
        ExpressionNode expression = this.modifyNode(whereClauseNode.expression());
        return whereClauseNode.modify()
                .withWhereKeyword(formatToken(whereKeyword, 0, 1, 0, 0))
                .withExpression(expression)
                .apply();
    }

    @Override
    public LetClauseNode transform(LetClauseNode letClauseNode) {
        if (!isInLineRange(letClauseNode, lineRange)) {
            return letClauseNode;
        }
        Token letKeyword = getToken(letClauseNode.letKeyword());
        SeparatedNodeList<LetVariableDeclarationNode> letVarDeclarations =
                this.modifySeparatedNodeList(letClauseNode.letVarDeclarations());
        return letClauseNode.modify()
                .withLetKeyword(formatToken(letKeyword, 0, 1, 0, 0))
                .withLetVarDeclarations(letVarDeclarations)
                .apply();
    }

    @Override
    public QueryPipelineNode transform(QueryPipelineNode queryPipelineNode) {
        if (!isInLineRange(queryPipelineNode, lineRange)) {
            return queryPipelineNode;
        }
        FromClauseNode fromClause = this.modifyNode(queryPipelineNode.fromClause());
        NodeList<IntermediateClauseNode> intermediateClauses =
                this.modifyNodeList(queryPipelineNode.intermediateClauses());
        return queryPipelineNode.modify()
                .withFromClause(fromClause)
                .withIntermediateClauses(intermediateClauses)
                .apply();
    }

    @Override
    public SelectClauseNode transform(SelectClauseNode selectClauseNode) {
        if (!isInLineRange(selectClauseNode, lineRange)) {
            return selectClauseNode;
        }
        Token selectKeyword = getToken(selectClauseNode.selectKeyword());
        ExpressionNode expression = this.modifyNode(selectClauseNode.expression());
        return selectClauseNode.modify()
                .withSelectKeyword(formatToken(selectKeyword, 0, 1, 0, 0))
                .withExpression(expression)
                .apply();
    }

    @Override
    public QueryExpressionNode transform(QueryExpressionNode queryExpressionNode) {
        if (!isInLineRange(queryExpressionNode, lineRange)) {
            return queryExpressionNode;
        }
        QueryConstructTypeNode queryConstructType =
                this.modifyNode(queryExpressionNode.queryConstructType().orElse(null));
        QueryPipelineNode queryPipeline = this.modifyNode(queryExpressionNode.queryPipeline());
        SelectClauseNode selectClause = this.modifyNode(queryExpressionNode.selectClause());
        OnConflictClauseNode onConflictClause = this.modifyNode(queryExpressionNode.onConflictClause().orElse(null));
        if (queryConstructType != null) {
            queryExpressionNode = queryExpressionNode.modify()
                    .withQueryConstructType(queryConstructType).apply();
        }
        if (onConflictClause != null) {
            queryExpressionNode = queryExpressionNode.modify()
                    .withOnConflictClause(onConflictClause).apply();
        }
        return queryExpressionNode.modify()
                .withQueryPipeline(queryPipeline)
                .withSelectClause(selectClause)
                .apply();
    }

    @Override
    public IntersectionTypeDescriptorNode transform(IntersectionTypeDescriptorNode intersectionTypeDescriptorNode) {

        if (!isInLineRange(intersectionTypeDescriptorNode, lineRange)) {
            return intersectionTypeDescriptorNode;
        }
        Node leftTypeDesc = this.modifyNode(intersectionTypeDescriptorNode.leftTypeDesc());
        Token bitwiseAndToken = getToken(intersectionTypeDescriptorNode.bitwiseAndToken());
        Node rightTypeDesc = this.modifyNode(intersectionTypeDescriptorNode.rightTypeDesc());
        return intersectionTypeDescriptorNode.modify()
                .withLeftTypeDesc(leftTypeDesc)
                .withBitwiseAndToken(formatToken(bitwiseAndToken, 1, 1, 0, 0))
                .withRightTypeDesc(rightTypeDesc)
                .apply();
    }

    @Override
    public ImplicitAnonymousFunctionParameters transform(
            ImplicitAnonymousFunctionParameters implicitAnonymousFunctionParameters) {
        if (!isInLineRange(implicitAnonymousFunctionParameters, lineRange)) {
            return implicitAnonymousFunctionParameters;
        }
        Token openParenToken = getToken(implicitAnonymousFunctionParameters.openParenToken());
        SeparatedNodeList<SimpleNameReferenceNode> parameters =
                this.modifySeparatedNodeList(implicitAnonymousFunctionParameters.parameters());
        Token closeParenToken = getToken(implicitAnonymousFunctionParameters.closeParenToken());
        return implicitAnonymousFunctionParameters.modify()
                .withOpenParenToken(formatToken(openParenToken, 0, 0, 0, 0))
                .withParameters(parameters)
                .withCloseParenToken(formatToken(closeParenToken, 0, 0, 0, 0))
                .apply();
    }

    @Override
    public ImplicitAnonymousFunctionExpressionNode transform(
            ImplicitAnonymousFunctionExpressionNode implicitAnonymousFunctionExpressionNode) {
        if (!isInLineRange(implicitAnonymousFunctionExpressionNode, lineRange)) {
            return implicitAnonymousFunctionExpressionNode;
        }
        Node params = this.modifyNode(implicitAnonymousFunctionExpressionNode.params());
        Token rightDoubleArrow = getToken(implicitAnonymousFunctionExpressionNode.rightDoubleArrow());
        ExpressionNode expression = this.modifyNode(implicitAnonymousFunctionExpressionNode.expression());
        return implicitAnonymousFunctionExpressionNode.modify()
                .withParams(params)
                .withRightDoubleArrow(formatToken(rightDoubleArrow, 1, 1, 0, 0))
                .withExpression(expression)
                .apply();
    }

    @Override
    public SingletonTypeDescriptorNode transform(SingletonTypeDescriptorNode singletonTypeDescriptorNode) {
        if (!isInLineRange(singletonTypeDescriptorNode, lineRange)) {
            return singletonTypeDescriptorNode;
        }
        ExpressionNode simpleContExprNode = this.modifyNode(singletonTypeDescriptorNode.simpleContExprNode());
        return singletonTypeDescriptorNode.modify()
                .withSimpleContExprNode(simpleContExprNode)
                .apply();
    }

    @Override
    public MethodDeclarationNode transform(MethodDeclarationNode methodDeclarationNode) {
        if (!isInLineRange(methodDeclarationNode, lineRange)) {
            return methodDeclarationNode;
        }
        boolean addSpaces = true;
        MetadataNode metadata = this.modifyNode(methodDeclarationNode.metadata().orElse(null));
        NodeList<Token> qualifierList = this.modifyNodeList(methodDeclarationNode.qualifierList());
        Token functionKeyword = getToken(methodDeclarationNode.functionKeyword());
        IdentifierToken methodName = this.modifyNode(methodDeclarationNode.methodName());
        Token semicolon = getToken(methodDeclarationNode.semicolon());
        if (metadata != null) {
            methodDeclarationNode = methodDeclarationNode.modify()
                    .withMetadata(metadata).apply();
        }
        if (qualifierList != null) {
            methodDeclarationNode = methodDeclarationNode.modify()
                    .withQualifierList(qualifierList).apply();
            addSpaces = false;
        }
        int startColumn = getStartColumn(methodDeclarationNode, addSpaces);
        FunctionSignatureNode methodSignature = this.modifyNode(methodDeclarationNode.methodSignature());
        return methodDeclarationNode.modify()
                .withFunctionKeyword(formatToken(functionKeyword, addSpaces ? startColumn : 0, 1, 0, 0))
                .withMethodName(methodName)
                .withMethodSignature(methodSignature)
                .withSemicolon(formatToken(semicolon, 0, 0, 0, 1))
                .apply();
    }

    @Override
    public WildcardBindingPatternNode transform(WildcardBindingPatternNode wildcardBindingPatternNode) {
        if (!isInLineRange(wildcardBindingPatternNode, lineRange)) {
            return wildcardBindingPatternNode;
        }
        Token underscoreToken = getToken(wildcardBindingPatternNode.underscoreToken());
        return wildcardBindingPatternNode.modify()
                .withUnderscoreToken(formatToken(underscoreToken, 0, 0, 0, 0))
                .apply();
    }

    @Override
    public ErrorBindingPatternNode transform(ErrorBindingPatternNode errorBindingPatternNode) {
        if (!isInLineRange(errorBindingPatternNode, lineRange)) {
            return errorBindingPatternNode;
        }
        Token errorKeyword = getToken(errorBindingPatternNode.errorKeyword());
        Node typeReference = this.modifyNode(errorBindingPatternNode.typeReference().orElse(null));
        Token openParenthesis = getToken(errorBindingPatternNode.openParenthesis());
        SeparatedNodeList<BindingPatternNode> argListBindingPatterns =
                this.modifySeparatedNodeList(errorBindingPatternNode.argListBindingPatterns());
        Token closeParenthesis = getToken(errorBindingPatternNode.closeParenthesis());
        return errorBindingPatternNode.modify()
                .withErrorKeyword(formatToken(errorKeyword, 0, 1, 0, 0))
                .withTypeReference(typeReference)
                .withOpenParenthesis(formatToken(openParenthesis, 0, 0, 0, 0))
                .withArgListBindingPatterns(argListBindingPatterns)
                .withCloseParenthesis(formatToken(closeParenthesis, 0, 0, 0, 0))
                .apply();
    }

    @Override
    public NamedArgBindingPatternNode transform(NamedArgBindingPatternNode namedArgBindingPatternNode) {
        if (!isInLineRange(namedArgBindingPatternNode, lineRange)) {
            return namedArgBindingPatternNode;
        }
        IdentifierToken argName = this.modifyNode(namedArgBindingPatternNode.argName());
        Token equalsToken = getToken(namedArgBindingPatternNode.equalsToken());
        BindingPatternNode bindingPattern = this.modifyNode(namedArgBindingPatternNode.bindingPattern());
        return namedArgBindingPatternNode.modify()
                .withArgName(argName)
                .withEqualsToken(formatToken(equalsToken, 1, 1, 0, 0))
                .withBindingPattern(bindingPattern)
                .apply();
    }

    @Override
    public AsyncSendActionNode transform(AsyncSendActionNode asyncSendActionNode) {
        if (!isInLineRange(asyncSendActionNode, lineRange)) {
            return asyncSendActionNode;
        }
        ExpressionNode expression = this.modifyNode(asyncSendActionNode.expression());
        Token rightArrowToken = getToken(asyncSendActionNode.rightArrowToken());
        SimpleNameReferenceNode peerWorker = this.modifyNode(asyncSendActionNode.peerWorker());
        return asyncSendActionNode.modify()
                .withExpression(expression)
                .withRightArrowToken(formatToken(rightArrowToken, 1, 1, 0, 0))
                .withPeerWorker(peerWorker)
                .apply();
    }

    @Override
    public SyncSendActionNode transform(SyncSendActionNode syncSendActionNode) {
        if (!isInLineRange(syncSendActionNode, lineRange)) {
            return syncSendActionNode;
        }
        ExpressionNode expression = this.modifyNode(syncSendActionNode.expression());
        Token syncSendToken = getToken(syncSendActionNode.syncSendToken());
        SimpleNameReferenceNode peerWorker = this.modifyNode(syncSendActionNode.peerWorker());
        return syncSendActionNode.modify()
                .withExpression(expression)
                .withSyncSendToken(formatToken(syncSendToken, 1, 1, 0, 0))
                .withPeerWorker(peerWorker)
                .apply();
    }

    @Override
    public ReceiveActionNode transform(ReceiveActionNode receiveActionNode) {
        if (!isInLineRange(receiveActionNode, lineRange)) {
            return receiveActionNode;
        }
        Token leftArrow = getToken(receiveActionNode.leftArrow());
        SimpleNameReferenceNode receiveWorkers = this.modifyNode(receiveActionNode.receiveWorkers());
        return receiveActionNode.modify()
                .withLeftArrow(formatToken(leftArrow, 0, 1, 0, 0))
                .withReceiveWorkers(receiveWorkers)
                .apply();
    }

    @Override
    public ReceiveFieldsNode transform(ReceiveFieldsNode receiveFieldsNode) {
        if (!isInLineRange(receiveFieldsNode, lineRange)) {
            return receiveFieldsNode;
        }
        Token openBrace = getToken(receiveFieldsNode.openBrace());
        SeparatedNodeList<NameReferenceNode> receiveFields =
                this.modifySeparatedNodeList(receiveFieldsNode.receiveFields());
        Token closeBrace = getToken(receiveFieldsNode.closeBrace());
        return receiveFieldsNode.modify()
                .withOpenBrace(formatToken(openBrace, 0, 0, 0, 0))
                .withReceiveFields(receiveFields)
                .withCloseBrace(formatToken(closeBrace, 0, 0, 0, 0))
                .apply();
    }

    @Override
    public RestDescriptorNode transform(RestDescriptorNode restDescriptorNode) {
        if (!isInLineRange(restDescriptorNode, lineRange)) {
            return restDescriptorNode;
        }
        TypeDescriptorNode typeDescriptor = this.modifyNode(restDescriptorNode.typeDescriptor());
        Token ellipsisToken = getToken(restDescriptorNode.ellipsisToken());
        return restDescriptorNode.modify()
                .withTypeDescriptor(typeDescriptor)
                .withEllipsisToken(formatToken(ellipsisToken, 0, 0, 0, 0))
                .apply();
    }

    @Override
    public DoubleGTTokenNode transform(DoubleGTTokenNode doubleGTTokenNode) {
        if (!isInLineRange(doubleGTTokenNode, lineRange)) {
            return doubleGTTokenNode;
        }
        Token openGTToken = getToken(doubleGTTokenNode.openGTToken());
        Token endGTToken = getToken(doubleGTTokenNode.endGTToken());
        return doubleGTTokenNode.modify()
                .withOpenGTToken(formatToken(openGTToken, 0, 0, 0, 0))
                .withEndGTToken(formatToken(endGTToken, 0, 0, 0, 0))
                .apply();
    }

    @Override
    public TrippleGTTokenNode transform(TrippleGTTokenNode trippleGTTokenNode) {
        if (!isInLineRange(trippleGTTokenNode, lineRange)) {
            return trippleGTTokenNode;
        }
        Token openGTToken = getToken(trippleGTTokenNode.openGTToken());
        Token middleGTToken = getToken(trippleGTTokenNode.middleGTToken());
        Token endGTToken = getToken(trippleGTTokenNode.endGTToken());
        return trippleGTTokenNode.modify()
                .withOpenGTToken(formatToken(openGTToken, 0, 0, 0, 0))
                .withMiddleGTToken(formatToken(middleGTToken, 0, 0, 0, 0))
                .withEndGTToken(formatToken(endGTToken, 0, 0, 0, 0))
                .apply();
    }

    @Override
    public WaitActionNode transform(WaitActionNode waitActionNode) {
        if (!isInLineRange(waitActionNode, lineRange)) {
            return waitActionNode;
        }
        boolean addSpaces = false;
        if (waitActionNode.parent().parent() != null &&
                waitActionNode.parent().parent().kind() == (SyntaxKind.FUNCTION_BODY_BLOCK)) {
            addSpaces = true;
        }
        int startColumn = getStartColumn(waitActionNode, addSpaces);
        Token waitKeyword = getToken(waitActionNode.waitKeyword());
        Node waitFutureExpr = this.modifyNode(waitActionNode.waitFutureExpr());
        return waitActionNode.modify()
                .withWaitKeyword(formatToken(waitKeyword, addSpaces ? startColumn : 1, 1, 0, 0))
                .withWaitFutureExpr(waitFutureExpr)
                .apply();
    }

    @Override
    public WaitFieldsListNode transform(WaitFieldsListNode waitFieldsListNode) {
        if (!isInLineRange(waitFieldsListNode, lineRange)) {
            return waitFieldsListNode;
        }
        Token openBrace = getToken(waitFieldsListNode.openBrace());
        SeparatedNodeList<Node> waitFields = this.modifySeparatedNodeList(waitFieldsListNode.waitFields());
        Token closeBrace = getToken(waitFieldsListNode.closeBrace());
        return waitFieldsListNode.modify()
                .withOpenBrace(formatToken(openBrace, 0, 0, 0, 0))
                .withWaitFields(waitFields)
                .withCloseBrace(formatToken(closeBrace, 0, 0, 0, 0))
                .apply();
    }

    @Override
    public WaitFieldNode transform(WaitFieldNode waitFieldNode) {
        if (!isInLineRange(waitFieldNode, lineRange)) {
            return waitFieldNode;
        }
        SimpleNameReferenceNode fieldName = this.modifyNode(waitFieldNode.fieldName());
        Token colon = getToken(waitFieldNode.colon());
        ExpressionNode waitFutureExpr = this.modifyNode(waitFieldNode.waitFutureExpr());
        return waitFieldNode.modify()
                .withFieldName(fieldName)
                .withColon(formatToken(colon, 1, 1, 0, 0))
                .withWaitFutureExpr(waitFutureExpr)
                .apply();
    }

    @Override
    public AnnotAccessExpressionNode transform(AnnotAccessExpressionNode annotAccessExpressionNode) {
        if (!isInLineRange(annotAccessExpressionNode, lineRange)) {
            return annotAccessExpressionNode;
        }
        ExpressionNode expression = this.modifyNode(annotAccessExpressionNode.expression());
        Token annotChainingToken = getToken(annotAccessExpressionNode.annotChainingToken());
        NameReferenceNode annotTagReference = this.modifyNode(annotAccessExpressionNode.annotTagReference());
        return annotAccessExpressionNode.modify()
                .withExpression(expression)
                .withAnnotChainingToken(formatToken(annotChainingToken, 0, 0, 0, 0))
                .withAnnotTagReference(annotTagReference)
                .apply();
    }

    @Override
    public QueryActionNode transform(QueryActionNode queryActionNode) {
        if (!isInLineRange(queryActionNode, lineRange)) {
            return queryActionNode;
        }
        QueryPipelineNode queryPipeline = this.modifyNode(queryActionNode.queryPipeline());
        Token doKeyword = getToken(queryActionNode.doKeyword());
        BlockStatementNode blockStatement = this.modifyNode(queryActionNode.blockStatement());
        return queryActionNode.modify()
                .withQueryPipeline(queryPipeline)
                .withDoKeyword(formatToken(doKeyword, 1, 0, 0, 0))
                .withBlockStatement(blockStatement)
                .apply();
    }

    @Override
    public OptionalFieldAccessExpressionNode transform(
            OptionalFieldAccessExpressionNode optionalFieldAccessExpressionNode) {
        if (!isInLineRange(optionalFieldAccessExpressionNode, lineRange)) {
            return optionalFieldAccessExpressionNode;
        }
        ExpressionNode expression = this.modifyNode(optionalFieldAccessExpressionNode.expression());
        Token optionalChainingToken = getToken(optionalFieldAccessExpressionNode.optionalChainingToken());
        NameReferenceNode fieldName = this.modifyNode(optionalFieldAccessExpressionNode.fieldName());
        return optionalFieldAccessExpressionNode.modify()
                .withExpression(expression)
                .withOptionalChainingToken(formatToken(optionalChainingToken, 0, 0, 0, 0))
                .withFieldName(fieldName)
                .apply();
    }

    @Override
    public ConditionalExpressionNode transform(ConditionalExpressionNode conditionalExpressionNode) {
        if (!isInLineRange(conditionalExpressionNode, lineRange)) {
            return conditionalExpressionNode;
        }
        ExpressionNode lhsExpression = this.modifyNode(conditionalExpressionNode.lhsExpression());
        Token questionMarkToken = getToken(conditionalExpressionNode.questionMarkToken());
        ExpressionNode middleExpression = this.modifyNode(conditionalExpressionNode.middleExpression());
        Token colonToken = getToken(conditionalExpressionNode.colonToken());
        ExpressionNode endExpression = this.modifyNode(conditionalExpressionNode.endExpression());
        return conditionalExpressionNode.modify()
                .withLhsExpression(lhsExpression)
                .withQuestionMarkToken(formatToken(questionMarkToken, 1, 1, 0, 0))
                .withMiddleExpression(middleExpression)
                .withColonToken(formatToken(colonToken, 1, 1, 0, 0))
                .withEndExpression(endExpression)
                .apply();
    }

    @Override
    public EnumDeclarationNode transform(EnumDeclarationNode enumDeclarationNode) {
        if (!isInLineRange(enumDeclarationNode, lineRange)) {
            return enumDeclarationNode;
        }
        MetadataNode metadata = this.modifyNode(enumDeclarationNode.metadata().orElse(null));
        Token qualifier = getToken(enumDeclarationNode.qualifier());
        Token enumKeywordToken = getToken(enumDeclarationNode.enumKeywordToken());
        IdentifierToken identifier = this.modifyNode(enumDeclarationNode.identifier());
        Token openBraceToken = getToken(enumDeclarationNode.openBraceToken());
        SeparatedNodeList<Node> enumMemberList = this.modifySeparatedNodeList(enumDeclarationNode.enumMemberList());
        Token closeBraceToken = getToken(enumDeclarationNode.closeBraceToken());
        if (metadata != null) {
            enumDeclarationNode = enumDeclarationNode.modify()
                    .withMetadata(metadata).apply();
        }
        return enumDeclarationNode.modify()
                .withQualifier(formatToken(qualifier, 1, 1, 0, 0))
                .withEnumKeywordToken(formatToken(enumKeywordToken, 0, 1, 0, 0))
                .withIdentifier(identifier)
                .withOpenBraceToken(formatToken(openBraceToken, 0, 0, 0, 0))
                .withEnumMemberList(enumMemberList)
                .withCloseBraceToken(formatToken(closeBraceToken, 0, 0, 0, 0))
                .apply();
    }

    @Override
    public EnumMemberNode transform(EnumMemberNode enumMemberNode) {
        if (!isInLineRange(enumMemberNode, lineRange)) {
            return enumMemberNode;
        }
        MetadataNode metadata = this.modifyNode(enumMemberNode.metadata().orElse(null));
        IdentifierToken identifier = this.modifyNode(enumMemberNode.identifier());
        Token equalToken = getToken(enumMemberNode.equalToken().orElse(null));
        ExpressionNode constExprNode = this.modifyNode(enumMemberNode.constExprNode().orElse(null));
        if (metadata != null) {
            enumMemberNode = enumMemberNode.modify()
                    .withMetadata(metadata).apply();
        }
        return enumMemberNode.modify()
                .withEqualToken(formatToken(equalToken, 1, 1, 0, 0))
                .withIdentifier(identifier)
                .withConstExprNode(constExprNode)
                .apply();
    }

    @Override
    public TransactionStatementNode transform(TransactionStatementNode transactionStatementNode) {
        if (!isInLineRange(transactionStatementNode, lineRange)) {
            return transactionStatementNode;
        }
        Token transactionKeyword = getToken(transactionStatementNode.transactionKeyword());
        BlockStatementNode blockStatement = this.modifyNode(transactionStatementNode.blockStatement());
        return transactionStatementNode.modify()
                .withTransactionKeyword(formatToken(transactionKeyword, 1, 1, 0, 0))
                .withBlockStatement(blockStatement)
                .apply();
    }

    @Override
    public RollbackStatementNode transform(RollbackStatementNode rollbackStatementNode) {
        if (!isInLineRange(rollbackStatementNode, lineRange)) {
            return rollbackStatementNode;
        }
        Token rollbackKeyword = getToken(rollbackStatementNode.rollbackKeyword());
        ExpressionNode expression = this.modifyNode(rollbackStatementNode.expression().orElse(null));
        Token semicolon = getToken(rollbackStatementNode.semicolon());
        if (expression != null) {
            rollbackStatementNode = rollbackStatementNode.modify()
                    .withExpression(expression).apply();
        }
        return rollbackStatementNode.modify()
                .withRollbackKeyword(formatToken(rollbackKeyword, 1, 1, 0, 0))
                .withSemicolon(formatToken(semicolon, 0, 0, 0, 0))
                .apply();
    }

    @Override
    public RetryStatementNode transform(RetryStatementNode retryStatementNode) {
        if (!isInLineRange(retryStatementNode, lineRange)) {
            return retryStatementNode;
        }
        Token retryKeyword = getToken(retryStatementNode.retryKeyword());
        TypeParameterNode typeParameter = this.modifyNode(retryStatementNode.typeParameter().orElse(null));
        ParenthesizedArgList arguments = this.modifyNode(retryStatementNode.arguments().orElse(null));
        StatementNode retryBody = this.modifyNode(retryStatementNode.retryBody());
        if (typeParameter != null) {
            retryStatementNode = retryStatementNode.modify()
                    .withTypeParameter(typeParameter).apply();
        }
        if (arguments != null) {
            retryStatementNode = retryStatementNode.modify()
                    .withArguments(arguments).apply();
        }
        return retryStatementNode.modify()
                .withRetryKeyword(formatToken(retryKeyword, 1, 1, 0, 0))
                .withRetryBody(retryBody)
                .apply();
    }

    @Override
    public CommitActionNode transform(CommitActionNode commitActionNode) {
        if (!isInLineRange(commitActionNode, lineRange)) {
            return commitActionNode;
        }
        Token commitKeyword = getToken(commitActionNode.commitKeyword());
        return commitActionNode.modify()
                .withCommitKeyword(formatToken(commitKeyword, 1, 1, 0, 0))
                .apply();
    }

    @Override
    public TransactionalExpressionNode transform(TransactionalExpressionNode transactionalExpressionNode) {
        if (!isInLineRange(transactionalExpressionNode, lineRange)) {
            return transactionalExpressionNode;
        }
        Token transactionalKeyword = getToken(transactionalExpressionNode.transactionalKeyword());
        return transactionalExpressionNode.modify()
                .withTransactionalKeyword(formatToken(transactionalKeyword, 1, 1, 0, 0))
                .apply();
    }

    @Override
    public ServiceConstructorExpressionNode transform(
            ServiceConstructorExpressionNode serviceConstructorExpressionNode) {
        if (!isInLineRange(serviceConstructorExpressionNode, lineRange)) {
            return serviceConstructorExpressionNode;
        }
        NodeList<AnnotationNode> annotations = this.modifyNodeList(serviceConstructorExpressionNode.annotations());
        Token serviceKeyword = getToken(serviceConstructorExpressionNode.serviceKeyword());
        Node serviceBody = this.modifyNode(serviceConstructorExpressionNode.serviceBody());
        return serviceConstructorExpressionNode.modify()
                .withAnnotations(annotations)
                .withServiceKeyword(formatToken(serviceKeyword, 1, 1, 0, 0))
                .withServiceBody(serviceBody)
                .apply();
    }

    @Override
    public TypeReferenceTypeDescNode transform(TypeReferenceTypeDescNode typeReferenceTypeDescNode) {
        if (!isInLineRange(typeReferenceTypeDescNode, lineRange)) {
            return typeReferenceTypeDescNode;
        }
        NameReferenceNode typeRef = this.modifyNode(typeReferenceTypeDescNode.typeRef());
        return typeReferenceTypeDescNode.modify()
                .withTypeRef(typeRef)
                .apply();
    }

    @Override
    public MatchStatementNode transform(MatchStatementNode matchStatementNode) {
        if (!isInLineRange(matchStatementNode, lineRange)) {
            return matchStatementNode;
        }
        Token matchKeyword = getToken(matchStatementNode.matchKeyword());
        ExpressionNode condition = this.modifyNode(matchStatementNode.condition());
        Token openBrace = getToken(matchStatementNode.openBrace());
        NodeList<MatchClauseNode> matchClauses = this.modifyNodeList(matchStatementNode.matchClauses());
        Token closeBrace = getToken(matchStatementNode.closeBrace());
        return matchStatementNode.modify()
                .withMatchKeyword(formatToken(matchKeyword, 1, 1, 0, 0))
                .withCondition(condition)
                .withOpenBrace(formatToken(openBrace, 0, 0, 0, 0))
                .withMatchClauses(matchClauses)
                .withCloseBrace(formatToken(closeBrace, 0, 0, 0, 0))
                .apply();
    }

    @Override
    public MatchClauseNode transform(MatchClauseNode matchClauseNode) {
        if (!isInLineRange(matchClauseNode, lineRange)) {
            return matchClauseNode;
        }
        SeparatedNodeList<Node> matchPatterns = this.modifySeparatedNodeList(matchClauseNode.matchPatterns());
        MatchGuardNode matchGuard = this.modifyNode(matchClauseNode.matchGuard().orElse(null));
        Token rightDoubleArrow = getToken(matchClauseNode.rightDoubleArrow());
        BlockStatementNode blockStatement = this.modifyNode(matchClauseNode.blockStatement());
        if (matchGuard != null) {
            matchClauseNode = matchClauseNode.modify()
                    .withMatchGuard(matchGuard).apply();
        }
        return matchClauseNode.modify()
                .withMatchPatterns(matchPatterns)
                .withRightDoubleArrow(formatToken(rightDoubleArrow, 1, 1, 0, 0))
                .withBlockStatement(blockStatement)
                .apply();
    }

    @Override
    public MatchGuardNode transform(MatchGuardNode matchGuardNode) {
        if (!isInLineRange(matchGuardNode, lineRange)) {
            return matchGuardNode;
        }
        Token ifKeyword = getToken(matchGuardNode.ifKeyword());
        ExpressionNode expression = this.modifyNode(matchGuardNode.expression());
        return matchGuardNode.modify()
                .withIfKeyword(formatToken(ifKeyword, 0, 1, 0, 0))
                .withExpression(expression)
                .apply();
    }

    @Override
    public DistinctTypeDescriptorNode transform(DistinctTypeDescriptorNode distinctTypeDescriptorNode) {
        if (!isInLineRange(distinctTypeDescriptorNode, lineRange)) {
            return distinctTypeDescriptorNode;
        }
        Token distinctKeyword = getToken(distinctTypeDescriptorNode.distinctKeyword());
        TypeDescriptorNode typeDescriptor = this.modifyNode(distinctTypeDescriptorNode.typeDescriptor());
        return distinctTypeDescriptorNode.modify()
                .withDistinctKeyword(formatToken(distinctKeyword, 1, 1, 0, 0))
                .withTypeDescriptor(typeDescriptor)
                .apply();
    }

    @Override
    public OnConflictClauseNode transform(OnConflictClauseNode onConflictClauseNode) {
        if (!isInLineRange(onConflictClauseNode, lineRange)) {
            return onConflictClauseNode;
        }
        Token onKeyword = getToken(onConflictClauseNode.onKeyword());
        Token conflictKeyword = getToken(onConflictClauseNode.conflictKeyword());
        ExpressionNode expression = this.modifyNode(onConflictClauseNode.expression());
        return onConflictClauseNode.modify()
                .withOnKeyword(formatToken(onKeyword, 1, 1, 0, 0))
                .withConflictKeyword(formatToken(conflictKeyword, 1, 1, 0, 0))
                .withExpression(expression)
                .apply();
    }

    @Override
    public LimitClauseNode transform(LimitClauseNode limitClauseNode) {
        if (!isInLineRange(limitClauseNode, lineRange)) {
            return limitClauseNode;
        }
        Token limitKeyword = getToken(limitClauseNode.limitKeyword());
        ExpressionNode expression = this.modifyNode(limitClauseNode.expression());
        return limitClauseNode.modify()
                .withLimitKeyword(formatToken(limitKeyword, 1, 1, 0, 0))
                .withExpression(expression)
                .apply();
    }

    @Override
    public JoinClauseNode transform(JoinClauseNode joinClauseNode) {
        if (!isInLineRange(joinClauseNode, lineRange)) {
            return joinClauseNode;
        }
        Token outerKeyword = getToken(joinClauseNode.outerKeyword().orElse(null));
        Token joinKeyword = getToken(joinClauseNode.joinKeyword());
        TypedBindingPatternNode typedBindingPattern = this.modifyNode(joinClauseNode.typedBindingPattern());
        Token inKeyword = getToken(joinClauseNode.inKeyword());
        ExpressionNode expression = this.modifyNode(joinClauseNode.expression());
        OnClauseNode joinOnCondition = this.modifyNode(joinClauseNode.joinOnCondition());
        if (outerKeyword != null) {
            joinClauseNode = joinClauseNode.modify()
                    .withOuterKeyword(formatToken(outerKeyword, 1, 1, 0, 0)).apply();
        }
        return joinClauseNode.modify()
                .withJoinKeyword(formatToken(joinKeyword, 1, 1, 0, 0))
                .withTypedBindingPattern(typedBindingPattern)
                .withInKeyword(formatToken(inKeyword, 1, 1, 0, 0))
                .withExpression(expression)
                .withJoinOnCondition(joinOnCondition)
                .apply();
    }

    @Override
    public OnClauseNode transform(OnClauseNode onClauseNode) {
        if (!isInLineRange(onClauseNode, lineRange)) {
            return onClauseNode;
        }
        Token onKeyword = getToken(onClauseNode.onKeyword());
        Token equalsKeyword = getToken(onClauseNode.equalsKeyword());
        ExpressionNode lhsExpr = this.modifyNode(onClauseNode.lhsExpression());
        ExpressionNode rhsExpr = this.modifyNode(onClauseNode.rhsExpression());
        return onClauseNode.modify()
                .withOnKeyword(formatToken(onKeyword, 1, 1, 0, 0))
                .withLhsExpression(lhsExpr)
                .withEqualsKeyword(formatToken(equalsKeyword, 1, 1, 0, 0))
                .withRhsExpression(rhsExpr)
                .apply();
    }

    @Override
    public ListMatchPatternNode transform(ListMatchPatternNode listMatchPatternNode) {
        if (!isInLineRange(listMatchPatternNode, lineRange)) {
            return listMatchPatternNode;
        }
        Token openBracket = getToken(listMatchPatternNode.openBracket());
        SeparatedNodeList<Node> matchPatterns = this.modifySeparatedNodeList(listMatchPatternNode.matchPatterns());
        RestMatchPatternNode restMatchPattern = this.modifyNode(listMatchPatternNode.restMatchPattern().orElse(null));
        Token closeBracket = getToken(listMatchPatternNode.closeBracket());
        return listMatchPatternNode.modify()
                .withOpenBracket(formatToken(openBracket, 0, 0, 0, 0))
                .withMatchPatterns(matchPatterns)
                .withRestMatchPattern(restMatchPattern)
                .withCloseBracket(formatToken(closeBracket, 0, 0, 0, 0))
                .apply();
    }

    @Override
    public RestMatchPatternNode transform(RestMatchPatternNode restMatchPatternNode) {
        if (!isInLineRange(restMatchPatternNode, lineRange)) {
            return restMatchPatternNode;
        }
        Token ellipsisToken = getToken(restMatchPatternNode.ellipsisToken());
        Token varKeywordToken = getToken(restMatchPatternNode.varKeywordToken());
        SimpleNameReferenceNode variableName = this.modifyNode(restMatchPatternNode.variableName());
        return restMatchPatternNode.modify()
                .withEllipsisToken(formatToken(ellipsisToken, 0, 0, 0, 0))
                .withVarKeywordToken(formatToken(varKeywordToken, 1, 1, 0, 0))
                .withVariableName(variableName)
                .apply();
    }

    @Override
    public FieldMatchPatternNode transform(FieldMatchPatternNode fieldMatchPatternNode) {
        if (!isInLineRange(fieldMatchPatternNode, lineRange)) {
            return fieldMatchPatternNode;
        }
        SimpleNameReferenceNode fieldNameNode = this.modifyNode(fieldMatchPatternNode.fieldNameNode());
        Token colonToken = getToken(fieldMatchPatternNode.colonToken());
        Node matchPattern = this.modifyNode(fieldMatchPatternNode.matchPattern());
        return fieldMatchPatternNode.modify()
                .withFieldNameNode(fieldNameNode)
                .withColonToken(formatToken(colonToken, 1, 1, 0, 0))
                .withMatchPattern(matchPattern)
                .apply();
    }

    @Override
    public FunctionalMatchPatternNode transform(FunctionalMatchPatternNode functionalMatchPatternNode) {
        if (!isInLineRange(functionalMatchPatternNode, lineRange)) {
            return functionalMatchPatternNode;
        }
        Node typeRef = this.modifyNode(functionalMatchPatternNode.typeRef());
        Token openParenthesisToken = getToken(functionalMatchPatternNode.openParenthesisToken());
        SeparatedNodeList<Node> argListMatchPatternNode =
                this.modifySeparatedNodeList(functionalMatchPatternNode.argListMatchPatternNode());
        Token closeParenthesisToken = getToken(functionalMatchPatternNode.closeParenthesisToken());
        return functionalMatchPatternNode.modify()
                .withTypeRef(typeRef)
                .withOpenParenthesisToken(formatToken(openParenthesisToken, 0, 0, 0, 0))
                .withArgListMatchPatternNode(argListMatchPatternNode)
                .withCloseParenthesisToken(formatToken(closeParenthesisToken, 0, 0, 0, 0))
                .apply();
    }

    @Override
    public NamedArgMatchPatternNode transform(NamedArgMatchPatternNode namedArgMatchPatternNode) {
        if (!isInLineRange(namedArgMatchPatternNode, lineRange)) {
            return namedArgMatchPatternNode;
        }
        IdentifierToken identifier = this.modifyNode(namedArgMatchPatternNode.identifier());
        Token equalToken = getToken(namedArgMatchPatternNode.equalToken());
        Node matchPattern = this.modifyNode(namedArgMatchPatternNode.matchPattern());
        return namedArgMatchPatternNode.modify()
                .withIdentifier(identifier)
                .withEqualToken(formatToken(equalToken, 1, 1, 0, 0))
                .withMatchPattern(matchPattern)
                .apply();
    }

    @Override
    public MarkdownDocumentationNode transform(MarkdownDocumentationNode markdownDocumentationNode) {
        if (!isInLineRange(markdownDocumentationNode, lineRange)) {
            return markdownDocumentationNode;
        }
        NodeList<Node> documentationLines = this.modifyNodeList(markdownDocumentationNode.documentationLines());
        return markdownDocumentationNode.modify()
                .withDocumentationLines(documentationLines)
                .apply();
    }

    @Override
    public MarkdownDocumentationLineNode transform(MarkdownDocumentationLineNode markdownDocumentationLineNode) {
        if (!isInLineRange(markdownDocumentationLineNode, lineRange)) {
            return markdownDocumentationLineNode;
        }
        Token hashToken = getToken(markdownDocumentationLineNode.hashToken());
        NodeList<Node> documentElements = this.modifyNodeList(markdownDocumentationLineNode.documentElements());
        return markdownDocumentationLineNode.modify()
                .withDocumentElements(documentElements)
                .withHashToken(formatToken(hashToken, 1, 1, 0, 0))
                .apply();
    }

    @Override
    public MarkdownParameterDocumentationLineNode transform(
            MarkdownParameterDocumentationLineNode markdownParameterDocumentationLineNode) {
        if (!isInLineRange(markdownParameterDocumentationLineNode, lineRange)) {
            return markdownParameterDocumentationLineNode;
        }
        Token hashToken = getToken(markdownParameterDocumentationLineNode.hashToken());
        Token plusToken = getToken(markdownParameterDocumentationLineNode.plusToken());
        Token parameterName = getToken(markdownParameterDocumentationLineNode.parameterName());
        Token minusToken = getToken(markdownParameterDocumentationLineNode.minusToken());
        NodeList<Node> documentElements =
                this.modifyNodeList(markdownParameterDocumentationLineNode.documentElements());
        return markdownParameterDocumentationLineNode.modify()
                .withHashToken(formatToken(hashToken, 1, 1, 0, 0))
                .withPlusToken(formatToken(plusToken, 1, 1, 0, 0))
                .withParameterName(formatToken(parameterName, 1, 1, 0, 0))
                .withMinusToken(formatToken(minusToken, 1, 1, 0, 0))
                .withDocumentElements(documentElements)
                .apply();
    }

    @Override
    public DocumentationReferenceNode transform(DocumentationReferenceNode documentationReferenceNode) {
        if (!isInLineRange(documentationReferenceNode, lineRange)) {
            return documentationReferenceNode;
        }
        Token referenceType = getToken(documentationReferenceNode.referenceType().orElse(null));
        Token startBacktick = getToken(documentationReferenceNode.startBacktick());
        Node backtickContent = this.modifyNode(documentationReferenceNode.backtickContent());
        Token endBacktick = getToken(documentationReferenceNode.endBacktick());
        if (referenceType != null) {
            documentationReferenceNode = documentationReferenceNode.modify()
                    .withReferenceType(referenceType).apply();
        }
        return documentationReferenceNode.modify()
                .withStartBacktick(formatToken(startBacktick, 0, 0, 0, 0))
                .withBacktickContent(backtickContent)
                .withEndBacktick(formatToken(endBacktick, 0, 0, 0, 0))
                .apply();
    }

    @Override
    public OrderByClauseNode transform(OrderByClauseNode orderByClauseNode) {
        if (!isInLineRange(orderByClauseNode, lineRange)) {
            return orderByClauseNode;
        }
        Token orderKeyword = getToken(orderByClauseNode.orderKeyword());
        Token byKeyword = getToken(orderByClauseNode.byKeyword());
        SeparatedNodeList<OrderKeyNode> orderKey = this.modifySeparatedNodeList(orderByClauseNode.orderKey());
        return orderByClauseNode.modify()
                .withOrderKeyword(formatToken(orderKeyword, 1, 1, 0, 0))
                .withByKeyword(formatToken(byKeyword, 1, 1, 0, 0))
                .withOrderKey(orderKey)
                .apply();
    }

    @Override
    public OrderKeyNode transform(OrderKeyNode orderKeyNode) {
        if (!isInLineRange(orderKeyNode, lineRange)) {
            return orderKeyNode;
        }
        ExpressionNode expression = this.modifyNode(orderKeyNode.expression());
        Token orderDirection = getToken(orderKeyNode.orderDirection().orElse(null));
        if (orderDirection != null) {
            orderKeyNode = orderKeyNode.modify()
                    .withOrderDirection(formatToken(orderDirection, 1, 1, 0, 0)).apply();
        }
        return orderKeyNode.modify()
                .withExpression(expression)
                .apply();
    }

    @Override
    public Token transform(Token token) {
        int startColumn = getStartColumn(token, true);
        if (token.kind() == (SyntaxKind.COMMA_TOKEN)) {
            return formatToken(token, 0, 1, 0, 0);
        } else if (token.kind() == (SyntaxKind.PUBLIC_KEYWORD) || token.kind() == (SyntaxKind.ABSTRACT_KEYWORD)) {
            boolean addSpaces = true;
            if (token.parent() != null && token.parent().parent() != null &&
                    token.parent().parent().kind() == (SyntaxKind.RETURN_TYPE_DESCRIPTOR)) {
                addSpaces = false;
            }
            startColumn = getStartColumn(token.parent(), addSpaces);
            return formatToken(token, addSpaces ? startColumn : 0, 1, 0, 0);
        } else if (token.parent() != null && token.parent().kind() == (SyntaxKind.IMPORT_DECLARATION)) {
            return formatToken(token, 0, 0, 0, 0);
        } else if (token.kind() == (SyntaxKind.RESOURCE_KEYWORD)) {
            return formatToken(token, startColumn, 1, 0, 0);
        }
        return token;
    }

    /**
     * return the indented start column.
     *
     * @param node       node
     * @param addSpaces  add spaces or not
     * @return start position
     */
    private int getStartColumn(Node node, boolean addSpaces) {
        Node parent = getParent(node, node.kind());
        if (parent != null) {
            return getPosition(parent).sCol + (addSpaces ? FormatterUtils
                    .getIndentation(node, 0, options) : 0);
        }
        return 0;
    }
}<|MERGE_RESOLUTION|>--- conflicted
+++ resolved
@@ -2040,22 +2040,6 @@
     }
 
     @Override
-<<<<<<< HEAD
-=======
-    public FailExpressionNode transform(FailExpressionNode failExpressionNode) {
-        if (!isInLineRange(failExpressionNode, lineRange)) {
-            return failExpressionNode;
-        }
-        Token failKeyword = getToken(failExpressionNode.failKeyword());
-        ExpressionNode expression = this.modifyNode(failExpressionNode.expression());
-        return failExpressionNode.modify()
-                .withFailKeyword(formatToken(failKeyword, 0, 0, 0, 0))
-                .withExpression(expression)
-                .apply();
-    }
-
-    @Override
->>>>>>> 5e5138a9
     public FieldAccessExpressionNode transform(FieldAccessExpressionNode fieldAccessExpressionNode) {
         if (!isInLineRange(fieldAccessExpressionNode, lineRange)) {
             return fieldAccessExpressionNode;
