--- conflicted
+++ resolved
@@ -854,26 +854,6 @@
                 .apply();
     }
 
-    @Override
-<<<<<<< HEAD
-    public ModuleVariableDeclarationNode transform(ModuleVariableDeclarationNode moduleVariableDeclarationNode) {
-        if (!isInLineRange(moduleVariableDeclarationNode, lineRange) ||
-                moduleVariableDeclarationNode.hasDiagnostics()) {
-            return moduleVariableDeclarationNode;
-        }
-        Token equalsToken = getToken(moduleVariableDeclarationNode.equalsToken().orElse(null));
-        Token semicolonToken = getToken(moduleVariableDeclarationNode.semicolonToken());
-        Token finalKeyword = getToken(moduleVariableDeclarationNode.finalKeyword().orElse(null));
-        MetadataNode metadata = this.modifyNode(moduleVariableDeclarationNode.metadata().orElse(null));
-        ExpressionNode initializer = this.modifyNode(moduleVariableDeclarationNode.initializer().orElse(null));
-        if (metadata != null) {
-            moduleVariableDeclarationNode = moduleVariableDeclarationNode.modify()
-                    .withMetadata(metadata).apply();
-        }
-        if (finalKeyword != null) {
-            moduleVariableDeclarationNode = moduleVariableDeclarationNode.modify()
-                    .withFinalKeyword(formatToken(finalKeyword, 0, 1, 0, 0)).apply();
-=======
     public WhileStatementNode transform(WhileStatementNode whileStatementNode) {
         boolean hasOnFailClause = whileStatementNode.onFailClause().isPresent();
         Token whileKeyword = formatToken(whileStatementNode.whileKeyword(), 1, 0);
@@ -887,7 +867,7 @@
             whileStatementNode = whileStatementNode.modify().withOnFailClause(onFailClause).apply();
         } else {
             whileBody = formatNode(whileStatementNode.whileBody(), env.trailingWS, env.trailingNL);
->>>>>>> cd3eff87
+
         }
 
         return whileStatementNode.modify()
