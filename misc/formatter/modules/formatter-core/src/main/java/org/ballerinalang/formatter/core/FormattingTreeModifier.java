/*
 * Copyright (c) 2020, WSO2 Inc. (http://www.wso2.org) All Rights Reserved.
 *
 * WSO2 Inc. licenses this file to you under the Apache License,
 * Version 2.0 (the "License"); you may not use this file except
 * in compliance with the License.
 * You may obtain a copy of the License at
 *
 *   http://www.apache.org/licenses/LICENSE-2.0
 *
 * Unless required by applicable law or agreed to in writing,
 * software distributed under the License is distributed on an
 * "AS IS" BASIS, WITHOUT WARRANTIES OR CONDITIONS OF ANY
 * KIND, either express or implied.  See the License for the
 * specific language governing permissions and limitations
 * under the License.
 */
package org.ballerinalang.formatter.core;

import io.ballerina.compiler.syntax.tree.AnnotAccessExpressionNode;
import io.ballerina.compiler.syntax.tree.AnnotationAttachPointNode;
import io.ballerina.compiler.syntax.tree.AnnotationDeclarationNode;
import io.ballerina.compiler.syntax.tree.AnnotationNode;
import io.ballerina.compiler.syntax.tree.ArrayTypeDescriptorNode;
import io.ballerina.compiler.syntax.tree.AssignmentStatementNode;
import io.ballerina.compiler.syntax.tree.AsyncSendActionNode;
import io.ballerina.compiler.syntax.tree.BasicLiteralNode;
import io.ballerina.compiler.syntax.tree.BinaryExpressionNode;
import io.ballerina.compiler.syntax.tree.BindingPatternNode;
import io.ballerina.compiler.syntax.tree.BlockStatementNode;
import io.ballerina.compiler.syntax.tree.BracedExpressionNode;
import io.ballerina.compiler.syntax.tree.BreakStatementNode;
import io.ballerina.compiler.syntax.tree.BuiltinSimpleNameReferenceNode;
import io.ballerina.compiler.syntax.tree.ByteArrayLiteralNode;
import io.ballerina.compiler.syntax.tree.CaptureBindingPatternNode;
import io.ballerina.compiler.syntax.tree.CheckExpressionNode;
import io.ballerina.compiler.syntax.tree.ClassDefinitionNode;
import io.ballerina.compiler.syntax.tree.CommitActionNode;
import io.ballerina.compiler.syntax.tree.CompoundAssignmentStatementNode;
import io.ballerina.compiler.syntax.tree.ComputedNameFieldNode;
import io.ballerina.compiler.syntax.tree.ConditionalExpressionNode;
import io.ballerina.compiler.syntax.tree.ConstantDeclarationNode;
import io.ballerina.compiler.syntax.tree.ContinueStatementNode;
import io.ballerina.compiler.syntax.tree.DefaultableParameterNode;
import io.ballerina.compiler.syntax.tree.DistinctTypeDescriptorNode;
import io.ballerina.compiler.syntax.tree.DoStatementNode;
import io.ballerina.compiler.syntax.tree.DocumentationReferenceNode;
import io.ballerina.compiler.syntax.tree.DoubleGTTokenNode;
import io.ballerina.compiler.syntax.tree.ElseBlockNode;
import io.ballerina.compiler.syntax.tree.EnumDeclarationNode;
import io.ballerina.compiler.syntax.tree.EnumMemberNode;
import io.ballerina.compiler.syntax.tree.ErrorBindingPatternNode;
import io.ballerina.compiler.syntax.tree.ErrorMatchPatternNode;
import io.ballerina.compiler.syntax.tree.ErrorTypeDescriptorNode;
import io.ballerina.compiler.syntax.tree.ErrorTypeParamsNode;
import io.ballerina.compiler.syntax.tree.ExplicitAnonymousFunctionExpressionNode;
import io.ballerina.compiler.syntax.tree.ExplicitNewExpressionNode;
import io.ballerina.compiler.syntax.tree.ExpressionFunctionBodyNode;
import io.ballerina.compiler.syntax.tree.ExpressionNode;
import io.ballerina.compiler.syntax.tree.ExpressionStatementNode;
import io.ballerina.compiler.syntax.tree.ExternalFunctionBodyNode;
import io.ballerina.compiler.syntax.tree.FailStatementNode;
import io.ballerina.compiler.syntax.tree.FieldAccessExpressionNode;
import io.ballerina.compiler.syntax.tree.FieldBindingPatternFullNode;
import io.ballerina.compiler.syntax.tree.FieldBindingPatternNode;
import io.ballerina.compiler.syntax.tree.FieldBindingPatternVarnameNode;
import io.ballerina.compiler.syntax.tree.FieldMatchPatternNode;
import io.ballerina.compiler.syntax.tree.FlushActionNode;
import io.ballerina.compiler.syntax.tree.ForEachStatementNode;
import io.ballerina.compiler.syntax.tree.ForkStatementNode;
import io.ballerina.compiler.syntax.tree.FromClauseNode;
import io.ballerina.compiler.syntax.tree.FunctionArgumentNode;
import io.ballerina.compiler.syntax.tree.FunctionBodyBlockNode;
import io.ballerina.compiler.syntax.tree.FunctionBodyNode;
import io.ballerina.compiler.syntax.tree.FunctionCallExpressionNode;
import io.ballerina.compiler.syntax.tree.FunctionDefinitionNode;
import io.ballerina.compiler.syntax.tree.FunctionSignatureNode;
import io.ballerina.compiler.syntax.tree.FunctionTypeDescriptorNode;
import io.ballerina.compiler.syntax.tree.IdentifierToken;
import io.ballerina.compiler.syntax.tree.IfElseStatementNode;
import io.ballerina.compiler.syntax.tree.ImplicitAnonymousFunctionExpressionNode;
import io.ballerina.compiler.syntax.tree.ImplicitAnonymousFunctionParameters;
import io.ballerina.compiler.syntax.tree.ImplicitNewExpressionNode;
import io.ballerina.compiler.syntax.tree.ImportDeclarationNode;
import io.ballerina.compiler.syntax.tree.ImportOrgNameNode;
import io.ballerina.compiler.syntax.tree.ImportPrefixNode;
import io.ballerina.compiler.syntax.tree.IndexedExpressionNode;
import io.ballerina.compiler.syntax.tree.IntermediateClauseNode;
import io.ballerina.compiler.syntax.tree.InterpolationNode;
import io.ballerina.compiler.syntax.tree.IntersectionTypeDescriptorNode;
import io.ballerina.compiler.syntax.tree.JoinClauseNode;
import io.ballerina.compiler.syntax.tree.KeySpecifierNode;
import io.ballerina.compiler.syntax.tree.KeyTypeConstraintNode;
import io.ballerina.compiler.syntax.tree.LetClauseNode;
import io.ballerina.compiler.syntax.tree.LetExpressionNode;
import io.ballerina.compiler.syntax.tree.LetVariableDeclarationNode;
import io.ballerina.compiler.syntax.tree.LimitClauseNode;
import io.ballerina.compiler.syntax.tree.ListBindingPatternNode;
import io.ballerina.compiler.syntax.tree.ListConstructorExpressionNode;
import io.ballerina.compiler.syntax.tree.ListMatchPatternNode;
import io.ballerina.compiler.syntax.tree.ListenerDeclarationNode;
import io.ballerina.compiler.syntax.tree.LocalTypeDefinitionStatementNode;
import io.ballerina.compiler.syntax.tree.LockStatementNode;
import io.ballerina.compiler.syntax.tree.MappingBindingPatternNode;
import io.ballerina.compiler.syntax.tree.MappingConstructorExpressionNode;
import io.ballerina.compiler.syntax.tree.MappingFieldNode;
import io.ballerina.compiler.syntax.tree.MappingMatchPatternNode;
import io.ballerina.compiler.syntax.tree.MarkdownDocumentationLineNode;
import io.ballerina.compiler.syntax.tree.MarkdownDocumentationNode;
import io.ballerina.compiler.syntax.tree.MarkdownParameterDocumentationLineNode;
import io.ballerina.compiler.syntax.tree.MatchClauseNode;
import io.ballerina.compiler.syntax.tree.MatchGuardNode;
import io.ballerina.compiler.syntax.tree.MatchStatementNode;
import io.ballerina.compiler.syntax.tree.MetadataNode;
import io.ballerina.compiler.syntax.tree.MethodCallExpressionNode;
import io.ballerina.compiler.syntax.tree.MethodDeclarationNode;
import io.ballerina.compiler.syntax.tree.Minutiae;
import io.ballerina.compiler.syntax.tree.MinutiaeList;
import io.ballerina.compiler.syntax.tree.ModuleMemberDeclarationNode;
import io.ballerina.compiler.syntax.tree.ModulePartNode;
import io.ballerina.compiler.syntax.tree.ModuleVariableDeclarationNode;
import io.ballerina.compiler.syntax.tree.ModuleXMLNamespaceDeclarationNode;
import io.ballerina.compiler.syntax.tree.NameReferenceNode;
import io.ballerina.compiler.syntax.tree.NamedArgBindingPatternNode;
import io.ballerina.compiler.syntax.tree.NamedArgMatchPatternNode;
import io.ballerina.compiler.syntax.tree.NamedArgumentNode;
import io.ballerina.compiler.syntax.tree.NamedWorkerDeclarationNode;
import io.ballerina.compiler.syntax.tree.NamedWorkerDeclarator;
import io.ballerina.compiler.syntax.tree.NilLiteralNode;
import io.ballerina.compiler.syntax.tree.NilTypeDescriptorNode;
import io.ballerina.compiler.syntax.tree.Node;
import io.ballerina.compiler.syntax.tree.NodeFactory;
import io.ballerina.compiler.syntax.tree.NodeList;
import io.ballerina.compiler.syntax.tree.ObjectConstructorExpressionNode;
import io.ballerina.compiler.syntax.tree.ObjectFieldNode;
import io.ballerina.compiler.syntax.tree.ObjectTypeDescriptorNode;
import io.ballerina.compiler.syntax.tree.OnClauseNode;
import io.ballerina.compiler.syntax.tree.OnConflictClauseNode;
import io.ballerina.compiler.syntax.tree.OnFailClauseNode;
import io.ballerina.compiler.syntax.tree.OptionalFieldAccessExpressionNode;
import io.ballerina.compiler.syntax.tree.OptionalTypeDescriptorNode;
import io.ballerina.compiler.syntax.tree.OrderByClauseNode;
import io.ballerina.compiler.syntax.tree.OrderKeyNode;
import io.ballerina.compiler.syntax.tree.PanicStatementNode;
import io.ballerina.compiler.syntax.tree.ParameterNode;
import io.ballerina.compiler.syntax.tree.ParameterizedTypeDescriptorNode;
import io.ballerina.compiler.syntax.tree.ParenthesisedTypeDescriptorNode;
import io.ballerina.compiler.syntax.tree.ParenthesizedArgList;
import io.ballerina.compiler.syntax.tree.PositionalArgumentNode;
import io.ballerina.compiler.syntax.tree.QualifiedNameReferenceNode;
import io.ballerina.compiler.syntax.tree.QueryActionNode;
import io.ballerina.compiler.syntax.tree.QueryConstructTypeNode;
import io.ballerina.compiler.syntax.tree.QueryExpressionNode;
import io.ballerina.compiler.syntax.tree.QueryPipelineNode;
import io.ballerina.compiler.syntax.tree.ReceiveActionNode;
import io.ballerina.compiler.syntax.tree.ReceiveFieldsNode;
import io.ballerina.compiler.syntax.tree.RecordFieldNode;
import io.ballerina.compiler.syntax.tree.RecordFieldWithDefaultValueNode;
import io.ballerina.compiler.syntax.tree.RecordRestDescriptorNode;
import io.ballerina.compiler.syntax.tree.RecordTypeDescriptorNode;
import io.ballerina.compiler.syntax.tree.RemoteMethodCallActionNode;
import io.ballerina.compiler.syntax.tree.RequiredParameterNode;
import io.ballerina.compiler.syntax.tree.RestArgumentNode;
import io.ballerina.compiler.syntax.tree.RestBindingPatternNode;
import io.ballerina.compiler.syntax.tree.RestDescriptorNode;
import io.ballerina.compiler.syntax.tree.RestMatchPatternNode;
import io.ballerina.compiler.syntax.tree.RestParameterNode;
import io.ballerina.compiler.syntax.tree.RetryStatementNode;
import io.ballerina.compiler.syntax.tree.ReturnStatementNode;
import io.ballerina.compiler.syntax.tree.ReturnTypeDescriptorNode;
import io.ballerina.compiler.syntax.tree.RollbackStatementNode;
import io.ballerina.compiler.syntax.tree.SelectClauseNode;
import io.ballerina.compiler.syntax.tree.SeparatedNodeList;
import io.ballerina.compiler.syntax.tree.ServiceBodyNode;
import io.ballerina.compiler.syntax.tree.ServiceConstructorExpressionNode;
import io.ballerina.compiler.syntax.tree.ServiceDeclarationNode;
import io.ballerina.compiler.syntax.tree.SimpleNameReferenceNode;
import io.ballerina.compiler.syntax.tree.SingletonTypeDescriptorNode;
import io.ballerina.compiler.syntax.tree.SpecificFieldNode;
import io.ballerina.compiler.syntax.tree.SpreadFieldNode;
import io.ballerina.compiler.syntax.tree.StartActionNode;
import io.ballerina.compiler.syntax.tree.StatementNode;
import io.ballerina.compiler.syntax.tree.StreamTypeDescriptorNode;
import io.ballerina.compiler.syntax.tree.StreamTypeParamsNode;
import io.ballerina.compiler.syntax.tree.SyncSendActionNode;
import io.ballerina.compiler.syntax.tree.SyntaxKind;
import io.ballerina.compiler.syntax.tree.TableConstructorExpressionNode;
import io.ballerina.compiler.syntax.tree.TableTypeDescriptorNode;
import io.ballerina.compiler.syntax.tree.TemplateExpressionNode;
import io.ballerina.compiler.syntax.tree.Token;
import io.ballerina.compiler.syntax.tree.TransactionStatementNode;
import io.ballerina.compiler.syntax.tree.TransactionalExpressionNode;
import io.ballerina.compiler.syntax.tree.TrapExpressionNode;
import io.ballerina.compiler.syntax.tree.TreeModifier;
import io.ballerina.compiler.syntax.tree.TrippleGTTokenNode;
import io.ballerina.compiler.syntax.tree.TupleTypeDescriptorNode;
import io.ballerina.compiler.syntax.tree.TypeCastExpressionNode;
import io.ballerina.compiler.syntax.tree.TypeCastParamNode;
import io.ballerina.compiler.syntax.tree.TypeDefinitionNode;
import io.ballerina.compiler.syntax.tree.TypeDescriptorNode;
import io.ballerina.compiler.syntax.tree.TypeParameterNode;
import io.ballerina.compiler.syntax.tree.TypeReferenceNode;
import io.ballerina.compiler.syntax.tree.TypeReferenceTypeDescNode;
import io.ballerina.compiler.syntax.tree.TypeTestExpressionNode;
import io.ballerina.compiler.syntax.tree.TypedBindingPatternNode;
import io.ballerina.compiler.syntax.tree.TypedescTypeDescriptorNode;
import io.ballerina.compiler.syntax.tree.TypeofExpressionNode;
import io.ballerina.compiler.syntax.tree.UnaryExpressionNode;
import io.ballerina.compiler.syntax.tree.UnionTypeDescriptorNode;
import io.ballerina.compiler.syntax.tree.VariableDeclarationNode;
import io.ballerina.compiler.syntax.tree.WaitActionNode;
import io.ballerina.compiler.syntax.tree.WaitFieldNode;
import io.ballerina.compiler.syntax.tree.WaitFieldsListNode;
import io.ballerina.compiler.syntax.tree.WhereClauseNode;
import io.ballerina.compiler.syntax.tree.WhileStatementNode;
import io.ballerina.compiler.syntax.tree.WildcardBindingPatternNode;
import io.ballerina.compiler.syntax.tree.XMLAtomicNamePatternNode;
import io.ballerina.compiler.syntax.tree.XMLAttributeNode;
import io.ballerina.compiler.syntax.tree.XMLAttributeValue;
import io.ballerina.compiler.syntax.tree.XMLComment;
import io.ballerina.compiler.syntax.tree.XMLElementNode;
import io.ballerina.compiler.syntax.tree.XMLEmptyElementNode;
import io.ballerina.compiler.syntax.tree.XMLEndTagNode;
import io.ballerina.compiler.syntax.tree.XMLFilterExpressionNode;
import io.ballerina.compiler.syntax.tree.XMLItemNode;
import io.ballerina.compiler.syntax.tree.XMLNameNode;
import io.ballerina.compiler.syntax.tree.XMLNamePatternChainingNode;
import io.ballerina.compiler.syntax.tree.XMLNamespaceDeclarationNode;
import io.ballerina.compiler.syntax.tree.XMLProcessingInstruction;
import io.ballerina.compiler.syntax.tree.XMLQualifiedNameNode;
import io.ballerina.compiler.syntax.tree.XMLSimpleNameNode;
import io.ballerina.compiler.syntax.tree.XMLStartTagNode;
import io.ballerina.compiler.syntax.tree.XMLStepExpressionNode;
import io.ballerina.compiler.syntax.tree.XMLTextNode;
import io.ballerina.compiler.syntax.tree.XmlTypeDescriptorNode;
import io.ballerina.tools.text.LineRange;
import io.ballerina.tools.text.TextRange;

import java.util.ArrayList;
import java.util.List;

import static org.ballerinalang.formatter.core.FormatterUtils.isInLineRange;

/**
 * A formatter implementation that updates the minutiae of a given tree according to the ballerina formatting
 * guidelines.
 *
 * @since 2.0.0
 */
public class FormattingTreeModifier extends TreeModifier {

    // Formatting configurations of the current session. These configurations
    // are fixed for the given session.
    private final FormattingOptions options;

    // A property bag that holds formatting information associated
    // with the currently processing node.
    private final FormattingEnv env;

    // Range of the file to be formatted.
    private final LineRange lineRange;

    public FormattingTreeModifier(FormattingOptions options, LineRange lineRange) {
        this.options = options;
        this.lineRange = lineRange;
        this.env = new FormattingEnv();
    }

    @Override
    public ModulePartNode transform(ModulePartNode modulePartNode) {
        NodeList<ImportDeclarationNode> imports = formatNodeList(modulePartNode.imports(), 0, 1, 0, 2);
        NodeList<ModuleMemberDeclarationNode> members = formatModuleMembers(modulePartNode.members());
        Token eofToken = formatToken(modulePartNode.eofToken(), 0, 0);
        return modulePartNode.modify(imports, members, eofToken);
    }

    @Override
    public FunctionDefinitionNode transform(FunctionDefinitionNode functionDefinitionNode) {
        MetadataNode metadata = formatNode(functionDefinitionNode.metadata().orElse(null), 0, 1);
        NodeList<Token> qualifierList = formatNodeList(functionDefinitionNode.qualifierList(), 1, 0, 1, 0);
        Token functionKeyword = formatToken(functionDefinitionNode.functionKeyword(), 1, 0);
        IdentifierToken functionName = formatToken(functionDefinitionNode.functionName(), 0, 0);
        FunctionSignatureNode functionSignatureNode = formatNode(functionDefinitionNode.functionSignature(), 1, 0);
        FunctionBodyNode functionBodyNode =
                formatNode(functionDefinitionNode.functionBody(), env.trailingWS, env.trailingNL);

        return functionDefinitionNode.modify()
                .withMetadata(metadata)
                .withFunctionKeyword(functionKeyword)
                .withFunctionName(functionName)
                .withFunctionSignature(functionSignatureNode).withQualifierList(qualifierList)
                .withFunctionBody(functionBodyNode)
                .apply();
    }

    @Override
    public FunctionSignatureNode transform(FunctionSignatureNode functionSignatureNode) {
        Token openPara = formatToken(functionSignatureNode.openParenToken(), 0, 0);

        // Start a new indentation for the parameters. So any wrapped parameter will
        // start from the same level as the open parenthesis.
        int currentIndentation = env.currentIndentation;
        setIndentation(env.lineLength);
        SeparatedNodeList<ParameterNode> parameters =
                formatSeparatedNodeList(functionSignatureNode.parameters(), 0, 0, 0, 0);
        setIndentation(currentIndentation);

        Token closePara;
        ReturnTypeDescriptorNode returnTypeDesc = null;
        if (functionSignatureNode.returnTypeDesc().isPresent()) {
            closePara = formatToken(functionSignatureNode.closeParenToken(), 1, 0);
            returnTypeDesc =
                    formatNode(functionSignatureNode.returnTypeDesc().get(), env.trailingWS, env.trailingNL);
        } else {
            closePara = formatToken(functionSignatureNode.closeParenToken(), env.trailingWS, env.trailingNL);
        }

        return functionSignatureNode.modify()
                .withOpenParenToken(openPara)
                .withParameters(parameters)
                .withCloseParenToken(closePara)
                .withReturnTypeDesc(returnTypeDesc)
                .apply();
    }

    @Override
    public RequiredParameterNode transform(RequiredParameterNode requiredParameterNode) {
        NodeList<AnnotationNode> annotations = formatNodeList(requiredParameterNode.annotations(), 1, 0, 1, 0);
        Node typeName;
        if (requiredParameterNode.paramName().isPresent()) {
            typeName = formatNode(requiredParameterNode.typeName(), 1, 0);
            Token paramName =
                    formatToken(requiredParameterNode.paramName().orElse(null), env.trailingWS, env.trailingNL);
            return requiredParameterNode.modify()
                    .withAnnotations(annotations)
                    .withTypeName(typeName)
                    .withParamName(paramName)
                    .apply();
        } else {
            typeName = formatNode(requiredParameterNode.typeName(), env.trailingWS, env.trailingNL);
            return requiredParameterNode.modify()
                    .withAnnotations(annotations)
                    .withTypeName(typeName)
                    .apply();
        }
    }

    @Override
    public FunctionBodyBlockNode transform(FunctionBodyBlockNode functionBodyBlockNode) {
        Token openBrace = formatToken(functionBodyBlockNode.openBraceToken(), 0, 1);
        indent(); // increase indentation for the statements to follow.
        NodeList<StatementNode> statements = formatNodeList(functionBodyBlockNode.statements(), 0, 1, 0, 1, true);
        NamedWorkerDeclarator namedWorkerDeclarator =
                formatNode(functionBodyBlockNode.namedWorkerDeclarator().orElse(null), 0, 1);

        unindent(); // reset the indentation
        if (functionBodyBlockNode.statements().isEmpty() &&
                !functionBodyBlockNode.namedWorkerDeclarator().isPresent()) {
            env.preserveNewlines = true;
        }
        Token closeBrace = formatToken(functionBodyBlockNode.closeBraceToken(), env.trailingWS, env.trailingNL);

        return functionBodyBlockNode.modify()
                .withOpenBraceToken(openBrace)
                .withNamedWorkerDeclarator(namedWorkerDeclarator)
                .withStatements(statements)
                .withCloseBraceToken(closeBrace)
                .apply();
    }

    @Override
    public VariableDeclarationNode transform(VariableDeclarationNode variableDeclarationNode) {
        NodeList<AnnotationNode> annotationNodes = formatNodeList(variableDeclarationNode.annotations(), 0, 1, 0, 1);
        Token finalToken = formatToken(variableDeclarationNode.finalKeyword().orElse(null), 1, 0);
        TypedBindingPatternNode typedBindingPatternNode;
        boolean hasInit = variableDeclarationNode.initializer().isPresent();
        typedBindingPatternNode = formatNode(variableDeclarationNode.typedBindingPattern(), hasInit ? 1 : 0, 0);
        Token equalToken = formatToken(variableDeclarationNode.equalsToken().orElse(null), 1, 0);

        boolean previousInLineAnnotation = env.inLineAnnotation;
        setInLineAnnotation(true);
        ExpressionNode initializer = formatNode(variableDeclarationNode.initializer().orElse(null), 0, 0);
        setInLineAnnotation(previousInLineAnnotation);

        Token semicolonToken = formatToken(variableDeclarationNode.semicolonToken(),
                env.trailingWS, env.trailingNL);
        return variableDeclarationNode.modify()
                .withAnnotations(annotationNodes)
                .withFinalKeyword(finalToken)
                .withTypedBindingPattern(typedBindingPatternNode)
                .withEqualsToken(equalToken)
                .withInitializer(initializer)
                .withSemicolonToken(semicolonToken)
                .apply();
    }

    @Override
    public TypedBindingPatternNode transform(TypedBindingPatternNode typedBindingPatternNode) {
        TypeDescriptorNode typeDescriptorNode = formatNode(typedBindingPatternNode.typeDescriptor(), 1, 0);
        BindingPatternNode bindingPatternNode =
                formatNode(typedBindingPatternNode.bindingPattern(), env.trailingWS, env.trailingNL);
        return typedBindingPatternNode.modify()
                .withTypeDescriptor(typeDescriptorNode)
                .withBindingPattern(bindingPatternNode)
                .apply();
    }

    @Override
    public BuiltinSimpleNameReferenceNode transform(BuiltinSimpleNameReferenceNode builtinSimpleNameReferenceNode) {
        Token name = formatToken(builtinSimpleNameReferenceNode.name(), env.trailingWS, env.trailingNL);
        return builtinSimpleNameReferenceNode.modify().withName(name).apply();
    }

    @Override
    public BasicLiteralNode transform(BasicLiteralNode basicLiteralNode) {
        Token literalToken = formatToken(basicLiteralNode.literalToken(), env.trailingWS, env.trailingNL);
        return basicLiteralNode.modify().withLiteralToken(literalToken).apply();
    }

    @Override
    public CaptureBindingPatternNode transform(CaptureBindingPatternNode captureBindingPatternNode) {
        Token variableName = formatToken(captureBindingPatternNode.variableName(), env.trailingWS, env.trailingNL);
        return captureBindingPatternNode.modify().withVariableName(variableName).apply();
    }

    @Override
    public IfElseStatementNode transform(IfElseStatementNode ifElseStatementNode) {
        Token ifKeyword = formatToken(ifElseStatementNode.ifKeyword(), 1, 0);
        ExpressionNode condition = formatNode(ifElseStatementNode.condition(), 1, 0);
        BlockStatementNode ifBody;
        Node elseBody = null;
        if (ifElseStatementNode.elseBody().isPresent()) {
            ifBody = formatNode(ifElseStatementNode.ifBody(), 1, 0);
            elseBody = formatNode(ifElseStatementNode.elseBody().orElse(null), env.trailingWS, env.trailingNL);
        } else {
            ifBody = formatNode(ifElseStatementNode.ifBody(), env.trailingWS, env.trailingNL);
        }

        return ifElseStatementNode.modify()
                .withIfKeyword(ifKeyword)
                .withCondition(condition)
                .withIfBody(ifBody)
                .withElseBody(elseBody)
                .apply();
    }

    @Override
    public ElseBlockNode transform(ElseBlockNode elseBlockNode) {
        Token elseKeyword = formatToken(elseBlockNode.elseKeyword(), 1, 0);
        StatementNode elseBody = formatNode(elseBlockNode.elseBody(), env.trailingWS, env.trailingNL);
        return elseBlockNode.modify()
                .withElseKeyword(elseKeyword)
                .withElseBody(elseBody)
                .apply();
    }

    @Override
    public BlockStatementNode transform(BlockStatementNode blockStatementNode) {
        Token openBrace = formatToken(blockStatementNode.openBraceToken(), 0, 1);
        env.preserveNewlines = true;
        indent(); // start an indentation
        NodeList<StatementNode> statements = formatNodeList(blockStatementNode.statements(), 0, 1, 0, 1, true);
        unindent(); // end the indentation
        Token closeBrace = formatToken(blockStatementNode.closeBraceToken(), env.trailingWS, env.trailingNL);

        return blockStatementNode.modify()
                .withOpenBraceToken(openBrace)
                .withStatements(statements)
                .withCloseBraceToken(closeBrace)
                .apply();
    }

    @Override
    public RecordTypeDescriptorNode transform(RecordTypeDescriptorNode recordTypeDesc) {
        final int recordKeywordTrailingWS = 1;
        Token recordKeyword = formatNode(recordTypeDesc.recordKeyword(), recordKeywordTrailingWS, 0);
        int fieldTrailingWS = 0;
        int fieldTrailingNL = 0;
        if (shouldExpand(recordTypeDesc)) {
            fieldTrailingNL++;
        } else {
            fieldTrailingWS++;
        }

        int prevIndentation = env.currentIndentation;

        // Set indentation for braces.
        // For records inside module-level typ-defs, braces should have the same indentation as the type-keyword.
        // For records in other places, braces should have the same indentation as the record-keyword.
        if (recordTypeDesc.parent().kind() != SyntaxKind.TYPE_DEFINITION) {
            int fieldIndentation = env.lineLength - recordKeyword.text().length() - recordKeywordTrailingWS;
            setIndentation(fieldIndentation);
        }

        Token bodyStartDelimiter = formatToken(recordTypeDesc.bodyStartDelimiter(), fieldTrailingWS, fieldTrailingNL);
        indent(); // Set indentation for record fields
        NodeList<Node> fields = formatNodeList(recordTypeDesc.fields(), fieldTrailingWS, fieldTrailingNL,
                fieldTrailingWS, fieldTrailingNL, true);
        RecordRestDescriptorNode recordRestDescriptor =
                formatNode(recordTypeDesc.recordRestDescriptor().orElse(null), fieldTrailingWS, fieldTrailingNL);
        unindent(); // Revert indentation for record fields
        Token bodyEndDelimiter = formatToken(recordTypeDesc.bodyEndDelimiter(), env.trailingWS, env.trailingNL);
        setIndentation(prevIndentation);  // Revert indentation for braces
        return recordTypeDesc.modify()
                .withRecordKeyword(recordKeyword)
                .withBodyStartDelimiter(bodyStartDelimiter)
                .withFields(fields)
                .withRecordRestDescriptor(recordRestDescriptor)
                .withBodyEndDelimiter(bodyEndDelimiter)
                .apply();
    }

    @Override
    public RecordFieldNode transform(RecordFieldNode recordField) {
        MetadataNode metadata = formatNode(recordField.metadata().orElse(null), 0, 1);
        Token readonlyKeyword = formatNode(recordField.readonlyKeyword().orElse(null), 1, 0);
        Node typeName = formatNode(recordField.typeName(), 1, 0);
        Token fieldName = formatToken(recordField.fieldName(), 0, 0);
        Token questionMarkToken = formatToken(recordField.questionMarkToken().orElse(null), 0, 0);
        Token semicolonToken = formatToken(recordField.semicolonToken(), env.trailingWS, env.trailingNL);
        return recordField.modify()
                .withMetadata(metadata)
                .withReadonlyKeyword(readonlyKeyword)
                .withTypeName(typeName)
                .withFieldName(fieldName)
                .withQuestionMarkToken(questionMarkToken)
                .withSemicolonToken(semicolonToken)
                .apply();
    }

    @Override
    public RecordFieldWithDefaultValueNode transform(RecordFieldWithDefaultValueNode recordField) {
        MetadataNode metadata = formatNode(recordField.metadata().orElse(null), 0, 1);
        Token readonlyKeyword = formatNode(recordField.readonlyKeyword().orElse(null), 1, 0);
        Node typeName = formatNode(recordField.typeName(), 1, 0);
        Token fieldName = formatToken(recordField.fieldName(), 1, 0);
        Token equalsToken = formatToken(recordField.equalsToken(), 1, 0);
        ExpressionNode expression = formatNode(recordField.expression(), 0, 0);
        Token semicolonToken = formatToken(recordField.semicolonToken(), env.trailingWS, env.trailingNL);

        return recordField.modify()
                .withMetadata(metadata)
                .withReadonlyKeyword(readonlyKeyword)
                .withTypeName(typeName)
                .withFieldName(fieldName)
                .withEqualsToken(equalsToken)
                .withExpression(expression)
                .withSemicolonToken(semicolonToken)
                .apply();
    }

    @Override
    public ImportDeclarationNode transform(ImportDeclarationNode importDeclarationNode) {
        Token importKeyword = formatToken(importDeclarationNode.importKeyword(), 1, 0);
<<<<<<< HEAD

        boolean hasOrgName = importDeclarationNode.orgName().isPresent();
=======
        boolean hasVersion = importDeclarationNode.version().isPresent();
>>>>>>> ddbffb39
        boolean hasPrefix = importDeclarationNode.prefix().isPresent();
        ImportOrgNameNode orgName = formatNode(importDeclarationNode.orgName().orElse(null), 0, 0);
        SeparatedNodeList<IdentifierToken> moduleNames = formatSeparatedNodeList(importDeclarationNode.moduleName(),
<<<<<<< HEAD
                0, 0, 0, 0, hasPrefix ? 1 : 0, 0);

        if (hasPrefix) {
            ImportPrefixNode prefix = formatNode(importDeclarationNode.prefix().get(), 0, 0);
            importDeclarationNode = importDeclarationNode.modify().withPrefix(prefix).apply();
        }
=======
                0, 0, 0, 0, (hasVersion || hasPrefix) ? 1 : 0, 0);
        ImportVersionNode version = formatNode(importDeclarationNode.version().orElse(null), hasPrefix ? 1 : 0, 0);
        ImportPrefixNode prefix = formatNode(importDeclarationNode.prefix().orElse(null), 0, 0);
>>>>>>> ddbffb39
        Token semicolon = formatToken(importDeclarationNode.semicolon(), env.trailingWS, env.trailingNL);

        return importDeclarationNode.modify()
                .withImportKeyword(importKeyword)
                .withOrgName(orgName)
                .withModuleName(moduleNames)
                .withVersion(version)
                .withPrefix(prefix)
                .withSemicolon(semicolon)
                .apply();
    }

    @Override
    public ImportOrgNameNode transform(ImportOrgNameNode importOrgNameNode) {
        Token orgName = formatToken(importOrgNameNode.orgName(), 0, 0);
        Token slashToken = formatToken(importOrgNameNode.slashToken(), env.trailingWS, env.trailingNL);

        return importOrgNameNode.modify()
                .withOrgName(orgName)
                .withSlashToken(slashToken)
                .apply();
    }

    @Override
    public ImportPrefixNode transform(ImportPrefixNode importPrefixNode) {
        Token asKeyword = formatToken(importPrefixNode.asKeyword(), 1, 0);
        Token prefix = formatToken(importPrefixNode.prefix(), env.trailingWS, env.trailingNL);

        return importPrefixNode.modify()
                .withAsKeyword(asKeyword)
                .withPrefix(prefix)
                .apply();
    }

    @Override
    public ServiceDeclarationNode transform(ServiceDeclarationNode serviceDeclarationNode) {
        MetadataNode metadata = formatNode(serviceDeclarationNode.metadata().orElse(null), 0, 1);
        Token serviceKeyword = formatToken(serviceDeclarationNode.serviceKeyword(), 1, 0);
        IdentifierToken serviceName = formatToken(serviceDeclarationNode.serviceName().orElse(null), 1, 0);
        Token onKeyword = formatToken(serviceDeclarationNode.onKeyword(), 1, 0);
        SeparatedNodeList<ExpressionNode> expressions =
                formatSeparatedNodeList(serviceDeclarationNode.expressions(), 0, 0, 1, 0);
        Node serviceBody = formatNode(serviceDeclarationNode.serviceBody(), env.trailingWS, env.trailingNL);

        return serviceDeclarationNode.modify()
                .withMetadata(metadata)
                .withServiceKeyword(serviceKeyword)
                .withServiceName(serviceName)
                .withOnKeyword(onKeyword)
                .withExpressions(expressions)
                .withServiceBody(serviceBody)
                .apply();
    }

    @Override
    public ExplicitNewExpressionNode transform(ExplicitNewExpressionNode explicitNewExpressionNode) {
        Token newKeywordToken = formatToken(explicitNewExpressionNode.newKeyword(), 1, 0);
        TypeDescriptorNode typeDescriptorNode = formatNode(explicitNewExpressionNode.typeDescriptor(), 0, 0);
        ParenthesizedArgList parenthesizedArgList = formatNode(explicitNewExpressionNode.parenthesizedArgList(),
                env.trailingWS, env.trailingNL);

        return explicitNewExpressionNode.modify()
                .withNewKeyword(newKeywordToken)
                .withTypeDescriptor(typeDescriptorNode)
                .withParenthesizedArgList(parenthesizedArgList)
                .apply();
    }

    @Override
    public ParenthesizedArgList transform(ParenthesizedArgList parenthesizedArgList) {
        Token openParenToken = formatToken(parenthesizedArgList.openParenToken(), 0, 0);
        SeparatedNodeList<FunctionArgumentNode> arguments = formatSeparatedNodeList(parenthesizedArgList
                .arguments(), 0, 0, 0, 0);
        Token closeParenToken = formatToken(parenthesizedArgList.closeParenToken(), env.trailingWS, env.trailingNL);

        return parenthesizedArgList.modify()
                .withOpenParenToken(openParenToken)
                .withArguments(arguments)
                .withCloseParenToken(closeParenToken)
                .apply();
    }

    @Override
    public ServiceBodyNode transform(ServiceBodyNode serviceBodyNode) {
        Token openBraceToken = formatToken(serviceBodyNode.openBraceToken(), 0, 1);
        indent(); // increase indentation for the statements to follow.
        NodeList<Node> resources = formatNodeList(serviceBodyNode.resources(), 0, 1, 0, 1, true);
        unindent(); // reset the indentation

        if (serviceBodyNode.resources().isEmpty()) {
            env.preserveNewlines = true;
        }
        Token closeBraceToken = formatToken(serviceBodyNode.closeBraceToken(), env.trailingWS, env.trailingNL);
        return serviceBodyNode.modify()
                .withOpenBraceToken(openBraceToken)
                .withResources(resources)
                .withCloseBraceToken(closeBraceToken)
                .apply();
    }

    @Override
    public QualifiedNameReferenceNode transform(QualifiedNameReferenceNode qualifiedNameReferenceNode) {
        Token modulePrefix = formatToken(qualifiedNameReferenceNode.modulePrefix(), 0, 0);
        Token colon = formatToken((Token) qualifiedNameReferenceNode.colon(), 0, 0);
        IdentifierToken identifier = formatToken(qualifiedNameReferenceNode.identifier(),
                env.trailingWS, env.trailingNL);

        return qualifiedNameReferenceNode.modify()
                .withModulePrefix(modulePrefix)
                .withColon(colon)
                .withIdentifier(identifier)
                .apply();
    }

    @Override
    public ReturnTypeDescriptorNode transform(ReturnTypeDescriptorNode returnTypeDescriptorNode) {
        Token returnsKeyword = formatToken(returnTypeDescriptorNode.returnsKeyword(), 1, 0);
        NodeList<AnnotationNode> annotations = formatNodeList(returnTypeDescriptorNode.annotations(), 0, 0, 1, 0);
        Node type = formatNode(returnTypeDescriptorNode.type(), env.trailingWS, env.trailingNL);

        return returnTypeDescriptorNode.modify()
                .withReturnsKeyword(returnsKeyword)
                .withAnnotations(annotations)
                .withType(type)
                .apply();
    }

    @Override
    public OptionalTypeDescriptorNode transform(OptionalTypeDescriptorNode optionalTypeDescriptorNode) {
        Node typeDescriptor = formatNode(optionalTypeDescriptorNode.typeDescriptor(), 0, 0);
        Token questionMarkToken = formatToken(optionalTypeDescriptorNode.questionMarkToken(),
                env.trailingWS, env.trailingNL);

        return optionalTypeDescriptorNode.modify()
                .withTypeDescriptor(typeDescriptor)
                .withQuestionMarkToken(questionMarkToken)
                .apply();
    }

    @Override
    public ExpressionStatementNode transform(ExpressionStatementNode expressionStatementNode) {
        ExpressionNode expression = formatNode(expressionStatementNode.expression(), 0, 0);
        Token semicolonToken = formatToken(expressionStatementNode.semicolonToken(), env.trailingWS, env.trailingNL);

        return expressionStatementNode.modify()
                .withExpression(expression)
                .withSemicolonToken(semicolonToken)
                .apply();
    }

    @Override
    public CheckExpressionNode transform(CheckExpressionNode checkExpressionNode) {
        Token checkKeyword = formatToken(checkExpressionNode.checkKeyword(), 1, 0);
        ExpressionNode expressionNode = formatNode(checkExpressionNode.expression(), env.trailingWS, env.trailingNL);
        return checkExpressionNode.modify()
                .withCheckKeyword(checkKeyword)
                .withExpression(expressionNode)
                .apply();
    }

    @Override
    public RemoteMethodCallActionNode transform(RemoteMethodCallActionNode remoteMethodCallActionNode) {
        ExpressionNode expression = formatNode(remoteMethodCallActionNode.expression(), 0, 0);
        Token rightArrowToken = formatToken(remoteMethodCallActionNode.rightArrowToken(), 0, 0);
        SimpleNameReferenceNode methodName = formatNode(remoteMethodCallActionNode.methodName(), 0, 0);
        Token openParenToken = formatToken(remoteMethodCallActionNode.openParenToken(), 0, 0);
        SeparatedNodeList<FunctionArgumentNode> arguments = formatSeparatedNodeList(remoteMethodCallActionNode
                .arguments(), 0, 0, 0, 0);
        Token closeParenToken = formatToken(remoteMethodCallActionNode.closeParenToken(),
                env.trailingWS, env.trailingNL);

        return remoteMethodCallActionNode.modify()
                .withExpression(expression)
                .withRightArrowToken(rightArrowToken)
                .withMethodName(methodName)
                .withOpenParenToken(openParenToken)
                .withArguments(arguments)
                .withCloseParenToken(closeParenToken)
                .apply();
    }

    @Override
    public SimpleNameReferenceNode transform(SimpleNameReferenceNode simpleNameReferenceNode) {
        Token name = formatToken(simpleNameReferenceNode.name(), env.trailingWS, env.trailingNL);
        return simpleNameReferenceNode.modify()
                .withName(name)
                .apply();
    }

    @Override
    public TypeDefinitionNode transform(TypeDefinitionNode typeDefinitionNode) {
        MetadataNode metadata = formatNode(typeDefinitionNode.metadata().orElse(null), 0, 1);
        Token visibilityQualifier = formatToken(typeDefinitionNode.visibilityQualifier().orElse(null), 1, 0);
        Token typeKeyword = formatToken(typeDefinitionNode.typeKeyword(), 1, 0);
        Token typeName = formatToken(typeDefinitionNode.typeName(), 1, 0);
        Node typeDescriptor = formatNode(typeDefinitionNode.typeDescriptor(), 0, 0);
        Token semicolonToken = formatToken(typeDefinitionNode.semicolonToken(), env.trailingWS, env.trailingNL);

        return typeDefinitionNode.modify()
                .withMetadata(metadata)
                .withVisibilityQualifier(visibilityQualifier)
                .withTypeKeyword(typeKeyword)
                .withTypeName(typeName)
                .withTypeDescriptor(typeDescriptor)
                .withSemicolonToken(semicolonToken)
                .apply();
    }

    @Override
    public SingletonTypeDescriptorNode transform(SingletonTypeDescriptorNode singletonTypeDescriptorNode) {
        ExpressionNode simpleContExprNode =
                formatNode(singletonTypeDescriptorNode.simpleContExprNode(), env.trailingWS, env.trailingNL);
        return singletonTypeDescriptorNode.modify()
                .withSimpleContExprNode(simpleContExprNode)
                .apply();
    }

    @Override
    public WhileStatementNode transform(WhileStatementNode whileStatementNode) {
        boolean hasOnFailClause = whileStatementNode.onFailClause().isPresent();
        Token whileKeyword = formatToken(whileStatementNode.whileKeyword(), 1, 0);
        ExpressionNode condition = formatNode(whileStatementNode.condition(), 1, 0);
        BlockStatementNode whileBody;

        OnFailClauseNode onFailClause = null;
        if (hasOnFailClause) {
            whileBody = formatNode(whileStatementNode.whileBody(), 1, 0);
            onFailClause = formatNode(whileStatementNode.onFailClause().orElse(null),
                    env.trailingWS, env.trailingNL);
        } else {
            whileBody = formatNode(whileStatementNode.whileBody(), env.trailingWS, env.trailingNL);
        }

        return whileStatementNode.modify()
                .withWhileKeyword(whileKeyword)
                .withCondition(condition)
                .withWhileBody(whileBody)
                .withOnFailClause(onFailClause)
                .apply();
    }

    @Override
    public BracedExpressionNode transform(BracedExpressionNode bracedExpressionNode) {
        Token openParen = formatToken(bracedExpressionNode.openParen(), 0, 0);
        ExpressionNode expression = formatNode(bracedExpressionNode.expression(), 0, 0);
        Token closeParen = formatToken(bracedExpressionNode.closeParen(), env.trailingWS, env.trailingNL);

        return bracedExpressionNode.modify()
                .withOpenParen(openParen)
                .withExpression(expression)
                .withCloseParen(closeParen)
                .apply();
    }

    @Override
    public AssignmentStatementNode transform(AssignmentStatementNode assignmentStatementNode) {
        Node varRef = formatNode(assignmentStatementNode.varRef(), 1, 0);
        Token equalsToken = formatToken(assignmentStatementNode.equalsToken(), 1, 0);

        boolean previousinLineAnnotation = env.inLineAnnotation;
        setInLineAnnotation(true);

        ExpressionNode expression = formatNode(assignmentStatementNode.expression(), 0, 0);
        Token semicolonToken = formatToken(assignmentStatementNode.semicolonToken(), env.trailingWS, env.trailingNL);

        setInLineAnnotation(previousinLineAnnotation);

        return assignmentStatementNode.modify()
                .withVarRef(varRef)
                .withEqualsToken(equalsToken)
                .withExpression(expression)
                .withSemicolonToken(semicolonToken)
                .apply();
    }

    @Override
    public CompoundAssignmentStatementNode transform(CompoundAssignmentStatementNode compoundAssignmentStatementNode) {
        ExpressionNode lhsExpression = formatNode(compoundAssignmentStatementNode.lhsExpression(), 1, 0);
        Token binaryOperator = formatToken(compoundAssignmentStatementNode.binaryOperator(), 0, 0);
        Token equalsToken = formatToken(compoundAssignmentStatementNode.equalsToken(), 1, 0);
        ExpressionNode rhsExpression = formatNode(compoundAssignmentStatementNode.rhsExpression(), 0, 0);
        Token semicolonToken = formatToken(compoundAssignmentStatementNode.semicolonToken(),
                env.trailingWS, env.trailingNL);

        return compoundAssignmentStatementNode.modify()
                .withLhsExpression(lhsExpression)
                .withBinaryOperator(binaryOperator)
                .withEqualsToken(equalsToken)
                .withRhsExpression(rhsExpression)
                .withSemicolonToken(semicolonToken)
                .apply();
    }

    @Override
    public DoStatementNode transform(DoStatementNode doStatementNode) {
        boolean hasOnFailClause = doStatementNode.onFailClause().isPresent();
        Token doKeyword = formatToken(doStatementNode.doKeyword(), 1, 0);
        BlockStatementNode blockStatement;

        OnFailClauseNode onFailClause = null;
        if (hasOnFailClause) {
            blockStatement = formatNode(doStatementNode.blockStatement(), 1, 0);
            onFailClause = formatNode(doStatementNode.onFailClause().orElse(null),
                    env.trailingWS, env.trailingNL);
        } else {
            blockStatement = formatNode(doStatementNode.blockStatement(), env.trailingWS, env.trailingNL);
        }

        return doStatementNode.modify()
                .withDoKeyword(doKeyword)
                .withBlockStatement(blockStatement)
                .withOnFailClause(onFailClause)
                .apply();
    }

    @Override
    public ForEachStatementNode transform(ForEachStatementNode forEachStatementNode) {
        boolean hasOnFailClause = forEachStatementNode.onFailClause().isPresent();
        Token forEachKeyword = formatToken(forEachStatementNode.forEachKeyword(), 1, 0);
        TypedBindingPatternNode typedBindingPattern = formatNode(forEachStatementNode.typedBindingPattern(), 1, 0);
        Token inKeyword = formatToken(forEachStatementNode.inKeyword(), 1, 0);
        Node actionOrExpressionNode = formatNode(forEachStatementNode.actionOrExpressionNode(), 1, 0);
        StatementNode blockStatement;

        OnFailClauseNode onFailClause = null;
        if (hasOnFailClause) {
            blockStatement = formatNode(forEachStatementNode.blockStatement(), 1, 0);
            onFailClause = formatNode(forEachStatementNode.onFailClause().orElse(null),
                    env.trailingWS, env.trailingNL);
        } else {
            blockStatement = formatNode(forEachStatementNode.blockStatement(), env.trailingWS, env.trailingNL);
        }

        return forEachStatementNode.modify()
                .withForEachKeyword(forEachKeyword)
                .withTypedBindingPattern(typedBindingPattern)
                .withInKeyword(inKeyword)
                .withActionOrExpressionNode(actionOrExpressionNode)
                .withBlockStatement(blockStatement)
                .withOnFailClause(onFailClause)
                .apply();
    }

    @Override
    public BinaryExpressionNode transform(BinaryExpressionNode binaryExpressionNode) {
        Node lhsExpr = formatNode(binaryExpressionNode.lhsExpr(), 1, 0);
        Token operator = formatToken(binaryExpressionNode.operator(), 1, 0);
        Node rhsExpr = formatNode(binaryExpressionNode.rhsExpr(), env.trailingWS, env.trailingNL);

        return binaryExpressionNode.modify()
                .withLhsExpr(lhsExpr)
                .withOperator(operator)
                .withRhsExpr(rhsExpr)
                .apply();
    }

    @Override
    public OnFailClauseNode transform(OnFailClauseNode onFailClauseNode) {
        Token onKeyword = formatToken(onFailClauseNode.onKeyword(), 1, 0);
        Token failKeyword = formatToken(onFailClauseNode.failKeyword(), 1, 0);
        TypeDescriptorNode typeDescriptor = formatNode(onFailClauseNode.typeDescriptor(), 1, 0);
        IdentifierToken failErrorName = formatToken(onFailClauseNode.failErrorName(), 1, 0);
        BlockStatementNode blockStatement = formatNode(onFailClauseNode.blockStatement(),
                env.trailingWS, env.trailingNL);

        return onFailClauseNode.modify()
                .withOnKeyword(onKeyword)
                .withFailKeyword(failKeyword)
                .withTypeDescriptor(typeDescriptor)
                .withFailErrorName(failErrorName)
                .withBlockStatement(blockStatement)
                .apply();
    }

    @Override
    public ReturnStatementNode transform(ReturnStatementNode returnStatementNode) {
        Token returnKeyword = formatToken(returnStatementNode.returnKeyword(),
                returnStatementNode.expression().isPresent() ? 1 : 0, 0);
        ExpressionNode expressionNode = formatNode(returnStatementNode.expression().orElse(null), 0, 0);
        Token semicolonToken = formatToken(returnStatementNode.semicolonToken(), env.trailingWS, env.trailingNL);

        return returnStatementNode.modify()
                .withReturnKeyword(returnKeyword)
                .withExpression(expressionNode)
                .withSemicolonToken(semicolonToken)
                .apply();
    }

    @Override
    public FunctionCallExpressionNode transform(FunctionCallExpressionNode functionCallExpressionNode) {
        NameReferenceNode functionName = formatNode(functionCallExpressionNode.functionName(), 0, 0);
        Token functionCallOpenPara = formatToken(functionCallExpressionNode.openParenToken(), 0, 0);
        SeparatedNodeList<FunctionArgumentNode> arguments = formatSeparatedNodeList(functionCallExpressionNode
                .arguments(), 0, 0, 0, 0);
        Token functionCallClosePara = formatToken(functionCallExpressionNode.closeParenToken(),
                env.trailingWS, env.trailingNL);

        return functionCallExpressionNode.modify()
                .withFunctionName(functionName)
                .withOpenParenToken(functionCallOpenPara)
                .withCloseParenToken(functionCallClosePara)
                .withArguments(arguments)
                .apply();
    }

    @Override
    public UnionTypeDescriptorNode transform(UnionTypeDescriptorNode unionTypeDescriptorNode) {
        TypeDescriptorNode leftTypeDesc = formatNode(unionTypeDescriptorNode.leftTypeDesc(), 0, 0);
        Token pipeToken = formatToken(unionTypeDescriptorNode.pipeToken(), 0, 0);
        TypeDescriptorNode rightTypeDesc = formatNode(unionTypeDescriptorNode.rightTypeDesc(),
                env.trailingWS, env.trailingNL);

        return unionTypeDescriptorNode.modify()
                .withLeftTypeDesc(leftTypeDesc)
                .withPipeToken(pipeToken)
                .withRightTypeDesc(rightTypeDesc)
                .apply();
    }

    @Override
    public NilTypeDescriptorNode transform(NilTypeDescriptorNode nilTypeDescriptorNode) {
        Token openParenToken = formatToken(nilTypeDescriptorNode.openParenToken(), 0, 0);
        Token closeParenToken = formatToken(nilTypeDescriptorNode.closeParenToken(), env.trailingWS, env.trailingNL);

        return nilTypeDescriptorNode.modify()
                .withOpenParenToken(openParenToken)
                .withCloseParenToken(closeParenToken)
                .apply();
    }

    @Override
    public ConstantDeclarationNode transform(ConstantDeclarationNode constantDeclarationNode) {
        MetadataNode metadata = formatNode(constantDeclarationNode.metadata().orElse(null), 0, 1);
        Token visibilityQualifier = formatToken(constantDeclarationNode.visibilityQualifier().orElse(null), 1, 0);
        Token constKeyword = formatToken(constantDeclarationNode.constKeyword(), 1, 0);
        TypeDescriptorNode typeDescriptorNode = formatNode(constantDeclarationNode.typeDescriptor().orElse(null), 1, 0);
        Token variableName = formatToken(constantDeclarationNode.variableName(), 1, 0);
        Token equalsToken = formatToken(constantDeclarationNode.equalsToken(), 1, 0);
        Node initializer = formatNode(constantDeclarationNode.initializer(), 0, 0);
        Token semicolonToken = formatToken(constantDeclarationNode.semicolonToken(), env.trailingWS, env.trailingNL);

        return constantDeclarationNode.modify()
                .withMetadata(metadata)
                .withVisibilityQualifier(visibilityQualifier)
                .withConstKeyword(constKeyword)
                .withTypeDescriptor(typeDescriptorNode)
                .withVariableName(variableName)
                .withEqualsToken(equalsToken)
                .withInitializer(initializer)
                .withSemicolonToken(semicolonToken)
                .apply();
    }

    @Override
    public ParameterizedTypeDescriptorNode transform(ParameterizedTypeDescriptorNode parameterizedTypeDescriptorNode) {
        Token parameterizedType = formatToken(parameterizedTypeDescriptorNode.parameterizedType(), 0, 0);
        TypeParameterNode typeParameter = formatNode(parameterizedTypeDescriptorNode.typeParameter(),
                env.trailingWS, env.trailingNL);
        return parameterizedTypeDescriptorNode.modify()
                .withParameterizedType(parameterizedType)
                .withTypeParameter(typeParameter)
                .apply();
    }

    @Override
    public TypeParameterNode transform(TypeParameterNode typeParameterNode) {
        Token ltToken = formatToken(typeParameterNode.ltToken(), 0, 0);
        TypeDescriptorNode typeNode = formatNode(typeParameterNode.typeNode(), 0, 0);
        Token gtToken = formatToken(typeParameterNode.gtToken(), env.trailingWS, env.trailingNL);
        return typeParameterNode.modify()
                .withTypeNode(typeNode)
                .withLtToken(ltToken)
                .withGtToken(gtToken)
                .apply();
    }

    @Override
    public FunctionTypeDescriptorNode transform(FunctionTypeDescriptorNode functionTypeDescriptorNode) {
        NodeList<Token> qualifierList = formatNodeList(functionTypeDescriptorNode.qualifierList(), 1, 0, 1, 0);
        Token functionKeyword = formatToken(functionTypeDescriptorNode.functionKeyword(), 0, 0);
        FunctionSignatureNode functionSignature = formatNode(functionTypeDescriptorNode.functionSignature(),
                env.trailingWS, env.trailingNL);
        return functionTypeDescriptorNode.modify()
                .withQualifierList(qualifierList)
                .withFunctionKeyword(functionKeyword)
                .withFunctionSignature(functionSignature)
                .apply();
    }

    @Override
    public ParenthesisedTypeDescriptorNode transform(ParenthesisedTypeDescriptorNode parenthesisedTypeDescriptorNode) {
        Token openParenToken = formatToken(parenthesisedTypeDescriptorNode.openParenToken(), 0, 0);
        TypeDescriptorNode typedesc = formatNode(parenthesisedTypeDescriptorNode.typedesc(), 0, 0);
        Token closeParenToken = formatToken(parenthesisedTypeDescriptorNode.closeParenToken(),
                env.trailingWS, env.trailingNL);
        return parenthesisedTypeDescriptorNode.modify()
                .withOpenParenToken(openParenToken)
                .withTypedesc(typedesc)
                .withCloseParenToken(closeParenToken)
                .apply();
    }

    @Override
    public ExternalFunctionBodyNode transform(ExternalFunctionBodyNode externalFunctionBodyNode) {
        Token equalsToken = formatToken(externalFunctionBodyNode.equalsToken(), 1, 0);
        NodeList<AnnotationNode> annotations = formatNodeList(externalFunctionBodyNode.annotations(), 0, 1, 1, 0);
        Token externalKeyword = formatToken(externalFunctionBodyNode.externalKeyword(), 0, 0);
        Token semicolonToken = formatToken(externalFunctionBodyNode.semicolonToken(), env.trailingWS, env.trailingNL);
        return externalFunctionBodyNode.modify()
                .withEqualsToken(equalsToken)
                .withAnnotations(annotations)
                .withExternalKeyword(externalKeyword)
                .withSemicolonToken(semicolonToken)
                .apply();
    }

    @Override
    public AnnotationNode transform(AnnotationNode annotationNode) {
        Token atToken = formatToken(annotationNode.atToken(), 0, 0);
        Node annotReference;
        if (annotationNode.annotValue().isPresent()) {
            annotReference = formatNode(annotationNode.annotReference(), 1, 0);
        } else {
            annotReference = formatNode(annotationNode.annotReference(), env.trailingWS, env.trailingNL);
        }

        MappingConstructorExpressionNode annotValue = formatNode(annotationNode.annotValue().orElse(null),
                env.trailingWS, env.trailingNL);
        return annotationNode.modify()
                .withAtToken(atToken)
                .withAnnotReference(annotReference)
                .withAnnotValue(annotValue)
                .apply();
    }

    @Override
    public MappingConstructorExpressionNode transform(
            MappingConstructorExpressionNode mappingConstructorExpressionNode) {
        int fieldTrailingWS = 0;
        int fieldTrailingNL = 0;
        if (shouldExpand(mappingConstructorExpressionNode.fields())) {
            fieldTrailingNL++;
        } else {
            fieldTrailingWS++;
        }

        Token openBrace = formatToken(mappingConstructorExpressionNode.openBrace(), 0, fieldTrailingNL);
        indent();
        SeparatedNodeList<MappingFieldNode> fields = formatSeparatedNodeList(
                mappingConstructorExpressionNode.fields(), 0, 0, fieldTrailingWS, fieldTrailingNL, 0, fieldTrailingNL);
        unindent();
        Token closeBrace = formatToken(mappingConstructorExpressionNode.closeBrace(), env.trailingWS, env.trailingNL);

        return mappingConstructorExpressionNode.modify()
                .withOpenBrace(openBrace)
                .withFields(fields)
                .withCloseBrace(closeBrace)
                .apply();
    }

    @Override
    public SpecificFieldNode transform(SpecificFieldNode specificFieldNode) {
        Token readOnlyKeyword = formatToken(specificFieldNode.readonlyKeyword().orElse(null), 1, 0);

        Token fieldName;
        if (specificFieldNode.fieldName() instanceof BasicLiteralNode) {
            fieldName = ((BasicLiteralNode) specificFieldNode.fieldName()).literalToken();
        } else {
            fieldName = (Token) specificFieldNode.fieldName();
        }

        if (specificFieldNode.colon().isPresent()) {
            fieldName = formatToken(fieldName, 0, 0);
        } else {
            fieldName = formatToken(fieldName, env.trailingWS, env.trailingNL);
        }

        Token colon = formatToken(specificFieldNode.colon().orElse(null), 1, 0);
        ExpressionNode expressionNode = formatNode(specificFieldNode.valueExpr().orElse(null),
                env.trailingWS, env.trailingNL);
        return specificFieldNode.modify()
                .withReadonlyKeyword(readOnlyKeyword)
                .withFieldName(fieldName)
                .withColon(colon)
                .withValueExpr(expressionNode)
                .apply();
    }

    @Override
    public ListConstructorExpressionNode transform(ListConstructorExpressionNode listConstructorExpressionNode) {
        Token openBracket = formatToken(listConstructorExpressionNode.openBracket(), 0, 0);
        SeparatedNodeList<Node> expressions = formatSeparatedNodeList(listConstructorExpressionNode.expressions(),
                0, 0, 0, 0);
        Token closeBracket = formatToken(listConstructorExpressionNode.closeBracket(),
                env.trailingWS, env.trailingNL);

        return listConstructorExpressionNode.modify()
                .withOpenBracket(openBracket)
                .withExpressions(expressions)
                .withCloseBracket(closeBracket)
                .apply();
    }

    @Override
    public ErrorTypeDescriptorNode transform(ErrorTypeDescriptorNode errorTypeDescriptorNode) {
        Token errorKeywordToken;
        if (errorTypeDescriptorNode.errorTypeParamsNode().isPresent()) {
            errorKeywordToken = formatToken(errorTypeDescriptorNode.errorKeywordToken(), 0, 0);
        } else {
            errorKeywordToken = formatToken(errorTypeDescriptorNode.errorKeywordToken(),
                    env.trailingWS, env.trailingNL);
        }

        ErrorTypeParamsNode errorTypeParamsNode = formatNode(errorTypeDescriptorNode.errorTypeParamsNode().orElse(null),
                env.trailingWS, env.trailingNL);
        return errorTypeDescriptorNode.modify()
                .withErrorKeywordToken(errorKeywordToken)
                .withErrorTypeParamsNode(errorTypeParamsNode)
                .apply();
    }

    @Override
    public PanicStatementNode transform(PanicStatementNode panicStatementNode) {
        Token panicKeyword = formatToken(panicStatementNode.panicKeyword(), 1, 0);
        ExpressionNode expression = formatNode(panicStatementNode.expression(), 0, 0);
        Token semicolonToken = formatToken(panicStatementNode.semicolonToken(), env.trailingWS, env.trailingNL);

        return panicStatementNode.modify()
                .withPanicKeyword(panicKeyword)
                .withExpression(expression)
                .withSemicolonToken(semicolonToken)
                .apply();
    }

    @Override
    public IntersectionTypeDescriptorNode transform(IntersectionTypeDescriptorNode intersectionTypeDescriptorNode) {
        Node leftTypeDesc = formatNode(intersectionTypeDescriptorNode.leftTypeDesc(), 1, 0);
        Token bitwiseAndToken = formatToken(intersectionTypeDescriptorNode.bitwiseAndToken(), 1, 0);
        Node rightTypeDesc = formatNode(intersectionTypeDescriptorNode.rightTypeDesc(),
                env.trailingWS, env.trailingNL);

        return intersectionTypeDescriptorNode.modify()
                .withLeftTypeDesc(leftTypeDesc)
                .withBitwiseAndToken(bitwiseAndToken)
                .withRightTypeDesc(rightTypeDesc)
                .apply();
    }

    @Override
    public ModuleVariableDeclarationNode transform(ModuleVariableDeclarationNode moduleVariableDeclarationNode) {
        MetadataNode metadata = formatNode(moduleVariableDeclarationNode.metadata().orElse(null), 0, 1);
        NodeList<Token> qualifierList = formatNodeList(moduleVariableDeclarationNode.qualifiers(), 1, 0, 1, 0);
        TypedBindingPatternNode typedBindingPatternNode =
                formatNode(moduleVariableDeclarationNode.typedBindingPattern(),
                        moduleVariableDeclarationNode.equalsToken().isPresent() ? 1 : 0, 0);
        Token equalsToken = formatToken(moduleVariableDeclarationNode.equalsToken().orElse(null), 1, 0);
        ExpressionNode initializer = formatNode(moduleVariableDeclarationNode.initializer().orElse(null), 0, 0);
        Token semicolonToken = formatToken(moduleVariableDeclarationNode.semicolonToken(),
                env.trailingWS, env.trailingNL);

        return moduleVariableDeclarationNode.modify()
                .withMetadata(metadata)
                .withQualifiers(qualifierList)
                .withTypedBindingPattern(typedBindingPatternNode)
                .withEqualsToken(equalsToken)
                .withInitializer(initializer)
                .withSemicolonToken(semicolonToken)
                .apply();
    }

    @Override
    public ExpressionFunctionBodyNode transform(ExpressionFunctionBodyNode expressionFunctionBodyNode) {
        Token rightDoubleArrow = formatToken(expressionFunctionBodyNode.rightDoubleArrow(), 1, 0);
        ExpressionNode expression;
        if (expressionFunctionBodyNode.semicolon().isPresent()) {
            expression = formatNode(expressionFunctionBodyNode.expression(), 0, 0);
        } else {
            expression = formatNode(expressionFunctionBodyNode.expression(),
                    env.trailingWS, env.trailingNL);
        }

        Token semicolon = formatToken(expressionFunctionBodyNode.semicolon().orElse(null),
                env.trailingWS, env.trailingNL);
        return expressionFunctionBodyNode.modify()
                .withRightDoubleArrow(rightDoubleArrow)
                .withExpression(expression)
                .withSemicolon(semicolon)
                .apply();
    }

    @Override
    public TypeCastExpressionNode transform(TypeCastExpressionNode typeCastExpressionNode) {
        Token ltToken = formatToken(typeCastExpressionNode.ltToken(), 0, 0);
        TypeCastParamNode typeCastParam = formatNode(typeCastExpressionNode.typeCastParam(), 0, 0);
        Token gtToken = formatToken(typeCastExpressionNode.gtToken(), 0, 0);
        ExpressionNode expression = formatNode(typeCastExpressionNode.expression(), env.trailingWS, env.trailingNL);

        return typeCastExpressionNode.modify()
                .withLtToken(ltToken)
                .withTypeCastParam(typeCastParam)
                .withGtToken(gtToken)
                .withExpression(expression)
                .apply();
    }

    @Override
    public TypeCastParamNode transform(TypeCastParamNode typeCastParamNode) {
        NodeList<AnnotationNode> annotations = formatNodeList(typeCastParamNode.annotations(), 0, 1, 1, 0);
        Node type = formatNode(typeCastParamNode.type().orElse(null), env.trailingWS, env.trailingNL);
        return typeCastParamNode.modify()
                .withAnnotations(annotations)
                .withType(type)
                .apply();
    }

    @Override
    public IndexedExpressionNode transform(IndexedExpressionNode indexedExpressionNode) {
        ExpressionNode containerExpression = formatNode(indexedExpressionNode.containerExpression(), 0, 0);
        Token openBracket = formatToken(indexedExpressionNode.openBracket(), 0, 0);
        SeparatedNodeList<ExpressionNode> keyExpression = formatSeparatedNodeList(indexedExpressionNode.keyExpression(),
                0, 0, 0, 0);
        Token closeBracket = formatToken(indexedExpressionNode.closeBracket(), env.trailingWS, env.trailingNL);

        return indexedExpressionNode.modify()
                .withContainerExpression(containerExpression)
                .withOpenBracket(openBracket)
                .withKeyExpression(keyExpression)
                .withCloseBracket(closeBracket)
                .apply();
    }

    @Override
    public ComputedNameFieldNode transform(ComputedNameFieldNode computedNameFieldNode) {
        Token openBracket = formatToken(computedNameFieldNode.openBracket(), 0, 0);
        ExpressionNode fieldNameExpr = formatNode(computedNameFieldNode.fieldNameExpr(), 0, 0);
        Token closeBracket = formatToken(computedNameFieldNode.closeBracket(), 1, 0);
        Token colonToken = formatToken(computedNameFieldNode.colonToken(), 1, 0);
        ExpressionNode valueExpr = formatNode(computedNameFieldNode.valueExpr(), env.trailingWS, env.trailingNL);

        return computedNameFieldNode.modify()
                .withOpenBracket(openBracket)
                .withFieldNameExpr(fieldNameExpr)
                .withCloseBracket(closeBracket)
                .withColonToken(colonToken)
                .withValueExpr(valueExpr)
                .apply();
    }

    @Override
    public TupleTypeDescriptorNode transform(TupleTypeDescriptorNode tupleTypeDescriptorNode) {
        Token openBracketToken = formatToken(tupleTypeDescriptorNode.openBracketToken(), 0, 0);
        SeparatedNodeList<Node> memberTypeDesc = formatSeparatedNodeList(tupleTypeDescriptorNode.memberTypeDesc(),
                0, 0, 0, 0);
        Token closeBracketToken = formatToken(tupleTypeDescriptorNode.closeBracketToken(),
                env.trailingWS, env.trailingNL);

        return tupleTypeDescriptorNode.modify()
                .withOpenBracketToken(openBracketToken)
                .withMemberTypeDesc(memberTypeDesc)
                .withCloseBracketToken(closeBracketToken)
                .apply();
    }

    @Override
    public ListBindingPatternNode transform(ListBindingPatternNode listBindingPatternNode) {
        Token openBracket = formatToken(listBindingPatternNode.openBracket(), 0, 0);
        boolean hasRestBP = listBindingPatternNode.restBindingPattern().isPresent();
        SeparatedNodeList<BindingPatternNode> bindingPatternNodes =
                formatSeparatedNodeList(listBindingPatternNode.bindingPatterns(), 0, 0, hasRestBP ? 1 : 0, 0);
        RestBindingPatternNode restBindingPattern = formatNode(listBindingPatternNode.restBindingPattern().orElse(null),
                0, 0);
        Token closeBracket = formatToken(listBindingPatternNode.closeBracket(), env.trailingWS, env.trailingNL);

        return listBindingPatternNode.modify()
                .withOpenBracket(openBracket)
                .withBindingPatterns(bindingPatternNodes)
                .withRestBindingPattern(restBindingPattern)
                .withCloseBracket(closeBracket)
                .apply();
    }

    @Override
    public RestBindingPatternNode transform(RestBindingPatternNode restBindingPatternNode) {
        Token ellipsisToken = formatToken(restBindingPatternNode.ellipsisToken(), 0, 0);
        SimpleNameReferenceNode variableName = formatNode(restBindingPatternNode.variableName(),
                env.trailingWS, env.trailingNL);

        return restBindingPatternNode.modify()
                .withEllipsisToken(ellipsisToken)
                .withVariableName(variableName)
                .apply();
    }

    @Override
    public TableTypeDescriptorNode transform(TableTypeDescriptorNode tableTypeDescriptorNode) {
        Token tableKeywordToken = formatToken(tableTypeDescriptorNode.tableKeywordToken(), 0, 0);
        Node rowTypeParameterNode;
        if (tableTypeDescriptorNode.keyConstraintNode().isPresent()) {
            rowTypeParameterNode = formatNode(tableTypeDescriptorNode.rowTypeParameterNode(), 1, 0);
        } else {
            rowTypeParameterNode =
                    formatNode(tableTypeDescriptorNode.rowTypeParameterNode(), env.trailingWS, env.trailingNL);
        }
        Node keyConstraintNode = formatNode(tableTypeDescriptorNode.keyConstraintNode().orElse(null),
                env.trailingWS, env.trailingNL);
        return tableTypeDescriptorNode.modify()
                .withTableKeywordToken(tableKeywordToken)
                .withRowTypeParameterNode(rowTypeParameterNode)
                .withKeyConstraintNode(keyConstraintNode)
                .apply();
    }

    @Override
    public KeyTypeConstraintNode transform(KeyTypeConstraintNode keyTypeConstraintNode) {
        Token keyKeywordToken = formatToken(keyTypeConstraintNode.keyKeywordToken(), 0, 0);
        Node typeParameterNode = formatNode(keyTypeConstraintNode.typeParameterNode(),
                env.trailingWS, env.trailingNL);

        return keyTypeConstraintNode.modify()
                .withKeyKeywordToken(keyKeywordToken)
                .withTypeParameterNode(typeParameterNode)
                .apply();
    }

    @Override
    public MatchStatementNode transform(MatchStatementNode matchStatementNode) {
        boolean hasOnFailClause = matchStatementNode.onFailClause().isPresent();
        Token matchKeyword = formatToken(matchStatementNode.matchKeyword(), 1, 0);
        ExpressionNode condition = formatNode(matchStatementNode.condition(), 1, 0);
        Token openBrace = formatToken(matchStatementNode.openBrace(), 0, 1);
        indent();
        NodeList<MatchClauseNode> matchClauses = formatNodeList(matchStatementNode.matchClauses(), 0, 1, 0, 1);
        unindent();
        Token closeBrace;

        if (hasOnFailClause) {
            closeBrace = formatToken(matchStatementNode.closeBrace(), 1, 0);
        } else {
            closeBrace = formatToken(matchStatementNode.closeBrace(), env.trailingWS, env.trailingNL);
        }

        OnFailClauseNode onFailClause = formatNode(matchStatementNode.onFailClause().orElse(null),
                env.trailingWS, env.trailingNL);
        return matchStatementNode.modify()
                .withMatchKeyword(matchKeyword)
                .withCondition(condition)
                .withOpenBrace(openBrace)
                .withMatchClauses(matchClauses)
                .withCloseBrace(closeBrace)
                .withOnFailClause(onFailClause)
                .apply();
    }

    @Override
    public MatchClauseNode transform(MatchClauseNode matchClauseNode) {
        SeparatedNodeList<Node> matchPatterns = formatSeparatedNodeList(matchClauseNode.matchPatterns(),
                0, 0, 0, 0, 1, 0);
        MatchGuardNode matchGuard = formatNode(matchClauseNode.matchGuard().orElse(null), 1, 0);
        Token rightDoubleArrow = formatToken(matchClauseNode.rightDoubleArrow(), 1, 0);
        BlockStatementNode blockStatement = formatNode(matchClauseNode.blockStatement(),
                env.trailingWS, env.trailingNL);

        return matchClauseNode.modify()
                .withMatchPatterns(matchPatterns)
                .withMatchGuard(matchGuard)
                .withRightDoubleArrow(rightDoubleArrow)
                .withBlockStatement(blockStatement)
                .apply();
    }

    @Override
    public MatchGuardNode transform(MatchGuardNode matchGuardNode) {
        Token ifKeyword = formatToken(matchGuardNode.ifKeyword(), 1, 0);
        ExpressionNode expression = formatNode(matchGuardNode.expression(), env.trailingWS, env.trailingNL);
        return matchGuardNode.modify()
                .withIfKeyword(ifKeyword)
                .withExpression(expression)
                .apply();
    }

    @Override
    public LockStatementNode transform(LockStatementNode lockStatementNode) {
        Token lockKeyword = formatToken(lockStatementNode.lockKeyword(), 1, 0);
        StatementNode blockStatement;
        if (lockStatementNode.onFailClause().isPresent()) {
            blockStatement = formatNode(lockStatementNode.blockStatement(), 1, 0);
        } else {
            blockStatement = formatNode(lockStatementNode.blockStatement(), env.trailingWS, env.trailingNL);
        }

        OnFailClauseNode onFailClause = formatNode(lockStatementNode.onFailClause().orElse(null),
                env.trailingWS, env.trailingNL);
        return lockStatementNode.modify()
                .withLockKeyword(lockKeyword)
                .withBlockStatement(blockStatement)
                .withOnFailClause(onFailClause)
                .apply();
    }

    @Override
    public FieldAccessExpressionNode transform(FieldAccessExpressionNode fieldAccessExpressionNode) {
        ExpressionNode expression = formatNode(fieldAccessExpressionNode.expression(), 0, 0);
        Token dotToken = formatToken(fieldAccessExpressionNode.dotToken(), 0, 0);
        NameReferenceNode fieldName = formatNode(fieldAccessExpressionNode.fieldName(),
                env.trailingWS, env.trailingNL);

        return fieldAccessExpressionNode.modify()
                .withExpression(expression)
                .withDotToken(dotToken)
                .withFieldName(fieldName)
                .apply();
    }

    @Override
    public MetadataNode transform(MetadataNode metadataNode) {
        if (metadataNode.documentationString().isPresent()) {
            Node documentationString = formatNode(metadataNode.documentationString().orElse(null), 0, 1);
            metadataNode = metadataNode.modify().withDocumentationString(documentationString).apply();
        }

        NodeList<AnnotationNode> annotations = formatNodeList(metadataNode.annotations(),
                0, 1, env.trailingWS, env.trailingNL);
        return metadataNode.modify()
                .withAnnotations(annotations)
                .apply();
    }

    @Override
    public EnumDeclarationNode transform(EnumDeclarationNode enumDeclarationNode) {
        MetadataNode metadata = formatNode(enumDeclarationNode.metadata().orElse(null), 0, 1);
        Token qualifier = formatToken(enumDeclarationNode.qualifier().orElse(null), 1, 0);
        Token enumKeywordToken = formatToken(enumDeclarationNode.enumKeywordToken(), 1, 0);
        IdentifierToken identifier = formatNode(enumDeclarationNode.identifier(), 1, 0);
        Token openBraceToken = formatToken(enumDeclarationNode.openBraceToken(), 0, 1);
        indent();
        SeparatedNodeList<Node> enumMemberList = formatSeparatedNodeList(enumDeclarationNode.enumMemberList(),
                0, 0, 0, 1, 0, 1);
        unindent();
        Token closeBraceToken = formatToken(enumDeclarationNode.closeBraceToken(), env.trailingWS, env.trailingNL);

        return enumDeclarationNode.modify()
                .withMetadata(metadata)
                .withQualifier(qualifier)
                .withEnumKeywordToken(enumKeywordToken)
                .withIdentifier(identifier)
                .withOpenBraceToken(openBraceToken)
                .withEnumMemberList(enumMemberList)
                .withCloseBraceToken(closeBraceToken)
                .apply();
    }

    @Override
    public EnumMemberNode transform(EnumMemberNode enumMemberNode) {
        MetadataNode metadata = formatNode(enumMemberNode.metadata().orElse(null), 0, 1);
        IdentifierToken identifier;
        if (enumMemberNode.equalToken().isPresent()) {
            identifier = formatNode(enumMemberNode.identifier(), 1, 0);
        } else {
            identifier = formatNode(enumMemberNode.identifier(), env.trailingWS, env.trailingNL);
        }
        Token equalToken = formatToken(enumMemberNode.equalToken().orElse(null), 1, 0);
        ExpressionNode constExprNode = formatNode(enumMemberNode.constExprNode().orElse(null),
                env.trailingWS, env.trailingNL);

        return enumMemberNode.modify()
                .withMetadata(metadata)
                .withIdentifier(identifier)
                .withEqualToken(equalToken)
                .withConstExprNode(constExprNode)
                .apply();
    }

    @Override
    public MarkdownDocumentationNode transform(MarkdownDocumentationNode markdownDocumentationNode) {
        NodeList<Node> documentationLines = formatNodeList(markdownDocumentationNode.documentationLines(),
                0, 1, env.trailingWS, env.trailingNL);
        return markdownDocumentationNode.modify()
                .withDocumentationLines(documentationLines)
                .apply();
    }

    @Override
    public MarkdownDocumentationLineNode transform(MarkdownDocumentationLineNode markdownDocumentationLineNode) {
        Token hashToken;

        if (markdownDocumentationLineNode.documentElements().isEmpty()) {
            hashToken = formatToken(markdownDocumentationLineNode.hashToken(), env.trailingWS, env.trailingNL);
        } else {
            if (markdownDocumentationLineNode.documentElements().get(0).kind() == SyntaxKind.DEPRECATION_LITERAL) {
                hashToken = formatToken(markdownDocumentationLineNode.hashToken(), 1, 0);
            } else {
                hashToken = formatToken(markdownDocumentationLineNode.hashToken(), 0, 0);
            }
        }

        NodeList<Node> documentElements = formatNodeList(markdownDocumentationLineNode.documentElements(),
                0, 0, env.trailingWS, env.trailingNL);
        return markdownDocumentationLineNode.modify()
                .withDocumentElements(documentElements)
                .withHashToken(hashToken)
                .apply();
    }

    @Override
    public MarkdownParameterDocumentationLineNode transform(
            MarkdownParameterDocumentationLineNode markdownParameterDocumentationLineNode) {
        Token hashToken = formatToken(markdownParameterDocumentationLineNode.hashToken(), 1, 0);
        Token plusToken = formatToken(markdownParameterDocumentationLineNode.plusToken(), 1, 0);
        Token parameterName = formatToken(markdownParameterDocumentationLineNode.parameterName(), 1, 0);
        Token minusToken = formatToken(markdownParameterDocumentationLineNode.minusToken(), 0, 0);
        NodeList<Node> documentElements = formatNodeList(markdownParameterDocumentationLineNode.documentElements(),
                0, 0, env.trailingWS, env.trailingNL);

        return markdownParameterDocumentationLineNode.modify()
                .withHashToken(hashToken)
                .withPlusToken(plusToken)
                .withParameterName(parameterName)
                .withMinusToken(minusToken)
                .withDocumentElements(documentElements)
                .apply();
    }

    @Override
    public DocumentationReferenceNode transform(DocumentationReferenceNode documentationReferenceNode) {
        Token referenceType = formatToken(documentationReferenceNode.referenceType().orElse(null), 1, 0);
        Token startBacktick = formatToken(documentationReferenceNode.startBacktick(), 0, 0);
        Node backtickContent = formatNode(documentationReferenceNode.backtickContent(), 0, 0);
        Token endBacktick = formatToken(documentationReferenceNode.endBacktick(), env.trailingWS, env.trailingNL);

        return documentationReferenceNode.modify()
                .withReferenceType(referenceType)
                .withStartBacktick(startBacktick)
                .withBacktickContent(backtickContent)
                .withEndBacktick(endBacktick)
                .apply();
    }

    @Override
    public PositionalArgumentNode transform(PositionalArgumentNode positionalArgumentNode) {
        ExpressionNode expression = formatNode(positionalArgumentNode.expression(), env.trailingWS, env.trailingNL);
        return positionalArgumentNode.modify()
                .withExpression(expression)
                .apply();
    }

    @Override
    public MappingBindingPatternNode transform(MappingBindingPatternNode mappingBindingPatternNode) {
        Token openBraceToken = formatToken(mappingBindingPatternNode.openBrace(), 0, 0);
        SeparatedNodeList<FieldBindingPatternNode> fieldBindingPatternNodes =
                formatSeparatedNodeList(mappingBindingPatternNode.fieldBindingPatterns(), 0, 0, 0, 0);
        RestBindingPatternNode restBindingPattern =
                formatNode(mappingBindingPatternNode.restBindingPattern().orElse(null), 1, 0);
        Token closeBraceToken = formatToken(mappingBindingPatternNode.closeBrace(), env.trailingWS, env.trailingNL);
        return mappingBindingPatternNode.modify()
                .withOpenBrace(openBraceToken)
                .withFieldBindingPatterns(fieldBindingPatternNodes)
                .withRestBindingPattern(restBindingPattern)
                .withCloseBrace(closeBraceToken)
                .apply();
    }

    @Override
    public FieldBindingPatternFullNode transform(FieldBindingPatternFullNode fieldBindingPatternFullNode) {
        SimpleNameReferenceNode variableName = formatNode(fieldBindingPatternFullNode.variableName(), 0, 0);
        Token colon = formatToken(fieldBindingPatternFullNode.colon(), 0, 0);
        BindingPatternNode bindingPatternNode = formatNode(fieldBindingPatternFullNode.bindingPattern(),
                env.trailingWS, env.leadingNL);
        return fieldBindingPatternFullNode.modify()
                .withVariableName(variableName)
                .withColon(colon)
                .withBindingPattern(bindingPatternNode)
                .apply();
    }

    @Override
    public FieldBindingPatternVarnameNode transform(FieldBindingPatternVarnameNode fieldBindingPatternVarnameNode) {
        SimpleNameReferenceNode variableName = formatNode(fieldBindingPatternVarnameNode.variableName(),
                env.trailingWS, env.leadingNL);
        return fieldBindingPatternVarnameNode.modify()
                .withVariableName(variableName)
                .apply();
    }

    @Override
    public TypeTestExpressionNode transform(TypeTestExpressionNode typeTestExpressionNode) {
        ExpressionNode expression = formatNode(typeTestExpressionNode.expression(), 1, 0);
        Token isToken = formatToken(typeTestExpressionNode.isKeyword(), 1, 0);
        Node typeDescriptor = formatNode(typeTestExpressionNode.typeDescriptor(),
                env.trailingWS, env.leadingNL);
        return typeTestExpressionNode.modify()
                .withExpression(expression)
                .withIsKeyword(isToken)
                .withTypeDescriptor(typeDescriptor)
                .apply();
    }

    @Override
    public ListenerDeclarationNode transform(ListenerDeclarationNode listenerDeclarationNode) {
        Token visibilityQualifier = formatToken(listenerDeclarationNode.visibilityQualifier().orElse(null), 1, 0);
        MetadataNode metadata = formatNode(listenerDeclarationNode.metadata().orElse(null), 0, 1);
        Token listenerKeyword = formatToken(listenerDeclarationNode.listenerKeyword(), 1, 0);
        Node typeDescriptor = formatNode(listenerDeclarationNode.typeDescriptor(), 1, 0);
        Token variableName = formatToken(listenerDeclarationNode.variableName(), 1, 0);
        Token equalsToken = formatToken(listenerDeclarationNode.equalsToken(), 1, 0);
        Node initializer = formatNode(listenerDeclarationNode.initializer(), 0, 0);
        Token semicolonToken = formatToken(listenerDeclarationNode.semicolonToken(), env.trailingWS, env.trailingNL);

        return listenerDeclarationNode.modify()
                .withMetadata(metadata)
                .withVisibilityQualifier(visibilityQualifier)
                .withListenerKeyword(listenerKeyword)
                .withTypeDescriptor(typeDescriptor)
                .withVariableName(variableName)
                .withEqualsToken(equalsToken)
                .withInitializer(initializer)
                .withSemicolonToken(semicolonToken)
                .apply();
    }

    @Override
    public MethodCallExpressionNode transform(MethodCallExpressionNode methodCallExpressionNode) {
        ExpressionNode expression = formatNode(methodCallExpressionNode.expression(), 0, 0);
        Token dotToken = formatToken(methodCallExpressionNode.dotToken(), 0, 0);
        NameReferenceNode methodName = formatNode(methodCallExpressionNode.methodName(), 0, 0);
        Token openParenToken = formatToken(methodCallExpressionNode.openParenToken(), 0, 0);
        SeparatedNodeList<FunctionArgumentNode> arguments = formatSeparatedNodeList(methodCallExpressionNode
                .arguments(), 0, 0, 0, 0);
        Token closeParenToken = formatToken(methodCallExpressionNode.closeParenToken(),
                env.trailingWS, env.trailingNL);

        return methodCallExpressionNode.modify()
                .withExpression(expression)
                .withDotToken(dotToken)
                .withMethodName(methodName)
                .withOpenParenToken(openParenToken)
                .withArguments(arguments)
                .withCloseParenToken(closeParenToken)
                .apply();
    }

    @Override
    public NilLiteralNode transform(NilLiteralNode nilLiteralNode) {
        Token openParenToken = formatToken(nilLiteralNode.openParenToken(), 0, 0);
        Token closeParenToken = formatToken(nilLiteralNode.closeParenToken(), env.trailingWS, env.trailingNL);
        return nilLiteralNode.modify()
                .withOpenParenToken(openParenToken)
                .withCloseParenToken(closeParenToken)
                .apply();
    }

    @Override
    public XMLNamespaceDeclarationNode transform(XMLNamespaceDeclarationNode xMLNamespaceDeclarationNode) {
        Token xmlnsKeyword = formatToken(xMLNamespaceDeclarationNode.xmlnsKeyword(), 1, 0);
        boolean hasPrefix = xMLNamespaceDeclarationNode.asKeyword().isPresent();
        ExpressionNode namespaceUri = formatNode(xMLNamespaceDeclarationNode.namespaceuri(), hasPrefix ? 1 : 0, 0);
        Token asKeyword = formatToken(xMLNamespaceDeclarationNode.asKeyword().orElse(null), 1, 0);
        IdentifierToken namespacePrefix = formatNode(xMLNamespaceDeclarationNode.namespacePrefix().orElse(null), 0, 0);
        Token semicolonToken = formatToken(xMLNamespaceDeclarationNode.semicolonToken(),
                env.trailingWS, env.trailingNL);

        return xMLNamespaceDeclarationNode.modify()
                .withXmlnsKeyword(xmlnsKeyword)
                .withNamespaceuri(namespaceUri)
                .withAsKeyword(asKeyword)
                .withNamespacePrefix(namespacePrefix)
                .withSemicolonToken(semicolonToken)
                .apply();
    }

    @Override
    public ModuleXMLNamespaceDeclarationNode transform(
            ModuleXMLNamespaceDeclarationNode moduleXMLNamespaceDeclarationNode) {
        Token xmlnsKeyword = formatToken(moduleXMLNamespaceDeclarationNode.xmlnsKeyword(), 1, 0);
        boolean hasPrefix = moduleXMLNamespaceDeclarationNode.asKeyword().isPresent();
        ExpressionNode namespaceUri = formatNode(moduleXMLNamespaceDeclarationNode.namespaceuri(), hasPrefix ? 1 : 0,
                0);
        Token asKeyword = formatToken(moduleXMLNamespaceDeclarationNode.asKeyword().orElse(null), 1, 0);
        IdentifierToken namespacePrefix =
                formatNode(moduleXMLNamespaceDeclarationNode.namespacePrefix().orElse(null), 0, 0);
        Token semicolonToken = formatToken(moduleXMLNamespaceDeclarationNode.semicolonToken(),
                env.trailingWS, env.trailingNL);
        return moduleXMLNamespaceDeclarationNode.modify()
                .withAsKeyword(asKeyword)
                .withNamespacePrefix(namespacePrefix)
                .withXmlnsKeyword(xmlnsKeyword)
                .withNamespaceuri(namespaceUri)
                .withSemicolonToken(semicolonToken)
                .apply();
    }

    @Override
    public XMLSimpleNameNode transform(XMLSimpleNameNode xMLSimpleNameNode) {
        Token name = formatToken(xMLSimpleNameNode.name(), env.trailingWS, env.trailingNL);
        return xMLSimpleNameNode.modify()
                .withName(name)
                .apply();
    }

    @Override
    public XMLQualifiedNameNode transform(XMLQualifiedNameNode xMLQualifiedNameNode) {
        XMLSimpleNameNode prefix = formatNode(xMLQualifiedNameNode.prefix(), 0, 0);
        Token colon = formatToken(xMLQualifiedNameNode.colon(), 0, 0);
        XMLSimpleNameNode name = formatNode(xMLQualifiedNameNode.name(), env.trailingWS, env.trailingNL);

        return xMLQualifiedNameNode.modify()
                .withPrefix(prefix)
                .withName(name)
                .withColon(colon)
                .apply();
    }

    @Override
    public XMLEmptyElementNode transform(XMLEmptyElementNode xMLEmptyElementNode) {
        Token ltToken = formatToken(xMLEmptyElementNode.ltToken(), 0, 0);
        XMLNameNode name;
        if (xMLEmptyElementNode.attributes().isEmpty()) {
            name = formatNode(xMLEmptyElementNode.name(), 0, 0);
        } else {
            name = formatNode(xMLEmptyElementNode.name(), 1, 0);
        }

        NodeList<XMLAttributeNode> attributes = formatNodeList(xMLEmptyElementNode.attributes(), 1, 0, 0, 0);
        Token slashToken = formatToken(xMLEmptyElementNode.slashToken(), 0, 0);
        Token getToken = formatToken(xMLEmptyElementNode.getToken(), env.trailingWS, env.trailingNL);

        return xMLEmptyElementNode.modify()
                .withLtToken(ltToken)
                .withName(name)
                .withAttributes(attributes)
                .withSlashToken(slashToken)
                .withGetToken(getToken)
                .apply();
    }

    @Override
    public XMLTextNode transform(XMLTextNode xMLTextNode) {
        Token content = formatToken(xMLTextNode.content(), env.trailingWS, env.trailingNL);
        for (char c : content.text().toCharArray()) {
            if (c == '\n') {
                env.lineLength = 0;
            } else {
                env.lineLength++;
            }
        }

        return xMLTextNode.modify()
                .withContent(content)
                .apply();
    }

    @Override
    public XMLComment transform(XMLComment xMLComment) {
        Token commentStart = formatToken(xMLComment.commentStart(), 0, 0);
        NodeList<Node> content = formatNodeList(xMLComment.content(), 0, 0, 0, 0);
        Token commentEnd = formatToken(xMLComment.commentEnd(), env.trailingWS, env.trailingNL);

        return xMLComment.modify()
                .withCommentStart(commentStart)
                .withContent(content)
                .withCommentEnd(commentEnd)
                .apply();
    }

    @Override
    public XMLProcessingInstruction transform(XMLProcessingInstruction xMLProcessingInstruction) {
        Token piStart = formatToken(xMLProcessingInstruction.piStart(), 0, 0);
        XMLNameNode target;

        if (xMLProcessingInstruction.data().isEmpty()) {
            target = formatNode(xMLProcessingInstruction.target(), 0, 0);
        } else {
            target = formatNode(xMLProcessingInstruction.target(), 1, 0);
        }

        NodeList<Node> data = formatNodeList(xMLProcessingInstruction.data(), 0, 0, 0, 0);
        Token piEnd = formatToken(xMLProcessingInstruction.piEnd(), env.trailingWS, env.trailingNL);
        return xMLProcessingInstruction.modify()
                .withTarget(target)
                .withPiStart(piStart)
                .withData(data)
                .withPiEnd(piEnd)
                .apply();
    }

    @Override
    public XMLFilterExpressionNode transform(XMLFilterExpressionNode xMLFilterExpressionNode) {
        ExpressionNode expression = formatNode(xMLFilterExpressionNode.expression(), 0, 0);
        XMLNamePatternChainingNode xmlPatternChain = formatNode(xMLFilterExpressionNode.xmlPatternChain(),
                env.trailingWS, env.trailingNL);

        return xMLFilterExpressionNode.modify()
                .withExpression(expression)
                .withXmlPatternChain(xmlPatternChain)
                .apply();
    }

    @Override
    public XMLStepExpressionNode transform(XMLStepExpressionNode xMLStepExpressionNode) {
        ExpressionNode expression = formatNode(xMLStepExpressionNode.expression(), 0, 0);
        Node xmlStepStart = formatNode(xMLStepExpressionNode.xmlStepStart(), env.trailingWS, env.trailingNL);

        return xMLStepExpressionNode.modify()
                .withExpression(expression)
                .withXmlStepStart(xmlStepStart)
                .apply();
    }

    @Override
    public XMLNamePatternChainingNode transform(XMLNamePatternChainingNode xMLNamePatternChainingNode) {
        Token startToken = formatToken(xMLNamePatternChainingNode.startToken(), 0, 0);
        SeparatedNodeList<Node> xmlNamePattern = formatSeparatedNodeList(xMLNamePatternChainingNode.xmlNamePattern(),
                0, 0, 0, 0, 0, 0);
        Token gtToken = formatToken(xMLNamePatternChainingNode.gtToken(), env.trailingWS, env.trailingNL);

        return xMLNamePatternChainingNode.modify()
                .withStartToken(startToken)
                .withXmlNamePattern(xmlNamePattern)
                .withGtToken(gtToken)
                .apply();
    }

    @Override
    public XMLAtomicNamePatternNode transform(XMLAtomicNamePatternNode xMLAtomicNamePatternNode) {
        Token prefix = formatToken(xMLAtomicNamePatternNode.prefix(), 0, 0);
        Token colon = formatToken(xMLAtomicNamePatternNode.colon(), 0, 0);
        Token name = formatToken(xMLAtomicNamePatternNode.name(), env.trailingWS, env.trailingNL);

        return xMLAtomicNamePatternNode.modify()
                .withPrefix(prefix)
                .withColon(colon)
                .withName(name)
                .apply();
    }

    @Override
    public TemplateExpressionNode transform(TemplateExpressionNode templateExpressionNode) {
        Token type = formatToken(templateExpressionNode.type().orElse(null), 1, 0);
        Token startBacktick = formatToken(templateExpressionNode.startBacktick(), 0, 0);
        NodeList<Node> content = formatNodeList(templateExpressionNode.content(), 0, 0, 0, 0);
        Token endBacktick = formatToken(templateExpressionNode.endBacktick(), env.trailingWS, env.trailingNL);

        return templateExpressionNode.modify()
                .withType(type)
                .withStartBacktick(startBacktick)
                .withContent(content)
                .withEndBacktick(endBacktick)
                .apply();
    }

    @Override
    public ByteArrayLiteralNode transform(ByteArrayLiteralNode byteArrayLiteralNode) {
        Token type = formatToken(byteArrayLiteralNode.type(), 1, 0);
        Token startBacktick = formatToken(byteArrayLiteralNode.startBacktick(), 0, 0);
        Token content = formatToken(byteArrayLiteralNode.content().orElse(null), 0, 0);
        Token endBacktick = formatToken(byteArrayLiteralNode.endBacktick(), env.trailingWS, env.trailingNL);
        return byteArrayLiteralNode.modify()
                .withType(type)
                .withStartBacktick(startBacktick)
                .withContent(content)
                .withEndBacktick(endBacktick)
                .apply();
    }

    @Override
    public TypeReferenceNode transform(TypeReferenceNode typeReferenceNode) {
        Token asteriskToken = formatToken(typeReferenceNode.asteriskToken(), 0, 0);
        Node typeName = formatNode(typeReferenceNode.typeName(), 0, 0);
        Token semicolonToken = formatToken(typeReferenceNode.semicolonToken(), env.trailingWS, env.trailingNL);
        return typeReferenceNode.modify()
                .withAsteriskToken(asteriskToken)
                .withTypeName(typeName)
                .withSemicolonToken(semicolonToken)
                .apply();
    }

    @Override
    public MappingMatchPatternNode transform(MappingMatchPatternNode mappingMatchPatternNode) {
        Token openBraceToken = formatToken(mappingMatchPatternNode.openBraceToken(), 1, 0);
        SeparatedNodeList<FieldMatchPatternNode> fieldMatchPatterns =
                formatSeparatedNodeList(mappingMatchPatternNode.fieldMatchPatterns(), 0, 0, 1, 0);
        RestMatchPatternNode restMatchPattern =
                formatNode(mappingMatchPatternNode.restMatchPattern().orElse(null), 1, 0);
        Token closeBraceToken =
                formatToken(mappingMatchPatternNode.closeBraceToken(), env.trailingWS, env.trailingNL);
        return mappingMatchPatternNode.modify()
                .withOpenBraceToken(openBraceToken)
                .withFieldMatchPatterns(fieldMatchPatterns)
                .withRestMatchPattern(restMatchPattern)
                .withCloseBraceToken(closeBraceToken)
                .apply();
    }

    @Override
    public StartActionNode transform(StartActionNode startActionNode) {
        NodeList<AnnotationNode> annotations;
        if (env.inLineAnnotation) {
            annotations = formatNodeList(startActionNode.annotations(), 1, 0, 1, 0);
        } else {
            annotations = formatNodeList(startActionNode.annotations(), 0, 1, 0, 1);
        }

        Token startKeyword = formatToken(startActionNode.startKeyword(), 1, 0);
        ExpressionNode expression = formatNode(startActionNode.expression(), env.trailingWS, env.trailingNL);
        return startActionNode.modify()
                .withAnnotations(annotations)
                .withStartKeyword(startKeyword)
                .withExpression(expression)
                .apply();
    }

    @Override
    public FlushActionNode transform(FlushActionNode flushActionNode) {
        Token flushKeyword;
        if (flushActionNode.peerWorker().isPresent()) {
            flushKeyword = formatToken(flushActionNode.flushKeyword(), 1, 0);
        } else {
            flushKeyword = formatToken(flushActionNode.flushKeyword(), env.trailingWS, env.trailingNL);
        }

        NameReferenceNode peerWorker = formatNode(flushActionNode.peerWorker().orElse(null),
                env.trailingWS, env.trailingNL);
        return flushActionNode.modify()
                .withFlushKeyword(flushKeyword)
                .withPeerWorker(peerWorker)
                .apply();
    }

    @Override
    public FailStatementNode transform(FailStatementNode failStatementNode) {
        Token failKeyword = formatToken(failStatementNode.failKeyword(), 1, 0);
        ExpressionNode expression = formatNode(failStatementNode.expression(), 0, 0);
        Token semicolonToken = formatToken(failStatementNode.semicolonToken(), env.trailingWS, env.trailingNL);

        return failStatementNode.modify()
                .withFailKeyword(failKeyword)
                .withExpression(expression)
                .withSemicolonToken(semicolonToken)
                .apply();
    }

    @Override
    public ContinueStatementNode transform(ContinueStatementNode continueStatementNode) {
        Token continueToken = formatToken(continueStatementNode.continueToken(), 0, 0);
        Token semicolonToken = formatToken(continueStatementNode.semicolonToken(), env.trailingWS, env.trailingNL);

        return continueStatementNode.modify()
                .withContinueToken(continueToken)
                .withSemicolonToken(semicolonToken)
                .apply();
    }

    @Override
    public LocalTypeDefinitionStatementNode transform(
            LocalTypeDefinitionStatementNode localTypeDefinitionStatementNode) {
        NodeList<AnnotationNode> annotations = formatNodeList(localTypeDefinitionStatementNode.annotations(),
                1, 0, 1, 0);
        Token typeKeyword = formatToken(localTypeDefinitionStatementNode.typeKeyword(), 1, 0);
        Node typeName = formatNode(localTypeDefinitionStatementNode.typeName(), 1, 0);
        Node typeDescriptor = formatNode(localTypeDefinitionStatementNode.typeDescriptor(), 1, 0);
        Token semicolonToken = formatToken(localTypeDefinitionStatementNode.semicolonToken(),
                env.trailingWS, env.trailingNL);

        return localTypeDefinitionStatementNode.modify()
                .withAnnotations(annotations)
                .withTypeKeyword(typeKeyword)
                .withTypeName(typeName)
                .withTypeDescriptor(typeDescriptor)
                .withSemicolonToken(semicolonToken)
                .apply();
    }

    @Override
    public ForkStatementNode transform(ForkStatementNode forkStatementNode) {
        Token forkKeyword = formatToken(forkStatementNode.forkKeyword(), 1, 0);
        Token openBraceToken = formatToken(forkStatementNode.openBraceToken(), 0, 1);
        indent();
        NodeList<NamedWorkerDeclarationNode> namedWorkerDeclarations =
                formatNodeList(forkStatementNode.namedWorkerDeclarations(), 0, 1, 0, 1, true);
        unindent();
        Token closeBraceToken = formatToken(forkStatementNode.closeBraceToken(), env.trailingWS, env.trailingNL);

        return forkStatementNode.modify()
                .withForkKeyword(forkKeyword)
                .withOpenBraceToken(openBraceToken)
                .withNamedWorkerDeclarations(namedWorkerDeclarations)
                .withCloseBraceToken(closeBraceToken)
                .apply();
    }

    @Override
    public TypeofExpressionNode transform(TypeofExpressionNode typeofExpressionNode) {
        Token typeofKeyword = formatToken(typeofExpressionNode.typeofKeyword(), 1, 0);
        ExpressionNode expression = formatNode(typeofExpressionNode.expression(), env.trailingWS, env.trailingNL);
        return typeofExpressionNode.modify()
                .withTypeofKeyword(typeofKeyword)
                .withExpression(expression)
                .apply();
    }

    @Override
    public UnaryExpressionNode transform(UnaryExpressionNode unaryExpressionNode) {
        Token unaryOperator = formatToken(unaryExpressionNode.unaryOperator(), 0, 0);
        ExpressionNode expression = formatNode(unaryExpressionNode.expression(), env.trailingWS, env.trailingNL);

        return unaryExpressionNode.modify()
                .withUnaryOperator(unaryOperator)
                .withExpression(expression)
                .apply();
    }

    @Override
    public DefaultableParameterNode transform(DefaultableParameterNode defaultableParameterNode) {
        NodeList<AnnotationNode> annotations = formatNodeList(defaultableParameterNode.annotations(), 1, 0, 1, 0);
        Node typeName = formatNode(defaultableParameterNode.typeName(), 1, 0);
        Token paramName = formatToken(defaultableParameterNode.paramName().orElse(null), 1, 0);
        Token equalsToken = formatToken(defaultableParameterNode.equalsToken(), 1, 0);
        Node expression = formatNode(defaultableParameterNode.expression(), env.trailingWS, env.trailingNL);

        return defaultableParameterNode.modify()
                .withAnnotations(annotations)
                .withTypeName(typeName)
                .withParamName(paramName)
                .withEqualsToken(equalsToken)
                .withExpression(expression)
                .apply();
    }

    @Override
    public RestParameterNode transform(RestParameterNode restParameterNode) {
        NodeList<AnnotationNode> annotations = formatNodeList(restParameterNode.annotations(), 0, 1, 0, 1);
        Node typeName = formatNode(restParameterNode.typeName(), 0, 0);
        Token ellipsisToken;
        if (restParameterNode.paramName().isPresent()) {
            ellipsisToken = formatToken(restParameterNode.ellipsisToken(), 1, 0);
        } else {
            ellipsisToken = formatToken(restParameterNode.ellipsisToken(), env.trailingWS, env.trailingNL);
        }

        Token paramName = formatToken(restParameterNode.paramName().orElse(null), env.trailingWS, env.trailingNL);
        return restParameterNode.modify()
                .withAnnotations(annotations)
                .withTypeName(typeName)
                .withParamName(paramName)
                .withEllipsisToken(ellipsisToken)
                .apply();
    }

    @Override
    public SpreadFieldNode transform(SpreadFieldNode spreadFieldNode) {
        Token ellipsis = formatToken(spreadFieldNode.ellipsis(), 0, 0);
        ExpressionNode valueExpr = formatNode(spreadFieldNode.valueExpr(), env.trailingWS, env.trailingNL);
        return spreadFieldNode.modify()
                .withEllipsis(ellipsis)
                .withValueExpr(valueExpr)
                .apply();
    }

    @Override
    public NamedArgumentNode transform(NamedArgumentNode namedArgumentNode) {
        SimpleNameReferenceNode argumentName = formatNode(namedArgumentNode.argumentName(), 1, 0);
        Token equalsToken = formatToken(namedArgumentNode.equalsToken(), 1, 0);
        ExpressionNode expression = formatNode(namedArgumentNode.expression(), env.trailingWS, env.trailingNL);
        return namedArgumentNode.modify()
                .withArgumentName(argumentName)
                .withEqualsToken(equalsToken)
                .withExpression(expression)
                .apply();
    }

    @Override
    public RestArgumentNode transform(RestArgumentNode restArgumentNode) {
        Token ellipsis = formatToken(restArgumentNode.ellipsis(), 0, 0);
        ExpressionNode expression = formatNode(restArgumentNode.expression(), env.trailingWS, env.trailingNL);
        return restArgumentNode.modify()
                .withEllipsis(ellipsis)
                .withExpression(expression)
                .apply();
    }

    @Override
    public ObjectTypeDescriptorNode transform(ObjectTypeDescriptorNode objectTypeDescriptorNode) {
        int prevIndentation = env.currentIndentation;

        // Set indentation for braces.
        if (objectTypeDescriptorNode.parent().kind() != SyntaxKind.TYPE_DEFINITION) {
            // Set indentation for braces.
            if (env.lineLength == 0) {
                // Set the indentation for statements starting with query expression nodes.
                setIndentation(env.lineLength + prevIndentation);
            } else {
                setIndentation(env.lineLength);
            }
        }

        NodeList<Token> objectTypeQualifiers = formatNodeList(objectTypeDescriptorNode.objectTypeQualifiers(),
                1, 0, 1, 0);
        Token objectKeyword = formatToken(objectTypeDescriptorNode.objectKeyword(), 1, 0);

        int fieldTrailingWS = 0;
        int fieldTrailingNL = 0;
        if (shouldExpand(objectTypeDescriptorNode)) {
            fieldTrailingNL++;
        } else {
            fieldTrailingWS++;
        }

        Token openBrace = formatToken(objectTypeDescriptorNode.openBrace(), 0, fieldTrailingNL);
        indent();
        NodeList<Node> members = formatNodeList(objectTypeDescriptorNode.members(), fieldTrailingWS, fieldTrailingNL,
                0, fieldTrailingNL, true);
        unindent();
        Token closeBrace = formatToken(objectTypeDescriptorNode.closeBrace(), env.trailingWS, env.trailingNL);
        setIndentation(prevIndentation);  // Revert indentation for braces

        return objectTypeDescriptorNode.modify()
                .withObjectTypeQualifiers(objectTypeQualifiers)
                .withObjectKeyword(objectKeyword)
                .withOpenBrace(openBrace)
                .withMembers(members)
                .withCloseBrace(closeBrace)
                .apply();
    }

    @Override
    public ObjectConstructorExpressionNode transform(ObjectConstructorExpressionNode objectConstructorExpressionNode) {
        NodeList<AnnotationNode> annotations = formatNodeList(objectConstructorExpressionNode.annotations(),
                1, 0, 1, 0);
        NodeList<Token> objectTypeQualifiers = formatNodeList(objectConstructorExpressionNode.objectTypeQualifiers(),
                1, 0, 1, 0);
        Token objectKeyword = formatToken(objectConstructorExpressionNode.objectKeyword(), 1, 0);

        int fieldTrailingWS = 0;
        int fieldTrailingNL = 0;
        if (shouldExpandObjectMembers(objectConstructorExpressionNode.members())) {
            fieldTrailingNL++;
        } else {
            fieldTrailingWS++;
        }

        int prevIndentation = env.currentIndentation;

        // Set indentation for braces.
        int fieldIndentation = env.lineLength - objectKeyword.text().length() - 1;
        setIndentation(fieldIndentation);

        TypeDescriptorNode typeReference = formatNode(objectConstructorExpressionNode.typeReference().orElse(null),
                1, 0);
        Token openBraceToken = formatToken(objectConstructorExpressionNode.openBraceToken(), 0, fieldTrailingNL);
        indent();
        NodeList<Node> members = formatNodeList(objectConstructorExpressionNode.members(),
                fieldTrailingWS, fieldTrailingNL, 0, fieldTrailingNL, true);
        unindent();
        Token closeBraceToken = formatToken(objectConstructorExpressionNode.closeBraceToken(),
                env.trailingWS, env.trailingNL);
        setIndentation(prevIndentation);  // Revert indentation for braces

        return objectConstructorExpressionNode.modify()
                .withAnnotations(annotations)
                .withObjectTypeQualifiers(objectTypeQualifiers)
                .withObjectKeyword(objectKeyword)
                .withTypeReference(typeReference)
                .withOpenBraceToken(openBraceToken)
                .withMembers(members)
                .withCloseBraceToken(closeBraceToken)
                .apply();
    }

    @Override
    public ObjectFieldNode transform(ObjectFieldNode objectFieldNode) {
        MetadataNode metadata = formatNode(objectFieldNode.metadata().orElse(null), 0, 1);
        Token visibilityQualifier = formatToken(objectFieldNode.visibilityQualifier().orElse(null), 1, 0);
        Token finalKeyword = formatToken(objectFieldNode.finalKeyword().orElse(null), 1, 0);
        Node typeName = formatNode(objectFieldNode.typeName(), 1, 0);
        Token fieldName;
        Token equalsToken = formatToken(objectFieldNode.equalsToken().orElse(null), 1, 0);
        ExpressionNode expression = formatNode(objectFieldNode.expression().orElse(null), 0, 0);
        if (objectFieldNode.equalsToken().isPresent() && objectFieldNode.expression().isPresent()) {
            fieldName = formatToken(objectFieldNode.fieldName(), 1, 0);
        } else {
            fieldName = formatToken(objectFieldNode.fieldName(), 0, 0);
        }
        Token semicolonToken = formatToken(objectFieldNode.semicolonToken(), env.trailingWS, env.trailingNL);

        return objectFieldNode.modify()
                .withMetadata(metadata)
                .withVisibilityQualifier(visibilityQualifier)
                .withFinalKeyword(finalKeyword)
                .withTypeName(typeName)
                .withFieldName(fieldName)
                .withEqualsToken(equalsToken)
                .withExpression(expression)
                .withSemicolonToken(semicolonToken)
                .apply();
    }

    @Override
    public RecordRestDescriptorNode transform(RecordRestDescriptorNode recordRestDescriptorNode) {
        Node typeName = formatNode(recordRestDescriptorNode.typeName(), 0, 0);
        Token ellipsisToken = formatToken(recordRestDescriptorNode.ellipsisToken(), 0, 0);
        Token semicolonToken = formatToken(recordRestDescriptorNode.semicolonToken(), env.trailingWS, env.trailingNL);
        return recordRestDescriptorNode.modify()
                .withTypeName(typeName)
                .withEllipsisToken(ellipsisToken)
                .withSemicolonToken(semicolonToken)
                .apply();
    }

    @Override
    public AnnotationDeclarationNode transform(AnnotationDeclarationNode annotationDeclarationNode) {
        MetadataNode metadata = formatNode(annotationDeclarationNode.metadata().orElse(null), 0, 1);
        Token visibilityQualifier = formatToken(annotationDeclarationNode.visibilityQualifier().orElse(null), 1, 0);
        Token constKeyword = formatToken(annotationDeclarationNode.constKeyword().orElse(null), 1, 0);
        Token annotationKeyword = formatToken(annotationDeclarationNode.annotationKeyword(), 1, 0);
        Node typeDescriptor = formatNode(annotationDeclarationNode.typeDescriptor().orElse(null), 1, 0);
        Token annotationTag;
        if (annotationDeclarationNode.onKeyword().isPresent()) {
            annotationTag = formatToken(annotationDeclarationNode.annotationTag(), 1, 0);
        } else {
            annotationTag = formatToken(annotationDeclarationNode.annotationTag(), 0, 0);
        }

        Token onKeyword = formatToken(annotationDeclarationNode.onKeyword().orElse(null), 1, 0);
        int currentIndentation = env.currentIndentation;
        setIndentation(env.lineLength);
        SeparatedNodeList<Node> attachPoints = formatSeparatedNodeList(annotationDeclarationNode.attachPoints(),
                0, 0, 0, 0);
        setIndentation(currentIndentation);
        Token semicolonToken = formatToken(annotationDeclarationNode.semicolonToken(),
                env.trailingWS, env.trailingNL);
        return annotationDeclarationNode.modify()
                .withMetadata(metadata)
                .withVisibilityQualifier(visibilityQualifier)
                .withConstKeyword(constKeyword)
                .withAnnotationKeyword(annotationKeyword)
                .withTypeDescriptor(typeDescriptor)
                .withAnnotationTag(annotationTag)
                .withOnKeyword(onKeyword)
                .withAttachPoints(attachPoints)
                .withSemicolonToken(semicolonToken)
                .apply();
    }

    @Override
    public AnnotationAttachPointNode transform(AnnotationAttachPointNode annotationAttachPointNode) {
        Token sourceKeyword = formatToken(annotationAttachPointNode.sourceKeyword().orElse(null), 1, 0);
        Token firstIdent;
        if (annotationAttachPointNode.secondIdent().isPresent()) {
            firstIdent = formatToken(annotationAttachPointNode.firstIdent(), 1, 0);
        } else {
            firstIdent = formatToken(annotationAttachPointNode.firstIdent(), env.trailingWS, env.trailingNL);
        }

        Token secondIdent = formatToken(annotationAttachPointNode.secondIdent().orElse(null), env.trailingWS,
                env.trailingNL);
        return annotationAttachPointNode.modify()
                .withSourceKeyword(sourceKeyword)
                .withFirstIdent(firstIdent)
                .withSecondIdent(secondIdent)
                .apply();
    }

    @Override
    public TrapExpressionNode transform(TrapExpressionNode trapExpressionNode) {
        Token trapKeyword = formatToken(trapExpressionNode.trapKeyword(), 1, 0);
        ExpressionNode expression = formatNode(trapExpressionNode.expression(), env.trailingWS, env.trailingNL);
        return trapExpressionNode.modify()
                .withTrapKeyword(trapKeyword)
                .withExpression(expression)
                .apply();
    }

    @Override
    public TableConstructorExpressionNode transform(TableConstructorExpressionNode tableConstructorExpressionNode) {
        Token tableKeyword = formatToken(tableConstructorExpressionNode.tableKeyword(), 1, 0);
        KeySpecifierNode keySpecifier = formatNode(tableConstructorExpressionNode.keySpecifier().orElse(null), 1, 0);
        SeparatedNodeList<Node> rows = tableConstructorExpressionNode.rows();
        int rowTrailingWS = 0, rowTrailingNL = 0;
        if (rows.size() > 1) {
            rowTrailingNL++;
        } else {
            rowTrailingWS++;
        }

        indent();
        Token openBracket = formatToken(tableConstructorExpressionNode.openBracket(), 0, rowTrailingNL);
        indent();
        SeparatedNodeList<Node> mappingConstructors =
                formatSeparatedNodeList(tableConstructorExpressionNode.rows(), 0, 0, rowTrailingWS, rowTrailingNL, 0,
                        rowTrailingNL);
        unindent();
        Token closeBracket =
                formatToken(tableConstructorExpressionNode.closeBracket(), env.trailingWS, env.trailingNL);
        unindent();

        return tableConstructorExpressionNode.modify()
                .withTableKeyword(tableKeyword)
                .withKeySpecifier(keySpecifier)
                .withOpenBracket(openBracket)
                .withRows(mappingConstructors)
                .withCloseBracket(closeBracket)
                .apply();
    }

    @Override
    public KeySpecifierNode transform(KeySpecifierNode keySpecifierNode) {
        Token keyKeyword = formatToken(keySpecifierNode.keyKeyword(), 0, 0);
        Token openParenToken = formatToken(keySpecifierNode.openParenToken(), 0, 0);
        SeparatedNodeList<IdentifierToken> fieldNames = formatSeparatedNodeList(keySpecifierNode.fieldNames(),
                0, 0, 0, 0);
        Token closeParenToken = formatToken(keySpecifierNode.closeParenToken(), env.trailingWS, env.trailingNL);

        return keySpecifierNode.modify()
                .withKeyKeyword(keyKeyword)
                .withOpenParenToken(openParenToken)
                .withFieldNames(fieldNames)
                .withCloseParenToken(closeParenToken)
                .apply();
    }

    @Override
    public ErrorTypeParamsNode transform(ErrorTypeParamsNode errorTypeParamsNode) {
        Token ltToken = formatToken(errorTypeParamsNode.ltToken(), 0, 0);
        Node parameter = formatNode(errorTypeParamsNode.parameter(), 0, 0);
        Token gtToken = formatToken(errorTypeParamsNode.gtToken(), env.trailingWS, env.trailingNL);

        return errorTypeParamsNode.modify()
                .withLtToken(ltToken)
                .withParameter(parameter)
                .withGtToken(gtToken)
                .apply();
    }

    @Override
    public StreamTypeDescriptorNode transform(StreamTypeDescriptorNode streamTypeDescriptorNode) {
        Token streamKeywordToken;
        if (streamTypeDescriptorNode.streamTypeParamsNode().isPresent()) {
            streamKeywordToken = formatToken(streamTypeDescriptorNode.streamKeywordToken(), 0, 0);
        } else {
            streamKeywordToken = formatToken(streamTypeDescriptorNode.streamKeywordToken(),
                    env.trailingWS, env.trailingNL);
        }

        Node streamTypeParamsNode = formatNode(streamTypeDescriptorNode.streamTypeParamsNode().orElse(null),
                env.trailingWS, env.trailingNL);
        return streamTypeDescriptorNode.modify()
                .withStreamKeywordToken(streamKeywordToken)
                .withStreamTypeParamsNode(streamTypeParamsNode)
                .apply();
    }

    @Override
    public StreamTypeParamsNode transform(StreamTypeParamsNode streamTypeParamsNode) {
        Token ltToken = formatToken(streamTypeParamsNode.ltToken(), 0, 0);
        Node leftTypeDescNode = formatNode(streamTypeParamsNode.leftTypeDescNode(), 0, 0);
        Token commaToken = formatToken(streamTypeParamsNode.commaToken().orElse(null), 1, 0);
        Node rightTypeDescNode = formatNode(streamTypeParamsNode.rightTypeDescNode().orElse(null), 0, 0);
        Token gtToken = formatToken(streamTypeParamsNode.gtToken(), env.trailingWS, env.trailingNL);

        return streamTypeParamsNode.modify()
                .withLtToken(ltToken)
                .withLeftTypeDescNode(leftTypeDescNode)
                .withCommaToken(commaToken)
                .withRightTypeDescNode(rightTypeDescNode)
                .withGtToken(gtToken)
                .apply();
    }

    @Override
    public TypedescTypeDescriptorNode transform(TypedescTypeDescriptorNode typedescTypeDescriptorNode) {
        Token typedescKeyword;
        if (typedescTypeDescriptorNode.typedescTypeParamsNode().isPresent()) {
            typedescKeyword = formatToken(typedescTypeDescriptorNode.typedescKeywordToken(), 0, 0);
        } else {
            typedescKeyword =
                    formatToken(typedescTypeDescriptorNode.typedescKeywordToken(), env.trailingWS, env.trailingNL);
        }

        TypeParameterNode typedescTypeParamsNode =
                formatNode(typedescTypeDescriptorNode.typedescTypeParamsNode().orElse(null), env.trailingWS,
                        env.trailingNL);
        return typedescTypeDescriptorNode.modify()
                .withTypedescTypeParamsNode(typedescTypeParamsNode)
                .withTypedescKeywordToken(typedescKeyword)
                .apply();
    }

    @Override
    public LetExpressionNode transform(LetExpressionNode letExpressionNode) {
        Token letKeyword = formatToken(letExpressionNode.letKeyword(), 1, 0);

        int prevIndentation = env.currentIndentation;
        int fieldIndentation = env.lineLength - letKeyword.text().length() - 1;
        setIndentation(fieldIndentation); // Set indentation for braces
        SeparatedNodeList<LetVariableDeclarationNode> letVarDeclarations =
                formatSeparatedNodeList(letExpressionNode.letVarDeclarations(), 0, 0, 0, 1);
        Token inKeyword = formatToken(letExpressionNode.inKeyword(), 1, 0);
        ExpressionNode expression = formatNode(letExpressionNode.expression(), env.trailingWS, env.trailingNL);
        setIndentation(prevIndentation);  // Revert indentation for braces

        return letExpressionNode.modify()
                .withLetKeyword(letKeyword)
                .withLetVarDeclarations(letVarDeclarations)
                .withInKeyword(inKeyword)
                .withExpression(expression)
                .apply();
    }

    @Override
    public LetVariableDeclarationNode transform(LetVariableDeclarationNode letVariableDeclarationNode) {
        NodeList<AnnotationNode> annotations = formatNodeList(letVariableDeclarationNode.annotations(), 0, 1, 0, 1);
        TypedBindingPatternNode typedBindingPattern = formatNode(letVariableDeclarationNode.typedBindingPattern(),
                1, 0);
        Token equalsToken = formatToken(letVariableDeclarationNode.equalsToken(), 1, 0);
        ExpressionNode expression = formatNode(letVariableDeclarationNode.expression(),
                env.trailingWS, env.trailingNL);

        return letVariableDeclarationNode.modify()
                .withAnnotations(annotations)
                .withTypedBindingPattern(typedBindingPattern)
                .withEqualsToken(equalsToken)
                .withExpression(expression)
                .apply();
    }

    @Override
    public InterpolationNode transform(InterpolationNode interpolationNode) {
        Token interpolationStartToken = formatToken(interpolationNode.interpolationStartToken(), 0, 0);
        ExpressionNode expression = formatNode(interpolationNode.expression(), 0, 0);
        Token interpolationEndToken = formatToken(interpolationNode.interpolationEndToken(),
                env.trailingWS, env.trailingNL);

        return interpolationNode.modify()
                .withInterpolationStartToken(interpolationStartToken)
                .withExpression(expression)
                .withInterpolationEndToken(interpolationEndToken)
                .apply();
    }

    @Override
    public ExplicitAnonymousFunctionExpressionNode transform(
            ExplicitAnonymousFunctionExpressionNode explicitAnonymousFunctionExpressionNode) {
        NodeList<AnnotationNode> annotations =
                formatNodeList(explicitAnonymousFunctionExpressionNode.annotations(), 0, 1, 0, 1);

        int prevIndentation = env.currentIndentation;
        // Set indentation for braces.
        if (env.lineLength == 0) {
            // Set the indentation for statements starting with explicit anonymous function expression nodes.
            setIndentation(env.lineLength + prevIndentation);
        } else {
            setIndentation(env.lineLength);
        }

        NodeList<Token> qualifierList = formatNodeList(explicitAnonymousFunctionExpressionNode.qualifierList(),
                1, 0, 1, 0);
        Token functionKeyword = formatToken(explicitAnonymousFunctionExpressionNode.functionKeyword(), 0, 0);
        FunctionSignatureNode functionSignature =
                formatNode(explicitAnonymousFunctionExpressionNode.functionSignature(), 1, 0);
        FunctionBodyNode functionBody = formatNode(explicitAnonymousFunctionExpressionNode.functionBody(),
                env.trailingWS, env.trailingNL);
        setIndentation(prevIndentation);

        return explicitAnonymousFunctionExpressionNode.modify()
                .withQualifierList(qualifierList)
                .withAnnotations(annotations)
                .withFunctionKeyword(functionKeyword)
                .withFunctionSignature(functionSignature)
                .withFunctionBody(functionBody)
                .apply();
    }

    @Override
    public ImplicitNewExpressionNode transform(ImplicitNewExpressionNode implicitNewExpressionNode) {
        Token newKeyword;
        if (implicitNewExpressionNode.parenthesizedArgList().isPresent()) {
            newKeyword = formatToken(implicitNewExpressionNode.newKeyword(), 1, 0);
        } else {
            newKeyword = formatToken(implicitNewExpressionNode.newKeyword(), env.trailingWS,
                    env.trailingNL);
        }

        ParenthesizedArgList parenthesizedArgList =
                formatNode(implicitNewExpressionNode.parenthesizedArgList().orElse(null), env.trailingWS,
                        env.trailingNL);
        return implicitNewExpressionNode.modify()
                .withNewKeyword(newKeyword)
                .withParenthesizedArgList(parenthesizedArgList)
                .apply();
    }

    @Override
    public QueryConstructTypeNode transform(QueryConstructTypeNode queryConstructTypeNode) {
        Token keyword;
        if (queryConstructTypeNode.keySpecifier().isPresent()) {
            keyword = formatToken(queryConstructTypeNode.keyword(), 1, 0);
        } else {
            keyword = formatToken(queryConstructTypeNode.keyword(), env.trailingWS,
                    env.trailingNL);
        }

        KeySpecifierNode keySpecifier =
                formatNode(queryConstructTypeNode.keySpecifier().orElse(null), env.trailingWS,
                        env.trailingNL);
        return queryConstructTypeNode.modify()
                .withKeyword(keyword)
                .withKeySpecifier(keySpecifier)
                .apply();
    }

    @Override
    public FromClauseNode transform(FromClauseNode fromClauseNode) {
        Token fromKeyword = formatToken(fromClauseNode.fromKeyword(), 1, 0);
        TypedBindingPatternNode typedBindingPattern = formatNode(fromClauseNode.typedBindingPattern(), 1, 0);
        Token inKeyword = formatToken(fromClauseNode.inKeyword(), 1, 0);
        ExpressionNode expression = formatNode(fromClauseNode.expression(), env.trailingWS, env.trailingNL);

        return fromClauseNode.modify()
                .withFromKeyword(fromKeyword)
                .withTypedBindingPattern(typedBindingPattern)
                .withInKeyword(inKeyword)
                .withExpression(expression)
                .apply();
    }

    @Override
    public WhereClauseNode transform(WhereClauseNode whereClauseNode) {
        Token whereKeyword = formatToken(whereClauseNode.whereKeyword(), 1, 0);
        ExpressionNode expression = formatNode(whereClauseNode.expression(), env.trailingWS, env.trailingNL);
        return whereClauseNode.modify()
                .withWhereKeyword(whereKeyword)
                .withExpression(expression)
                .apply();
    }

    @Override
    public LetClauseNode transform(LetClauseNode letClauseNode) {
        Token letKeyword = formatToken(letClauseNode.letKeyword(), 1, 0);
        SeparatedNodeList<LetVariableDeclarationNode> letVarDeclarations =
                formatSeparatedNodeList(letClauseNode.letVarDeclarations(), 0, 0, env.trailingWS, env.trailingNL);
        return letClauseNode.modify()
                .withLetKeyword(letKeyword)
                .withLetVarDeclarations(letVarDeclarations)
                .apply();
    }

    @Override
    public QueryPipelineNode transform(QueryPipelineNode queryPipelineNode) {
        FromClauseNode fromClause = formatNode(queryPipelineNode.fromClause(), 0, 1);
        NodeList<IntermediateClauseNode> intermediateClauses = formatNodeList(queryPipelineNode.intermediateClauses(),
                0, 1, env.trailingWS, env.trailingNL);
        return queryPipelineNode.modify()
                .withFromClause(fromClause)
                .withIntermediateClauses(intermediateClauses)
                .apply();
    }

    @Override
    public SelectClauseNode transform(SelectClauseNode selectClauseNode) {
        Token selectKeyword = formatToken(selectClauseNode.selectKeyword(), 1, 0);
        ExpressionNode expression = formatNode(selectClauseNode.expression(), env.trailingWS, env.trailingNL);
        return selectClauseNode.modify()
                .withSelectKeyword(selectKeyword)
                .withExpression(expression)
                .apply();
    }

    @Override
    public QueryExpressionNode transform(QueryExpressionNode queryExpressionNode) {
        int prevIndentation = env.currentIndentation;
        // Set indentation for braces.
        if (env.lineLength == 0) {
            // Set the indentation for statements starting with query expression nodes.
            setIndentation(env.lineLength + prevIndentation);
        } else {
            setIndentation(env.lineLength);
        }

        QueryConstructTypeNode queryConstructType =
                formatNode(queryExpressionNode.queryConstructType().orElse(null), 1, 0);
        QueryPipelineNode queryPipeline = formatNode(queryExpressionNode.queryPipeline(), 0, 1);

        SelectClauseNode selectClause;
        if (queryExpressionNode.onConflictClause().isPresent()) {
            selectClause = formatNode(queryExpressionNode.selectClause(), 0, 1);
        } else {
            selectClause = formatNode(queryExpressionNode.selectClause(), env.trailingWS, env.trailingNL);
        }

        OnConflictClauseNode onConflictClause = formatNode(queryExpressionNode.onConflictClause().orElse(null),
                env.trailingWS, env.trailingNL);
        setIndentation(prevIndentation);  // Revert indentation for braces

        return queryExpressionNode.modify()
                .withQueryConstructType(queryConstructType)
                .withQueryPipeline(queryPipeline)
                .withSelectClause(selectClause)
                .withOnConflictClause(onConflictClause)
                .apply();
    }

    @Override
    public ImplicitAnonymousFunctionParameters transform(
            ImplicitAnonymousFunctionParameters implicitAnonymousFunctionParameters) {
        Token openParenToken = formatToken(implicitAnonymousFunctionParameters.openParenToken(), 0, 0);
        SeparatedNodeList<SimpleNameReferenceNode> parameters =
                formatSeparatedNodeList(implicitAnonymousFunctionParameters.parameters(), 0, 0, 0, 0);
        Token closeParenToken = formatToken(implicitAnonymousFunctionParameters.closeParenToken(),
                env.trailingWS, env.trailingNL);

        return implicitAnonymousFunctionParameters.modify()
                .withOpenParenToken(openParenToken)
                .withParameters(parameters)
                .withCloseParenToken(closeParenToken)
                .apply();
    }

    @Override
    public ImplicitAnonymousFunctionExpressionNode transform(
            ImplicitAnonymousFunctionExpressionNode implicitAnonymousFunctionExpressionNode) {
        Node params = formatNode(implicitAnonymousFunctionExpressionNode.params(), 1, 0);
        Token rightDoubleArrow = formatToken(implicitAnonymousFunctionExpressionNode.rightDoubleArrow(), 1, 0);
        ExpressionNode expression = formatNode(implicitAnonymousFunctionExpressionNode.expression(),
                env.trailingWS, env.trailingNL);

        return implicitAnonymousFunctionExpressionNode.modify()
                .withParams(params)
                .withRightDoubleArrow(rightDoubleArrow)
                .withExpression(expression)
                .apply();
    }

    @Override
    public MethodDeclarationNode transform(MethodDeclarationNode methodDeclarationNode) {
        MetadataNode metadata = formatNode(methodDeclarationNode.metadata().orElse(null), 0, 1);
        NodeList<Token> qualifierList = formatNodeList(methodDeclarationNode.qualifierList(), 1, 0, 1, 0);
        Token functionKeyword = formatToken(methodDeclarationNode.functionKeyword(), 1, 0);
        IdentifierToken methodName = formatNode(methodDeclarationNode.methodName(), 0, 0);
        FunctionSignatureNode methodSignature = formatNode(methodDeclarationNode.methodSignature(), 0, 0);
        Token semicolon = formatToken(methodDeclarationNode.semicolon(), env.trailingWS, env.trailingNL);

        return methodDeclarationNode.modify()
                .withMetadata(metadata)
                .withQualifierList(qualifierList)
                .withFunctionKeyword(functionKeyword)
                .withMethodName(methodName)
                .withMethodSignature(methodSignature)
                .withSemicolon(semicolon)
                .apply();
    }

    @Override
    public WildcardBindingPatternNode transform(WildcardBindingPatternNode wildcardBindingPatternNode) {
        Token underscoreToken = formatToken(wildcardBindingPatternNode.underscoreToken(),
                env.trailingWS, env.trailingNL);
        return wildcardBindingPatternNode.modify()
                .withUnderscoreToken(underscoreToken)
                .apply();
    }

    @Override
    public ErrorBindingPatternNode transform(ErrorBindingPatternNode errorBindingPatternNode) {
        Token errorKeyword;
        if (errorBindingPatternNode.typeReference().isPresent()) {
            errorKeyword = formatToken(errorBindingPatternNode.errorKeyword(), 1, 0);
        } else {
            errorKeyword = formatToken(errorBindingPatternNode.errorKeyword(), 0, 0);
        }

        Node typeReference = formatNode(errorBindingPatternNode.typeReference().orElse(null), 0, 0);
        Token openParenthesis = formatToken(errorBindingPatternNode.openParenthesis(), 0, 0);
        SeparatedNodeList<BindingPatternNode> argListBindingPatterns =
                formatSeparatedNodeList(errorBindingPatternNode.argListBindingPatterns(), 0, 0, 0, 0);
        Token closeParenthesis = formatToken(errorBindingPatternNode.closeParenthesis(),
                env.trailingWS, env.trailingNL);

        return errorBindingPatternNode.modify()
                .withErrorKeyword(errorKeyword)
                .withTypeReference(typeReference)
                .withOpenParenthesis(openParenthesis)
                .withArgListBindingPatterns(argListBindingPatterns)
                .withCloseParenthesis(closeParenthesis)
                .apply();
    }

    @Override
    public NamedArgBindingPatternNode transform(NamedArgBindingPatternNode namedArgBindingPatternNode) {
        IdentifierToken argName = formatToken(namedArgBindingPatternNode.argName(), 1, 0);
        Token equalsToken = formatToken(namedArgBindingPatternNode.equalsToken(), 1, 0);
        BindingPatternNode bindingPattern = formatNode(namedArgBindingPatternNode.bindingPattern(), env.trailingWS,
                env.leadingNL);
        return namedArgBindingPatternNode.modify()
                .withArgName(argName)
                .withEqualsToken(equalsToken)
                .withBindingPattern(bindingPattern)
                .apply();
    }

    @Override
    public AsyncSendActionNode transform(AsyncSendActionNode asyncSendActionNode) {
        ExpressionNode expression = formatNode(asyncSendActionNode.expression(), 1, 0);
        Token rightArrowToken = formatToken(asyncSendActionNode.rightArrowToken(), 1, 0);
        SimpleNameReferenceNode peerWorker = formatNode(asyncSendActionNode.peerWorker(),
                env.trailingWS, env.trailingNL);

        return asyncSendActionNode.modify()
                .withExpression(expression)
                .withRightArrowToken(rightArrowToken)
                .withPeerWorker(peerWorker)
                .apply();
    }

    @Override
    public SyncSendActionNode transform(SyncSendActionNode syncSendActionNode) {
        ExpressionNode expression = formatNode(syncSendActionNode.expression(), 1, 0);
        Token syncSendToken = formatToken(syncSendActionNode.syncSendToken(), 1, 0);
        SimpleNameReferenceNode peerWorker = formatNode(syncSendActionNode.peerWorker(),
                env.trailingWS, env.trailingNL);
        return syncSendActionNode.modify()
                .withExpression(expression)
                .withSyncSendToken(syncSendToken)
                .withPeerWorker(peerWorker)
                .apply();
    }

    @Override
    public ReceiveActionNode transform(ReceiveActionNode receiveActionNode) {
        Token leftArrow = formatToken(receiveActionNode.leftArrow(), 1, 0);
        SimpleNameReferenceNode receiveWorkers = formatNode(receiveActionNode.receiveWorkers(),
                env.trailingWS, env.trailingNL);
        return receiveActionNode.modify()
                .withLeftArrow(leftArrow)
                .withReceiveWorkers(receiveWorkers)
                .apply();
    }

    @Override
    public ReceiveFieldsNode transform(ReceiveFieldsNode receiveFieldsNode) {
        Token openBrace = formatToken(receiveFieldsNode.openBrace(), 0, 1);
        indent();
        SeparatedNodeList<NameReferenceNode> receiveFields = formatSeparatedNodeList(receiveFieldsNode.receiveFields(),
                0, 1, 0, 1);
        Token closeBrace = formatToken(receiveFieldsNode.closeBrace(), 0, 1);
        unindent();
        return receiveFieldsNode.modify()
                .withOpenBrace(openBrace)
                .withReceiveFields(receiveFields)
                .withCloseBrace(closeBrace)
                .apply();
    }

    @Override
    public RestDescriptorNode transform(RestDescriptorNode restDescriptorNode) {
        TypeDescriptorNode typeDescriptor = formatNode(restDescriptorNode.typeDescriptor(), 0, 0);
        Token ellipsisToken = formatToken(restDescriptorNode.ellipsisToken(), env.trailingWS, env.trailingNL);
        return restDescriptorNode.modify()
                .withTypeDescriptor(typeDescriptor)
                .withEllipsisToken(ellipsisToken)
                .apply();
    }

    @Override
    public DoubleGTTokenNode transform(DoubleGTTokenNode doubleGTTokenNode) {
        Token openGTToken = formatToken(doubleGTTokenNode.openGTToken(), 0, 0);
        Token endGTToken = formatToken(doubleGTTokenNode.endGTToken(), env.trailingWS, env.trailingNL);
        return doubleGTTokenNode.modify()
                .withOpenGTToken(openGTToken)
                .withEndGTToken(endGTToken)
                .apply();
    }

    @Override
    public TrippleGTTokenNode transform(TrippleGTTokenNode trippleGTTokenNode) {
        Token openGTToken = formatToken(trippleGTTokenNode.openGTToken(), 0, 0);
        Token middleGTToken = formatToken(trippleGTTokenNode.middleGTToken(), 0, 0);
        Token endGTToken = formatToken(trippleGTTokenNode.endGTToken(), env.trailingWS, env.trailingNL);
        return trippleGTTokenNode.modify()
                .withOpenGTToken(openGTToken)
                .withMiddleGTToken(middleGTToken)
                .withEndGTToken(endGTToken)
                .apply();
    }

    @Override
    public WaitActionNode transform(WaitActionNode waitActionNode) {
        Token waitKeyword = formatToken(waitActionNode.waitKeyword(), 1, 0);
        Node waitFutureExpr = formatNode(waitActionNode.waitFutureExpr(), env.trailingWS, env.trailingNL);
        return waitActionNode.modify()
                .withWaitKeyword(waitKeyword)
                .withWaitFutureExpr(waitFutureExpr)
                .apply();
    }

    @Override
    public WaitFieldsListNode transform(WaitFieldsListNode waitFieldsListNode) {
        Token openBrace = formatToken(waitFieldsListNode.openBrace(), 0, 0);
        SeparatedNodeList<Node> waitFields = formatSeparatedNodeList(waitFieldsListNode.waitFields(), 0, 0, 0, 0);
        Token closeBrace = formatToken(waitFieldsListNode.closeBrace(), env.trailingWS, env.trailingNL);
        return waitFieldsListNode.modify()
                .withOpenBrace(openBrace)
                .withWaitFields(waitFields)
                .withCloseBrace(closeBrace)
                .apply();
    }

    @Override
    public WaitFieldNode transform(WaitFieldNode waitFieldNode) {
        SimpleNameReferenceNode fieldName = formatNode(waitFieldNode.fieldName(), 0, 0);
        Token colon = formatToken(waitFieldNode.colon(), 1, 0);
        ExpressionNode waitFutureExpr = formatNode(waitFieldNode.waitFutureExpr(), env.trailingWS, env.trailingNL);
        return waitFieldNode.modify()
                .withFieldName(fieldName)
                .withColon(colon)
                .withWaitFutureExpr(waitFutureExpr)
                .apply();
    }

    @Override
    public AnnotAccessExpressionNode transform(AnnotAccessExpressionNode annotAccessExpressionNode) {
        ExpressionNode expression = formatNode(annotAccessExpressionNode.expression(), 0, 0);
        Token annotChainingToken = formatToken(annotAccessExpressionNode.annotChainingToken(), 0, 0);
        NameReferenceNode annotTagReference =
                formatNode(annotAccessExpressionNode.annotTagReference(), env.trailingWS, env.trailingNL);
        return annotAccessExpressionNode.modify()
                .withExpression(expression)
                .withAnnotChainingToken(annotChainingToken)
                .withAnnotTagReference(annotTagReference)
                .apply();
    }

    @Override
    public QueryActionNode transform(QueryActionNode queryActionNode) {
        int prevIndentation = env.currentIndentation;
        // Set indentation for braces.
        if (env.lineLength == 0) {
            // Set the indentation for statements starting with query expression nodes.
            setIndentation(env.lineLength + prevIndentation);
        } else {
            setIndentation(env.lineLength);
        }

        QueryPipelineNode queryPipeline = formatNode(queryActionNode.queryPipeline(), 0, 1);
        Token doKeyword = formatToken(queryActionNode.doKeyword(), 1, 0);
        BlockStatementNode blockStatement = formatNode(queryActionNode.blockStatement(),
                env.trailingWS, env.trailingNL);
        setIndentation(prevIndentation);  // Revert indentation for braces

        return queryActionNode.modify()
                .withQueryPipeline(queryPipeline)
                .withDoKeyword(doKeyword)
                .withBlockStatement(blockStatement)
                .apply();
    }

    @Override
    public OptionalFieldAccessExpressionNode transform(
            OptionalFieldAccessExpressionNode optionalFieldAccessExpressionNode) {
        ExpressionNode expression = formatNode(optionalFieldAccessExpressionNode.expression(), 0, 0);
        Token optionalChainingToken = formatToken(optionalFieldAccessExpressionNode.optionalChainingToken(), 0, 0);
        NameReferenceNode fieldName = formatNode(optionalFieldAccessExpressionNode.fieldName(),
                env.trailingWS, env.trailingNL);
        return optionalFieldAccessExpressionNode.modify()
                .withExpression(expression)
                .withOptionalChainingToken(optionalChainingToken)
                .withFieldName(fieldName)
                .apply();
    }

    @Override
    public ConditionalExpressionNode transform(ConditionalExpressionNode conditionalExpressionNode) {
        ExpressionNode lhsExpression = formatNode(conditionalExpressionNode.lhsExpression(), 1, 0);
        Token questionMarkToken = formatToken(conditionalExpressionNode.questionMarkToken(), 1, 0);
        ExpressionNode middleExpression = formatNode(conditionalExpressionNode.middleExpression(), 1, 0);
        Token colonToken = formatToken(conditionalExpressionNode.colonToken(), 1, 0);
        ExpressionNode endExpression = formatNode(conditionalExpressionNode.endExpression(),
                env.trailingWS, env.trailingNL);

        return conditionalExpressionNode.modify()
                .withLhsExpression(lhsExpression)
                .withQuestionMarkToken(questionMarkToken)
                .withMiddleExpression(middleExpression)
                .withColonToken(colonToken)
                .withEndExpression(endExpression)
                .apply();
    }

    @Override
    public TransactionStatementNode transform(TransactionStatementNode transactionStatementNode) {
        Token transactionKeyword = formatToken(transactionStatementNode.transactionKeyword(), 1, 0);
        BlockStatementNode blockStatement;
        if (transactionStatementNode.onFailClause().isPresent()) {
            blockStatement = formatNode(transactionStatementNode.blockStatement(), 1, 0);
        } else {
            blockStatement = formatNode(transactionStatementNode.blockStatement(), env.trailingWS, env.trailingNL);
        }

        OnFailClauseNode onFailClause = formatNode(transactionStatementNode.onFailClause().orElse(null),
                env.trailingWS, env.trailingNL);
        return transactionStatementNode.modify()
                .withTransactionKeyword(transactionKeyword)
                .withBlockStatement(blockStatement)
                .withOnFailClause(onFailClause)
                .apply();
    }

    @Override
    public RollbackStatementNode transform(RollbackStatementNode rollbackStatementNode) {
        Token rollbackKeyword;
        if (rollbackStatementNode.expression().isPresent()) {
            rollbackKeyword = formatToken(rollbackStatementNode.rollbackKeyword(), 1, 0);
        } else {
            rollbackKeyword = formatToken(rollbackStatementNode.rollbackKeyword(), 0, 0);
        }

        ExpressionNode expression = formatNode(rollbackStatementNode.expression().orElse(null), 0, 0);
        Token semicolon = formatToken(rollbackStatementNode.semicolon(), env.trailingWS, env.trailingNL);

        return rollbackStatementNode.modify()
                .withRollbackKeyword(rollbackKeyword)
                .withExpression(expression)
                .withSemicolon(semicolon)
                .apply();
    }

    @Override
    public RetryStatementNode transform(RetryStatementNode retryStatementNode) {
        Token retryKeyword;
        if (retryStatementNode.typeParameter().isPresent() || retryStatementNode.arguments().isPresent()) {
            retryKeyword = formatToken(retryStatementNode.retryKeyword(), 0, 0);
        } else {
            retryKeyword = formatToken(retryStatementNode.retryKeyword(), 1, 0);
        }

        TypeParameterNode typeParameter = formatNode(retryStatementNode.typeParameter().orElse(null), 1, 0);
        ParenthesizedArgList arguments = formatNode(retryStatementNode.arguments().orElse(null), 1, 0);
        StatementNode retryBody;
        if (retryStatementNode.onFailClause().isPresent()) {
            retryBody = formatNode(retryStatementNode.retryBody(), 1, 0);
        } else {
            retryBody = formatNode(retryStatementNode.retryBody(), env.trailingWS, env.trailingNL);
        }

        OnFailClauseNode onFailClause = formatNode(retryStatementNode.onFailClause().orElse(null),
                env.trailingWS, env.trailingNL);
        return retryStatementNode.modify()
                .withRetryKeyword(retryKeyword)
                .withTypeParameter(typeParameter)
                .withArguments(arguments)
                .withRetryBody(retryBody)
                .withOnFailClause(onFailClause)
                .apply();
    }

    @Override
    public CommitActionNode transform(CommitActionNode commitActionNode) {
        Token commitKeyword = formatToken(commitActionNode.commitKeyword(), env.trailingWS, env.trailingNL);
        return commitActionNode.modify()
                .withCommitKeyword(commitKeyword)
                .apply();
    }

    @Override
    public TransactionalExpressionNode transform(TransactionalExpressionNode transactionalExpressionNode) {
        Token transactionalKeyword = formatToken(transactionalExpressionNode.transactionalKeyword(),
                env.trailingWS, env.trailingNL);
        return transactionalExpressionNode.modify()
                .withTransactionalKeyword(transactionalKeyword)
                .apply();
    }

    @Override
    public ServiceConstructorExpressionNode transform(
            ServiceConstructorExpressionNode serviceConstructorExpressionNode) {
        NodeList<AnnotationNode> annots = serviceConstructorExpressionNode.annotations();
        NodeList<AnnotationNode> annotations;
        if (annots.size() <= 1) {
            annotations = formatNodeList(serviceConstructorExpressionNode.annotations(), 1, 0, 1,
                    0);
        } else {
            annotations = formatNodeList(serviceConstructorExpressionNode.annotations(), 0, 1, 0,
                    1);
        }

        Token serviceKeyword = formatToken(serviceConstructorExpressionNode.serviceKeyword(), 1, 0);
        int prevIndentation = env.currentIndentation;
        // Set indentation for braces.
        int fieldIndentation = env.lineLength - serviceKeyword.text().length() - 1;
        setIndentation(fieldIndentation);
        Node serviceBody = formatNode(serviceConstructorExpressionNode.serviceBody(), env.trailingWS, env.trailingNL);
        setIndentation(prevIndentation);

        return serviceConstructorExpressionNode.modify()
                .withAnnotations(annotations)
                .withServiceKeyword(serviceKeyword)
                .withServiceBody(serviceBody)
                .apply();
    }

    @Override
    public TypeReferenceTypeDescNode transform(TypeReferenceTypeDescNode typeReferenceTypeDescNode) {
        NameReferenceNode typeRef = formatNode(typeReferenceTypeDescNode.typeRef(), env.trailingWS, env.trailingNL);
        return typeReferenceTypeDescNode.modify()
                .withTypeRef(typeRef)
                .apply();
    }

    @Override
    public DistinctTypeDescriptorNode transform(DistinctTypeDescriptorNode distinctTypeDescriptorNode) {
        Token distinctKeyword = formatToken(distinctTypeDescriptorNode.distinctKeyword(), 1, 0);
        TypeDescriptorNode typeDescriptor = formatNode(distinctTypeDescriptorNode.typeDescriptor(), env.trailingWS,
                env.trailingNL);
        return distinctTypeDescriptorNode.modify()
                .withDistinctKeyword(distinctKeyword)
                .withTypeDescriptor(typeDescriptor)
                .apply();
    }

    @Override
    public OnConflictClauseNode transform(OnConflictClauseNode onConflictClauseNode) {
        Token onKeyword = formatToken(onConflictClauseNode.onKeyword(), 1, 0);
        Token conflictKeyword = formatToken(onConflictClauseNode.conflictKeyword(), 1, 0);
        ExpressionNode expression = formatNode(onConflictClauseNode.expression(), env.trailingWS, env.trailingNL);
        return onConflictClauseNode.modify()
                .withOnKeyword(onKeyword)
                .withConflictKeyword(conflictKeyword)
                .withExpression(expression)
                .apply();
    }

    @Override
    public LimitClauseNode transform(LimitClauseNode limitClauseNode) {
        Token limitKeyword = formatToken(limitClauseNode.limitKeyword(), 1, 0);
        ExpressionNode expression = formatNode(limitClauseNode.expression(), env.trailingWS, env.trailingNL);
        return limitClauseNode.modify()
                .withLimitKeyword(limitKeyword)
                .withExpression(expression)
                .apply();
    }

    @Override
    public JoinClauseNode transform(JoinClauseNode joinClauseNode) {
        Token outerKeyword = formatToken(joinClauseNode.outerKeyword().orElse(null), 1, 0);
        Token joinKeyword = formatToken(joinClauseNode.joinKeyword(), 1, 0);
        TypedBindingPatternNode typedBindingPattern = formatNode(joinClauseNode.typedBindingPattern(), 1, 0);
        Token inKeyword = formatToken(joinClauseNode.inKeyword(), 1, 0);
        ExpressionNode expression = formatNode(joinClauseNode.expression(), 1, 0);
        OnClauseNode joinOnCondition = formatNode(joinClauseNode.joinOnCondition(), env.trailingWS, env.trailingNL);

        return joinClauseNode.modify()
                .withOuterKeyword(outerKeyword)
                .withJoinKeyword(joinKeyword)
                .withTypedBindingPattern(typedBindingPattern)
                .withInKeyword(inKeyword)
                .withExpression(expression)
                .withJoinOnCondition(joinOnCondition)
                .apply();
    }

    @Override
    public OnClauseNode transform(OnClauseNode onClauseNode) {
        Token onKeyword = formatToken(onClauseNode.onKeyword(), 1, 0);
        ExpressionNode lhsExpr = formatNode(onClauseNode.lhsExpression(), 1, 0);
        Token equalsKeyword = formatToken(onClauseNode.equalsKeyword(), 1, 0);
        ExpressionNode rhsExpr = formatNode(onClauseNode.rhsExpression(), env.trailingWS, env.trailingNL);

        return onClauseNode.modify()
                .withOnKeyword(onKeyword)
                .withLhsExpression(lhsExpr)
                .withEqualsKeyword(equalsKeyword)
                .withRhsExpression(rhsExpr)
                .apply();
    }

    @Override
    public ListMatchPatternNode transform(ListMatchPatternNode listMatchPatternNode) {
        Token openBracket = formatToken(listMatchPatternNode.openBracket(), 0, 0);
        boolean hasRestPattern = listMatchPatternNode.restMatchPattern().isPresent();
        SeparatedNodeList<Node> matchPatterns = formatSeparatedNodeList(listMatchPatternNode.matchPatterns(), 0,
                0, hasRestPattern ? 1 : 0, 0);
        RestMatchPatternNode restMatchPattern =
                formatNode(listMatchPatternNode.restMatchPattern().orElse(null), 0, 0);
        Token closeBracket = formatToken(listMatchPatternNode.closeBracket(), env.trailingWS, env.trailingNL);
        return listMatchPatternNode.modify()
                .withOpenBracket(openBracket)
                .withMatchPatterns(matchPatterns)
                .withRestMatchPattern(restMatchPattern)
                .withCloseBracket(closeBracket)
                .apply();
    }

    @Override
    public RestMatchPatternNode transform(RestMatchPatternNode restMatchPatternNode) {
        Token ellipsisToken = formatToken(restMatchPatternNode.ellipsisToken(), 0, 0);
        Token varKeywordToken = formatToken(restMatchPatternNode.varKeywordToken(), 1, 0);
        SimpleNameReferenceNode variableName = formatNode(restMatchPatternNode.variableName(),
                env.trailingWS, env.trailingNL);

        return restMatchPatternNode.modify()
                .withEllipsisToken(ellipsisToken)
                .withVarKeywordToken(varKeywordToken)
                .withVariableName(variableName)
                .apply();
    }

    @Override
    public FieldMatchPatternNode transform(FieldMatchPatternNode fieldMatchPatternNode) {
        SimpleNameReferenceNode fieldNameNode = formatNode(fieldMatchPatternNode.fieldNameNode(), 0, 0);
        Token colonToken = formatToken(fieldMatchPatternNode.colonToken(), 0, 0);
        Node matchPattern = formatNode(fieldMatchPatternNode.matchPattern(), env.trailingWS, env.trailingNL);
        return fieldMatchPatternNode.modify()
                .withFieldNameNode(fieldNameNode)
                .withColonToken(colonToken)
                .withMatchPattern(matchPattern)
                .apply();
    }

    @Override
    public ErrorMatchPatternNode transform(ErrorMatchPatternNode errorMatchPatternNode) {
        boolean hasTypeRef = errorMatchPatternNode.typeReference().isPresent();
        Token errorKeywordToken = formatToken(errorMatchPatternNode.errorKeyword(), hasTypeRef ? 1 : 0, 0);
        NameReferenceNode typeRef = formatNode(errorMatchPatternNode.typeReference().orElse(null), 0, 0);
        Token openParenthesisToken = formatToken(errorMatchPatternNode.openParenthesisToken(), 0, 0);
        SeparatedNodeList<Node> argListMatchPatternNode =
                formatSeparatedNodeList(errorMatchPatternNode.argListMatchPatternNode(), 0, 0, 0, 0);
        Token closeParenthesisToken = formatToken(errorMatchPatternNode.closeParenthesisToken(),
                env.trailingWS, env.trailingNL);

        return errorMatchPatternNode.modify()
                .withErrorKeyword(errorKeywordToken)
                .withTypeReference(typeRef)
                .withOpenParenthesisToken(openParenthesisToken)
                .withArgListMatchPatternNode(argListMatchPatternNode)
                .withCloseParenthesisToken(closeParenthesisToken)
                .apply();
    }

    @Override
    public NamedArgMatchPatternNode transform(NamedArgMatchPatternNode namedArgMatchPatternNode) {
        IdentifierToken identifier = formatToken(namedArgMatchPatternNode.identifier(), 1, 0);
        Token equalToken = formatToken(namedArgMatchPatternNode.equalToken(), 1, 0);
        Node matchPattern = formatNode(namedArgMatchPatternNode.matchPattern(), env.trailingWS, env.trailingNL);
        return namedArgMatchPatternNode.modify()
                .withIdentifier(identifier)
                .withEqualToken(equalToken)
                .withMatchPattern(matchPattern)
                .apply();
    }

    @Override
    public OrderByClauseNode transform(OrderByClauseNode orderByClauseNode) {
        Token orderKeyword = formatToken(orderByClauseNode.orderKeyword(), 1, 0);
        Token byKeyword = formatToken(orderByClauseNode.byKeyword(), 1, 0);
        SeparatedNodeList<OrderKeyNode> orderKey = formatSeparatedNodeList(orderByClauseNode.orderKey(),
                0, 0, env.trailingWS, env.trailingNL);

        return orderByClauseNode.modify()
                .withOrderKeyword(orderKeyword)
                .withByKeyword(byKeyword)
                .withOrderKey(orderKey)
                .apply();
    }

    @Override
    public OrderKeyNode transform(OrderKeyNode orderKeyNode) {
        ExpressionNode expression;
        if (orderKeyNode.orderDirection().isPresent()) {
            expression = formatNode(orderKeyNode.expression(), 1, 0);
        } else {
            expression = formatNode(orderKeyNode.expression(), env.trailingWS, env.trailingNL);
        }

        Token orderDirection =
                formatToken(orderKeyNode.orderDirection().orElse(null), env.trailingWS, env.trailingNL);
        return orderKeyNode.modify()
                .withExpression(expression)
                .withOrderDirection(orderDirection)
                .apply();
    }

    @Override
    public ClassDefinitionNode transform(ClassDefinitionNode classDefinitionNode) {
        MetadataNode metadata = formatNode(classDefinitionNode.metadata().orElse(null), 0, 1);
        Token visibilityQualifier = formatToken(classDefinitionNode.visibilityQualifier().orElse(null), 1, 0);
        NodeList<Token> classTypeQualifiers = formatNodeList(classDefinitionNode.classTypeQualifiers(), 1, 0, 1, 0);
        Token classKeyword = formatToken(classDefinitionNode.classKeyword(), 1, 0);
        Token className = formatToken(classDefinitionNode.className(), 1, 0);
        Token openBrace = formatToken(classDefinitionNode.openBrace(), 0, 1);

        indent();
        NodeList<Node> members = formatNodeList(classDefinitionNode.members(), 0, 1, 0, 1, true);
        unindent();
        Token closeBrace = formatToken(classDefinitionNode.closeBrace(), env.trailingWS, env.trailingNL);

        return classDefinitionNode.modify()
                .withMetadata(metadata)
                .withVisibilityQualifier(visibilityQualifier)
                .withClassTypeQualifiers(classTypeQualifiers)
                .withClassKeyword(classKeyword)
                .withClassName(className)
                .withOpenBrace(openBrace)
                .withMembers(members)
                .withCloseBrace(closeBrace)
                .apply();
    }

    @Override
    public BreakStatementNode transform(BreakStatementNode breakStatementNode) {
        Token breakToken = formatToken(breakStatementNode.breakToken(), 0, 0);
        Token semicolonToken = formatToken(breakStatementNode.semicolonToken(), env.trailingWS, env.trailingNL);
        return breakStatementNode.modify()
                .withBreakToken(breakToken)
                .withSemicolonToken(semicolonToken)
                .apply();
    }

    @Override
    public NamedWorkerDeclarationNode transform(NamedWorkerDeclarationNode namedWorkerDeclarationNode) {
        NodeList<AnnotationNode> annotations = formatNodeList(namedWorkerDeclarationNode.annotations(), 0, 1, 0, 1);
        Token transactionalKeyword =
                formatToken(namedWorkerDeclarationNode.transactionalKeyword().orElse(null), 1, 0);
        Token workerKeyword = formatToken(namedWorkerDeclarationNode.workerKeyword(), 1, 0);
        IdentifierToken workerName = formatToken(namedWorkerDeclarationNode.workerName(), 1, 0);
        Node returnTypeDesc = formatNode(namedWorkerDeclarationNode.returnTypeDesc().orElse(null), 1, 0);
        BlockStatementNode workerBody = formatNode(namedWorkerDeclarationNode.workerBody(), env.trailingWS,
                env.trailingNL);

        return namedWorkerDeclarationNode.modify()
                .withAnnotations(annotations)
                .withTransactionalKeyword(transactionalKeyword)
                .withWorkerKeyword(workerKeyword)
                .withWorkerName(workerName)
                .withReturnTypeDesc(returnTypeDesc)
                .withWorkerBody(workerBody)
                .apply();
    }

    @Override
    public NamedWorkerDeclarator transform(NamedWorkerDeclarator namedWorkerDeclarator) {
        NodeList<StatementNode> workerInitStatements = formatNodeList(namedWorkerDeclarator.workerInitStatements(), 0,
                1, 0, 1, true);
        NodeList<NamedWorkerDeclarationNode> namedWorkerDeclarations =
                formatNodeList(namedWorkerDeclarator.namedWorkerDeclarations(), 0, 1, 0, 1, true);
        return namedWorkerDeclarator.modify()
                .withWorkerInitStatements(workerInitStatements)
                .withNamedWorkerDeclarations(namedWorkerDeclarations)
                .apply();
    }

    @Override
    public ArrayTypeDescriptorNode transform(ArrayTypeDescriptorNode arrayTypeDescriptorNode) {
        TypeDescriptorNode memberTypeDesc = formatNode(arrayTypeDescriptorNode.memberTypeDesc(), 0, 0);
        Token openBracket = formatToken(arrayTypeDescriptorNode.openBracket(), 0, 0);
        Node arrayLength = formatNode(arrayTypeDescriptorNode.arrayLength().orElse(null), 0, 0);
        Token closeBracket = formatToken(arrayTypeDescriptorNode.closeBracket(), env.trailingWS, env.trailingNL);
        return arrayTypeDescriptorNode.modify()
                .withOpenBracket(openBracket)
                .withArrayLength(arrayLength)
                .withCloseBracket(closeBracket)
                .withMemberTypeDesc(memberTypeDesc)
                .apply();

    }

    @Override
    public XMLElementNode transform(XMLElementNode xMLElementNode) {
        XMLStartTagNode startTagNode = formatNode(xMLElementNode.startTag(), 0, 0);
        NodeList<XMLItemNode> content = formatNodeList(xMLElementNode.content(), 0, 0, 0, 0);
        XMLEndTagNode endTagNode = formatNode(xMLElementNode.endTag(), env.trailingWS, env.trailingNL);
        return xMLElementNode.modify()
                .withStartTag(startTagNode)
                .withContent(content)
                .withEndTag(endTagNode)
                .apply();
    }

    @Override
    public XMLStartTagNode transform(XMLStartTagNode xMLStartTagNode) {
        Token ltToken = formatToken(xMLStartTagNode.ltToken(), 0, 0);
        int nameTrailingWS = xMLStartTagNode.attributes().isEmpty() ? 0 : 1;
        XMLNameNode name = formatNode(xMLStartTagNode.name(), nameTrailingWS, 0);
        NodeList<XMLAttributeNode> attributes = formatNodeList(xMLStartTagNode.attributes(), 1, 0, 0, 0);
        Token getToken = formatToken(xMLStartTagNode.getToken(), env.trailingWS, env.trailingNL);

        return xMLStartTagNode.modify()
                .withLtToken(ltToken)
                .withName(name)
                .withAttributes(attributes)
                .withGetToken(getToken)
                .apply();
    }

    @Override
    public XMLEndTagNode transform(XMLEndTagNode xMLEndTagNode) {
        Token ltToken = formatToken(xMLEndTagNode.ltToken(), 0, 0);
        Token slashToken = formatToken(xMLEndTagNode.slashToken(), 0, 0);
        XMLNameNode name = formatNode(xMLEndTagNode.name(), 0, 0);
        Token getToken = formatToken(xMLEndTagNode.getToken(), env.trailingWS, env.trailingNL);

        return xMLEndTagNode.modify()
                .withLtToken(ltToken)
                .withSlashToken(slashToken)
                .withName(name)
                .withGetToken(getToken)
                .apply();
    }

    @Override
    public XmlTypeDescriptorNode transform(XmlTypeDescriptorNode xmlTypeDescriptorNode) {
        Token xmlKeywordToken;
        if (xmlTypeDescriptorNode.xmlTypeParamsNode().isPresent()) {
            xmlKeywordToken = formatToken(xmlTypeDescriptorNode.xmlKeywordToken(), 0, 0);
        } else {
            xmlKeywordToken = formatToken(xmlTypeDescriptorNode.xmlKeywordToken(), env.trailingWS, env.trailingNL);
        }

        TypeParameterNode xmlTypeParamsNode = formatNode(xmlTypeDescriptorNode.xmlTypeParamsNode().orElse(null),
                env.trailingWS, env.trailingNL);
        return xmlTypeDescriptorNode.modify()
                .withXmlKeywordToken(xmlKeywordToken)
                .withXmlTypeParamsNode(xmlTypeParamsNode)
                .apply();
    }

    @Override
    public XMLAttributeNode transform(XMLAttributeNode xMLAttributeNode) {
        XMLNameNode attributeName = formatNode(xMLAttributeNode.attributeName(), 0, 0);
        Token equalToken = formatToken(xMLAttributeNode.equalToken(), 0, 0);
        XMLAttributeValue value = formatNode(xMLAttributeNode.value(), env.trailingWS, env.trailingNL);
        return xMLAttributeNode.modify()
                .withAttributeName(attributeName)
                .withEqualToken(equalToken)
                .withValue(value)
                .apply();
    }

    @Override
    public XMLAttributeValue transform(XMLAttributeValue xMLAttributeValue) {
        Token startQuote = formatToken(xMLAttributeValue.startQuote(), 0, 0);
        NodeList<Node> value = formatNodeList(xMLAttributeValue.value(), 0, 0, 0, 0);
        Token endQuote = formatToken(xMLAttributeValue.endQuote(), env.trailingWS, env.trailingNL);
        return xMLAttributeValue.modify()
                .withStartQuote(startQuote)
                .withValue(value)
                .withEndQuote(endQuote)
                .apply();
    }

    @Override
    public IdentifierToken transform(IdentifierToken identifier) {
        return formatToken(identifier, env.trailingWS, env.trailingNL);
    }

    @Override
    public Token transform(Token token) {
        return formatToken(token, env.trailingWS, env.trailingNL);
    }

    // ------------------------------------- Set of private helper methods -------------------------------------

    /**
     * Format a node.
     *
     * @param <T> Type of the node
     * @param node Node to be formatted
     * @param trailingWS Number of single-length spaces to be added after the node
     * @param trailingNL Number of newlines to be added after the node
     * @return Formatted node
     */
    @SuppressWarnings("unchecked")
    private <T extends Node> T formatNode(T node, int trailingWS, int trailingNL) {
        if (node == null) {
            return node;
        }

        if (!isInLineRange(node, lineRange)) {
            checkForNewline(node);
            return node;
        }

        int prevTrailingNL = env.trailingNL;
        int prevTrailingWS = env.trailingWS;
        env.trailingNL = trailingNL;
        env.trailingWS = trailingWS;

        // Cache the current node and parent before format.
        // Because reference to the nodes will change after modifying.
        T oldNode = node;
        Node parent = node.parent();

        node = (T) node.apply(this);
        if (shouldWrapLine(oldNode, parent)) {
            node = wrapLine(oldNode, parent);
        }

        env.trailingNL = prevTrailingNL;
        env.trailingWS = prevTrailingWS;
        return node;
    }

    /**
     * Format a token.
     *
     * @param <T> Type of the token
     * @param token Token to be formatted
     * @param trailingWS Number of single-length spaces to be added after the token
     * @param trailingNL Number of newlines to be added after the token
     * @return Formatted token
     */
    private <T extends Token> T formatToken(T token, int trailingWS, int trailingNL) {
        if (token == null) {
            return token;
        }

        if (!isInLineRange(token, lineRange)) {
            checkForNewline(token);
            return token;
        }

        int prevTrailingNL = env.trailingNL;
        int prevTrailingWS = env.trailingWS;

        // Trailing newlines can be at-most 1. Rest will go as newlines for the next token
        env.trailingNL = trailingNL > 0 ? 1 : 0;
        env.trailingWS = trailingWS;

        token = formatTokenInternal(token);

        // Set the leading newlines for the next token
        env.leadingNL = trailingNL > 0 ? trailingNL - 1 : 0;

        // If this node has a trailing new line, then the next immediate token
        // will become the first token the the next line
        env.hasNewline = trailingNL > 0;
        env.trailingNL = prevTrailingNL;
        env.trailingWS = prevTrailingWS;
        return token;
    }

    protected <T extends Node> NodeList<T> formatModuleMembers(NodeList<T> members) {
        if (members.isEmpty()) {
            return members;
        }

        boolean prevPreserveNL = env.preserveNewlines;
        boolean nodeModified = false;
        int size = members.size();
        Node[] newNodes = new Node[size];
        for (int index = 0; index < size; index++) {
            T currentMember = members.get(index);
            Node nextMember = null;
            if (index < size - 1) {
                nextMember = members.get(index + 1);
            }

            env.preserveNewlines = true;

            // We need to do this check, because different kinds of children needs
            // different number of newlines in-between.
            int itemTrailingNL = 1;
            if (isMultilineModuleMember(currentMember) || isMultilineModuleMember(nextMember)) {
                itemTrailingNL++;
            }

            T newMember = formatListItem(0, itemTrailingNL, 0, 1, size, index,
                    currentMember);
            if (currentMember != newMember) {
                nodeModified = true;
            }
            newNodes[index] = newMember;
        }

        env.preserveNewlines = prevPreserveNL;
        if (!nodeModified) {
            return members;
        }

        return (NodeList<T>) NodeFactory.createNodeList(newNodes);
    }

    private <T extends Node> boolean isMultilineModuleMember(T node) {
        if (node == null) {
            return false;
        }

        switch (node.kind()) {
            case FUNCTION_DEFINITION:
            case CLASS_DEFINITION:
            case SERVICE_DECLARATION:
            case TYPE_DEFINITION:
            case ENUM_DECLARATION:
            case ANNOTATION_DECLARATION:
                return true;
            case MODULE_VAR_DECL:
            case MODULE_XML_NAMESPACE_DECLARATION:
            case CONST_DECLARATION:
            case LISTENER_DECLARATION:
            default:
                return false;
        }
    }

    /**
     * Format a list of nodes.
     *
     * @param <T> Type of the list item
     * @param nodeList Node list to be formatted
     * @param itemTrailingWS Number of single-length spaces to be added after each item of the list
     * @param itemTrailingNL Number of newlines to be added after each item of the list
     * @param listTrailingWS Number of single-length spaces to be added after the last item of the list
     * @param listTrailingNL Number of newlines to be added after the last item of the list
     * @return Formatted node list
     */
    protected <T extends Node> NodeList<T> formatNodeList(NodeList<T> nodeList,
                                                          int itemTrailingWS,
                                                          int itemTrailingNL,
                                                          int listTrailingWS,
                                                          int listTrailingNL) {
        return formatNodeList(nodeList, itemTrailingWS, itemTrailingNL, listTrailingWS, listTrailingNL, false);
    }

    /**
     * Format a list of nodes.
     *
     * @param <T> Type of the list item
     * @param nodeList Node list to be formatted
     * @param itemTrailingWS Number of single-length spaces to be added after each item of the list
     * @param itemTrailingNL Number of newlines to be added after each item of the list
     * @param listTrailingWS Number of single-length spaces to be added after the last item of the list
     * @param listTrailingNL Number of newlines to be added after the last item of the list
     * @param preserveNL Flag indicating whether to preserve the user added newlines
     * @return Formatted node list
     */
    @SuppressWarnings("unchecked")
    protected <T extends Node> NodeList<T> formatNodeList(NodeList<T> nodeList,
                                                          int itemTrailingWS,
                                                          int itemTrailingNL,
                                                          int listTrailingWS,
                                                          int listTrailingNL,
                                                          boolean preserveNL) {
        if (nodeList.isEmpty()) {
            return nodeList;
        }

        boolean nodeModified = false;
        int size = nodeList.size();
        Node[] newNodes = new Node[size];
        for (int index = 0; index < size; index++) {
            T oldNode = nodeList.get(index);
            T newNode;
            if (preserveNL) {
                boolean prevPreserveNL = env.preserveNewlines;
                env.preserveNewlines = preserveNL;
                newNode = formatListItem(itemTrailingWS, itemTrailingNL, listTrailingWS, listTrailingNL, size, index,
                        oldNode);
                env.preserveNewlines = prevPreserveNL;
            } else {
                // If preserve newlines is false, then honour what is coming from the environment.
                newNode = formatListItem(itemTrailingWS, itemTrailingNL, listTrailingWS, listTrailingNL, size, index,
                        oldNode);
            }

            if (oldNode != newNode) {
                nodeModified = true;
            }
            newNodes[index] = newNode;
        }

        if (!nodeModified) {
            return nodeList;
        }

        return (NodeList<T>) NodeFactory.createNodeList(newNodes);
    }

    private <T extends Node> T formatListItem(int itemTrailingWS, int itemTrailingNL, int listTrailingWS,
                                              int listTrailingNL, int size, int index, T oldNode) {
        T newNode;
        if (index == size - 1) {
            // This is the last item of the list. Trailing WS and NL for the last item on the list
            // should be the WS and NL of the entire list
            newNode = formatNode(oldNode, listTrailingWS, listTrailingNL);
        } else {
            newNode = formatNode(oldNode, itemTrailingWS, itemTrailingNL);
        }
        return newNode;
    }

    /**
     * Format a delimited list of nodes. This method assumes the delimiters are followed by a single whitespace
     * character only.
     *
     * @param <T> Type of the list item
     * @param nodeList Node list to be formatted
     * @param itemTrailingWS Number of single-length spaces to be added after each item in the list
     * @param itemTrailingNL Number of newlines to be added after each item in the list
     * @param listTrailingWS Number of single-length spaces to be added after the last item in the list
     * @param listTrailingNL Number of newlines to be added after the last item in the list
     * @return Formatted node list
     */
    protected <T extends Node> SeparatedNodeList<T> formatSeparatedNodeList(SeparatedNodeList<T> nodeList,
                                                                            int itemTrailingWS,
                                                                            int itemTrailingNL,
                                                                            int listTrailingWS,
                                                                            int listTrailingNL) {
        return formatSeparatedNodeList(nodeList, itemTrailingWS, itemTrailingNL, 1, 0, listTrailingWS, listTrailingNL);
    }

    /**
     * Format a delimited list of nodes.
     *
     * @param <T> Type of the list item
     * @param nodeList Node list to be formatted
     * @param itemTrailingWS Number of single-length spaces to be added after each item in the list
     * @param itemTrailingNL Number of newlines to be added after each item in the list
     * @param separatorTrailingWS Number of single-length spaces to be added after each separator in the list
     * @param separatorTrailingNL Number of newlines to be added after each each separator in the list
     * @param listTrailingWS Number of single-length spaces to be added after the last item in the list
     * @param listTrailingNL Number of newlines to be added after the last item in the list
     * @return Formatted node list
     */
    @SuppressWarnings("unchecked")
    protected <T extends Node> SeparatedNodeList<T> formatSeparatedNodeList(SeparatedNodeList<T> nodeList,
                                                                            int itemTrailingWS,
                                                                            int itemTrailingNL,
                                                                            int separatorTrailingWS,
                                                                            int separatorTrailingNL,
                                                                            int listTrailingWS,
                                                                            int listTrailingNL) {
        if (nodeList.isEmpty()) {
            return nodeList;
        }

        boolean nodeModified = false;
        int size = nodeList.size();
        Node[] newNodes = new Node[size * 2 - 1];

        for (int index = 0; index < size; index++) {
            T oldNode = nodeList.get(index);
            T newNode = formatListItem(itemTrailingWS, itemTrailingNL, listTrailingWS, listTrailingNL, size, index,
                    oldNode);
            newNodes[2 * index] = newNode;
            if (oldNode != newNode) {
                nodeModified = true;
            }

            if (index == nodeList.size() - 1) {
                break;
            }

            Token oldSeparator = nodeList.getSeparator(index);
            Token newSeparator = formatToken(oldSeparator, separatorTrailingWS, separatorTrailingNL);
            newNodes[(2 * index) + 1] = newSeparator;

            if (oldSeparator != newSeparator) {
                nodeModified = true;
            }

        }

        if (!nodeModified) {
            return nodeList;
        }

        return NodeFactory.createSeparatedNodeList(newNodes);
    }

    /**
     * Format a token.
     *
     * @param <T> Type of the token
     * @param token Token to be formatted
     * @return Formatted token
     */
    @SuppressWarnings("unchecked")
    private <T extends Token> T formatTokenInternal(T token) {
        MinutiaeList newLeadingMinutiaeList = getLeadingMinutiae(token);
        env.lineLength += token.text().length();
        MinutiaeList newTrailingMinutiaeList = getTrailingMinutiae(token);

        if (env.preserveNewlines) {
            // We reach here for the first token in a list item (i.e: first token
            // after making 'env.preserveNewlines = true').
            // However, rest of the token in the same item don't need to preserve the newlines.
            env.preserveNewlines = false;
        }

        if (token.isMissing()) {
            return (T) NodeFactory.createMissingToken(token.kind(), newLeadingMinutiaeList, newTrailingMinutiaeList);
        }

        return (T) token.modify(newLeadingMinutiaeList, newTrailingMinutiaeList);
    }

    private <T extends Node> void checkForNewline(T node) {
        env.hasNewline = false;
        for (Minutiae minutiae : node.trailingMinutiae()) {
            if (minutiae.kind() == SyntaxKind.END_OF_LINE_MINUTIAE) {
                env.hasNewline = true;
                break;
            }
        }

        // Set the line length for the next line.
        if (env.hasNewline) {
            env.lineLength = 0;
        } else {
            env.lineLength = node.location().lineRange().endLine().offset();
        }
    }

    /**
     * Check whether the current line should be wrapped.
     *
     * @param node Node that is being formatted
     * @param parent
     * @return Flag indicating whether to wrap the current line or not
     */
    private boolean shouldWrapLine(Node node, Node parent) {
        boolean exceedsColumnLimit = env.lineLength > options.getColumnLimit();
        boolean descendantNeedWrapping = env.nodeToWrap == node;
        if (!exceedsColumnLimit && !descendantNeedWrapping) {
            return false;
        }

        // Currently wrapping a line is supported at following levels:
        SyntaxKind kind = node.kind();
        switch (kind) {
            case SIMPLE_NAME_REFERENCE:
            case QUALIFIED_NAME_REFERENCE:
                if (node.parent().kind() == SyntaxKind.ANNOTATION) {
                    break;
                }
                return true;

            // Parameters
            case DEFAULTABLE_PARAM:
            case REQUIRED_PARAM:
            case REST_PARAM:

                // Func-call arguments
            case POSITIONAL_ARG:
            case NAMED_ARG:
            case REST_ARG:

            case RETURN_TYPE_DESCRIPTOR:
            case ANNOTATION_ATTACH_POINT:
                return true;

            // Template literals are multi line tokens, and newline are
            // part of the content. Hence we cannot wrap those.
            case XML_TEMPLATE_EXPRESSION:
            case STRING_TEMPLATE_EXPRESSION:
            case TEMPLATE_STRING:
                break;
            default:
                // Expressions
                if (SyntaxKind.BINARY_EXPRESSION.compareTo(kind) <= 0 &&
                        SyntaxKind.OBJECT_CONSTRUCTOR.compareTo(kind) >= 0) {
                    return true;
                }

                // Everything else is not supported
                break;
        }

        // We reach here, if the current node exceeds the limit, but it is
        // not a wrapping-point. Then we ask the parent to wrap itself.
        env.nodeToWrap = parent;

        return false;
    }

    /**
     * Wrap the node. This is equivalent to adding a newline before the node and re-formatting the node. Wrapped content
     * will start from the current level of indentation.
     *
     * @param <T> Node type
     * @param node Node to be wrapped
     * @param parent
     * @return Wrapped node
     */
    @SuppressWarnings("unchecked")
    private <T extends Node> T wrapLine(T node, Node parent) {
        env.leadingNL += 1;
        env.lineLength = 0;
        env.hasNewline = true;
        node = (T) node.apply(this);

        // Sometimes wrapping the current node wouldn't be enough. Therefore, if the column
        // length exceeds even after wrapping current node, then ask the parent node to warp.
        if (env.lineLength > options.getColumnLimit()) {
            env.nodeToWrap = parent;
        } else {
            env.nodeToWrap = null;
        }

        return node;
    }

    /**
     * Get leading minutiae.
     *
     * @return Leading minutiae list
     */
    private MinutiaeList getLeadingMinutiae(Token token) {
        List<Minutiae> leadingMinutiae = new ArrayList<>();

        int consecutiveNewlines = 0;
        Minutiae prevMinutiae = null;
        if (env.hasNewline) {
            // 'hasNewlines == true' means a newline has already been added.
            // Therefore increase the 'consecutiveNewlines' count
            consecutiveNewlines++;

            for (int i = 0; i < env.leadingNL; i++) {
                prevMinutiae = getNewline();
                leadingMinutiae.add(prevMinutiae);
                consecutiveNewlines++;
            }
        }

        // Preserve the necessary leading minutiae coming from the original token
        for (Minutiae minutiae : token.leadingMinutiae()) {
            switch (minutiae.kind()) {
                case END_OF_LINE_MINUTIAE:
                    if (!shouldAddLeadingNewline(prevMinutiae)) {
                        // Shouldn't update the prevMinutiae
                        continue;
                    }

                    if (consecutiveNewlines <= 1) {
                        consecutiveNewlines++;
                        leadingMinutiae.add(getNewline());
                        break;
                    }

                    continue;
                case WHITESPACE_MINUTIAE:
                    if (!shouldAddWS(prevMinutiae)) {
                        // Shouldn't update the prevMinutiae
                        continue;
                    }

                    addWhitespace(1, leadingMinutiae);
                    break;
                case COMMENT_MINUTIAE:
                    if (consecutiveNewlines == 0) {
                        // A comment without a leading newline is only possible if there is a explicit newline added
                        // by the user. So, it is being honored here.
                        leadingMinutiae.add(getNewline());
                    }
                    // Then add padding to match the current indentation level
                    addWhitespace(env.currentIndentation, leadingMinutiae);

                    leadingMinutiae.add(minutiae);
                    consecutiveNewlines = 0;
                    break;
                case INVALID_TOKEN_MINUTIAE_NODE:
                case INVALID_NODE_MINUTIAE:
                default:
                    consecutiveNewlines = 0;
                    leadingMinutiae.add(minutiae);
                    break;
            }

            prevMinutiae = minutiae;
        }

        if (consecutiveNewlines > 0) {
            addWhitespace(env.currentIndentation, leadingMinutiae);
        }

        MinutiaeList newLeadingMinutiaeList = NodeFactory.createMinutiaeList(leadingMinutiae);
        return newLeadingMinutiaeList;
    }

    /**
     * Add whitespace of a given length to a minutiae list.
     *
     * @param wsLength Length of the whitespace
     * @param minutiaeList List of minutiae to add the whitespace
     */
    private void addWhitespace(int wsLength, List<Minutiae> minutiaeList) {
        if (wsLength <= 0) {
            return;
        }

        String wsContent = getWSContent(wsLength);
        minutiaeList.add(NodeFactory.createWhitespaceMinutiae(wsContent));
    }

    /**
     * Check whether a leading newline needs to be added.
     *
     * @param prevMinutiae Minutiae that precedes the current token
     * @return <code>true</code> if a leading newline needs to be added. <code>false</code> otherwise
     */
    private boolean shouldAddLeadingNewline(Minutiae prevMinutiae) {
        if (env.preserveNewlines) {
            return true;
        }

        if (prevMinutiae == null) {
            return false;
        }

        switch (prevMinutiae.kind()) {
            case COMMENT_MINUTIAE:
            case INVALID_TOKEN_MINUTIAE_NODE:
            case INVALID_NODE_MINUTIAE:
                return true;
            default:
                return false;
        }
    }

    /**
     * Check whether a whitespace needs to be added.
     *
     * @param prevMinutiae Minutiae that precedes the current token
     * @return <code>true</code> if a whitespace needs to be added. <code>false</code> otherwise
     */
    private boolean shouldAddWS(Minutiae prevMinutiae) {
        if (prevMinutiae == null) {
            return false;
        }

        return prevMinutiae.kind() == SyntaxKind.INVALID_TOKEN_MINUTIAE_NODE ||
                prevMinutiae.kind() == SyntaxKind.INVALID_NODE_MINUTIAE;
    }

    /**
     * Get trailing minutiae.
     *
     * @return Trailing minutiae list
     */
    private MinutiaeList getTrailingMinutiae(Token token) {
        List<Minutiae> trailingMinutiae = new ArrayList<>();
        Minutiae prevMinutiae = null;
        if (env.trailingWS > 0) {
            addWhitespace(env.trailingWS, trailingMinutiae);
        }

        // Preserve the necessary trailing minutiae coming from the original token
        int consecutiveNewlines = 0;
        for (Minutiae minutiae : token.trailingMinutiae()) {
            switch (minutiae.kind()) {
                case END_OF_LINE_MINUTIAE:
                    if (!shouldAddTrailingNewline(prevMinutiae)) {
                        // Shouldn't update the prevMinutiae
                        continue;
                    }

                    trailingMinutiae.add(minutiae);
                    consecutiveNewlines++;
                    break;
                case WHITESPACE_MINUTIAE:
                    if (!shouldAddWS(prevMinutiae)) {
                        // Shouldn't update the prevMinutiae
                        continue;
                    }

                    addWhitespace(env.trailingWS, trailingMinutiae);
                    break;
                case COMMENT_MINUTIAE:
                    addWhitespace(1, trailingMinutiae);
                    trailingMinutiae.add(minutiae);
                    consecutiveNewlines = 0;
                    break;
                case INVALID_TOKEN_MINUTIAE_NODE:
                case INVALID_NODE_MINUTIAE:
                default:
                    trailingMinutiae.add(minutiae);
                    consecutiveNewlines = 0;
                    break;
            }

            prevMinutiae = minutiae;
        }

        if (consecutiveNewlines == 0 && env.trailingNL > 0) {
            trailingMinutiae.add(getNewline());
        }
        MinutiaeList newTrailingMinutiaeList = NodeFactory.createMinutiaeList(trailingMinutiae);
        return newTrailingMinutiaeList;
    }

    /**
     * Check whether a trailing newline needs to be added.
     *
     * @param prevMinutiae Minutiae that precedes the current token
     * @return <code>true</code> if a trailing newline needs to be added. <code>false</code> otherwise
     */
    private boolean shouldAddTrailingNewline(Minutiae prevMinutiae) {
        if (prevMinutiae == null) {
            return false;
        }

        switch (prevMinutiae.kind()) {
            case COMMENT_MINUTIAE:
            case INVALID_TOKEN_MINUTIAE_NODE:
            case INVALID_NODE_MINUTIAE:
                return true;
            default:
                return false;
        }
    }

    private Minutiae getNewline() {
        // reset the line length
        env.lineLength = 0;
        return NodeFactory.createEndOfLineMinutiae(FormatterUtils.NEWLINE_SYMBOL);
    }

    /**
     * Indent the code by the 4-whitespace characters.
     */
    private void indent() {
        env.currentIndentation += options.getTabSize();
    }

    /**
     * Undo the indentation of the code by the 4-whitespace characters.
     */
    private void unindent() {
        if (env.currentIndentation < options.getTabSize()) {
            env.currentIndentation = 0;
            return;
        }

        env.currentIndentation -= options.getTabSize();
    }

    /**
     * Set the indentation for the code to follow.
     *
     * @param value Number of characters to set the indentation from the start of the line.
     */
    private void setIndentation(int value) {
        env.currentIndentation = value;
    }

    /**
     * Set the flag for setting inline annotations.
     *
     * @param value boolean true for setting inline annotations.
     */
    private void setInLineAnnotation(boolean value) {
        env.inLineAnnotation = value;
    }

    private String getWSContent(int count) {
        // for all whitespaces, increase the line length
        env.lineLength += count;

        StringBuilder sb = new StringBuilder();
        for (int i = 0; i < count; i++) {
            sb.append(options.getWSCharacter());
        }

        return sb.toString();
    }

    /**
     * Check whether a node list needs to be expanded into multiple lines.
     *
     * @param nodeList node list
     * @return <code>true</code> If the node list needs to be expanded into multiple lines.
     *         <code>false</code> otherwise
     */
    private <T extends Node> boolean shouldExpand(NodeList<T> nodeList) {
        int fieldCount = nodeList.size();
        if (fieldCount <= 1) {
            return false;
        }

        if (fieldCount > 3) {
            return true;
        }

        for (Node field : nodeList) {
            TextRange textRange = field.textRange();
            if ((textRange.endOffset() - textRange.startOffset()) > 15) {
                return true;
            }

            if (hasNonWSMinutiae(field.leadingMinutiae()) || hasNonWSMinutiae(field.trailingMinutiae())) {
                return true;
            }
        }
        return false;
    }

    /**
     * Check whether a object type descriptor needs to be expanded in to multiple lines.
     *
     * @param objectTypeDesc Object type descriptor
     * @return <code>true</code> If the object type descriptor needs to be expanded in to multiple lines.
     *         <code>false</code> otherwise
     */
    private boolean shouldExpand(ObjectTypeDescriptorNode objectTypeDesc) {
        if (objectTypeDesc.parent().kind() == SyntaxKind.TYPE_DEFINITION) {
            return true;
        }

        NodeList<Node> members = objectTypeDesc.members();
        return shouldExpandObjectMembers(members);
    }

    private boolean shouldExpandObjectMembers(NodeList<Node> members) {
        int fieldCount = members.size();
        if (fieldCount > 3) {
            return true;
        }

        for (Node member : members) {
            if (member.kind() == SyntaxKind.METHOD_DECLARATION) {
                return true;
            }

            TextRange textRange = member.textRange();
            if ((textRange.endOffset() - textRange.startOffset()) > 15) {
                return true;
            }

            if (hasNonWSMinutiae(member.leadingMinutiae()) || hasNonWSMinutiae(member.trailingMinutiae())) {
                return true;
            }
        }

        return false;
    }

    /**
     * Check whether a record type descriptor needs to be expanded in to multiple lines.
     *
     * @param recordTypeDesc Record type descriptor
     * @return <code>true</code> If the record type descriptor needs to be expanded in to multiple lines.
     *         <code>false</code> otherwise
     */
    private boolean shouldExpand(RecordTypeDescriptorNode recordTypeDesc) {
        if (recordTypeDesc.parent().kind() == SyntaxKind.TYPE_DEFINITION) {
            return true;
        }

        int fieldCount = recordTypeDesc.fields().size();
        fieldCount += recordTypeDesc.recordRestDescriptor().isPresent() ? 1 : 0;
        if (fieldCount > 3) {
            return true;
        }

        for (Node field : recordTypeDesc.fields()) {
            TextRange textRange = field.textRange();
            if ((textRange.endOffset() - textRange.startOffset()) > 15) {
                return true;
            }

            if (hasNonWSMinutiae(field.leadingMinutiae()) || hasNonWSMinutiae(field.trailingMinutiae())) {
                return true;
            }
        }
        return false;
    }

    /**
     * Check whether a minutiae list contains any minutiae other than whitespaces.
     *
     * @param minutiaeList List of minutiae to check.
     * @return <code>true</code> If the list contains any minutiae other than whitespaces. <code>false</code> otherwise
     */
    private boolean hasNonWSMinutiae(MinutiaeList minutiaeList) {
        for (Minutiae minutiae : minutiaeList) {
            switch (minutiae.kind()) {
                case WHITESPACE_MINUTIAE:
                    continue;
                case COMMENT_MINUTIAE:
                case INVALID_TOKEN_MINUTIAE_NODE:
                case INVALID_NODE_MINUTIAE:
                case END_OF_LINE_MINUTIAE:
                default:
                    return true;
            }
        }

        return false;
    }
}<|MERGE_RESOLUTION|>--- conflicted
+++ resolved
@@ -552,34 +552,17 @@
     @Override
     public ImportDeclarationNode transform(ImportDeclarationNode importDeclarationNode) {
         Token importKeyword = formatToken(importDeclarationNode.importKeyword(), 1, 0);
-<<<<<<< HEAD
-
-        boolean hasOrgName = importDeclarationNode.orgName().isPresent();
-=======
-        boolean hasVersion = importDeclarationNode.version().isPresent();
->>>>>>> ddbffb39
         boolean hasPrefix = importDeclarationNode.prefix().isPresent();
         ImportOrgNameNode orgName = formatNode(importDeclarationNode.orgName().orElse(null), 0, 0);
         SeparatedNodeList<IdentifierToken> moduleNames = formatSeparatedNodeList(importDeclarationNode.moduleName(),
-<<<<<<< HEAD
                 0, 0, 0, 0, hasPrefix ? 1 : 0, 0);
-
-        if (hasPrefix) {
-            ImportPrefixNode prefix = formatNode(importDeclarationNode.prefix().get(), 0, 0);
-            importDeclarationNode = importDeclarationNode.modify().withPrefix(prefix).apply();
-        }
-=======
-                0, 0, 0, 0, (hasVersion || hasPrefix) ? 1 : 0, 0);
-        ImportVersionNode version = formatNode(importDeclarationNode.version().orElse(null), hasPrefix ? 1 : 0, 0);
         ImportPrefixNode prefix = formatNode(importDeclarationNode.prefix().orElse(null), 0, 0);
->>>>>>> ddbffb39
         Token semicolon = formatToken(importDeclarationNode.semicolon(), env.trailingWS, env.trailingNL);
 
         return importDeclarationNode.modify()
                 .withImportKeyword(importKeyword)
                 .withOrgName(orgName)
                 .withModuleName(moduleNames)
-                .withVersion(version)
                 .withPrefix(prefix)
                 .withSemicolon(semicolon)
                 .apply();
