--- conflicted
+++ resolved
@@ -368,14 +368,6 @@
             functionDefinitionNode = functionDefinitionNode.modify()
                     .withMetadata(metadata).apply();
         }
-<<<<<<< HEAD
-
-        int startColumn = qualifierList.size() == 0 ? getStartColumn(functionDefinitionNode, true) : 0;
-
-        return functionDefinitionNode.modify()
-                .withFunctionKeyword(formatToken(functionKeyword, startColumn, 0, 0, 0))
-                .withFunctionName((IdentifierToken) formatToken(functionName, 1, 0, 0, 0))
-=======
         boolean addSpaces = false;
         if (functionDefinitionNode.parent() != null &&
                 functionDefinitionNode.parent().kind().equals(SyntaxKind.OBJECT_CONSTRUCTOR)) {
@@ -385,7 +377,6 @@
         return functionDefinitionNode.modify()
                 .withFunctionKeyword(formatToken(functionKeyword, startColumn, 1, 0, 0))
                 .withFunctionName((IdentifierToken) formatToken(functionName, 0, 0, 0, 0))
->>>>>>> f3bb23f1
                 .withFunctionSignature(functionSignatureNode)
                 .withQualifierList(qualifierList)
                 .withFunctionBody(functionBodyNode)
@@ -3885,11 +3876,7 @@
         if (token.kind() == (SyntaxKind.COMMA_TOKEN)) {
             return formatToken(token, 0, 1, 0, 0);
         } else if (token.kind() == (SyntaxKind.PUBLIC_KEYWORD) || token.kind() == (SyntaxKind.ABSTRACT_KEYWORD) ||
-<<<<<<< HEAD
-                token.kind() == (SyntaxKind.PRIVATE_KEYWORD)) {
-=======
                 token.kind() == (SyntaxKind.ISOLATED_KEYWORD)) {
->>>>>>> f3bb23f1
             boolean addSpaces = true;
             if (token.parent() != null && token.parent().parent() != null &&
                     token.parent().parent().kind() == (SyntaxKind.RETURN_TYPE_DESCRIPTOR)) {
