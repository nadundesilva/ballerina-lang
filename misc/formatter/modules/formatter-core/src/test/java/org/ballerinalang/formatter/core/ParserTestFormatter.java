--- conflicted
+++ resolved
@@ -169,11 +169,7 @@
                 "flush_action_source_02.bal", "ambiguity_source_06.bal", "typed_binding_patterns_source_22.bal",
                 "resiliency_source_03.bal", "module_var_decl_source_10.bal", "error_binding_pattern_source_03.bal",
                 "match_stmt_source_06.bal", "match_stmt_source_07.bal", "match_stmt_source_11.bal",
-<<<<<<< HEAD
-                "receive_action_source_02.bal", "receive_action_source_03.bal", "func_params_source_10.bal");
-=======
                 "receive_action_source_02.bal", "receive_action_source_03.bal", "module_var_decl_source_15.bal");
->>>>>>> 50ee0a67
     }
 
     @DataProvider(name = "test-file-provider")
