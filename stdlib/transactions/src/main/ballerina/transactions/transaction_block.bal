// Copyright (c) 2018 WSO2 Inc. (http://www.wso2.org) All Rights Reserved.
//
// WSO2 Inc. licenses this file to you under the Apache License,
// Version 2.0 (the "License"); you may not use this file except
// in compliance with the License.
// You may obtain a copy of the License at
//
// http://www.apache.org/licenses/LICENSE-2.0
//
// Unless required by applicable law or agreed to in writing,
// software distributed under the License is distributed on an
// "AS IS" BASIS, WITHOUT WARRANTIES OR CONDITIONS OF ANY
// KIND, either express or implied.  See the License for the
// specific language governing permissions and limitations
// under the License.

import ballerina/log;

# When a transaction block in Ballerina code begins, it will call this function to begin a transaction.
# If this is a new transaction (transactionId == () ), then this instance will become the initiator and will
# create a new transaction context.
# If the participant and initiator are in the same process, this transaction block will register with the local
# initiator via a local function call.
# If the participant and initiator are in different processes, this transaction block will register with the remote
# initiator via a network call.
#
# + transactionId - Globally unique transaction ID. If this is a new transaction which is initiated, then this
#                   will be null.
#                   If this is a participant in an existing transaction, then it will have a value.
# + transactionBlockId - ID of the transaction block. Each transaction block in a process has a unique ID.
# + registerAtUrl - The URL of the initiator
# + coordinationType - Coordination type of this transaction
# + return - Newly created/existing TransactionContext for this transaction.
function beginTransaction(string? transactionId, int transactionBlockId, string registerAtUrl,
                          string coordinationType) returns TransactionContext|error {
    match transactionId {
        string txnId => {
            if (initiatedTransactions.hasKey(txnId)) { // if participant & initiator are in the same process
                // we don't need to do a network call and can simply do a local function call
                log:printInfo("registerLocalParticipantWithInitiator:" + txnId);

                return registerLocalParticipantWithInitiator(txnId, transactionBlockId, registerAtUrl);
            } else {
                //TODO: set the proper protocol
                string protocolName = PROTOCOL_DURABLE;
                RemoteProtocol[] protocols = [{
                    name:protocolName, url:getParticipantProtocolAt(protocolName, transactionBlockId)
                }];
                log:printInfo("registerParticipantWithRemoteInitiator:" + txnId);
                return registerParticipantWithRemoteInitiator(txnId, transactionBlockId, registerAtUrl, protocols);
            }
        }
        () => {
            return createTransactionContext(coordinationType, transactionBlockId);
        }
    }
}

# When an abort statement is executed, this function gets called.
#
# + transactionId - Globally unique transaction ID.
# + transactionBlockId - ID of the transaction block. Each transaction block in a process has a unique ID.
# + return - nil or error when transaction abortion is successful or not respectively.
function abortTransaction(string transactionId, int transactionBlockId) returns error? {
    log:printInfo("abortTransaction: " + transactionId);
    string participatedTxnId = getParticipatedTransactionId(transactionId, transactionBlockId);
    match (participatedTransactions[participatedTxnId]) {
        TwoPhaseCommitTransaction txn => {
            log:printError("Participated tx mark for abotion: " + transactionId);
            return txn.markForAbortion();
        }
        () => { 
            match (initiatedTransactions[transactionId]) {
                TwoPhaseCommitTransaction txn => {
                    log:printError("Initiated tx mark for abotion: " + transactionId);
                    return txn.markForAbortion();
                }
                () => {
<<<<<<< HEAD
                    log:printError("Unknown transaction: " + transactionId);
                    var js = check <json> initiatedTransactions;
                    log:printError(js.toString());

                    var jsParticipated = check <json> participatedTransactions;
                    log:printError(jsParticipated.toString());
                    error err = {message:"Unknown transaction"};
                    throw err;
=======
                    error err = error("Unknown transaction");
                    panic err;
>>>>>>> 4671e06e
                }
            }
        }
    }
}

# When a transaction block in Ballerina code ends, it will call this function to end a transaction.
# Ending a transaction by a participant has no effect because it is the initiator who can decide whether to
# commit or abort a transaction.
# Depending on the state of the transaction, the initiator decides to commit or abort the transaction.
#
# + transactionId - Globally unique transaction ID.
# + transactionBlockId - ID of the transaction block. Each transaction block in a process has a unique ID.
# + return - A string or an error representing the transaction end succcess status or failure respectively.
function endTransaction(string transactionId, int transactionBlockId) returns string|error {
    log:printInfo("endTransaction: " + transactionId);
    string participatedTxnId = getParticipatedTransactionId(transactionId, transactionBlockId);
    if (!initiatedTransactions.hasKey(transactionId) && !participatedTransactions.hasKey(participatedTxnId)) {
        error err = error("Transaction: " + participatedTxnId + " not found");
        panic err;
    }

    // Only the initiator can end the transaction. Here we check whether the entity trying to end the transaction is
    // an initiator or just a local participant
    if (!participatedTransactions.hasKey(participatedTxnId)) {
        match (initiatedTransactions[transactionId]) {
            () => {
                return "";
            }
            TwoPhaseCommitTransaction initiatedTxn => {
                if (initiatedTxn.state == TXN_STATE_ABORTED) {
                    log:printInfo("endTransaction: aborting:" + transactionId);
                    return initiatedTxn.abortInitiatorTransaction();
                } else {
                    log:printInfo("endTransaction: commiting:" + transactionId);
                    string|error ret = initiatedTxn.twoPhaseCommit();
                    log:printInfo("endTransaction: remove committed or aborted:" + transactionId);
                    removeInitiatedTransaction(transactionId);
                    match (ret) {
                        string s => {
                            log:printInfo("endTransaction status: " + s);
                            return s;
                        }
                        error e => {
                            log:printInfo("endTransaction status: " + e.message);
                            return e.message;
                        }
                    }
                }
            }
        }
    } else {
        return "";  // Nothing to do on endTransaction if you are a participant
    }
}

# Checks whether this instance is an initiator. Returns true if initiator.
#
# + transactionId - Globally unique transaction ID.
# + transactionBlockId - ID of the transaction block. Each transaction block in a process has a unique ID.
# + return - true or false representing whether this instance is an intiator or not.
function isInitiator(string transactionId, int transactionBlockId) returns boolean {
    log:printInfo("isInitiator:" + transactionId);
    var itx = check <json> initiatedTransactions;
    log:printError(itx.toString());
    if (initiatedTransactions.hasKey(transactionId)) {
        log:printInfo("isInitiator: in initiated trx list" + transactionId);
        var ptx = check <json> participatedTransactions;
        log:printError(ptx.toString());
        string participatedTxnId = getParticipatedTransactionId(transactionId, transactionBlockId);
        if (!participatedTransactions.hasKey(participatedTxnId)) {
            log:printInfo("isInitiator: true, not in participated list");
            return true;
        }
        log:printInfo("isInitiator: false, in participated list");
    }
    log:printInfo("isInitiator: false");
    return false;
}

# Prepare local resource managers.
#
# + transactionId - Globally unique transaction ID.
# + transactionBlockId - ID of the transaction block. Each transaction block in a process has a unique ID.
# + return - true or false representing whether the resource manager preparation is successful or not.
extern function prepareResourceManagers(string transactionId, int transactionBlockId) returns boolean;

# Commit local resource managers.
#
# + transactionId - Globally unique transaction ID.
# + transactionBlockId - ID of the transaction block. Each transaction block in a process has a unique ID.
# + return - true or false representing whether the commit is successful or not.
extern function commitResourceManagers(string transactionId, int transactionBlockId) returns boolean;

# Abort local resource managers.
#
# + transactionId - Globally unique transaction ID.
# + transactionBlockId - ID of the transaction block. Each transaction block in a process has a unique ID.
# + return - true or false representing whether the resource manager abortion is successful or not.
extern function abortResourceManagers(string transactionId, int transactionBlockId) returns boolean;

# Get the current transaction id. This function is useful for user code to save state against a transaction ID,
# so that when the `oncommit` or `onabort` functions registered for a transaction can retrieve that state using the
# transaction  that is passed in to those functions.
#
# + return - A string representing the ID of the current transaction.
public extern function getCurrentTransactionId() returns string;<|MERGE_RESOLUTION|>--- conflicted
+++ resolved
@@ -13,8 +13,6 @@
 // KIND, either express or implied.  See the License for the
 // specific language governing permissions and limitations
 // under the License.
-
-import ballerina/log;
 
 # When a transaction block in Ballerina code begins, it will call this function to begin a transaction.
 # If this is a new transaction (transactionId == () ), then this instance will become the initiator and will
@@ -37,8 +35,6 @@
         string txnId => {
             if (initiatedTransactions.hasKey(txnId)) { // if participant & initiator are in the same process
                 // we don't need to do a network call and can simply do a local function call
-                log:printInfo("registerLocalParticipantWithInitiator:" + txnId);
-
                 return registerLocalParticipantWithInitiator(txnId, transactionBlockId, registerAtUrl);
             } else {
                 //TODO: set the proper protocol
@@ -46,7 +42,6 @@
                 RemoteProtocol[] protocols = [{
                     name:protocolName, url:getParticipantProtocolAt(protocolName, transactionBlockId)
                 }];
-                log:printInfo("registerParticipantWithRemoteInitiator:" + txnId);
                 return registerParticipantWithRemoteInitiator(txnId, transactionBlockId, registerAtUrl, protocols);
             }
         }
@@ -62,33 +57,25 @@
 # + transactionBlockId - ID of the transaction block. Each transaction block in a process has a unique ID.
 # + return - nil or error when transaction abortion is successful or not respectively.
 function abortTransaction(string transactionId, int transactionBlockId) returns error? {
-    log:printInfo("abortTransaction: " + transactionId);
     string participatedTxnId = getParticipatedTransactionId(transactionId, transactionBlockId);
     match (participatedTransactions[participatedTxnId]) {
         TwoPhaseCommitTransaction txn => {
-            log:printError("Participated tx mark for abotion: " + transactionId);
             return txn.markForAbortion();
         }
         () => { 
             match (initiatedTransactions[transactionId]) {
                 TwoPhaseCommitTransaction txn => {
-                    log:printError("Initiated tx mark for abotion: " + transactionId);
                     return txn.markForAbortion();
                 }
                 () => {
-<<<<<<< HEAD
                     log:printError("Unknown transaction: " + transactionId);
                     var js = check <json> initiatedTransactions;
                     log:printError(js.toString());
 
                     var jsParticipated = check <json> participatedTransactions;
                     log:printError(jsParticipated.toString());
-                    error err = {message:"Unknown transaction"};
-                    throw err;
-=======
                     error err = error("Unknown transaction");
                     panic err;
->>>>>>> 4671e06e
                 }
             }
         }
@@ -104,7 +91,6 @@
 # + transactionBlockId - ID of the transaction block. Each transaction block in a process has a unique ID.
 # + return - A string or an error representing the transaction end succcess status or failure respectively.
 function endTransaction(string transactionId, int transactionBlockId) returns string|error {
-    log:printInfo("endTransaction: " + transactionId);
     string participatedTxnId = getParticipatedTransactionId(transactionId, transactionBlockId);
     if (!initiatedTransactions.hasKey(transactionId) && !participatedTransactions.hasKey(participatedTxnId)) {
         error err = error("Transaction: " + participatedTxnId + " not found");
@@ -120,12 +106,9 @@
             }
             TwoPhaseCommitTransaction initiatedTxn => {
                 if (initiatedTxn.state == TXN_STATE_ABORTED) {
-                    log:printInfo("endTransaction: aborting:" + transactionId);
                     return initiatedTxn.abortInitiatorTransaction();
                 } else {
-                    log:printInfo("endTransaction: commiting:" + transactionId);
                     string|error ret = initiatedTxn.twoPhaseCommit();
-                    log:printInfo("endTransaction: remove committed or aborted:" + transactionId);
                     removeInitiatedTransaction(transactionId);
                     match (ret) {
                         string s => {
@@ -151,21 +134,12 @@
 # + transactionBlockId - ID of the transaction block. Each transaction block in a process has a unique ID.
 # + return - true or false representing whether this instance is an intiator or not.
 function isInitiator(string transactionId, int transactionBlockId) returns boolean {
-    log:printInfo("isInitiator:" + transactionId);
-    var itx = check <json> initiatedTransactions;
-    log:printError(itx.toString());
     if (initiatedTransactions.hasKey(transactionId)) {
-        log:printInfo("isInitiator: in initiated trx list" + transactionId);
-        var ptx = check <json> participatedTransactions;
-        log:printError(ptx.toString());
         string participatedTxnId = getParticipatedTransactionId(transactionId, transactionBlockId);
         if (!participatedTransactions.hasKey(participatedTxnId)) {
-            log:printInfo("isInitiator: true, not in participated list");
             return true;
         }
-        log:printInfo("isInitiator: false, in participated list");
     }
-    log:printInfo("isInitiator: false");
     return false;
 }
 
