apply from: "$rootDir/gradle/balNativeLibProject.gradle"

dependencies {
    baloImplementation project(path: ':ballerina-builtin', configuration: 'baloImplementation')
    baloImplementation project(path: ':ballerina-runtime', configuration: 'baloImplementation')
    baloImplementation project(path: ':ballerina-utils', configuration: 'baloImplementation')

    baloImplementation project(path: ':ballerina-crypto', configuration: 'baloImplementation')
    baloImplementation project(path: ':ballerina-io', configuration: 'baloImplementation')
    baloImplementation project(path: ':ballerina-math', configuration: 'baloImplementation')
    baloImplementation project(path: ':ballerina-reflect', configuration: 'baloImplementation')
    baloImplementation project(path: ':ballerina-task', configuration: 'baloImplementation')
    baloImplementation project(path: ':ballerina-time', configuration: 'baloImplementation')
    baloImplementation project(path: ':ballerina-internal', configuration: 'baloImplementation')
    baloImplementation project(path: ':ballerina-config-api', configuration: 'baloImplementation')
    baloImplementation project(path: ':ballerina-system', configuration: 'baloImplementation')
    baloImplementation project(path: ':ballerina-log-api', configuration: 'baloImplementation')
    baloImplementation project(path: ':ballerina-runtime', configuration: 'baloImplementation')

    implementation project(':ballerina-core')
    implementation project(':ballerina-lang')
    implementation project(':ballerina-utils')
    implementation project(':ballerina-builtin')
    implementation project(':ballerina-runtime')
    implementation project(':ballerina-time')
    implementation project(':ballerina-task')
    implementation project(':ballerina-io')
    implementation project(':ballerina-reflect')
    implementation project(':ballerina-math')
    implementation project(':ballerina-crypto')
<<<<<<< HEAD
    implementation project(':ballerina-config')
    implementation project(':ballerina-config-api')
    implementation project(':ballerina-internal')
    implementation project(':ballerina-log-api')
    implementation project(':ballerina-system')
    implementation project(':ballerina-logging')
    implementation 'org.apache.commons:commons-io:1.3.2'

    testCompile project(':ballerina-launcher')
    testCompile 'org.testng:testng:6.13.1'
=======
    implementation project(':ballerina-launcher')
    testImplementation 'org.slf4j:slf4j-jdk14:1.7.26'
    testImplementation 'org.slf4j:slf4j-api:1.7.22'
    testImplementation 'com.h2database:h2:1.4.198'
    testImplementation 'org.testng:testng:6.13.1'
}

test {
    minHeapSize = "256m"
    maxHeapSize = "1g"

    doFirst {
        copy {
            from "$buildDir/generated-balo/repo/ballerina"
            into "$buildDir/lib/repo/ballerina"
        }
    }
    useTestNG() {
        suites 'src/test/resources/testng.xml'
    }
    systemProperty "ballerina.home", "$buildDir"
    systemProperty "java.util.logging.config.file", "$buildDir/logging.properties"
    systemProperty "java.util.logging.manager", "org.ballerinalang.logging.BLogManager"
>>>>>>> 26f8f3fc
}

description = 'Ballerina - Streams'<|MERGE_RESOLUTION|>--- conflicted
+++ resolved
@@ -28,23 +28,19 @@
     implementation project(':ballerina-reflect')
     implementation project(':ballerina-math')
     implementation project(':ballerina-crypto')
-<<<<<<< HEAD
     implementation project(':ballerina-config')
     implementation project(':ballerina-config-api')
     implementation project(':ballerina-internal')
     implementation project(':ballerina-log-api')
     implementation project(':ballerina-system')
     implementation project(':ballerina-logging')
-    implementation 'org.apache.commons:commons-io:1.3.2'
+    implementation project(':ballerina-launcher')
 
-    testCompile project(':ballerina-launcher')
-    testCompile 'org.testng:testng:6.13.1'
-=======
-    implementation project(':ballerina-launcher')
     testImplementation 'org.slf4j:slf4j-jdk14:1.7.26'
     testImplementation 'org.slf4j:slf4j-api:1.7.22'
     testImplementation 'com.h2database:h2:1.4.198'
     testImplementation 'org.testng:testng:6.13.1'
+    testImplementation 'org.apache.commons:commons-io:1.3.2'
 }
 
 test {
@@ -63,7 +59,6 @@
     systemProperty "ballerina.home", "$buildDir"
     systemProperty "java.util.logging.config.file", "$buildDir/logging.properties"
     systemProperty "java.util.logging.manager", "org.ballerinalang.logging.BLogManager"
->>>>>>> 26f8f3fc
 }
 
 description = 'Ballerina - Streams'