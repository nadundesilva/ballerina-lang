--- conflicted
+++ resolved
@@ -37,40 +37,21 @@
         StreamEvent[] outputStreamEvents = [];
         if (self.aggregatorArr.length() > 0) {
             map<StreamEvent> groupedEvents = {};
-<<<<<<< HEAD
             foreach var event in streamEvents {
-
-=======
-            foreach event in streamEvents {
->>>>>>> 4dbc1c70
                 if (event.eventType == RESET) {
                     self.aggregatorsCloneMap.clear();
                 }
 
                 string groupbyKey = self.getGroupByKey(self.groupbyFuncArray, event);
                 Aggregator[] aggregatorsClone = [];
-<<<<<<< HEAD
-                match (self.aggregatorsCloneMap[groupbyKey]) {
-                    Aggregator[] aggregators => {
-                        aggregatorsClone = aggregators;
-                    }
-                    () => {
-                        int i = 0;
-                        foreach var aggregator in self.aggregatorArr {
-                            aggregatorsClone[i] = aggregator.copy();
-                            i += 1;
-                        }
-                        self.aggregatorsCloneMap[groupbyKey] = aggregatorsClone;
-=======
                 var aggregators = self.aggregatorsCloneMap[groupbyKey];
                 if (aggregators is Aggregator[]) {
                     aggregatorsClone = aggregators;
                 } else {
                     int i = 0;
-                    foreach aggregator in self.aggregatorArr {
+                    foreach var aggregator in self.aggregatorArr {
                         aggregatorsClone[i] = aggregator.copy();
                         i += 1;
->>>>>>> 4dbc1c70
                     }
                     self.aggregatorsCloneMap[groupbyKey] = aggregatorsClone;
                 }
@@ -78,27 +59,13 @@
                 StreamEvent e = new((OUTPUT, x), event.eventType, event.timestamp);
                 groupedEvents[groupbyKey] = e;
             }
-<<<<<<< HEAD
             foreach var key in groupedEvents.keys() {
-                match groupedEvents[key] {
-                    StreamEvent e => {
-                        outputStreamEvents[outputStreamEvents.length()] = e;
-                    }
-                    () => {}
-                }
-            }
-        } else {
-            foreach var event in streamEvents {
-                StreamEvent e = new ((OUTPUT, self.selectFunc(event, self.aggregatorArr)), event.eventType,
-=======
-            foreach key in groupedEvents.keys() {
                 StreamEvent event = <StreamEvent>groupedEvents[key];
                 outputStreamEvents[outputStreamEvents.length()] = event;
             }
         } else {
-            foreach event in streamEvents {
+            foreach var event in streamEvents {
                 StreamEvent e = new((OUTPUT, self.selectFunc.call(event, self.aggregatorArr)), event.eventType,
->>>>>>> 4dbc1c70
                     event.timestamp);
                 outputStreamEvents[outputStreamEvents.length()] = e;
             }
@@ -111,13 +78,8 @@
     public function getGroupByKey((function (StreamEvent o) returns string)[] groupbyFunctionArray, StreamEvent e)
                         returns string {
         string key = "";
-<<<<<<< HEAD
         foreach var func in groupbyFunctionArray {
-            key += func(e);
-=======
-        foreach func in groupbyFunctionArray {
             key += func.call(e);
->>>>>>> 4dbc1c70
             key += ",";
         }
         return key;
