--- conflicted
+++ resolved
@@ -383,10 +383,6 @@
     public LinkedList currentEventQueue;
     public LinkedList? expiredEventQueue;
     public StreamEvent? resetEvent;
-<<<<<<< HEAD
-    public task:Scheduler timer;
-=======
->>>>>>> 62ba62eb
     public function (StreamEvent?[])? nextProcessPointer;
     public Scheduler scheduler;
 
@@ -395,10 +391,6 @@
         self.windowParameters = windowParameters;
         self.timeInMilliSeconds = 0;
         self.resetEvent = ();
-<<<<<<< HEAD
-        self.timer = new({ interval: 1 });
-=======
->>>>>>> 62ba62eb
         self.currentEventQueue = new();
         self.expiredEventQueue = ();
         self.initParameters(self.windowParameters);
@@ -427,13 +419,7 @@
         LinkedList outputStreamEvents = new();
         if (self.nextEmitTime == -1) {
             self.nextEmitTime = time:currentTime().time + self.timeInMilliSeconds;
-<<<<<<< HEAD
-            self.timer = new ({ interval: self.timeInMilliSeconds });
-            _ = self.timer.attachService(timeBatchWindowService, serviceParameter = self);
-            _ = self.timer.run();
-=======
             self.scheduler.notifyAt(self.nextEmitTime);
->>>>>>> 62ba62eb
         }
 
         int currentTime = time:currentTime().time;
@@ -441,14 +427,7 @@
 
         if (currentTime >= self.nextEmitTime) {
             self.nextEmitTime += self.timeInMilliSeconds;
-<<<<<<< HEAD
-            _ = self.timer.cancel();
-            self.timer = new ({ interval: self.timeInMilliSeconds });
-            _ = self.timer.attachService(timeBatchWindowService, serviceParameter = self);
-            _ = self.timer.run();
-=======
             self.scheduler.notifyAt(self.nextEmitTime);
->>>>>>> 62ba62eb
             sendEvents = true;
         } else {
             sendEvents = false;
@@ -520,16 +499,6 @@
 
     public function handleError(error e) {
         io:println("Error occured", e.reason());
-    }
-};
-
-service timeBatchWindowService = service {
-    resource function onTrigger(TimeBatchWindow timeBatchWindow) returns error? {
-        return timeBatchWindow.invokeProcess();
-    }
-
-    resource function onError(error e, TimeBatchWindow timeBatchWindow) {
-        timeBatchWindow.handleError(e);
     }
 };
 
@@ -687,10 +656,6 @@
     public int schedulerTimeout = 0;
     public int lastScheduledTime;
     public int lastCurrentEventTime = 0;
-<<<<<<< HEAD
-    public task:Scheduler timer;
-=======
->>>>>>> 62ba62eb
     public function (StreamEvent?[])? nextProcessPointer;
     public string timeStamp;
     public boolean storeExpiredEvents = false;
@@ -703,10 +668,6 @@
         self.windowParameters = windowParameters;
         self.timeToKeep = 0;
         self.lastScheduledTime = 0;
-<<<<<<< HEAD
-        self.timer = new({ interval: 1 });
-=======
->>>>>>> 62ba62eb
         self.timeStamp = "";
         self.currentEventChunk = new();
         self.expiredEventChunk = new;
@@ -790,19 +751,6 @@
         }
     }
 
-<<<<<<< HEAD
-    public function invokeProcess() returns error? {
-        map<anydata> data = {};
-        StreamEvent timerEvent = new(("timer", data), TIMER, time:currentTime().time);
-        StreamEvent?[] timerEventWrapper = [];
-        timerEventWrapper[0] = timerEvent;
-        self.process(timerEventWrapper);
-        _ = self.timer.cancel();
-        return ();
-    }
-
-=======
->>>>>>> 62ba62eb
     public function process(StreamEvent?[] streamEvents) {
         LinkedList streamEventChunk = new;
         foreach var event in streamEvents {
@@ -836,13 +784,7 @@
 
                         // rescheduling to emit the current batch after expiring it if no further events arrive.
                         self.lastScheduledTime = time:currentTime().time + self.schedulerTimeout;
-<<<<<<< HEAD
-                        self.timer = new ({ interval: self.schedulerTimeout });
-                        _ = self.timer.attachService(externalTimeBatchWindowService, serviceParameter = self);
-                        _ = self.timer.run();
-=======
                         self.scheduler.notifyAt(self.lastScheduledTime);
->>>>>>> 62ba62eb
                     }
                     continue;
 
@@ -871,13 +813,7 @@
                     // triggering the last batch expiration.
                     if (self.schedulerTimeout > 0) {
                         self.lastScheduledTime = time:currentTime().time + self.schedulerTimeout;
-<<<<<<< HEAD
-                        self.timer = new ({ interval: self.schedulerTimeout });
-                        _ = self.timer.attachService(externalTimeBatchWindowService, serviceParameter = self);
-                        _ = self.timer.run();
-=======
                         self.scheduler.notifyAt(self.lastScheduledTime);
->>>>>>> 62ba62eb
                     }
                 }
             }
@@ -1078,13 +1014,7 @@
             }
             if (self.schedulerTimeout > 0) {
                 self.lastScheduledTime = time:currentTime().time + self.schedulerTimeout;
-<<<<<<< HEAD
-                self.timer = new ({ interval: self.schedulerTimeout });
-                _ = self.timer.attachService(externalTimeBatchWindowService, serviceParameter = self);
-                _ = self.timer.run();
-=======
                 self.scheduler.notifyAt(self.lastScheduledTime);
->>>>>>> 62ba62eb
             }
         }
     }
@@ -1096,16 +1026,6 @@
             error err = error("external timestamp should be of type int");
             panic err;
         }
-    }
-};
-
-service externalTimeBatchWindowService = service {
-    resource function onTrigger(ExternalTimeBatchWindow externalTimeBatchWindow) returns error? {
-        return externalTimeBatchWindow.invokeProcess();
-    }
-
-    resource function onError(error e, ExternalTimeBatchWindow externalTimeBatchWindow) {
-        externalTimeBatchWindow.handleError(e);
     }
 };
 
@@ -1421,10 +1341,6 @@
     public any[] windowParameters;
     public LinkedList delayedEventQueue;
     public int lastTimestamp = 0;
-<<<<<<< HEAD
-    public task:Scheduler timer;
-=======
->>>>>>> 62ba62eb
     public function (StreamEvent?[])? nextProcessPointer;
     public Scheduler scheduler;
 
@@ -1432,10 +1348,6 @@
         self.nextProcessPointer = nextProcessPointer;
         self.windowParameters = windowParameters;
         self.delayInMilliSeconds = 0;
-<<<<<<< HEAD
-        self.timer = new({ interval: self.delayInMilliSeconds });
-=======
->>>>>>> 62ba62eb
         self.delayedEventQueue = new;
         self.initParameters(self.windowParameters);
         self.scheduler = new(function (StreamEvent?[] events) {
@@ -1496,13 +1408,7 @@
                     if (self.lastTimestamp < streamEvent.timestamp) {
                         //calculate the remaining time to delay the current event
                         int delayInMillis = self.delayInMilliSeconds - (currentTime - streamEvent.timestamp);
-<<<<<<< HEAD
-                        self.timer = new({ interval: self.delayInMilliSeconds });
-                        _ = self.timer.attachService(delayWindowService, serviceParameter = self);
-                        _ = self.timer.run();
-=======
                         self.scheduler.notifyAt(delayInMillis);
->>>>>>> 62ba62eb
                         self.lastTimestamp = streamEvent.timestamp;
                     }
                 }
@@ -1526,19 +1432,6 @@
         }
     }
 
-<<<<<<< HEAD
-    public function invokeProcess() returns error? {
-        map<anydata> data = {};
-        StreamEvent timerEvent = new(("timer", data), "TIMER", time:currentTime().time);
-        StreamEvent?[] timerEventWrapper = [];
-        timerEventWrapper[0] = timerEvent;
-        self.process(timerEventWrapper);
-        _ = self.timer.cancel();
-        return ();
-    }
-
-=======
->>>>>>> 62ba62eb
     public function handleError(error e) {
         io:println("Error occured", e.reason());
     }
@@ -1570,16 +1463,6 @@
     }
 };
 
-service delayWindowService = service {
-    resource function onTrigger(DelayWindow delayWindow) returns error? {
-        return delayWindow.invokeProcess();
-    }
-
-    resource function onError(error e, DelayWindow delayWindow) {
-        delayWindow.handleError(e);
-    }
-};
-
 public function delay(any[] windowParameters, function (StreamEvent?[])? nextProcessPointer = ())
                     returns Window {
     DelayWindow delayWindow1 = new(nextProcessPointer, windowParameters);
@@ -1890,10 +1773,6 @@
     public LinkedList currentEventQueue;
     public LinkedList? expiredEventQueue;
     public StreamEvent? resetEvent;
-<<<<<<< HEAD
-    public task:Scheduler timer;
-=======
->>>>>>> 62ba62eb
     public function (StreamEvent?[])? nextProcessPointer;
     public Scheduler scheduler;
 
@@ -1903,10 +1782,6 @@
         self.timeInMilliSeconds = 0;
         self.hoppingTime = 0;
         self.resetEvent = ();
-<<<<<<< HEAD
-        self.timer = new({ interval: 1 });
-=======
->>>>>>> 62ba62eb
         self.currentEventQueue = new();
         self.expiredEventQueue = ();
         self.initParameters(self.windowParameters);
@@ -1943,13 +1818,7 @@
         LinkedList outputStreamEvents = new();
         if (self.nextEmitTime == -1) {
             self.nextEmitTime = time:currentTime().time + self.hoppingTime;
-<<<<<<< HEAD
-            self.timer = new({ interval: self.hoppingTime });
-            _ = self.timer.attachService(hoppingWindowService, serviceParameter = self);
-            _ = self.timer.run();
-=======
             self.scheduler.notifyAt(self.nextEmitTime);
->>>>>>> 62ba62eb
         }
 
         int currentTime = time:currentTime().time;
@@ -1957,14 +1826,7 @@
 
         if (currentTime >= self.nextEmitTime) {
             self.nextEmitTime += self.hoppingTime;
-<<<<<<< HEAD
-            _ = self.timer.cancel();
-            self.timer = new({ interval: self.hoppingTime });
-            _ = self.timer.attachService(hoppingWindowService, serviceParameter = self);
-            _ = self.timer.run();
-=======
             self.scheduler.notifyAt(self.nextEmitTime);
->>>>>>> 62ba62eb
             sendEvents = true;
         } else {
             sendEvents = false;
@@ -2042,16 +1904,6 @@
     }
 };
 
-service hoppingWindowService = service {
-    resource function onTrigger(HoppingWindow hoppingWindow) returns error? {
-        return hoppingWindow.invokeProcess();
-    }
-
-    resource function onError(error e, HoppingWindow hoppingWindow) {
-        hoppingWindow.handleError(e);
-    }
-};
-
 public function hopping(any[] windowParameters, function (StreamEvent?[])? nextProcessPointer = ())
                     returns Window {
     HoppingWindow hoppingWindow = new(nextProcessPointer, windowParameters);
