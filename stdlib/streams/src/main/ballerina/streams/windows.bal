--- conflicted
+++ resolved
@@ -385,13 +385,8 @@
     public LinkedList currentEventQueue;
     public LinkedList? expiredEventQueue;
     public StreamEvent? resetEvent;
-<<<<<<< HEAD
     public task:Listener timer;
-    public function (StreamEvent[])? nextProcessPointer;
-=======
-    public task:Timer? timer;
     public function (StreamEvent?[])? nextProcessPointer;
->>>>>>> 89a19a5d
 
     public function __init(function (StreamEvent?[])? nextProcessPointer, any[] windowParameters) {
         self.nextProcessPointer = nextProcessPointer;
@@ -521,7 +516,6 @@
     }
 };
 
-<<<<<<< HEAD
 service timeBatchWindowService = service {
     resource function onTrigger(TimeBatchWindow timeBatchWindow) returns error? {
         return timeBatchWindow.invokeProcess();
@@ -532,10 +526,7 @@
     }
 };
 
-public function timeBatch(any[] windowParameters, function (StreamEvent[])? nextProcessPointer = ())
-=======
 public function timeBatch(any[] windowParameters, function (StreamEvent?[])? nextProcessPointer = ())
->>>>>>> 89a19a5d
                     returns Window {
     TimeBatchWindow timeBatchWindow = new(nextProcessPointer, windowParameters);
     return timeBatchWindow;
@@ -689,13 +680,8 @@
     public int schedulerTimeout = 0;
     public int lastScheduledTime;
     public int lastCurrentEventTime = 0;
-<<<<<<< HEAD
     public task:Listener timer;
-    public function (StreamEvent[])? nextProcessPointer;
-=======
-    public task:Timer? timer;
     public function (StreamEvent?[])? nextProcessPointer;
->>>>>>> 89a19a5d
     public string timeStamp;
     public boolean storeExpiredEvents = false;
     public boolean outputExpectsExpiredEvents = false;
@@ -1080,7 +1066,6 @@
     }
 };
 
-<<<<<<< HEAD
 service externalTimeBatchWindowService = service {
     resource function onTrigger(ExternalTimeBatchWindow externalTimeBatchWindow) returns error? {
         return externalTimeBatchWindow.invokeProcess();
@@ -1091,10 +1076,7 @@
     }
 };
 
-public function externalTimeBatch(any[] windowParameters, function (StreamEvent[])? nextProcessPointer = ())
-=======
 public function externalTimeBatch(any[] windowParameters, function (StreamEvent?[])? nextProcessPointer = ())
->>>>>>> 89a19a5d
                     returns Window {
     ExternalTimeBatchWindow timeWindow1 = new(nextProcessPointer, windowParameters);
     return timeWindow1;
@@ -1405,13 +1387,8 @@
     public any[] windowParameters;
     public LinkedList delayedEventQueue;
     public int lastTimestamp = 0;
-<<<<<<< HEAD
     public task:Listener timer;
-    public function (StreamEvent[])? nextProcessPointer;
-=======
-    public task:Timer? timer;
     public function (StreamEvent?[])? nextProcessPointer;
->>>>>>> 89a19a5d
 
     public function __init(function (StreamEvent?[])? nextProcessPointer, any[] windowParameters) {
         self.nextProcessPointer = nextProcessPointer;
@@ -1541,7 +1518,6 @@
     }
 };
 
-<<<<<<< HEAD
 service delayWindowService = service {
     resource function onTrigger(DelayWindow delayWindow) returns error? {
         return delayWindow.invokeProcess();
@@ -1552,10 +1528,7 @@
     }
 };
 
-public function delay(any[] windowParameters, function (StreamEvent[])? nextProcessPointer = ())
-=======
 public function delay(any[] windowParameters, function (StreamEvent?[])? nextProcessPointer = ())
->>>>>>> 89a19a5d
                     returns Window {
     DelayWindow delayWindow1 = new(nextProcessPointer, windowParameters);
     return delayWindow1;
@@ -1994,7 +1967,6 @@
     }
 };
 
-<<<<<<< HEAD
 service hoppingWindowService = service {
     resource function onTrigger(HoppingWindow hoppingWindow) returns error? {
         return hoppingWindow.invokeProcess();
@@ -2005,10 +1977,7 @@
     }
 };
 
-public function hopping(any[] windowParameters, function (StreamEvent[])? nextProcessPointer = ())
-=======
 public function hopping(any[] windowParameters, function (StreamEvent?[])? nextProcessPointer = ())
->>>>>>> 89a19a5d
                     returns Window {
     HoppingWindow hoppingWindow = new(nextProcessPointer, windowParameters);
     return hoppingWindow;
