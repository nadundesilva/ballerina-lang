--- conflicted
+++ resolved
@@ -268,17 +268,10 @@
                 //if (self.expiredEventQueue.getFirst() != ()) {
                 //    self.expiredEventQueue.clear();
                 //}
-<<<<<<< HEAD
-                if (currentEventQueue.getFirst() != ()) {
-                    if (resetEvent !== ()) {
-                        outputStreamEventChunk.addLast(resetEvent);
-                        resetEvent = ();
-=======
                 if (self.currentEventQueue.getFirst() != ()) {
-                    if (self.resetEvent != ()) {
+                    if (self.resetEvent !== ()) {
                         outputStreamEventChunk.addLast(self.resetEvent);
                         self.resetEvent = ();
->>>>>>> 54357903
                     }
                     //if (self.expiredEventQueue != ()) {
                     //    self.currentEventQueue.resetToFront();
@@ -417,17 +410,10 @@
             self.currentEventQueue.addLast(clonedEvent);
         }
         if (sendEvents) {
-<<<<<<< HEAD
-            if (currentEventQueue.getFirst() != ()) {
-                if (resetEvent !== ()) {
-                    outputStreamEvents.addLast(resetEvent);
-                    resetEvent = ();
-=======
             if (self.currentEventQueue.getFirst() != ()) {
-                if (self.resetEvent != ()) {
+                if (self.resetEvent !== ()) {
                     outputStreamEvents.addLast(self.resetEvent);
                     self.resetEvent = ();
->>>>>>> 54357903
                 }
                 self.resetEvent = createResetStreamEvent(check <StreamEvent>self.currentEventQueue.getFirst());
                 self.currentEventQueue.resetToFront();
@@ -780,15 +766,9 @@
         }
         self.currentEventChunk.addLast(clonedEvent);
 
-<<<<<<< HEAD
-        if (resetEvent === ()) {
-            resetEvent = currStreamEvent.clone();
-            resetEvent.eventType = RESET;
-=======
-        if (self.resetEvent == null) {
+        if (self.resetEvent === null) {
             self.resetEvent = currStreamEvent.clone();
             self.resetEvent.eventType = RESET;
->>>>>>> 54357903
         }
     }
 
@@ -1139,31 +1119,17 @@
                 }
                 self.uniqueMap[str] = eventClonedForMap;
 
-<<<<<<< HEAD
-                if (oldEvent === ()) {
-                    count += 1;
-                }
-                if ((count <= length) && (oldEvent === ())) {
-                    expiredEventChunk.addLast(clonedEvent);
-                } else {
-                    if (oldEvent !== ()) {
-                        while (expiredEventChunk.hasNext()) {
-                            StreamEvent firstEventExpired = check <StreamEvent>expiredEventChunk.next();
-                            if (firstEventExpired.data[uniqueKey] === oldEvent.data[uniqueKey]) {
-                                expiredEventChunk.removeCurrent();
-=======
-                if (oldEvent == null) {
+                if (oldEvent === null) {
                     self.count += 1;
                 }
-                if ((self.count <= self.length) && (oldEvent == null)) {
+                if ((self.count <= self.length) && (oldEvent === null)) {
                     self.expiredEventChunk.addLast(clonedEvent);
                 } else {
-                    if (oldEvent != null) {
+                    if (oldEvent !== null) {
                         while (self.expiredEventChunk.hasNext()) {
                             StreamEvent firstEventExpired = check <StreamEvent>self.expiredEventChunk.next();
-                            if (firstEventExpired.data[self.uniqueKey] == oldEvent.data[self.uniqueKey]) {
+                            if (firstEventExpired.data[self.uniqueKey] === oldEvent.data[self.uniqueKey]) {
                                 self.expiredEventChunk.removeCurrent();
->>>>>>> 54357903
                             }
                         }
                         self.expiredEventChunk.addLast(clonedEvent);
