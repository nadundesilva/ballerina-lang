--- conflicted
+++ resolved
@@ -32,15 +32,9 @@
         StreamEvent?[] joinedEvents = [];
         int j = 0;
         foreach event in streamEvents {
-<<<<<<< HEAD
-            (StreamEvent?, StreamEvent?)[] candidateEvents;
+            (StreamEvent?, StreamEvent?)[] candidateEvents = [];
             foreach i, m in self.tableQuery(event) {
                 StreamEvent resultEvent = new((self.tableName, m), "CURRENT", time:currentTime().time);
-=======
-            (StreamEvent?, StreamEvent?)[] candidateEvents = [];
-            foreach i, m in tableQuery(event) {
-                StreamEvent resultEvent = new((tableName, m), "CURRENT", time:currentTime().time);
->>>>>>> ec4d012f
                 candidateEvents[i] = (event, resultEvent);
             }
             // with right/left/full joins, we need to emit an event even there're no candidate events in table.
