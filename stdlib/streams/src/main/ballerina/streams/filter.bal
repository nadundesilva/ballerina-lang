// Copyright (c) 2018 WSO2 Inc. (http://www.wso2.org) All Rights Reserved.
//
// WSO2 Inc. licenses this file to you under the Apache License,
// Version 2.0 (the "License"); you may not use this file except
// in compliance with the License.
// You may obtain a copy of the License at
//
// http://www.apache.org/licenses/LICENSE-2.0
//
// Unless required by applicable law or agreed to in writing,
// software distributed under the License is distributed on an
// "AS IS" BASIS, WITHOUT WARRANTIES OR CONDITIONS OF ANY
// KIND, either express or implied.  See the License for the
// specific language governing permissions and limitations
// under the License.

public type Filter object {
    private function (StreamEvent[]) nextProcessorPointer;
    private function (map<anydata>) returns boolean conditionFunc;

    function __init(function (StreamEvent[]) nextProcessorPointer,
                    function (map<anydata>) returns boolean conditionFunc) {
        self.nextProcessorPointer = nextProcessorPointer;
        self.conditionFunc = conditionFunc;
    }

    public function process(StreamEvent[] streamEvents) {
        StreamEvent[] newStreamEventArr = [];
        int index = 0;
<<<<<<< HEAD
        foreach var event in streamEvents {
            if (self.conditionFunc(event.data)) {
=======
        foreach event in streamEvents {
            if (self.conditionFunc.call(event.data)) {
>>>>>>> 4dbc1c70
                newStreamEventArr[index] = event;
                index += 1;
            }
        }
        if (index > 0) {
            self.nextProcessorPointer.call(newStreamEventArr);
        }
    }
};

public function createFilter(function (StreamEvent[]) nextProcPointer,
                             function (map<anydata> o) returns boolean conditionFunc) returns Filter {
    Filter filter = new(nextProcPointer, conditionFunc);
    return filter;
}<|MERGE_RESOLUTION|>--- conflicted
+++ resolved
@@ -27,13 +27,8 @@
     public function process(StreamEvent[] streamEvents) {
         StreamEvent[] newStreamEventArr = [];
         int index = 0;
-<<<<<<< HEAD
         foreach var event in streamEvents {
-            if (self.conditionFunc(event.data)) {
-=======
-        foreach event in streamEvents {
             if (self.conditionFunc.call(event.data)) {
->>>>>>> 4dbc1c70
                 newStreamEventArr[index] = event;
                 index += 1;
             }
