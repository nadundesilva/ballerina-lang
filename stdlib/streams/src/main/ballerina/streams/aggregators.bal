// Copyright (c) 2018 WSO2 Inc. (http://www.wso2.org) All Rights Reserved.
//
// WSO2 Inc. licenses this file to you under the Apache License,
// Version 2.0 (the "License"); you may not use this file except
// in compliance with the License.
// You may obtain a copy of the License at
//
// http://www.apache.org/licenses/LICENSE-2.0
//
// Unless required by applicable law or agreed to in writing,
// software distributed under the License is distributed on an
// "AS IS" BASIS, WITHOUT WARRANTIES OR CONDITIONS OF ANY
// KIND, either express or implied.  See the License for the
// specific language governing permissions and limitations
// under the License.
import ballerina/crypto;
import ballerina/math;
import ballerina/io;

public type Aggregator abstract object {

    public function copy() returns Aggregator;

    public function process(anydata value, EventType eventType) returns anydata;

};

public type Sum object {

    public int iSum = 0;
    public float fSum = 0.0;

    public function __init() {

    }

<<<<<<< HEAD
    public function process(anydata value, EventType eventType) returns anydata{
=======
    public function process(anydata value, EventType eventType) returns anydata {
>>>>>>> db6956c7
        if (value is int) {
            if (eventType == "CURRENT") {
                self.iSum += value;
            } else if (eventType == "EXPIRED"){
                self.iSum -= value;
            } else if (eventType == "RESET"){
                self.iSum = 0;
            }
            return self.iSum;
        } else if (value is float) {
            if (eventType == "CURRENT") {
                self.fSum += value;
            } else if (eventType == "EXPIRED"){
                self.fSum -= value;
            } else if (eventType == "RESET"){
                self.fSum = 0.0;
            }
            return self.fSum;
        } else {
            error e = error("Unsupported attribute type found");
            panic e;
        }
    }

    public function copy() returns Aggregator {
        Sum sumAggregator = new();
        return sumAggregator;
    }
};

public function sum() returns Aggregator {
    Sum sumAggregator = new();
    return sumAggregator;
}

public type Average object {

    public int count = 0;
    public float sum = 0.0;

    public function __init() {

    }

    public function process(anydata value, EventType eventType) returns anydata {
        if (value is int) {
            if (eventType == "CURRENT") {
                self.sum += value;
                self.count += 1;
            } else if (eventType == "EXPIRED"){
                self.sum -= value;
                self.count -= 1;
            } else if (eventType == "RESET"){
                self.sum = 0.0;
                self.count = 0;
            }
        } else if (value is float) {
            if (eventType == "CURRENT") {
                self.sum += value;
                self.count += 1;
            } else if (eventType == "EXPIRED"){
                self.sum -= value;
                self.count -= 1;
            } else if (eventType == "RESET"){
                self.sum = 0.0;
                self.count = 0;
            }
        } else {
            error e = error("Unsupported attribute type found");
            panic e;
        }
        return (self.count > 0) ? (self.sum / self.count) : 0.0;
    }

    public function copy() returns Aggregator {
        Average avgAggregator = new();
        return avgAggregator;
    }
};

public function avg() returns Aggregator {
    Average avgAggregator = new();
    return avgAggregator;
}

public type Count object {

    public int count = 0;

    public function __init() {

    }

    public function process(anydata value, EventType eventType) returns anydata {
        if (eventType == "CURRENT") {
            self.count += 1;
        } else if (eventType == "EXPIRED"){
            self.count -= 1;
        } else if (eventType == "RESET"){
            self.count = 0;
        }
        return self.count;
    }

    public function copy() returns Aggregator {
        Count countAggregator = new();
        return countAggregator;
    }
};

public function count() returns Aggregator {
    Count countAggregator = new();
    return countAggregator;
}

public type DistinctCount object {

    public map<int> distinctValues = {};

    public function __init() {

    }

    public function process(anydata value, EventType eventType) returns anydata {
        string key = crypto:crc32(value);
        if (eventType == "CURRENT") {
            int preVal = self.distinctValues[key] ?: 0;
            preVal += 1;
            self.distinctValues[key] = preVal;
        } else if (eventType == "EXPIRED"){
            int preVal = self.distinctValues[key] ?: 1;
            preVal -= 1;
            if (preVal <= 0) {
                _ = self.distinctValues.remove(key);
            } else {
                self.distinctValues[key] = preVal;
            }
        } else if (eventType == "RESET"){
            self.distinctValues.clear();
        }
        return self.distinctValues.length();
    }

    public function copy() returns Aggregator {
        DistinctCount distinctCountAggregator = new();
        return distinctCountAggregator;
    }
};

public function distinctCount() returns Aggregator {
    DistinctCount distinctCountAggregator = new();
    return distinctCountAggregator;
}


public type Max object {

    public LinkedList iMaxQueue = new;
    public LinkedList fMaxQueue = new;
    public int? iMax = ();
    public float? fMax = ();

    public function __init() {

    }

    public function process(anydata value, EventType eventType) returns anydata {

        if (value is int) {
            if (eventType == "CURRENT") {
                self.iMaxQueue.resetToRear();
                while (self.iMaxQueue.hasPrevious()) {
                    int a = <int>self.iMaxQueue.previous();
                    if (a < value) {
                        self.iMaxQueue.removeCurrent();
                    } else {
                        break;
                    }
                }
                self.iMaxQueue.addLast(value);
                int? iMax = self.iMax;
                if (iMax is int) {
                    self.iMax = (iMax < value) ? value : iMax;
                } else {
                    self.iMax = value;
                }
                return self.iMax;
            } else if (eventType == "EXPIRED"){
                self.iMaxQueue.resetToFront();
                while (self.iMaxQueue.hasNext()) {
                    int a = <int>self.iMaxQueue.next();
                    if (a == value) {
                        self.iMaxQueue.removeCurrent();
                        break;
                    }
                }
                self.iMax = <int>self.iMaxQueue.getFirst();
                return self.iMax;
            } else if (eventType == "RESET"){
                self.iMaxQueue.clear();
                self.iMax = ();
            }
            return self.iMax;
        } else if (value is float){
            if (eventType == "CURRENT") {
                self.fMaxQueue.resetToRear();
                while (self.fMaxQueue.hasPrevious()) {
                    float a = <float>self.fMaxQueue.previous();
                    if (a < value) {
                        self.fMaxQueue.removeCurrent();
                    } else {
                        break;
                    }
                }
                self.fMaxQueue.addLast(value);
                float? fMax = self.fMax;
                if (fMax is float) {
                    self.fMax = (fMax < value) ? value : fMax;
                }
                else {
                    self.fMax = value;
                }
                return self.fMax;
            } else if (eventType == "EXPIRED"){
                self.fMaxQueue.resetToFront();
                while (self.fMaxQueue.hasNext()) {
                    float a = <float>self.fMaxQueue.next();
                    if (a == value) {
                        self.fMaxQueue.removeCurrent();
                        break;
                    }
                }
                self.fMax = <float>self.fMaxQueue.getFirst();
                return self.fMax;
            } else if (eventType == "RESET") {
                self.fMaxQueue.clear();
                self.fMax = ();
            }
            return self.fMax;
        } else {
            error e = error("Unsupported attribute type found");
            panic e;
        }
    }

    public function copy() returns Aggregator {
        Max maxAggregator = new();
        return maxAggregator;
    }
};

public function max() returns Aggregator {
    Max maxAggregator = new();
    return maxAggregator;
}


public type Min object {

    public LinkedList iMinQueue = new;
    public LinkedList fMinQueue = new;
    public int? iMin = ();
    public float? fMin = ();

    public function __init() {

    }

    public function process(anydata value, EventType eventType) returns anydata {
        if (value is int) {
            if (eventType == "CURRENT") {
                self.iMinQueue.resetToRear();
                while (self.iMinQueue.hasPrevious()) {
                    int a = <int>self.iMinQueue.previous();
                    if (a > value) {
                        self.iMinQueue.removeCurrent();
                    } else {
                        break;
                    }
                }
                self.iMinQueue.addLast(value);
                int? iMin = self.iMin;
                if (iMin is int) {
                    self.iMin = (iMin > value) ? value : iMin;
                } else {
                    self.iMin = value;
                }
                return self.iMin;
            } else if (eventType == "EXPIRED"){
                self.iMinQueue.resetToFront();
                while (self.iMinQueue.hasNext()) {
                    int a = <int>self.iMinQueue.next();
                    if (a == value) {
                        self.iMinQueue.removeCurrent();
                        break;
                    }
                }
                self.iMin = <int>self.iMinQueue.getFirst();
                return self.iMin;
            } else if (eventType == "RESET") {
                self.iMinQueue.clear();
                self.iMin = ();
            }
            return self.iMin;
        } else if (value is float) {
            if (eventType == "CURRENT") {
                self.fMinQueue.resetToRear();
                while (self.fMinQueue.hasPrevious()) {
                    float a = <float>self.fMinQueue.previous();
                    if (a > value) {
                        self.fMinQueue.removeCurrent();
                    } else {
                        break;
                    }
                }
                self.fMinQueue.addLast(value);
                float? fMin = self.fMin;
                if (fMin is float) {
                    self.fMin = (fMin > value) ? value : fMin;
                } else {
                    self.fMin = value;
                }
                return self.fMin;
            } else if (eventType == "EXPIRED") {
                self.fMinQueue.resetToFront();
                while (self.fMinQueue.hasNext()) {
                    float a = <float>self.fMinQueue.next();
                    if (a == value) {
                        self.fMinQueue.removeCurrent();
                        break;
                    }
                }
                self.fMin = <float>self.fMinQueue.getFirst();
                return self.fMin;
            } else if (eventType == "RESET") {
                self.fMinQueue.clear();
                self.fMin = ();
            }
            return self.fMin;
        } else {
            error e = error("Unsupported attribute type found");
            panic e;
        }
    }

    public function copy() returns Aggregator {
        Min minAggregator = new();
        return minAggregator;
    }
};

public function min() returns Aggregator {
    Min minAggregator = new();
    return minAggregator;
}



public type StdDev object {

    public float mean = 0.0;
    public float stdDeviation = 0.0;
    public float sumValue = 0.0;
    public int count = 0;

    public function __init() {

    }

    public function process(anydata value, EventType eventType) returns anydata {
        float fVal;
        if (value is int) {
            fVal = <float>value;
        } else if (value is float) {
            fVal = value;
        } else {
            error e = error("Unsupported attribute type found");
            panic e;
        }
        if (eventType == "CURRENT") {
            // See here for the algorithm: http://www.johndcook.com/blog/standard_deviation/
            self.count += 1;
            if (self.count == 0) {
                return ();
            } else if (self.count == 1) {
                self.sumValue = fVal;
                self.mean = fVal;
                self.stdDeviation = 0.0;
                return 0.0;
            } else {
                float oldMean = self.mean;
                self.sumValue += fVal;
                self.mean = self.sumValue / self.count;
                self.stdDeviation += (fVal - oldMean) * (fVal - self.mean);
                return math:sqrt(self.stdDeviation / self.count);
            }
        } else if (eventType == "EXPIRED") {
            self.count -= 1;
            if (self.count == 0) {
                self.sumValue = 0.0;
                self.mean = 0.0;
                self.stdDeviation = 0.0;
                return ();
            } else if (self.count == 1) {
                return 0.0;
            } else {
                float oldMean = self.mean;
                self.sumValue -= fVal;
                self.mean = self.stdDeviation / self.count;
                self.stdDeviation -= (fVal - oldMean) * (fVal - self.mean);
                return math:sqrt(self.stdDeviation / self.count);
            }
        } else if (eventType == "RESET") {
            self.mean = 0.0;
            self.stdDeviation = 0.0;
            self.sumValue = 0.0;
            self.count = 0;
            return 0.0;
        } else {
            return ();
        }
    }

    public function copy() returns Aggregator {
        StdDev stdDevAggregator = new();
        return stdDevAggregator;
    }
};

public function stdDev() returns Aggregator {
    StdDev stdDevAggregator = new();
    return stdDevAggregator;
}

public type MaxForever object {

    public int? iMax = ();
    public float? fMax = ();

    public function __init() {

    }

    public function process(anydata value, EventType eventType) returns anydata {

        if (value is int) {
            if (eventType == "CURRENT" || eventType == "EXPIRED") {
                int? iMax = self.iMax;
                if (iMax is int) {
                    self.iMax = (iMax < value) ? value : iMax;
                } else {
                    self.iMax = value;
                }
            }
            return self.iMax;
        }
        else if (value is float) {
            if (eventType == "CURRENT" || eventType == "EXPIRED") {
                float? fMax = self.fMax;
                if (fMax is float) {
                    self.fMax = (fMax < value) ? value : fMax;
                } else {
                    self.fMax = value;
                }
            }
            return self.fMax;
        } else {
            error e = error("Unsupported attribute type found");
            panic e;
        }
    }

    public function copy() returns Aggregator {
        MaxForever maxForeverAggregator = new();
        return maxForeverAggregator;
    }
};

public function maxForever() returns Aggregator {
    MaxForever maxForeverAggregator = new();
    return maxForeverAggregator;
}

public type MinForever object {

    public int? iMin = ();
    public float? fMin = ();

    public function __init() {

    }

    public function process(anydata value, EventType eventType) returns anydata {

        if (value is int) {
            if (eventType == "CURRENT" || eventType == "EXPIRED") {
                int? iMin = self.iMin;
                if (iMin is int) {
                    self.iMin = (iMin > value) ? value : iMin;
                } else {
                    self.iMin = value;
                }
            }
            return self.iMin;
        } else if (value is float) {
            if (eventType == "CURRENT" || eventType == "EXPIRED") {
                float? fMin = self.fMin;
                if (fMin is float) {
                    self.fMin = (fMin > value) ? value : fMin;
                } else {
                    self.fMin = value;
                }

            }
            return self.fMin;
        } else {
            error e = error("Unsupported attribute type found");
            panic e;
        }
    }

    public function copy() returns Aggregator {
        MinForever minForeverAggregator = new();
        return minForeverAggregator;
    }
};

public function minForever() returns Aggregator {
    MinForever minForeverAggregator = new();
    return minForeverAggregator;
}<|MERGE_RESOLUTION|>--- conflicted
+++ resolved
@@ -15,7 +15,6 @@
 // under the License.
 import ballerina/crypto;
 import ballerina/math;
-import ballerina/io;
 
 public type Aggregator abstract object {
 
@@ -34,11 +33,7 @@
 
     }
 
-<<<<<<< HEAD
-    public function process(anydata value, EventType eventType) returns anydata{
-=======
-    public function process(anydata value, EventType eventType) returns anydata {
->>>>>>> db6956c7
+    public function process(anydata value, EventType eventType) returns anydata {
         if (value is int) {
             if (eventType == "CURRENT") {
                 self.iSum += value;
