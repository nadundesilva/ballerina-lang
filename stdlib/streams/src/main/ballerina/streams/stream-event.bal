--- conflicted
+++ resolved
@@ -44,13 +44,8 @@
     }
 
     function cloneData() returns map {
-<<<<<<< HEAD
-        map dataClone;
+        map dataClone = {};
         foreach k, v in self.data {
-=======
-        map dataClone = {};
-        foreach k, v in data {
->>>>>>> ec4d012f
             dataClone[k] = v;
         }
         return dataClone;
