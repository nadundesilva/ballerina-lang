// Copyright (c) 2018 WSO2 Inc. (http://www.wso2.org) All Rights Reserved.
//
// WSO2 Inc. licenses this file to you under the Apache License,
// Version 2.0 (the "License"); you may not use this file except
// in compliance with the License.
// You may obtain a copy of the License at
//
// http://www.apache.org/licenses/LICENSE-2.0
//
// Unless required by applicable law or agreed to in writing,
// software distributed under the License is distributed on an
// "AS IS" BASIS, WITHOUT WARRANTIES OR CONDITIONS OF ANY
// KIND, either express or implied.  See the License for the
// specific language governing permissions and limitations
// under the License.

public type OutputProcess object {

    private function (map<anydata>[]) outputFunc;

    public function __init(function (map<anydata>[]) outputFunc) {
        self.outputFunc = outputFunc;
    }

    public function process(StreamEvent[] streamEvents) {
        int index = 0;
        map<anydata>[] events = [];
        int i = 0;
        foreach event in streamEvents {
            if (event.eventType == "CURRENT") {
<<<<<<< HEAD
                map<anydata> outputData  = {};
=======
                map<anydata> outputData = {};
>>>>>>> db6956c7
                foreach k, v in event.data {
                    string[] s = k.split("\\.");
                    if (OUTPUT.equalsIgnoreCase(s[0])) {
                        outputData[s[1]] = v;
                    }
                }
                events[i] = outputData;
                i += 1;
            }
        }
        self.outputFunc.call(events);
    }
};

public function createOutputProcess(function (map<anydata>[]) outputFunc) returns OutputProcess {
    OutputProcess outputProcess = new(outputFunc);
    return outputProcess;
}<|MERGE_RESOLUTION|>--- conflicted
+++ resolved
@@ -28,11 +28,7 @@
         int i = 0;
         foreach event in streamEvents {
             if (event.eventType == "CURRENT") {
-<<<<<<< HEAD
-                map<anydata> outputData  = {};
-=======
                 map<anydata> outputData = {};
->>>>>>> db6956c7
                 foreach k, v in event.data {
                     string[] s = k.split("\\.");
                     if (OUTPUT.equalsIgnoreCase(s[0])) {
