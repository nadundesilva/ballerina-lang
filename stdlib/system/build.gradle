/*
 * Copyright (c) 2019, WSO2 Inc. (http://www.wso2.org) All Rights Reserved.
 *
 * Licensed under the Apache License, Version 2.0 (the "License");
 * you may not use this file except in compliance with the License.
 * You may obtain a copy of the License at
 *
 * http://www.apache.org/licenses/LICENSE-2.0
 *
 * Unless required by applicable law or agreed to in writing, software
 * distributed under the License is distributed on an "AS IS" BASIS,
 * WITHOUT WARRANTIES OR CONDITIONS OF ANY KIND, either express or implied.
 * See the License for the specific language governing permissions and
 * limitations under the License.
 *
 */

apply from: "$rootDir/gradle/ballerinaStdLibBuild.gradle"

configurations.testCompileClasspath {
    resolutionStrategy {
        preferProjectModules()
    }
}

dependencies {
    distributionBalo project(path: ':ballerina-io', configuration: 'distributionBalo')

    baloCreat project(':lib-creator')
    implementation project(':ballerina-lang')
    implementation project(':ballerina-runtime')
    implementation project(':ballerina-runtime-api')
    implementation project(':ballerina-time')
    implementation project(':ballerina-lang:internal')
    implementation project(':ballerina-io')
    implementation project(':ballerina-runtime')

<<<<<<< HEAD
    baloImplementation project(path: ':ballerina-lang:annotations', configuration: 'baloImplementation')
    baloImplementation project(path: ':ballerina-runtime-api', configuration: 'baloImplementation')
    baloImplementation project(path: ':ballerina-time', configuration: 'baloImplementation')
    baloImplementation project(path: ':ballerina-lang:internal', configuration: 'baloImplementation')
    baloImplementation project(path: ':ballerina-io', configuration: 'baloImplementation')


    interopImports project(':ballerina-io')

    interopImports project(':ballerina-io')
=======
>>>>>>> dfa1fba9

    testCompile project(':ballerina-test-utils')
    testCompile project(':ballerina-reflect')
    testCompile project(':ballerina-core')
    testCompile project(':ballerina-file')
    testCompile 'org.apache.commons:commons-lang3'
    testCompile 'org.testng:testng'
    testCompile 'org.slf4j:slf4j-simple'
}

description = 'Ballerina - System'

configurations.all {
    resolutionStrategy.preferProjectModules()
}<|MERGE_RESOLUTION|>--- conflicted
+++ resolved
@@ -35,19 +35,6 @@
     implementation project(':ballerina-io')
     implementation project(':ballerina-runtime')
 
-<<<<<<< HEAD
-    baloImplementation project(path: ':ballerina-lang:annotations', configuration: 'baloImplementation')
-    baloImplementation project(path: ':ballerina-runtime-api', configuration: 'baloImplementation')
-    baloImplementation project(path: ':ballerina-time', configuration: 'baloImplementation')
-    baloImplementation project(path: ':ballerina-lang:internal', configuration: 'baloImplementation')
-    baloImplementation project(path: ':ballerina-io', configuration: 'baloImplementation')
-
-
-    interopImports project(':ballerina-io')
-
-    interopImports project(':ballerina-io')
-=======
->>>>>>> dfa1fba9
 
     testCompile project(':ballerina-test-utils')
     testCompile project(':ballerina-reflect')
