--- conflicted
+++ resolved
@@ -40,13 +40,8 @@
         functionName = "validateAndPublishToInternalHub",
         args = {@Argument(name = "hubUrl", type = TypeKind.STRING),
                 @Argument(name = "topic", type = TypeKind.STRING),
-<<<<<<< HEAD
-                @Argument(name = "payload", type = TypeKind.JSON)},
+                @Argument(name = "content", type = TypeKind.OBJECT)},
         returnType = {@ReturnType(type = TypeKind.OBJECT)}
-=======
-                @Argument(name = "content", type = TypeKind.STRUCT)},
-        returnType = {@ReturnType(type = TypeKind.STRUCT)}
->>>>>>> 6e0f0e7f
 )
 public class ValidateAndPublishToInternalHub extends BlockingNativeCallableUnit {
 
