--- conflicted
+++ resolved
@@ -29,11 +29,7 @@
 import org.ballerinalang.net.http.HttpConstants;
 import org.ballerinalang.net.http.HttpResource;
 import org.ballerinalang.net.http.HttpService;
-<<<<<<< HEAD
-import org.ballerinalang.net.http.HttpUtil;
-=======
 import org.ballerinalang.net.websub.util.WebSubUtils;
->>>>>>> b13b2242
 import org.ballerinalang.util.codegen.ProgramFile;
 import org.wso2.transport.http.netty.common.Constants;
 import org.wso2.transport.http.netty.contract.ServerConnectorException;
@@ -232,29 +228,4 @@
         }
     }
 
-<<<<<<< HEAD
-    private static BStruct getHttpRequest(ProgramFile programFile, HTTPCarbonMessage httpCarbonMessage) {
-        BStruct httpRequest = createBStruct(programFile, HttpConstants.PROTOCOL_PACKAGE_HTTP, HttpConstants.REQUEST);
-        BStruct inRequestEntity = createBStruct(programFile,
-                                                org.ballerinalang.mime.util.Constants.PROTOCOL_PACKAGE_MIME,
-                                                org.ballerinalang.mime.util.Constants.ENTITY);
-        BStruct mediaType = createBStruct(programFile,
-                                          org.ballerinalang.mime.util.Constants.PROTOCOL_PACKAGE_MIME,
-                                          org.ballerinalang.mime.util.Constants.MEDIA_TYPE);
-
-        HttpUtil.populateInboundRequest(httpRequest, inRequestEntity, mediaType, httpCarbonMessage, programFile);
-        HttpUtil.populateEntityBody(null, httpRequest, inRequestEntity, true);
-        EntityBodyHandler.addMessageDataSource(inRequestEntity,
-                                               EntityBodyHandler.constructJsonDataSource(inRequestEntity));
-        //Set byte channel to null, once the message data source has been constructed
-        inRequestEntity.addNativeData(org.ballerinalang.mime.util.Constants.ENTITY_BYTE_CHANNEL, null);
-        return httpRequest;
-    }
-
-    private static BStruct createBStruct(ProgramFile programFile, String packagePath, String structName) {
-        return BLangConnectorSPIUtil.createBStruct(programFile, packagePath, structName);
-    }
-
-=======
->>>>>>> b13b2242
 }