/*
 *  Copyright (c) 2018, WSO2 Inc. (http://www.wso2.org) All Rights Reserved.
 *
 *  WSO2 Inc. licenses this file to you under the Apache License,
 *  Version 2.0 (the "License"); you may not use this file except
 *  in compliance with the License.
 *  You may obtain a copy of the License at
 *
 *  http://www.apache.org/licenses/LICENSE-2.0
 *
 *  Unless required by applicable law or agreed to in writing,
 *  software distributed under the License is distributed on an
 *  "AS IS" BASIS, WITHOUT WARRANTIES OR CONDITIONS OF ANY
 *  KIND, either express or implied.  See the License for the
 *  specific language governing permissions and limitations
 *  under the License.
 */

package org.ballerinalang.net.websub.nativeimpl;

import org.ballerinalang.bre.Context;
import org.ballerinalang.bre.bvm.BlockingNativeCallableUnit;
import org.ballerinalang.connector.api.BLangConnectorSPIUtil;
import org.ballerinalang.connector.api.Service;
import org.ballerinalang.connector.api.Struct;
import org.ballerinalang.connector.impl.ConnectorSPIModelHelper;
import org.ballerinalang.model.types.TypeKind;
import org.ballerinalang.model.values.BStruct;
import org.ballerinalang.natives.annotations.Argument;
import org.ballerinalang.natives.annotations.BallerinaFunction;
import org.ballerinalang.natives.annotations.Receiver;
import org.ballerinalang.net.websub.WebSubServicesRegistry;

import static org.ballerinalang.net.websub.WebSubSubscriberConstants.WEBSUB_PACKAGE;
import static org.ballerinalang.net.websub.WebSubSubscriberConstants.WEBSUB_SERVICE_REGISTRY;

/**
 * Register a WebSub Subscriber service.
 *
 * @since 0.966
 */

@BallerinaFunction(
        orgName = "ballerina", packageName = "websub",
        functionName = "registerWebSubSubscriberServiceEndpoint",
<<<<<<< HEAD
        receiver = @Receiver(type = TypeKind.OBJECT, structType = "Listener",
                structPackage = WebSubSubscriberConstants.WEBSUB_PACKAGE_PATH),
=======
        receiver = @Receiver(type = TypeKind.STRUCT, structType = "Listener", structPackage = WEBSUB_PACKAGE),
>>>>>>> d4c067a2
        args = {@Argument(name = "serviceType", type = TypeKind.TYPEDESC)},
        isPublic = true
)
public class RegisterWebSubSubscriberServiceEndpoint extends BlockingNativeCallableUnit {

    @Override
    public void execute(Context context) {

        Service service = BLangConnectorSPIUtil.getServiceRegistered(context);
        Struct subscriberServiceEndpoint = BLangConnectorSPIUtil.getConnectorEndpointStruct(context);
        Struct serviceEndpoint = ConnectorSPIModelHelper.createStruct(
                (BStruct) ((BStruct) (subscriberServiceEndpoint.getVMValue())).getRefField(1));
        WebSubServicesRegistry webSubServicesRegistry =
                (WebSubServicesRegistry) serviceEndpoint.getNativeData(WEBSUB_SERVICE_REGISTRY);
        webSubServicesRegistry.registerWebSubSubscriberService(service);
        context.setReturnValues();

    }
}
<|MERGE_RESOLUTION|>--- conflicted
+++ resolved
@@ -43,12 +43,7 @@
 @BallerinaFunction(
         orgName = "ballerina", packageName = "websub",
         functionName = "registerWebSubSubscriberServiceEndpoint",
-<<<<<<< HEAD
-        receiver = @Receiver(type = TypeKind.OBJECT, structType = "Listener",
-                structPackage = WebSubSubscriberConstants.WEBSUB_PACKAGE_PATH),
-=======
-        receiver = @Receiver(type = TypeKind.STRUCT, structType = "Listener", structPackage = WEBSUB_PACKAGE),
->>>>>>> d4c067a2
+        receiver = @Receiver(type = TypeKind.OBJECT, structType = "Listener", structPackage = WEBSUB_PACKAGE),
         args = {@Argument(name = "serviceType", type = TypeKind.TYPEDESC)},
         isPublic = true
 )
