/*
 *  Copyright (c) 2018, WSO2 Inc. (http://www.wso2.org) All Rights Reserved.
 *
 *  WSO2 Inc. licenses this file to you under the Apache License,
 *  Version 2.0 (the "License"); you may not use this file except
 *  in compliance with the License.
 *  You may obtain a copy of the License at
 *
 *  http://www.apache.org/licenses/LICENSE-2.0
 *
 *  Unless required by applicable law or agreed to in writing,
 *  software distributed under the License is distributed on an
 *  "AS IS" BASIS, WITHOUT WARRANTIES OR CONDITIONS OF ANY
 *  KIND, either express or implied.  See the License for the
 *  specific language governing permissions and limitations
 *  under the License.
 */
package org.ballerinalang.net.grpc.nativeimpl.servicestub;

import com.google.protobuf.DescriptorProtos;
import com.google.protobuf.Descriptors;
import org.ballerinalang.bre.Context;
import org.ballerinalang.bre.bvm.BLangVMErrors;
import org.ballerinalang.model.NativeCallableUnit;
import org.ballerinalang.model.types.BStructureType;
import org.ballerinalang.model.values.BMap;
import org.ballerinalang.model.values.BString;
import org.ballerinalang.model.values.BValue;
import org.ballerinalang.net.grpc.MessageUtils;
import org.ballerinalang.net.grpc.MethodDescriptor;
import org.ballerinalang.net.grpc.exception.GrpcClientException;
import org.ballerinalang.util.codegen.PackageInfo;
import org.ballerinalang.util.codegen.StructureTypeInfo;

import static org.ballerinalang.bre.bvm.BLangVMErrors.STRUCT_GENERIC_ERROR;
import static org.ballerinalang.net.grpc.GrpcConstants.PROTOCOL_STRUCT_PACKAGE_GRPC;
import static org.ballerinalang.util.BLangConstants.BALLERINA_BUILTIN_PKG;

/**
 * {@code AbstractExecute} is the Execute action implementation of the gRPC Connector.
 *
 * @since 1.0.0
 */
<<<<<<< HEAD
abstract class AbstractExecute extends BlockingNativeCallableUnit {
    
    /**
     * Returns corresponding Ballerina type for the proto buffer type.
     *
     * @param protoType Protocol buffer type
     * @param context   Ballerina Context
     * @return .
     */
    BType getBalType(String protoType, Context context) {
        if (protoType.equalsIgnoreCase("DoubleValue") || protoType
                .equalsIgnoreCase("FloatValue")) {
            return BTypes.typeFloat;
        } else if (protoType.equalsIgnoreCase("Int32Value") || protoType
                .equalsIgnoreCase("Int64Value") || protoType
                .equalsIgnoreCase("UInt32Value") || protoType
                .equalsIgnoreCase("UInt64Value")) {
            return BTypes.typeInt;
        } else if (protoType.equalsIgnoreCase("BoolValue")) {
            return BTypes.typeBoolean;
        } else if (protoType.equalsIgnoreCase("StringValue")) {
            return BTypes.typeString;
        } else {
            return context.getProgramFile().getEntryPackage().getStructInfo(protoType).getType();
        }
    }
=======
abstract class AbstractExecute implements NativeCallableUnit {
>>>>>>> da033cd0
    
    MethodDescriptor.MethodType getMethodType(Descriptors.MethodDescriptor
                                                      methodDescriptor) throws GrpcClientException {
        if (methodDescriptor == null) {
            throw new GrpcClientException("Error while processing method type. Method descriptor cannot be null.");
        }
        DescriptorProtos.MethodDescriptorProto methodDescriptorProto = methodDescriptor.toProto();
        return MessageUtils.getMethodType(methodDescriptorProto);
    }
    
    BMap<String, BValue> createStruct(Context context, String structName) {
        PackageInfo httpPackageInfo = context.getProgramFile()
                .getPackageInfo(PROTOCOL_STRUCT_PACKAGE_GRPC);
        StructureTypeInfo structInfo = httpPackageInfo.getStructInfo(structName);
        BStructureType structType = structInfo.getType();
        return new BMap<>(structType);
    }

    void notifyErrorReply(Context context, String errorMessage) {
        PackageInfo errorPackageInfo = context.getProgramFile().getPackageInfo(BALLERINA_BUILTIN_PKG);
        StructureTypeInfo errorStructInfo = errorPackageInfo.getStructInfo(STRUCT_GENERIC_ERROR);
        BMap<String, BValue> outboundError = new BMap<>(errorStructInfo.getType());
        outboundError.put(BLangVMErrors.ERROR_MESSAGE_FIELD, new BString(errorMessage));
        context.setReturnValues(outboundError);
    }
}<|MERGE_RESOLUTION|>--- conflicted
+++ resolved
@@ -41,37 +41,8 @@
  *
  * @since 1.0.0
  */
-<<<<<<< HEAD
-abstract class AbstractExecute extends BlockingNativeCallableUnit {
-    
-    /**
-     * Returns corresponding Ballerina type for the proto buffer type.
-     *
-     * @param protoType Protocol buffer type
-     * @param context   Ballerina Context
-     * @return .
-     */
-    BType getBalType(String protoType, Context context) {
-        if (protoType.equalsIgnoreCase("DoubleValue") || protoType
-                .equalsIgnoreCase("FloatValue")) {
-            return BTypes.typeFloat;
-        } else if (protoType.equalsIgnoreCase("Int32Value") || protoType
-                .equalsIgnoreCase("Int64Value") || protoType
-                .equalsIgnoreCase("UInt32Value") || protoType
-                .equalsIgnoreCase("UInt64Value")) {
-            return BTypes.typeInt;
-        } else if (protoType.equalsIgnoreCase("BoolValue")) {
-            return BTypes.typeBoolean;
-        } else if (protoType.equalsIgnoreCase("StringValue")) {
-            return BTypes.typeString;
-        } else {
-            return context.getProgramFile().getEntryPackage().getStructInfo(protoType).getType();
-        }
-    }
-=======
 abstract class AbstractExecute implements NativeCallableUnit {
->>>>>>> da033cd0
-    
+
     MethodDescriptor.MethodType getMethodType(Descriptors.MethodDescriptor
                                                       methodDescriptor) throws GrpcClientException {
         if (methodDescriptor == null) {
@@ -80,7 +51,7 @@
         DescriptorProtos.MethodDescriptorProto methodDescriptorProto = methodDescriptor.toProto();
         return MessageUtils.getMethodType(methodDescriptorProto);
     }
-    
+
     BMap<String, BValue> createStruct(Context context, String structName) {
         PackageInfo httpPackageInfo = context.getProgramFile()
                 .getPackageInfo(PROTOCOL_STRUCT_PACKAGE_GRPC);
