--- conflicted
+++ resolved
@@ -93,28 +93,8 @@
         }
         
         try {
-<<<<<<< HEAD
-            // If there are more than one descriptors exist, other descriptors are considered as dependent
-            // descriptors.  client supported only one depth descriptor dependency.
-            List<byte[]> dependentDescriptors = new ArrayList<>();
-            byte[] fileDescriptor = null;
-            for (String key : descriptorMap.keys()) {
-                if (descriptorMap.get(key) == null) {
-                    continue;
-                }
-                if (descriptorKey.equals(key)) {
-                    fileDescriptor = hexStringToByteArray(descriptorMap.get(key).stringValue());
-                } else {
-                    dependentDescriptors.add(hexStringToByteArray(descriptorMap.get(key).stringValue()));
-                }
-            }
-            
-            if (fileDescriptor == null) {
+            if (!descriptorMap.hasKey(descriptorKey)) {
                 context.setError(MessageUtils.getConnectorError(new StatusRuntimeException(Status
-=======
-            if (!descriptorMap.hasKey(descriptorKey)) {
-                context.setError(MessageUtils.getConnectorError(context, new StatusRuntimeException(Status
->>>>>>> a48ada0f
                         .fromCode(Status.Code.INTERNAL.toStatus().getCode()).withDescription("Error while " +
                                 "establishing the connection. service descriptor is null."))));
                 return;
