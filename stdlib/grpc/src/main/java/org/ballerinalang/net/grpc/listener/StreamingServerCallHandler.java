/*
 *  Copyright (c) 2018, WSO2 Inc. (http://www.wso2.org) All Rights Reserved.
 *
 *  WSO2 Inc. licenses this file to you under the Apache License,
 *  Version 2.0 (the "License"); you may not use this file except
 *  in compliance with the License.
 *  You may obtain a copy of the License at
 *
 *  http://www.apache.org/licenses/LICENSE-2.0
 *
 *  Unless required by applicable law or agreed to in writing,
 *  software distributed under the License is distributed on an
 *  "AS IS" BASIS, WITHOUT WARRANTIES OR CONDITIONS OF ANY
 *  KIND, either express or implied.  See the License for the
 *  specific language governing permissions and limitations
 *  under the License.
 */

package org.ballerinalang.net.grpc.listener;

import com.google.protobuf.Descriptors;
import io.netty.handler.codec.http.HttpHeaders;
import org.ballerinalang.jvm.BallerinaValues;
import org.ballerinalang.jvm.observability.ObservabilityConstants;
import org.ballerinalang.jvm.observability.ObserveUtils;
import org.ballerinalang.jvm.observability.ObserverContext;
import org.ballerinalang.jvm.types.BStreamType;
import org.ballerinalang.jvm.types.BType;
import org.ballerinalang.jvm.values.ObjectValue;
import org.ballerinalang.jvm.values.StreamValue;
import org.ballerinalang.net.grpc.GrpcConstants;
import org.ballerinalang.net.grpc.Message;
import org.ballerinalang.net.grpc.ServerCall;
import org.ballerinalang.net.grpc.ServiceResource;
import org.ballerinalang.net.grpc.Status;
import org.ballerinalang.net.grpc.StreamObserver;
import org.ballerinalang.net.grpc.callback.StreamingCallableUnitCallBack;
import org.ballerinalang.net.grpc.exception.GrpcServerException;

import java.util.HashMap;
import java.util.Map;
import java.util.concurrent.BlockingQueue;
import java.util.concurrent.LinkedBlockingQueue;

import static org.ballerinalang.net.grpc.GrpcConstants.CLIENT_ENDPOINT_TYPE;
import static org.ballerinalang.net.grpc.GrpcConstants.COMPLETED_MESSAGE;
import static org.ballerinalang.net.grpc.GrpcConstants.ITERATOR_OBJECT_NAME;
import static org.ballerinalang.net.grpc.GrpcConstants.MESSAGE_QUEUE;



import static org.ballerinalang.net.grpc.GrpcConstants.METADATA_ON_COMPLETE;
import static org.ballerinalang.net.grpc.GrpcConstants.METADATA_ON_MESSAGE;
import static org.ballerinalang.net.grpc.GrpcConstants.METADATA_ON_OPEN;

/**
 * Interface to initiate processing of incoming remote calls for streaming services.
 * This is used in client and bidirectional streaming services.
 * @since 0.980.0
 */
public class StreamingServerCallHandler extends ServerCallHandler {

    private final ServiceResource resource;
    private final BType inputType;

    public StreamingServerCallHandler(Descriptors.MethodDescriptor methodDescriptor, ServiceResource resource,
                                      BType inputType) throws GrpcServerException {
        super(methodDescriptor);
        if (resource == null) {
            throw new GrpcServerException("Streaming service resource doesn't exist.");
        }
        this.resource = resource;
        this.inputType = inputType;
    }

    @Override
    public Listener startCall(ServerCall call) {
        ServerCallStreamObserver responseObserver = new ServerCallStreamObserver(call);
        StreamObserver requestObserver = invoke(responseObserver, call);
        return new StreamingServerCallHandler.StreamingServerCallListener(requestObserver, responseObserver);
    }

    private StreamObserver invoke(StreamObserver responseObserver, ServerCall call) {
        ObserverContext context = call.getObserverContext();
        ObjectValue streamIterator = BallerinaValues.createObjectValue(GrpcConstants.PROTOCOL_GRPC_PKG_ID,
                ITERATOR_OBJECT_NAME, new Object[1]);
        BlockingQueue<Message> messageQueue = new LinkedBlockingQueue<>();
        streamIterator.addNativeData(MESSAGE_QUEUE, messageQueue);
        streamIterator.addNativeData(CLIENT_ENDPOINT_TYPE, getConnectionParameter(responseObserver));
        StreamValue requestStream = new StreamValue(new BStreamType(inputType), streamIterator);
        onStreamInvoke(resource, requestStream, call.getHeaders(), responseObserver, context);
        return new StreamingServerRequestObserver(streamIterator, messageQueue);
    }

    private static final class StreamingServerRequestObserver implements StreamObserver {
        private final BlockingQueue<Message> messageQueue;

        StreamingServerRequestObserver(ObjectValue streamIterator, BlockingQueue<Message> messageQueue) {
            this.messageQueue = messageQueue;
        }
<<<<<<< HEAD
        onOpen.getRuntime().invokeMethodAsync(onOpen.getService(), onOpen.getFunctionName(), null, METADATA_ON_OPEN,
                                              callback, properties,
                                              computeMessageParams(onOpen, null, responseObserver));
        callback.available.acquireUninterruptibly();

        return new StreamObserver() {
            @Override
            public void onNext(Message value) {
                ServiceResource onMessage = resourceMap.get(GrpcConstants.ON_MESSAGE_RESOURCE);

                CallableUnitCallback callback = new StreamingCallableUnitCallBack(responseObserver, context);
                onMessage.getRuntime().invokeMethodAsync(onMessage.getService(), onMessage.getFunctionName(),
                                                         null, METADATA_ON_MESSAGE, callback, properties,
                                                         computeMessageParams(onMessage, value, responseObserver));
            }
=======
>>>>>>> b2058fd5

        @Override
        public void onNext(Message value) {
            messageQueue.add(value);
        }

<<<<<<< HEAD
            @Override
            public void onCompleted() {
                ServiceResource onCompleted = resourceMap.get(GrpcConstants.ON_COMPLETE_RESOURCE);
                CallableUnitCallback callback = new UnaryCallableUnitCallBack(responseObserver, Boolean.FALSE, context);
                onCompleted.getRuntime().invokeMethodAsync(onCompleted.getService(), onCompleted.getFunctionName(),
                                                           null, METADATA_ON_COMPLETE, callback, properties,
                                                           computeMessageParams(onCompleted, null, responseObserver));
            }
        };
=======
        @Override
        public void onError(Message error) {
            messageQueue.add(error);
        }

        @Override
        public void onCompleted() {
            messageQueue.add(new Message(COMPLETED_MESSAGE, null));
        }
>>>>>>> b2058fd5
    }

    private static final class StreamingServerCallListener implements Listener {

        private final StreamObserver requestObserver;
        private final ServerCallStreamObserver responseObserver;
        private boolean halfClosed = false;

        // Non private to avoid synthetic class
        StreamingServerCallListener(
                StreamObserver requestObserver,
                ServerCallStreamObserver responseObserver) {
            this.requestObserver = requestObserver;
            this.responseObserver = responseObserver;
        }

        @Override
        public void onMessage(Message request) {
            requestObserver.onNext(request);
        }

        @Override
        public void onHalfClose() {
            halfClosed = true;
            requestObserver.onCompleted();
        }

        @Override
        public void onCancel() {
            responseObserver.cancelled = true;
            if (!halfClosed) {
                Message message = new Message(Status.Code.CANCELLED.toStatus()
                        .withDescription("cancelled before receiving half close")
                        .asRuntimeException());
                requestObserver.onError(message);
            }
        }

        @Override
        public void onComplete() {
            // Additional logic when closing the stream at server side.
        }
    }

    void onStreamInvoke(ServiceResource resource, StreamValue requestStream, HttpHeaders headers,
                        StreamObserver responseObserver, ObserverContext context) {
        Object[] requestParams = computeResourceParams(resource, requestStream, headers, responseObserver);
        Map<String, Object> properties = new HashMap<>();
        if (ObserveUtils.isObservabilityEnabled()) {
            properties.put(ObservabilityConstants.KEY_OBSERVER_CONTEXT, context);
        }
        StreamingCallableUnitCallBack callback = new StreamingCallableUnitCallBack(responseObserver, context);
        resource.getRuntime().invokeMethodAsync(resource.getService(), resource.getFunctionName(), callback,
                properties, requestParams);
    }
}<|MERGE_RESOLUTION|>--- conflicted
+++ resolved
@@ -49,10 +49,6 @@
 
 
 
-import static org.ballerinalang.net.grpc.GrpcConstants.METADATA_ON_COMPLETE;
-import static org.ballerinalang.net.grpc.GrpcConstants.METADATA_ON_MESSAGE;
-import static org.ballerinalang.net.grpc.GrpcConstants.METADATA_ON_OPEN;
-
 /**
  * Interface to initiate processing of incoming remote calls for streaming services.
  * This is used in client and bidirectional streaming services.
@@ -98,41 +94,12 @@
         StreamingServerRequestObserver(ObjectValue streamIterator, BlockingQueue<Message> messageQueue) {
             this.messageQueue = messageQueue;
         }
-<<<<<<< HEAD
-        onOpen.getRuntime().invokeMethodAsync(onOpen.getService(), onOpen.getFunctionName(), null, METADATA_ON_OPEN,
-                                              callback, properties,
-                                              computeMessageParams(onOpen, null, responseObserver));
-        callback.available.acquireUninterruptibly();
-
-        return new StreamObserver() {
-            @Override
-            public void onNext(Message value) {
-                ServiceResource onMessage = resourceMap.get(GrpcConstants.ON_MESSAGE_RESOURCE);
-
-                CallableUnitCallback callback = new StreamingCallableUnitCallBack(responseObserver, context);
-                onMessage.getRuntime().invokeMethodAsync(onMessage.getService(), onMessage.getFunctionName(),
-                                                         null, METADATA_ON_MESSAGE, callback, properties,
-                                                         computeMessageParams(onMessage, value, responseObserver));
-            }
-=======
->>>>>>> b2058fd5
 
         @Override
         public void onNext(Message value) {
             messageQueue.add(value);
         }
 
-<<<<<<< HEAD
-            @Override
-            public void onCompleted() {
-                ServiceResource onCompleted = resourceMap.get(GrpcConstants.ON_COMPLETE_RESOURCE);
-                CallableUnitCallback callback = new UnaryCallableUnitCallBack(responseObserver, Boolean.FALSE, context);
-                onCompleted.getRuntime().invokeMethodAsync(onCompleted.getService(), onCompleted.getFunctionName(),
-                                                           null, METADATA_ON_COMPLETE, callback, properties,
-                                                           computeMessageParams(onCompleted, null, responseObserver));
-            }
-        };
-=======
         @Override
         public void onError(Message error) {
             messageQueue.add(error);
@@ -142,7 +109,6 @@
         public void onCompleted() {
             messageQueue.add(new Message(COMPLETED_MESSAGE, null));
         }
->>>>>>> b2058fd5
     }
 
     private static final class StreamingServerCallListener implements Listener {
