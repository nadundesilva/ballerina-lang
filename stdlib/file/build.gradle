/*
 * Copyright (c) 2019, WSO2 Inc. (http://www.wso2.org) All Rights Reserved.
 *
 * Licensed under the Apache License, Version 2.0 (the "License");
 * you may not use this file except in compliance with the License.
 * You may obtain a copy of the License at
 *
 * http://www.apache.org/licenses/LICENSE-2.0
 *
 * Unless required by applicable law or agreed to in writing, software
 * distributed under the License is distributed on an "AS IS" BASIS,
 * WITHOUT WARRANTIES OR CONDITIONS OF ANY KIND, either express or implied.
 * See the License for the specific language governing permissions and
 * limitations under the License.
 *
 */
 
apply from: "$rootDir/gradle/balNativeLibProject.gradle"
apply from: "$rootDir/gradle/baseNativeStdLibProject.gradle"

description = 'Ballerina - File'

configurations.all {
    resolutionStrategy.preferProjectModules()
}

configurations.testCompileClasspath {
    resolutionStrategy {
        preferProjectModules()
    }
}

configurations {
    testCompile.exclude group: 'org.slf4j', module: 'slf4j-log4j12'
    testCompile.exclude group: 'org.slf4j', module: 'slf4j-simple'
    testCompile.exclude group: 'org.ops4j.pax.logging', module: 'pax-logging-api'
}

dependencies {
    baloCreat project(':lib-creator')
    implementation project(':ballerina-lang')
    implementation project(':ballerina-core')
    implementation project(':ballerina-runtime')
<<<<<<< HEAD
    implementation project(':ballerina-system')
=======
    implementation project(':ballerina-lang:object')
>>>>>>> 84b343b8
    implementation 'org.wso2.transport.file:org.wso2.transport.local-file-system'

    testCompile project(':ballerina-test-utils')
    testCompile project(':ballerina-reflect')
    testCompile project(':ballerina-lang:annotations')
    testCompile project(':ballerina-runtime-api')
    testCompile project(path: ':ballerina-test-common', configuration: 'tests')
    testCompile 'org.awaitility:awaitility'
    testCompile 'org.testng:testng'
    testCompile 'org.slf4j:slf4j-jdk14'

    baloImplementation project(path: ':ballerina-lang:annotations', configuration: 'baloImplementation')
    baloImplementation project(path: ':ballerina-lang:object', configuration: 'baloImplementation')
    baloImplementation project(path: ':ballerina-runtime-api', configuration: 'baloImplementation')

    baloTestImplementation project(path: ':ballerina-time', configuration: 'baloImplementation')
}

createBalo {
    jvmTarget = 'true'
}<|MERGE_RESOLUTION|>--- conflicted
+++ resolved
@@ -41,11 +41,8 @@
     implementation project(':ballerina-lang')
     implementation project(':ballerina-core')
     implementation project(':ballerina-runtime')
-<<<<<<< HEAD
     implementation project(':ballerina-system')
-=======
     implementation project(':ballerina-lang:object')
->>>>>>> 84b343b8
     implementation 'org.wso2.transport.file:org.wso2.transport.local-file-system'
 
     testCompile project(':ballerina-test-utils')
