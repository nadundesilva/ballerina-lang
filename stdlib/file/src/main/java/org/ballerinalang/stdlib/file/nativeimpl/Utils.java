/*
 * Copyright (c) 2019, WSO2 Inc. (http://www.wso2.org) All Rights Reserved.
 *
 * WSO2 Inc. licenses this file to you under the Apache License,
 * Version 2.0 (the "License"); you may not use this file except
 * in compliance with the License.
 * You may obtain a copy of the License at
 *
 *    http://www.apache.org/licenses/LICENSE-2.0
 *
 * Unless required by applicable law or agreed to in writing,
 * software distributed under the License is distributed on an
 * "AS IS" BASIS, WITHOUT WARRANTIES OR CONDITIONS OF ANY
 * KIND, either express or implied. See the License for the
 * specific language governing permissions and limitations
 * under the License.
 */

package org.ballerinalang.stdlib.file.nativeimpl;

<<<<<<< HEAD
import io.ballerina.runtime.api.StringUtils;
import io.ballerina.runtime.api.TypeCreator;
import io.ballerina.runtime.api.ValueCreator;
import io.ballerina.runtime.api.types.Type;
import io.ballerina.runtime.api.values.BObject;
import io.ballerina.runtime.api.values.BString;
import io.ballerina.runtime.util.exceptions.BallerinaException;
=======
import io.ballerina.runtime.api.creators.ErrorCreator;
import io.ballerina.runtime.api.creators.TypeCreator;
import io.ballerina.runtime.api.creators.ValueCreator;
import io.ballerina.runtime.api.types.Type;
import io.ballerina.runtime.api.utils.StringUtils;
import io.ballerina.runtime.api.values.BError;
import io.ballerina.runtime.api.values.BObject;
import io.ballerina.runtime.api.values.BString;
>>>>>>> dfa1fba9
import org.ballerinalang.stdlib.file.utils.FileConstants;
import org.ballerinalang.stdlib.file.utils.FileUtils;
import org.slf4j.Logger;
import org.slf4j.LoggerFactory;

import java.io.File;
import java.io.IOException;
import java.nio.file.FileAlreadyExistsException;
import java.nio.file.FileVisitResult;
import java.nio.file.Files;
import java.nio.file.NoSuchFileException;
import java.nio.file.Path;
import java.nio.file.Paths;
import java.nio.file.SimpleFileVisitor;
import java.nio.file.StandardCopyOption;
import java.nio.file.attribute.BasicFileAttributes;
import java.util.stream.Stream;

import static java.nio.file.FileVisitResult.CONTINUE;
import static java.nio.file.FileVisitResult.SKIP_SUBTREE;

/**
 * Native function implementations of the file module.
 *
 * @since 1.1.0
 */
public class Utils {
    private static final Logger log = LoggerFactory.getLogger(Utils.class);
    private static final String CURRENT_DIR_PROPERTY_KEY = "user.dir";
    private static final String TEMP_DIR_PROPERTY_KEY = "java.io.tmpdir";
    private static Type fileInfoType;

    public static BString getCurrentDirectory() {
        return StringUtils.fromString(FileUtils.getSystemProperty(CURRENT_DIR_PROPERTY_KEY));
    }

    public static boolean exists(BString path) {
        return Files.exists(Paths.get(path.getValue()));
    }

    public static Object createDir(BString dir, boolean parentDirs) {
        try {
            Path dirPath;
            if (parentDirs) {
                dirPath = Files.createDirectories(Paths.get(dir.getValue()));
            } else {
                dirPath = Files.createDirectory(Paths.get(dir.getValue()));
            }
            return StringUtils.fromString(dirPath.toAbsolutePath().toString());
        } catch (FileAlreadyExistsException e) {
            String msg = "File already exists. Failed to create the file: " + dir;
            log.error(msg, e);
            return FileUtils.getBallerinaError(FileConstants.INVALID_OPERATION_ERROR, StringUtils.fromString(msg));
        } catch (SecurityException e) {
            String msg = "Permission denied. Failed to create the file: " + dir;
            log.error(msg, e);
            return FileUtils.getBallerinaError(FileConstants.PERMISSION_ERROR, StringUtils.fromString(msg));
        } catch (IOException e) {
            String msg = "IO error while creating the file " + dir;
            log.error(msg, e);
            return FileUtils.getBallerinaError(FileConstants.FILE_SYSTEM_ERROR, StringUtils.fromString(msg));
        } catch (Exception e) {
            String msg = "Error while creating the file " + dir;
            log.error(msg, e);
            return FileUtils.getBallerinaError(FileConstants.FILE_SYSTEM_ERROR, StringUtils.fromString(msg));
        }
    }

    public static Object rename(BString oldPath, BString newPath) {
        Path oldFilePath = Paths.get(oldPath.getValue());
        Path newFilePath = Paths.get(newPath.getValue());

        if (Files.notExists(oldFilePath)) {
            return FileUtils.getBallerinaError(FileConstants.FILE_NOT_FOUND_ERROR,
                                               StringUtils
                                                       .fromString("File not found: " + oldFilePath.toAbsolutePath()));
        }

        try {
            Files.move(oldFilePath.toAbsolutePath(), newFilePath.toAbsolutePath());
            return null;
        } catch (FileAlreadyExistsException e) {
            return FileUtils.getBallerinaError(FileConstants.INVALID_OPERATION_ERROR,
                                               StringUtils.fromString(
                                                       "File already exists in the new path " + newFilePath));
        } catch (IOException e) {
            return FileUtils.getBallerinaError(FileConstants.FILE_SYSTEM_ERROR, e);
        } catch (SecurityException e) {
            return FileUtils.getBallerinaError(FileConstants.PERMISSION_ERROR, e);
        }
    }

    public static BString tempDir() {
        return StringUtils.fromString(FileUtils.getSystemProperty(TEMP_DIR_PROPERTY_KEY));
    }

    public static Object createFile(BString path) {
        try {
            Path filepath = Files.createFile(Paths.get(path.getValue()));
            return StringUtils.fromString(filepath.toAbsolutePath().toString());
        } catch (FileAlreadyExistsException e) {
            String msg = "File already exists. Failed to create the file: " + path;
            log.error(msg, e);
            return FileUtils.getBallerinaError(FileConstants.INVALID_OPERATION_ERROR,
                                               StringUtils.fromString(msg));
        } catch (SecurityException e) {
            String msg = "Permission denied. Failed to create the file: " + path;
            log.error(msg, e);
            return FileUtils.getBallerinaError(FileConstants.PERMISSION_ERROR, StringUtils.fromString(msg));
        } catch (NoSuchFileException e) {
            String msg = "The file does not exist in path " + path;
            return FileUtils.getBallerinaError(FileConstants.FILE_SYSTEM_ERROR, StringUtils.fromString(msg));
        } catch (IOException e) {
            String msg = "IO error occurred while creating the file " + path;
            log.error(msg, e);
            return FileUtils.getBallerinaError(FileConstants.FILE_SYSTEM_ERROR, StringUtils.fromString(msg));
        } catch (Exception e) {
            String msg = "Error occurred while creating the file " + path;
            log.error(msg, e);
            return FileUtils.getBallerinaError(FileConstants.FILE_SYSTEM_ERROR, StringUtils.fromString(msg));
        }
    }

    public static Object getFileInfo(BString path) {
        File inputFile = Paths.get(path.getValue()).toAbsolutePath().toFile();
        if (!inputFile.exists()) {
            return FileUtils.getBallerinaError(FileConstants.FILE_NOT_FOUND_ERROR,
                                               StringUtils.fromString("File not found: " + path));
        }
        try {
            return FileUtils.getFileInfo(inputFile);
        } catch (IOException e) {
            log.error("IO error while creating the file " + path, e);
            return FileUtils.getBallerinaError(FileConstants.FILE_SYSTEM_ERROR, e);
        }
    }

    public static Object remove(BString path, boolean recursive) {
        File removeFile = Paths.get(path.getValue()).toAbsolutePath().toFile();
        String wdBValue = FileUtils.getSystemProperty(CURRENT_DIR_PROPERTY_KEY);
        File wd = Paths.get(wdBValue).toAbsolutePath().toFile();

        try {
            if (wd.getCanonicalPath().equals(removeFile.getCanonicalPath())) {
                return FileUtils.getBallerinaError(FileConstants.INVALID_OPERATION_ERROR,
                                                   StringUtils.fromString("Cannot delete the current working " +
                                                                                   "directory " +
                                                                                   wd.getCanonicalPath()));
            }

            if (!removeFile.exists()) {
                return FileUtils.getBallerinaError(FileConstants.FILE_NOT_FOUND_ERROR,
                                                   StringUtils.fromString("File not found: " +
                                                                                   removeFile.getCanonicalPath()));
            }

            if (recursive) {
                Path directory = Paths.get(removeFile.getCanonicalPath());
                Files.walkFileTree(directory, new RecursiveFileVisitor());
            } else {
                if (!removeFile.delete()) {
                    return FileUtils.getBallerinaError(FileConstants.FILE_SYSTEM_ERROR,
                                                       StringUtils.fromString("Error while deleting " +
                                                                                       removeFile.getCanonicalPath()));
                }
            }
            return null;
        } catch (IOException ex) {
            return FileUtils.getBallerinaError(FileConstants.FILE_SYSTEM_ERROR, ex);
        } catch (SecurityException ex) {
            return FileUtils.getBallerinaError(FileConstants.PERMISSION_ERROR, ex);
        }
    }

    static class RecursiveFileVisitor extends SimpleFileVisitor<Path> {
        @Override
        public FileVisitResult visitFile(Path file, BasicFileAttributes attrs) throws IOException {
            Files.delete(file);
            return FileVisitResult.CONTINUE;
        }

        @Override
        public FileVisitResult postVisitDirectory(Path dir, IOException exc) throws IOException {
            Files.delete(dir);
            return FileVisitResult.CONTINUE;
        }
    }

    public static Object readDir(BString path, long maxDepth) {
        File inputFile = Paths.get(path.getValue()).toAbsolutePath().toFile();

        if (!inputFile.exists()) {
            return FileUtils.getBallerinaError(FileConstants.FILE_NOT_FOUND_ERROR,
                                               StringUtils.fromString("File not found: " + path));
        }

        if (!inputFile.isDirectory()) {
            return FileUtils.getBallerinaError(FileConstants.INVALID_OPERATION_ERROR,
                                               StringUtils
                                                       .fromString("File in path " + path + " is not a directory"));
        }

        if (maxDepth == FileConstants.DEFAULT_MAX_DEPTH) {
            // If the user has not given a value, read all levels
            return readFileTree(inputFile, Integer.MAX_VALUE);
        } else if (maxDepth > FileConstants.DEFAULT_MAX_DEPTH && maxDepth < Integer.MAX_VALUE) {
            // If the user has given a valid depth level, read up-to that level
            return readFileTree(inputFile, Math.toIntExact(maxDepth));
        } else {
            return FileUtils.getBallerinaError(FileConstants.INVALID_OPERATION_ERROR,
                                               StringUtils.fromString("Invalid maxDepth value " + maxDepth));
        }
    }

    private static Object readFileTree(File inputFile, int maxDepth) {
        BObject[] results;
        try (Stream<Path> walk = Files.walk(inputFile.toPath(), maxDepth)) {
            results = walk.map(x -> {
                try {
                    BObject bObject = FileUtils.getFileInfo(x.toFile());
                    fileInfoType = bObject.getType();
                    return bObject;
                } catch (IOException e) {
                    throw ErrorCreator.createError(StringUtils.fromString("Error while accessing file info"), e);
                }
            }).skip(1).toArray(BObject[]::new);
            return ValueCreator.createArrayValue(results, TypeCreator.createArrayType(fileInfoType));
<<<<<<< HEAD
        } catch (IOException | BallerinaException ex) {
=======
        } catch (IOException | BError ex) {
>>>>>>> dfa1fba9
            return FileUtils.getBallerinaError(FileConstants.FILE_SYSTEM_ERROR, ex);
        } catch (SecurityException ex) {
            return FileUtils.getBallerinaError(FileConstants.PERMISSION_ERROR, ex);
        }
    }

    public static Object copy(BString sourcePath, BString destinationPath, boolean replaceExisting) {
        Path srcPath = Paths.get(sourcePath.getValue());
        Path destPath = Paths.get(destinationPath.getValue());

        if (Files.notExists(srcPath)) {
            return FileUtils.getBallerinaError(FileConstants.FILE_NOT_FOUND_ERROR,
                                               StringUtils.fromString("File not found: " + sourcePath));
        }
        try {
            Files.walkFileTree(srcPath, new RecursiveFileCopyVisitor(srcPath, destPath, replaceExisting));
        } catch (IOException ex) {
            return FileUtils.getBallerinaError(FileConstants.FILE_SYSTEM_ERROR, ex);
        }
        return null;
    }

    static class RecursiveFileCopyVisitor extends SimpleFileVisitor<Path> {

        final Path source;
        final Path target;
        final boolean replaceExisting;

        RecursiveFileCopyVisitor(Path source, Path target, boolean replaceExisting) {
            this.source = source;
            this.target = target;
            this.replaceExisting = replaceExisting;
        }

        @Override
        public FileVisitResult preVisitDirectory(Path dir, BasicFileAttributes attrs) throws IOException {
            Path newDirectory = target.resolve(source.relativize(dir));
            if (replaceExisting) {
                Files.copy(dir, newDirectory, StandardCopyOption.REPLACE_EXISTING);
            } else {
                try {
                    Files.copy(dir, newDirectory);
                } catch (FileAlreadyExistsException ioException) {
                    log.debug("Directory already exists in the path " + dir.toString() + ", Hence skipping " +
                            "the subtree.");
                    return SKIP_SUBTREE; // skip processing
                }
            }
            return CONTINUE;
        }

        @Override
        public FileVisitResult visitFile(Path file, BasicFileAttributes attrs) throws IOException {
            Path newFile = target.resolve(source.relativize(file));
            if (replaceExisting) {
                Files.copy(file, newFile, StandardCopyOption.REPLACE_EXISTING);
            } else {
                try {
                    Files.copy(file, newFile);
                } catch (FileAlreadyExistsException ioException) {
                    log.debug("File already exists in the path " + file.toString() + ", Hence skipping " +
                            "the subtree.");
                    return SKIP_SUBTREE; // skip processing
                }
            }
            return CONTINUE;
        }
    }
}<|MERGE_RESOLUTION|>--- conflicted
+++ resolved
@@ -18,15 +18,6 @@
 
 package org.ballerinalang.stdlib.file.nativeimpl;
 
-<<<<<<< HEAD
-import io.ballerina.runtime.api.StringUtils;
-import io.ballerina.runtime.api.TypeCreator;
-import io.ballerina.runtime.api.ValueCreator;
-import io.ballerina.runtime.api.types.Type;
-import io.ballerina.runtime.api.values.BObject;
-import io.ballerina.runtime.api.values.BString;
-import io.ballerina.runtime.util.exceptions.BallerinaException;
-=======
 import io.ballerina.runtime.api.creators.ErrorCreator;
 import io.ballerina.runtime.api.creators.TypeCreator;
 import io.ballerina.runtime.api.creators.ValueCreator;
@@ -35,7 +26,6 @@
 import io.ballerina.runtime.api.values.BError;
 import io.ballerina.runtime.api.values.BObject;
 import io.ballerina.runtime.api.values.BString;
->>>>>>> dfa1fba9
 import org.ballerinalang.stdlib.file.utils.FileConstants;
 import org.ballerinalang.stdlib.file.utils.FileUtils;
 import org.slf4j.Logger;
@@ -263,11 +253,7 @@
                 }
             }).skip(1).toArray(BObject[]::new);
             return ValueCreator.createArrayValue(results, TypeCreator.createArrayType(fileInfoType));
-<<<<<<< HEAD
-        } catch (IOException | BallerinaException ex) {
-=======
         } catch (IOException | BError ex) {
->>>>>>> dfa1fba9
             return FileUtils.getBallerinaError(FileConstants.FILE_SYSTEM_ERROR, ex);
         } catch (SecurityException ex) {
             return FileUtils.getBallerinaError(FileConstants.PERMISSION_ERROR, ex);
