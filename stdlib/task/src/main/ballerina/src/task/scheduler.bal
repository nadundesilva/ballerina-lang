--- conflicted
+++ resolved
@@ -50,11 +50,7 @@
     # + attachedService - ballerina `service` object which needs to be detached from the task.
     # + return - Returns `task:SchedulerError` if the process failed due to any reason, nil otherwise.
     public function detach(service attachedService) returns SchedulerError? {
-<<<<<<< HEAD
-        var result = self.taskListener.detach(attachedService);
-=======
         var result = detachExternal(self.taskListener, attachedService);
->>>>>>> c05e4a36
         if (result is ListenerError) {
             string message = "Scheduler failed to detach the service";
             SchedulerError err = error(SCHEDULER_ERROR_REASON, message = message, cause = result);
