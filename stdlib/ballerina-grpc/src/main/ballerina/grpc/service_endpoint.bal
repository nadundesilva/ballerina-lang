--- conflicted
+++ resolved
@@ -55,11 +55,7 @@
     documentation {
         Returns the client connection that servicestub code uses
     }
-<<<<<<< HEAD
-    public native function getClient() returns (CallerAction);
-=======
-    public native function getCallerActions () returns (ClientResponder);
->>>>>>> a8762a03
+    public native function getCallerActions() returns (CallerAction);
 };
 
 documentation {
@@ -93,7 +89,6 @@
     F{{cacheSize}} - Maximum size of the cache
     F{{cacheValidityPeriod}} - Time duration of cache validity period
 }
-// align with http impl
 public type SslConfiguration {
     string trustStoreFile;
     string trustStorePassword;
