/*
 *  Copyright (c) 2018, WSO2 Inc. (http://www.wso2.org) All Rights Reserved.
 *
 *  Licensed under the Apache License, Version 2.0 (the "License");
 *  you may not use this file except in compliance with the License.
 *  You may obtain a copy of the License at
 *
 *  http://www.apache.org/licenses/LICENSE-2.0
 *
 *  Unless required by applicable law or agreed to in writing, software
 *  distributed under the License is distributed on an "AS IS" BASIS,
 *  WITHOUT WARRANTIES OR CONDITIONS OF ANY KIND, either express or implied.
 *  See the License for the specific language governing permissions and
 *  limitations under the License.
 */
package org.ballerinalang.net.grpc.nativeimpl.headers;

import io.netty.handler.codec.http.DefaultHttpHeaders;
import io.netty.handler.codec.http.HttpHeaders;
import org.ballerinalang.bre.Context;
import org.ballerinalang.bre.bvm.BlockingNativeCallableUnit;
import org.ballerinalang.model.types.TypeKind;
import org.ballerinalang.model.values.BMap;
import org.ballerinalang.model.values.BValue;
import org.ballerinalang.natives.annotations.Argument;
import org.ballerinalang.natives.annotations.BallerinaFunction;
import org.ballerinalang.natives.annotations.Receiver;

import static org.ballerinalang.net.grpc.GrpcConstants.MESSAGE_HEADERS;
import static org.ballerinalang.net.grpc.GrpcConstants.ORG_NAME;
import static org.ballerinalang.net.grpc.GrpcConstants.PROTOCOL_PACKAGE_GRPC;
import static org.ballerinalang.net.grpc.GrpcConstants.PROTOCOL_STRUCT_PACKAGE_GRPC;

/**
 * Set custom Header to the Message.
 *
 * @since 1.0.0
 */
@BallerinaFunction(
        orgName = ORG_NAME,
        packageName = PROTOCOL_PACKAGE_GRPC,
        functionName = "addEntry",
        receiver = @Receiver(type = TypeKind.OBJECT, structType = "Headers",
                structPackage = PROTOCOL_STRUCT_PACKAGE_GRPC),
        args = {@Argument(name = "headerName", type = TypeKind.STRING),
                @Argument(name = "headerValue", type = TypeKind.STRING)},
        isPublic = true
)
public class AddEntry extends BlockingNativeCallableUnit {
    @Override
    public void execute(Context context) {
<<<<<<< HEAD
        BStruct headerValues = (BStruct) context.getRefArgument(0);
        HttpHeaders headers = (HttpHeaders) headerValues.getNativeData(MESSAGE_HEADERS);
=======
        BMap<String, BValue> headerValues = (BMap<String, BValue>) context.getRefArgument(0);
        MessageHeaders metadata = (MessageHeaders) headerValues.getNativeData(METADATA_KEY);
>>>>>>> 4be08406
        String headerName = context.getStringArgument(0);
        String headerValue = context.getStringArgument(1);

        // Only initialize ctx if not yet initialized
        headers = headers != null ? headers : new DefaultHttpHeaders();
        headers.add(headerName, headerValue);
        headerValues.addNativeData(MESSAGE_HEADERS, headers);
        context.setReturnValues();
    }
}<|MERGE_RESOLUTION|>--- conflicted
+++ resolved
@@ -49,13 +49,8 @@
 public class AddEntry extends BlockingNativeCallableUnit {
     @Override
     public void execute(Context context) {
-<<<<<<< HEAD
-        BStruct headerValues = (BStruct) context.getRefArgument(0);
+        BMap<String, BValue> headerValues = (BMap<String, BValue>) context.getRefArgument(0);
         HttpHeaders headers = (HttpHeaders) headerValues.getNativeData(MESSAGE_HEADERS);
-=======
-        BMap<String, BValue> headerValues = (BMap<String, BValue>) context.getRefArgument(0);
-        MessageHeaders metadata = (MessageHeaders) headerValues.getNativeData(METADATA_KEY);
->>>>>>> 4be08406
         String headerName = context.getStringArgument(0);
         String headerValue = context.getStringArgument(1);
 
