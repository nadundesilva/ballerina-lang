--- conflicted
+++ resolved
@@ -45,11 +45,6 @@
 import org.slf4j.Logger;
 import org.slf4j.LoggerFactory;
 
-<<<<<<< HEAD
-=======
-import java.util.Base64;
-import java.util.HashMap;
->>>>>>> 790ce775
 import java.util.List;
 import java.util.Map;
 
@@ -59,11 +54,7 @@
 import static org.ballerinalang.net.grpc.MessageConstants.INT;
 import static org.ballerinalang.net.grpc.MessageConstants.PROTOCOL_STRUCT_PACKAGE_GRPC;
 import static org.ballerinalang.net.grpc.MessageConstants.STRING;
-<<<<<<< HEAD
 import static org.ballerinalang.net.grpc.MessageHeaders.METADATA_KEY;
-=======
-import static org.ballerinalang.net.grpc.MessageContext.MESSAGE_CONTEXT_KEY;
->>>>>>> 790ce775
 
 /**
  * Util methods to generate protobuf message.
@@ -74,7 +65,6 @@
     private static final Logger LOG = LoggerFactory.getLogger(MessageUtils.class);
     private static final String UNKNOWN_ERROR = "Unknown Error";
 
-<<<<<<< HEAD
     public static BStruct getHeaderStruct(Resource resource) {
         if (resource == null || resource.getParamDetails() == null) {
             throw new RuntimeException("Invalid resource input arguments");
@@ -119,29 +109,6 @@
             if (headerValues.size() > 1) {
                 LOG.warn("No of Header objects found in input params:" + headerValues.size() + " , gRPC service can " +
                         "only execute the first header object");
-=======
-    public static BValue getHeader(Context context) {
-        String headerName = context.getStringArgument(0);
-        MessageContext messageContext = (MessageContext) context.getProperty(MESSAGE_CONTEXT_KEY);
-        String headerValue = getHeaderValue(messageContext, headerName);
-
-        return new BString(headerValue);
-    }
-    
-    public static String getHeaderValue(MessageContext context, String keyName) {
-        String headerValue = null;
-        if (context != null) {
-            if (keyName.endsWith(Metadata.BINARY_HEADER_SUFFIX)) {
-                Metadata.Key<byte[]> key = Metadata.Key.of(keyName, Metadata.BINARY_BYTE_MARSHALLER);
-                byte[] byteValues = context.get(key);
-                // Referred : https://stackoverflow
-                // .com/questions/1536054/how-to-convert-byte-array-to-string-and-vice-versa
-                // https://stackoverflow.com/questions/2418485/how-do-i-convert-a-byte-array-to-base64-in-java
-                headerValue = byteValues != null ? Base64.getEncoder().encodeToString(byteValues) : null;
-            } else {
-                Metadata.Key<String> key = Metadata.Key.of(keyName, Metadata.ASCII_STRING_MARSHALLER);
-                headerValue = context.get(key);
->>>>>>> 790ce775
             }
             BStruct headerValue = (BStruct) headerValues.getBValue(0);
             metadata = (MessageHeaders) headerValue.getNativeData(METADATA_KEY);
@@ -149,30 +116,6 @@
         return metadata;
     }
 
-<<<<<<< HEAD
-=======
-    public static Map<String, Object> updateContextProperties(Map<String, Object> properties) {
-        if (MessageContext.isPresent()) {
-            properties = properties != null ? properties : new HashMap<>();
-            MessageContext context = MessageContext.current();
-            properties.put(MESSAGE_CONTEXT_KEY, new MessageContext(context));
-        }
-        return properties;
-    }
-
-    public static void setRequestHeaders(Context context) {
-        if (context.getProperty(MESSAGE_CONTEXT_KEY) == null) {
-            LOG.debug("Request headers not found in the ballerina context");
-        }
-        // Set request headers.
-        io.grpc.Context msgContext = io.grpc.Context.current().withValue(MessageContext.DATA_KEY, (MessageContext)
-                context.getProperty(MESSAGE_CONTEXT_KEY)).attach();
-        if (msgContext == null) {
-            LOG.error("Error while setting request headers. gRPC context is null");
-        }
-    }
-    
->>>>>>> 790ce775
     public static StreamObserver<Message> getResponseObserver(BRefType refType) {
         Object observerObject = null;
         if (refType instanceof BStruct) {
