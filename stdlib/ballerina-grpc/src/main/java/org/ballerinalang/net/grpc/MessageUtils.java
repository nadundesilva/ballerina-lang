--- conflicted
+++ resolved
@@ -54,13 +54,9 @@
 import java.util.List;
 import java.util.Map;
 
-<<<<<<< HEAD
-import static org.ballerinalang.net.grpc.GrpcConstants.PROTOCOL_STRUCT_PACKAGE_GRPC;
-=======
 import static org.ballerinalang.bre.bvm.BLangVMErrors.PACKAGE_BUILTIN;
 import static org.ballerinalang.bre.bvm.BLangVMErrors.STRUCT_GENERIC_ERROR;
 import static org.ballerinalang.net.grpc.MessageConstants.PROTOCOL_STRUCT_PACKAGE_GRPC;
->>>>>>> b31ab0eb
 import static org.ballerinalang.net.grpc.MessageHeaders.METADATA_KEY;
 
 /**
@@ -126,7 +122,7 @@
     public static StreamObserver<Message> getResponseObserver(BRefType refType) {
         Object observerObject = null;
         if (refType instanceof BStruct) {
-            observerObject = ((BStruct) refType).getNativeData(GrpcConstants.RESPONSE_OBSERVER);
+            observerObject = ((BStruct) refType).getNativeData(MessageConstants.RESPONSE_OBSERVER);
         }
         if (observerObject instanceof StreamObserver) {
             return ((StreamObserver<Message>) observerObject);
@@ -135,15 +131,9 @@
     }
     
     public static BStruct getConnectorError(Context context, Throwable throwable) {
-<<<<<<< HEAD
-        PackageInfo grpcPackageInfo = context.getProgramFile()
-                .getPackageInfo(PROTOCOL_STRUCT_PACKAGE_GRPC);
-        StructInfo errorStructInfo = grpcPackageInfo.getStructInfo(GrpcConstants.CONNECTOR_ERROR);
-=======
         ProgramFile progFile = context.getProgramFile();
         PackageInfo errorPackageInfo = progFile.getPackageInfo(PACKAGE_BUILTIN);
         StructInfo errorStructInfo = errorPackageInfo.getStructInfo(STRUCT_GENERIC_ERROR);
->>>>>>> b31ab0eb
         return getConnectorError(errorStructInfo.getType(), throwable);
     }
     
@@ -208,7 +198,7 @@
         if (fieldType == null) {
             return ServiceProtoConstants.INVALID_WIRE_TYPE;
         }
-        Integer wireType = GrpcConstants.WIRE_TYPE_MAP.get(fieldType.toProto());
+        Integer wireType = MessageConstants.WIRE_TYPE_MAP.get(fieldType.toProto());
         if (wireType != null) {
             return wireType;
         } else {
