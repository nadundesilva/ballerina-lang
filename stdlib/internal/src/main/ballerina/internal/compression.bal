--- conflicted
+++ resolved
@@ -25,68 +25,30 @@
     error? cause,
 };
 
-<<<<<<< HEAD
 # Decompresses a byte array into a directory.
 #
 # + content - Byte array of the compressed file
 # + destDir - Path of the directory to decompress the file
 # + return - An error if an error occurs during the decompression process
-public native function decompressFromByteArray(byte[] content, Path destDir) returns error?;
+public extern function decompressFromByteArray(byte[] content, Path destDir) returns error?;
 
 # Decompresses a compressed file.
 #
 # + dirPath - Path of the compressed file
 # + destDir - Path of the directory to decompress the file
 # + return - An error if an error occurs during the decompression process
-public native function decompress(Path dirPath, Path destDir) returns error?;
+public extern function decompress(Path dirPath, Path destDir) returns error?;
 
 # Compresses a directory.
 #
 # + dirPath - Path of the directory to be compressed
 # + destDir - Path of the directory to place the compressed file
 # + return - An error if an error occurs during the compression process
-public native function compress(Path dirPath, Path destDir) returns error?;
+public extern function compress(Path dirPath, Path destDir) returns error?;
 
 # Compresses a directory into a byte array.
 #
 # + dirPath - Path of the directory to be compressed
 # + return - Compressed byte array of the file.
 #            An error if an error occurs during the compression process.
-public native function compressToByteArray(Path dirPath) returns byte[]|error;
-=======
-documentation {
-    Decompresses a byte array into a directory.
-
-    P{{content}} Byte array of the compressed file
-    P{{destDir}} Path of the directory to decompress the file
-    R{{}} An error if an error occurs during the decompression process
-}
-public extern function decompressFromByteArray(byte[] content, Path destDir) returns error?;
-
-documentation {
-    Decompresses a compressed file.
-
-    P{{dirPath}} Path of the compressed file
-    P{{destDir}} Path of the directory to decompress the file
-    R{{}} An error if an error occurs during the decompression process
-}
-public extern function decompress(Path dirPath, Path destDir) returns error?;
-
-documentation {
-    Compresses a directory.
-
-    P{{dirPath}} Path of the directory to be compressed
-    P{{destDir}} Path of the directory to place the compressed file
-    R{{}} An error if an error occurs during the compression process
-}
-public extern function compress(Path dirPath, Path destDir) returns error?;
-
-documentation {
-    Compresses a directory into a byte array.
-
-    P{{dirPath}} Path of the directory to be compressed
-    R{{}} Compressed byte array of the file
-    R{{}} An error if an error occurs during the compression process
-}
-public extern function compressToByteArray(Path dirPath) returns byte[]|error;
->>>>>>> fb229ec6
+public extern function compressToByteArray(Path dirPath) returns byte[]|error;