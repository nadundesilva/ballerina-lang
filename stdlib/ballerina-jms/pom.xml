<!--
  ~ Copyright (c) 2017, WSO2 Inc. (http://www.wso2.org) All Rights Reserved.
  ~
  ~ WSO2 Inc. licenses this file to you under the Apache License,
  ~ Version 2.0 (the "License"); you may not use this file except
  ~ in compliance with the License.
  ~ You may obtain a copy of the License at
  ~
  ~    http://www.apache.org/licenses/LICENSE-2.0
  ~
  ~ Unless required by applicable law or agreed to in writing,
  ~ software distributed under the License is distributed on an
  ~ "AS IS" BASIS, WITHOUT WARRANTIES OR CONDITIONS OF ANY
  ~ KIND, either express or implied.  See the License for the
  ~ specific language governing permissions and limitations
  ~ under the License.
  -->

<project xmlns="http://maven.apache.org/POM/4.0.0" xmlns:xsi="http://www.w3.org/2001/XMLSchema-instance" xsi:schemaLocation="http://maven.apache.org/POM/4.0.0 http://maven.apache.org/maven-v4_0_0.xsd">
    <parent>
        <groupId>org.ballerinalang</groupId>
        <artifactId>ballerina-parent</artifactId>
        <version>0.970.0-alpha1-SNAPSHOT</version>
        <relativePath>../../pom.xml</relativePath>
    </parent>
    <modelVersion>4.0.0</modelVersion>
    <artifactId>ballerina-jms</artifactId>
    <packaging>jar</packaging>
    <name>Ballerina - JMS</name>
    <url>http://ballerinalang.org</url>

    <dependencies>
        <dependency>
            <groupId>org.slf4j</groupId>
            <artifactId>slf4j-api</artifactId>
        </dependency>
        <dependency>
            <groupId>org.ballerinalang</groupId>
            <artifactId>ballerina-core</artifactId>
        </dependency>
        <dependency>
            <groupId>org.ballerinalang</groupId>
            <artifactId>ballerina-lang</artifactId>
        </dependency>
        <dependency>
            <groupId>org.ballerinalang</groupId>
            <artifactId>ballerina-logging</artifactId>
        </dependency>
        <dependency>
            <groupId>org.ballerinalang</groupId>
            <artifactId>ballerina-builtin</artifactId>
        </dependency>
        <dependency>
            <groupId>javax.jms</groupId>
            <artifactId>javax.jms-api</artifactId>
        </dependency>
        <dependency>
            <groupId>org.slf4j</groupId>
            <artifactId>slf4j-simple</artifactId>
            <scope>test</scope>
        </dependency>
        <dependency>
            <groupId>org.testng</groupId>
            <artifactId>testng</artifactId>
        </dependency>
    </dependencies>

    <build>
        <resources>
            <resource>
                <directory>src/main/resources</directory>
                <excludes>
                    <exclude>ballerina/**</exclude>
                </excludes>
            </resource>

            <!-- copy built-in ballerina sources to the jar -->
            <resource>
                <directory>${generated.ballerina.source.directory}</directory>
                <targetPath>META-INF/ballerina</targetPath>
            </resource>
    	</resources>
        <plugins>
            <!-- For ballerina annotation processing -->
            <plugin>
                <groupId>org.bsc.maven</groupId>
                <artifactId>maven-processor-plugin</artifactId>
                <version>${mvn.processor.plugin.version}</version>
                <configuration>
                    <processors>
                        <processor>org.ballerinalang.codegen.BallerinaAnnotationProcessor</processor>
                    </processors>
                    <options>
                        <nativeEntityProviderPackage>org.ballerinalang.net.jms.generated.providers</nativeEntityProviderPackage>
                        <nativeEntityProviderClass>StandardNativeElementProvider</nativeEntityProviderClass>
                    </options>
                </configuration>
                <executions>
                    <execution>
                        <id>process</id>
                        <goals>
                            <goal>process</goal>
                        </goals>
                        <phase>generate-sources</phase>
                    </execution>
                </executions>
            </plugin>
        </plugins>
    </build>

    <properties>
        <!-- Path to the generated natives ballerina files temp directory -->
        <generated.ballerina.source.directory>${project.build.directory}/../src/main/ballerina</generated.ballerina.source.directory>
<<<<<<< HEAD
        <maven.spotbugsplugin.exclude.file>spotbugs-exclude.xml</maven.spotbugsplugin.exclude.file>
=======
>>>>>>> 53c24bbe
        <maven.checkstyleplugin.excludes>**/generated/**</maven.checkstyleplugin.excludes>
    </properties>
</project><|MERGE_RESOLUTION|>--- conflicted
+++ resolved
@@ -64,7 +64,7 @@
             <artifactId>testng</artifactId>
         </dependency>
     </dependencies>
-
+    
     <build>
         <resources>
             <resource>
@@ -107,14 +107,11 @@
             </plugin>
         </plugins>
     </build>
-
+    
     <properties>
         <!-- Path to the generated natives ballerina files temp directory -->
         <generated.ballerina.source.directory>${project.build.directory}/../src/main/ballerina</generated.ballerina.source.directory>
-<<<<<<< HEAD
+        <maven.checkstyleplugin.excludes>**/generated/**</maven.checkstyleplugin.excludes>
         <maven.spotbugsplugin.exclude.file>spotbugs-exclude.xml</maven.spotbugsplugin.exclude.file>
-=======
->>>>>>> 53c24bbe
-        <maven.checkstyleplugin.excludes>**/generated/**</maven.checkstyleplugin.excludes>
     </properties>
 </project>