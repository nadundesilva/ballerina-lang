--- conflicted
+++ resolved
@@ -900,17 +900,11 @@
     return sourceChannel;
 }
 
-<<<<<<< HEAD
 function queryJdbcClient(string url, string user, string password,@untainted string|sql:ParameterizedString sqlQuery,
  typedesc<record {}>? resultType = ())
-=======
-function queryJdbcClient(string url, string user, string password, @untainted string|sql:ParameterizedString sqlQuery,
-typedesc<record{}>? resultType = ())
->>>>>>> 15cd9cda
 returns @tainted record {}|error? {
     jdbc:Client dbClient = check new (url = url, user = user, password = password);
-    stream
-    <record {}, error> streamData = dbClient->query(sqlQuery, resultType);
+    stream<record {}, error> streamData = dbClient->query(sqlQuery, resultType);
     record {|record {} value;|}? data = check streamData.next();
     check streamData.close();
     record {}? value = data?.value;
