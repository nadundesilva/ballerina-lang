--- conflicted
+++ resolved
@@ -18,32 +18,20 @@
 apply from: "$rootDir/gradle/balNativeLibProject.gradle"
 
 dependencies {
-    baloImplementation group: 'org.ballerinalang', name: 'ballerina-builtin', version: '0.992.0-m1', ext: 'zip',
-            classifier: 'ballerina-binary-repo'
+    baloImplementation project(path: ':ballerina-builtin', configuration: 'baloImplementation')
     baloImplementation project(path: ':ballerina-utils', configuration: 'baloImplementation')
     baloImplementation project(path: ':ballerina-config-api', configuration: 'baloImplementation')
     baloImplementation project(path: ':ballerina-system', configuration: 'baloImplementation')
     baloImplementation project(path: ':ballerina-time', configuration: 'baloImplementation')
 
     implementation 'org.ballerinalang:ballerina-lang:0.992.0-m1'
-    implementation 'org.ballerinalang:ballerina-builtin:0.992.0-m1'
     baloCreat project(':lib-creator-milestone')
     implementation project(':ballerina-core')
 //    implementation project(':ballerina-lang')
     implementation project(':ballerina-time')
+    implementation project(':ballerina-builtin')
 
     implementation 'com.zaxxer:HikariCP'
 }
 
-<<<<<<< HEAD
-task copyBuiltin(type: Copy) {
-    from zipTree("$buildDir/lib/ballerina-builtin-0.992.0-m1-ballerina-binary-repo.zip")
-    into "$buildDir/lib/"
-}
-
-copyBuiltin.dependsOn createBalHome
-createBalo.dependsOn copyBuiltin
-
-=======
->>>>>>> 311046de
 description = 'Ballerina - sql'