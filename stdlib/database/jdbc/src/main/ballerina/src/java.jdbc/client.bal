--- conflicted
+++ resolved
@@ -100,14 +100,8 @@
     #                of values passed in.
     # + return - Summary of the sql update query as `ExecutionResult[]` or returns `BatchUpdateError`.
     #            if any error occured when executing the query. `BatchUpdateError` will include summary of the
-<<<<<<< HEAD
     #            sql update query as `executionResults` for commands executed successfully.
-    public remote function batchExecute(sql:ParameterizedString[] sqlQueries, boolean rollbackInFailure = false)
-                                                                                returns sql:ExecutionResult[]|sql:Error? {
-=======
-    #            sql update query as `ExecutionResult[]` for commands executed successfully.
     public remote function batchExecute(sql:ParameterizedString[] sqlQueries) returns sql:ExecutionResult[]|sql:Error? {
->>>>>>> 31c3e4c0
         if (sqlQueries.length() == 0) {
             return sql:ApplicationError(" Parameter 'sqlQueries' cannot be empty array");
         }
