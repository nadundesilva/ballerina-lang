--- conflicted
+++ resolved
@@ -38,50 +38,30 @@
 
         // Get Path error with reason and throwable.
         ErrorValue error1 = Utils.getPathError(Constants.INVALID_PATH_ERROR, exp.getMessage());
-<<<<<<< HEAD
-        Assert.assertEquals(error1.getMessage(), Constants.INVALID_PATH_ERROR);
-=======
-        Assert.assertEquals(error1.getReason(), StringUtils.fromString(Constants.INVALID_PATH_ERROR));
->>>>>>> a605c07d
+        Assert.assertEquals(error1.getMessage(), StringUtils.fromString(Constants.INVALID_PATH_ERROR));
         Assert.assertEquals(error1.getDetails().toString(),
                 "message=Invalid path format: /User/ballerina/path\\test");
 
         // Get Path error without reason.
         ErrorValue error2 = Utils.getPathError(null, exp.getMessage());
-<<<<<<< HEAD
-        Assert.assertEquals(error2.getMessage(), Constants.GENERIC_ERROR);
-=======
-        Assert.assertEquals(error2.getReason(), StringUtils.fromString(Constants.GENERIC_ERROR));
->>>>>>> a605c07d
+        Assert.assertEquals(error2.getMessage(), StringUtils.fromString(Constants.GENERIC_ERROR));
         Assert.assertEquals(error2.getDetails().toString(),
                 "message=Invalid path format: /User/ballerina/path\\test");
 
         // Get Path error without throwable.
         ErrorValue error3 = Utils.getPathError(Constants.INVALID_PATH_ERROR, null);
-<<<<<<< HEAD
-        Assert.assertEquals(error3.getMessage(), Constants.INVALID_PATH_ERROR);
-=======
-        Assert.assertEquals(error3.getReason(), StringUtils.fromString(Constants.INVALID_PATH_ERROR));
->>>>>>> a605c07d
+        Assert.assertEquals(error3.getMessage(), StringUtils.fromString(Constants.INVALID_PATH_ERROR));
         Assert.assertEquals(error3.getDetails().toString(), "message=Unknown Error");
 
         // Get Path error without both reason and throwable.
         ErrorValue error4 = Utils.getPathError(null, null);
-<<<<<<< HEAD
-        Assert.assertEquals(error4.getMessage(), Constants.GENERIC_ERROR);
-=======
-        Assert.assertEquals(error4.getReason(), StringUtils.fromString(Constants.GENERIC_ERROR));
->>>>>>> a605c07d
+        Assert.assertEquals(error4.getMessage(), StringUtils.fromString(Constants.GENERIC_ERROR));
         Assert.assertEquals(error4.getDetails().toString(), "message=Unknown Error");
 
         // Get Path error without throwable message.
         Exception exp2 = new Exception();
         ErrorValue error5 = Utils.getPathError(Constants.INVALID_PATH_ERROR, exp2.getMessage());
-<<<<<<< HEAD
-        Assert.assertEquals(error5.getMessage(), Constants.INVALID_PATH_ERROR);
-=======
-        Assert.assertEquals(error5.getReason(), StringUtils.fromString(Constants.INVALID_PATH_ERROR));
->>>>>>> a605c07d
+        Assert.assertEquals(error5.getMessage(), StringUtils.fromString(Constants.INVALID_PATH_ERROR));
         Assert.assertEquals(error5.getDetails().toString(), "message=Unknown Error");
     }
 }