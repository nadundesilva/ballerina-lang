--- conflicted
+++ resolved
@@ -31,7 +31,6 @@
 #
 # + path - String value of the file path free from potential malicious codes
 # + return - The absolute path reference or else a `filepath:Error` if the path cannot be derived
-<<<<<<< HEAD
 public function absolute(@untainted string path) returns string|Error {
     var result = externAbsolute(java:fromString(path));
     if (result is Error) {
@@ -41,16 +40,14 @@
         if (stringResult is string) {
             return stringResult;
         } else {
-            return GenericError("Error occurred while retrieving the absolute path.");
+            Error e = prepareError(GENERIC_ERROR, "Error occurred while retrieving the absolute path.");
+            return e;
         }
     }
 }
 
 function externAbsolute(handle path) returns handle|Error =
 @java:Method {
-=======
-public function absolute(@untainted string path) returns string|Error = @java:Method {
->>>>>>> 494f6ae7
     name: "absolute",
     class: "org.ballerinalang.stdlib.filepath.nativeimpl.FilePathUtils"
 } external;
@@ -416,27 +413,7 @@
 #
 # + path - Security-validated string value of the file path
 # + return - Resolved file path or else a `filepath:Error` if the path is invalid
-<<<<<<< HEAD
-public function resolve(@untainted string path) returns string|Error {
-    var result = externResolve(java:fromString(path));
-    if (result is Error) {
-        return result;
-    } else {
-        var stringResult = java:toString(result);
-        if (stringResult is string) {
-            return stringResult;
-        } else {
-            Error e = GenericError("Error occurred while resolving the path.");
-            return e;
-        }
-    }
-}
-
-function externResolve(handle path) returns handle|Error =
-@java:Method {
-=======
 public function resolve(@untainted string path) returns string|Error = @java:Method {
->>>>>>> 494f6ae7
     name: "resolve",
     class: "org.ballerinalang.stdlib.filepath.nativeimpl.FilePathUtils"
 } external;
