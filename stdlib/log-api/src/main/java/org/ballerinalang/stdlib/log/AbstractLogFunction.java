--- conflicted
+++ resolved
@@ -107,11 +107,7 @@
 
     //TODO merge below and above methods(below one new bvm)
     protected String getPackagePath(Context ctx) {
-<<<<<<< HEAD
-        return ctx.getCallableUnitInfo().getPackageInfo().getPkgPath();
-=======
         // TODO add API method a suitable way to get package path or does this simply returns "ballerina/log"?
         return ctx.getStrand().currentFrame.callableUnitInfo.getPackageInfo().getPkgPath();
->>>>>>> 4778d123
     }
 }