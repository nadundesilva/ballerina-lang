--- conflicted
+++ resolved
@@ -14,16 +14,15 @@
 // specific language governing permissions and limitations
 // under the License.
 
-<<<<<<< HEAD
 # Publishes data to the stream.
 #
 # + data - Data to be published to the stream
-public native function stream::publish(any data);
+public extern function stream::publish(any data);
 
 # Subscribes to data from the stream.
 #
 # + func - The function pointer for the subscription, which will be invoked with data published to the stream
-public native function stream::subscribe(function (any) func);
+public extern function stream::subscribe(function (any) func);
 
 # Creates the forever runtime.
 #
@@ -33,32 +32,5 @@
 # + outStreamRefs - References of the output streams in the forever
 # + outTableRefs - References of the output tables in the forever
 # + funcPointers - References of the functions to invoke as the streaming action
-native function startForever(string streamQuery, any inStreamRefs, any inTableRefs, any outStreamRefs,
-=======
-documentation {
-    Publishes data to the stream.
-
-    P{{data}} Data to be published to the stream
-}
-public extern function stream::publish(any data);
-
-documentation {
-    Subscribes to data from the stream.
-
-    P{{func}} The function pointer for the subscription, which will be invoked with data published to the stream
-}
-public extern function stream::subscribe(function (any) func);
-
-documentation {
-    Creates the forever runtime.
-
-    P{{streamQuery}} The siddhi query by which the siddhi app runtime is created
-    P{{inStreamRefs}} References of the input streams in the forever
-    P{{inTableRefs}} References of the input tables in the forever
-    P{{outStreamRefs}} References of the output streams in the forever
-    P{{outTableRefs}} References of the output tables in the forever
-    P{{funcPointers}} References of the functions to invoke as the streaming action
-}
 extern function startForever(string streamQuery, any inStreamRefs, any inTableRefs, any outStreamRefs,
->>>>>>> fb229ec6
                              any outTableRefs, any funcPointers);