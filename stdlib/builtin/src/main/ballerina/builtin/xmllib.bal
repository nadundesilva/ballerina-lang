// Copyright (c) 2017 WSO2 Inc. (http://www.wso2.org) All Rights Reserved.
//
// WSO2 Inc. licenses this file to you under the Apache License,
// Version 2.0 (the "License"); you may not use this file except
// in compliance with the License.
// You may obtain a copy of the License at
//
// http://www.apache.org/licenses/LICENSE-2.0
//
// Unless required by applicable law or agreed to in writing,
// software distributed under the License is distributed on an
// "AS IS" BASIS, WITHOUT WARRANTIES OR CONDITIONS OF ANY
// KIND, either express or implied.  See the License for the
// specific language governing permissions and limitations
// under the License.

# Check whether the XML sequence contains only a single element.
#
# + return - Boolean flag indicating whether the XML sequence contains only a single element
public extern function xml::isSingleton() returns (boolean);

# Check whether the XML sequence is empty.
#
# + return - Boolean flag indicating whether the XML sequence is empty
public extern function xml::isEmpty() returns (boolean);

# Get all the items that are of element type in an XML sequence.
#
# + return - All the elements-type items in the given XML sequence
public extern function xml::elements() returns (xml);

# Get all the items that are of element type, and matches the given qualified name, in an XML sequence.
#
# + qname - Qualified name of the element
# + return - All the elements-type items in the given XML sequence, that matches the qualified name
public extern function xml::select(string qname) returns (xml);

# Get the type of a XML as a string. If the XML is singleton, type can be one of 'element', 'text', 'comment' or 'pi'.
# Returns an empty string if the XML is not a singleton.
#
# + return - Type of the XML as a string
public extern function xml::getItemType() returns (string);

# Get the fully qualified name of the element as a string. Returns an empty string if the XML is not a singleton.
#
# + return - Qualified name of the XML as a string
public extern function xml::getElementName() returns (string);

# Get the text value of a XML. If the XML is a sequence, concatenation of the text values of the members of the
# sequence is returned. If the XML is an element, then the text value of the sequence of children is returned. If
# the XML is a text item, then the text is returned. Otherwise, an empty string is returned.
#
# + return - Text value of the xml
public extern function xml::getTextValue() returns (string);

# Set the children of an XML if its a singleton. An Error otherwise. Any existing children will be removed.
#
# + children - children
public extern function xml::setChildren(xml children);

# Make a deep copy of an XML.
#
# + return - A Copy of the XML
public extern function xml::copy() returns (xml);

# Strips any text items from an XML sequence that are all whitespace.
#
# + return - Striped sequence
public extern function xml::strip() returns (xml);

# Slice and return a subsequence of the an XML sequence.
#
# + startIndex - Start index, inclusive
# + endIndex - End index, exclusive
# + return - Sliced sequence
public extern function xml::slice(int startIndex, int endIndex) returns (xml);

# Sets the attributes to the provided attributes map.
#
# + attributes - Attributes map
public extern function xml::setAttributes(map attributes);

# Converts a XML object to a JSON representation.
#
# + options - xmlOptions struct for XML to JSON conversion properties
# + return - JSON representation of the given XML
public extern function xml::toJSON(record {
                                         string attributePrefix = "@",
                                         boolean preserveNamespaces = true,
                                     } options) returns (json);

# Searches in children recursively for elements matching the qualified name and returns a sequence containing them
# all. Does not search within a matched result.
#
# + qname - Qualified name of the element
# + return - All the descendants that matches the given qualified name, as a sequence
public extern function xml::selectDescendants(string qname) returns (xml);

<<<<<<< HEAD
# Remove an attribute from an XML.
#
# + qname - Qualified name of the attribute
public extern function xml::removeAttribute(string qname);
=======
documentation {
    Remove an attribute from an XML.

    P{{qname}} Qualified name of the attribute
}
public extern function xml::removeAttribute(string qname);

documentation {
    Append children to an XML if its an element type XML. Error otherwise. 
    New children will be appended at the end of the existing children.

    P{{children}} children
}
public extern function xml::appendChildren(xml children);

documentation {
    Remove children matching the given name from an XML. This operation has no effect
    if the XML is not an element type XML.

    P{{qname}} Namespace qualified name of the children to be removed
}
public extern function xml::removeChildren(string qname);
>>>>>>> c3962a99
<|MERGE_RESOLUTION|>--- conflicted
+++ resolved
@@ -96,17 +96,9 @@
 # + return - All the descendants that matches the given qualified name, as a sequence
 public extern function xml::selectDescendants(string qname) returns (xml);
 
-<<<<<<< HEAD
 # Remove an attribute from an XML.
 #
 # + qname - Qualified name of the attribute
-public extern function xml::removeAttribute(string qname);
-=======
-documentation {
-    Remove an attribute from an XML.
-
-    P{{qname}} Qualified name of the attribute
-}
 public extern function xml::removeAttribute(string qname);
 
 documentation {
@@ -123,5 +115,4 @@
 
     P{{qname}} Namespace qualified name of the children to be removed
 }
-public extern function xml::removeChildren(string qname);
->>>>>>> c3962a99
+public extern function xml::removeChildren(string qname);