--- conflicted
+++ resolved
@@ -18,20 +18,14 @@
 
 package org.ballerinalang.stdlib.runtime.nativeimpl;
 
-<<<<<<< HEAD
 import io.ballerina.runtime.api.creators.ErrorCreator;
+import io.ballerina.runtime.api.creators.TypeCreator;
+import io.ballerina.runtime.api.creators.ValueCreator;
+import io.ballerina.runtime.api.types.Type;
 import io.ballerina.runtime.api.utils.StringUtils;
-=======
-import io.ballerina.runtime.api.ErrorCreator;
-import io.ballerina.runtime.api.StringUtils;
-import io.ballerina.runtime.api.TypeCreator;
-import io.ballerina.runtime.api.ValueCreator;
-import io.ballerina.runtime.api.types.Type;
->>>>>>> a70f7ff5
 import io.ballerina.runtime.api.values.BArray;
 import io.ballerina.runtime.api.values.BMap;
 import io.ballerina.runtime.api.values.BString;
-import io.ballerina.runtime.values.ErrorValue;
 
 import java.util.List;
 
@@ -48,7 +42,7 @@
                 Constants.CALL_STACK_ELEMENT).getType();
         BArray callStack = ValueCreator.createArrayValue(TypeCreator.createArrayType(recordType));
         for (int i = 0; i < filteredStack.size(); i++) {
-            Object[] values = ErrorValue.getStackFrame(filteredStack.get(i));
+            Object[] values = getStackFrame(filteredStack.get(i));
             BMap<BString, Object> createRecordValue = ValueCreator.createRecordValue(ValueCreator.
                             createRecordValue(Constants.BALLERINA_RUNTIME_PKG_ID, Constants.CALL_STACK_ELEMENT),
                     values);
@@ -56,4 +50,13 @@
         }
         return callStack;
     }
+
+    private static Object[] getStackFrame(StackTraceElement stackTraceElement) {
+        Object[] values = new Object[4];
+        values[0] = stackTraceElement.getMethodName();
+        values[1] = stackTraceElement.getClassName();
+        values[2] = stackTraceElement.getFileName();
+        values[3] = stackTraceElement.getLineNumber();
+        return values;
+    }
 }