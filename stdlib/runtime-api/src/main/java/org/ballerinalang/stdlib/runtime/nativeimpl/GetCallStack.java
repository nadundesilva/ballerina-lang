/*
 * Copyright (c) 2018, WSO2 Inc. (http://www.wso2.org) All Rights Reserved.
 *
 * WSO2 Inc. licenses this file to you under the Apache License,
 * Version 2.0 (the "License"); you may not use this file except
 * in compliance with the License.
 * You may obtain a copy of the License at
 *
 *    http://www.apache.org/licenses/LICENSE-2.0
 *
 * Unless required by applicable law or agreed to in writing,
 * software distributed under the License is distributed on an
 * "AS IS" BASIS, WITHOUT WARRANTIES OR CONDITIONS OF ANY
 * KIND, either express or implied. See the License for the
 * specific language governing permissions and limitations
 * under the License.
 */

package org.ballerinalang.stdlib.runtime.nativeimpl;

<<<<<<< HEAD
import io.ballerina.runtime.api.ErrorCreator;
import io.ballerina.runtime.api.StringUtils;
import io.ballerina.runtime.api.values.BArray;
=======
import io.ballerina.runtime.api.creators.ErrorCreator;
import io.ballerina.runtime.api.creators.TypeCreator;
import io.ballerina.runtime.api.creators.ValueCreator;
import io.ballerina.runtime.api.types.Type;
import io.ballerina.runtime.api.utils.StringUtils;
import io.ballerina.runtime.api.values.BArray;
import io.ballerina.runtime.api.values.BMap;
import io.ballerina.runtime.api.values.BString;

import java.util.List;
>>>>>>> dfa1fba9

/**
 * Native implementation for get error's call stack.
 *
 * @since 0.963.0
 */
public class GetCallStack {

    public static BArray getCallStack() {
<<<<<<< HEAD
        return ErrorCreator.createError(StringUtils.fromString("")).getCallStack();
=======
        List<StackTraceElement> filteredStack = ErrorCreator.createError(StringUtils.fromString("")).getCallStack();
        Type recordType = ValueCreator.createRecordValue(Constants.BALLERINA_RUNTIME_PKG_ID,
                Constants.CALL_STACK_ELEMENT).getType();
        BArray callStack = ValueCreator.createArrayValue(TypeCreator.createArrayType(recordType));
        for (int i = 0; i < filteredStack.size(); i++) {
            Object[] values = getStackFrame(filteredStack.get(i));
            BMap<BString, Object> createRecordValue = ValueCreator.createRecordValue(ValueCreator.
                            createRecordValue(Constants.BALLERINA_RUNTIME_PKG_ID, Constants.CALL_STACK_ELEMENT),
                    values);
            callStack.add(i, createRecordValue);
        }
        return callStack;
    }

    private static Object[] getStackFrame(StackTraceElement stackTraceElement) {
        Object[] values = new Object[4];
        values[0] = stackTraceElement.getMethodName();
        values[1] = stackTraceElement.getClassName();
        values[2] = stackTraceElement.getFileName();
        values[3] = stackTraceElement.getLineNumber();
        return values;
>>>>>>> dfa1fba9
    }
}<|MERGE_RESOLUTION|>--- conflicted
+++ resolved
@@ -18,11 +18,6 @@
 
 package org.ballerinalang.stdlib.runtime.nativeimpl;
 
-<<<<<<< HEAD
-import io.ballerina.runtime.api.ErrorCreator;
-import io.ballerina.runtime.api.StringUtils;
-import io.ballerina.runtime.api.values.BArray;
-=======
 import io.ballerina.runtime.api.creators.ErrorCreator;
 import io.ballerina.runtime.api.creators.TypeCreator;
 import io.ballerina.runtime.api.creators.ValueCreator;
@@ -33,7 +28,6 @@
 import io.ballerina.runtime.api.values.BString;
 
 import java.util.List;
->>>>>>> dfa1fba9
 
 /**
  * Native implementation for get error's call stack.
@@ -43,9 +37,6 @@
 public class GetCallStack {
 
     public static BArray getCallStack() {
-<<<<<<< HEAD
-        return ErrorCreator.createError(StringUtils.fromString("")).getCallStack();
-=======
         List<StackTraceElement> filteredStack = ErrorCreator.createError(StringUtils.fromString("")).getCallStack();
         Type recordType = ValueCreator.createRecordValue(Constants.BALLERINA_RUNTIME_PKG_ID,
                 Constants.CALL_STACK_ELEMENT).getType();
@@ -67,6 +58,5 @@
         values[2] = stackTraceElement.getFileName();
         values[3] = stackTraceElement.getLineNumber();
         return values;
->>>>>>> dfa1fba9
     }
 }