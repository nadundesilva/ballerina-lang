--- conflicted
+++ resolved
@@ -28,13 +28,9 @@
     implementation project(':ballerina-core')
     implementation project(':ballerina-lang')
     implementation project(':ballerina-runtime')
-<<<<<<< HEAD
     implementation project(':ballerina-lang')
     implementation project(':ballerina-lang:annotations')
-=======
-    implementation project(':ballerina-builtin')
     implementation project(':ballerina-utils')
->>>>>>> f5824e21
     implementation 'org.slf4j:slf4j-api'
     testCompile project(':ballerina-launcher')
     testCompile 'org.slf4j:slf4j-jdk14'
@@ -47,12 +43,8 @@
     testCompile project(':ballerina-jvm')
 
     bir project(path: ':ballerina-utils', configuration: 'bir')
-<<<<<<< HEAD
     bir project(path: ':ballerina-lang:annotations', configuration: 'bir')
-=======
-    bir project(path: ':ballerina-builtin', configuration: 'bir')
     birJar project(path: ':ballerina-utils', configuration: 'birJar')
->>>>>>> f5824e21
 }
 
 createBalo {
