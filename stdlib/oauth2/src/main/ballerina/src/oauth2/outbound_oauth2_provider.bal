--- conflicted
+++ resolved
@@ -191,11 +191,7 @@
 #
 # + accessToken - Access token for the  authorization endpoint
 # + refreshToken - Refresh token for the refresh token server
-<<<<<<< HEAD
-# + expiryTime - Expiry time (milliseconds since the Epoch) of the access token
-=======
 # + expTime - Expiry time (milliseconds since the Epoch) of the access token
->>>>>>> c4336c6e
 public type OutboundOAuth2CacheEntry record {
     string accessToken;
     string refreshToken;
