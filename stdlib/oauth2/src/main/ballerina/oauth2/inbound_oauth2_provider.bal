--- conflicted
+++ resolved
@@ -71,11 +71,7 @@
                 }
             }
         } else {
-<<<<<<< HEAD
-            return auth:prepareError("Failed to call the introspection endpoint.", err = <error>response);
-=======
             return auth:prepareError("Failed to call the introspection endpoint.", response);
->>>>>>> b5df24cc
         }
 
         if (authenticated) {
