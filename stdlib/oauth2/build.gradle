--- conflicted
+++ resolved
@@ -51,12 +51,9 @@
     interopImports project(':ballerina-system')
     interopImports project(':ballerina-task')
     interopImports project(':ballerina-time')
-<<<<<<< HEAD
-    interopImports project(':ballerina-mime')
-=======
     interopImports project(':ballerina-reflect')
     interopImports project(':ballerina-crypto')
->>>>>>> 16930f5a
+    interopImports project(':ballerina-mime')
 
     //transitive
     baloImplementation project(path: ':ballerina-cache', configuration: 'baloImplementation')
