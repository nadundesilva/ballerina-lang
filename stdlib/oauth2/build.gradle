--- conflicted
+++ resolved
@@ -44,13 +44,10 @@
     baloImplementation project(path: ':ballerina-stringutils', configuration: 'baloImplementation')
     baloImplementation project(path: ':ballerina-java', configuration: 'baloImplementation')
 
+    interopImports project(':ballerina-task')
     interopImports project(':ballerina-math')
-<<<<<<< HEAD
     interopImports project(':ballerina-system')
-=======
-    interopImports project(':ballerina-task')
     interopImports project(':ballerina-time')
->>>>>>> 8da15111
 
     //transitive
     baloImplementation project(path: ':ballerina-cache', configuration: 'baloImplementation')
