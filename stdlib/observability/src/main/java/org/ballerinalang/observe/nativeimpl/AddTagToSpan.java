/*
 * Copyright (c) 2018, WSO2 Inc. (http://www.wso2.org) All Rights Reserved.
 *
 * WSO2 Inc. licenses this file to you under the Apache License,
 * Version 2.0 (the "License"); you may not use this file except
 * in compliance with the License.
 * You may obtain a copy of the License at
 *
 *     http://www.apache.org/licenses/LICENSE-2.0
 *
 * Unless required by applicable law or agreed to in writing,
 * software distributed under the License is distributed on an
 * "AS IS" BASIS, WITHOUT WARRANTIES OR CONDITIONS OF ANY
 * KIND, either express or implied. See the License for the
 * specific language governing permissions and limitations
 * under the License.
 *
 */

package org.ballerinalang.observe.nativeimpl;

import org.ballerinalang.bre.Context;
import org.ballerinalang.bre.bvm.BlockingNativeCallableUnit;
import org.ballerinalang.jvm.BallerinaErrors;
import org.ballerinalang.jvm.Strand;
import org.ballerinalang.model.types.TypeKind;
import org.ballerinalang.natives.annotations.Argument;
import org.ballerinalang.natives.annotations.BallerinaFunction;
import org.ballerinalang.natives.annotations.ReturnType;

/**
 * This function adds tags to a span.
 */
@BallerinaFunction(
        orgName = "ballerina",
        packageName = "observe",
        functionName = "addTagToSpan",
        args = {
                @Argument(name = "tagKey", type = TypeKind.STRING),
                @Argument(name = "tagValue", type = TypeKind.STRING),
                @Argument(name = "spanId", type = TypeKind.INT)
        },
        returnType = @ReturnType(type = TypeKind.BOOLEAN),
        isPublic = true
)
public class AddTagToSpan extends BlockingNativeCallableUnit {
    @Override
    public void execute(Context context) {
//        int spanId = (int) context.getIntArgument(0);
//        String tagKey = context.getStringArgument(0);
//        String tagValue = context.getStringArgument(1);
//
//        boolean tagAdded = OpenTracerBallerinaWrapper.getInstance().addTag(tagKey, tagValue, spanId, context);
//
//        if (!tagAdded) {
//            context.setReturnValues(Utils.createError(context,
//                    "Span already finished. Can not add tag {" + tagKey + ":" + tagValue + "}"));
//        }
    }

<<<<<<< HEAD
    public static Object addTagToSpan(Strand strand, String tagKey, String tagValue, long spanId) {
=======
    public static Object addTagToSpan(Strand strand, String tagKey, String tagValue, int spanId) {
>>>>>>> d9f58d8b
        boolean tagAdded = OpenTracerBallerinaWrapper.getInstance().addTag(tagKey, tagValue, spanId, strand);

        if (tagAdded) {
            return null;
        }

        return BallerinaErrors.createError("Span already finished. Can not add tag {" + tagKey + ":" + tagValue + "}");
    }
}<|MERGE_RESOLUTION|>--- conflicted
+++ resolved
@@ -58,11 +58,7 @@
 //        }
     }
 
-<<<<<<< HEAD
     public static Object addTagToSpan(Strand strand, String tagKey, String tagValue, long spanId) {
-=======
-    public static Object addTagToSpan(Strand strand, String tagKey, String tagValue, int spanId) {
->>>>>>> d9f58d8b
         boolean tagAdded = OpenTracerBallerinaWrapper.getInstance().addTag(tagKey, tagValue, spanId, strand);
 
         if (tagAdded) {
