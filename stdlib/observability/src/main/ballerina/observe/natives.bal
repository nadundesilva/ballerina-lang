--- conflicted
+++ resolved
@@ -35,25 +35,13 @@
 # + return - SpanId of the started span
 public extern function startSpan(string spanName, map<string>? tags = (), int parentSpanId = -1) returns int|error;
 
-<<<<<<< HEAD
 # Add a key value pair as a tag to the span.
 #
-# + spanId - Id of span to which the tags should be added
+# + spanId - Id of span to which the tags should be added or -1 to add tags to the current active span
 # + tagKey - Key of the tag
 # + tagValue - Value of the tag
 # + return - An error if an error occured while attaching tag to the span
-public extern function addTagToSpan(int spanId, string tagKey, string tagValue) returns error?;
-=======
-documentation {
-   Add a key value pair as a tag to the span.
-
-    P{{spanId}} Id of span to which the tags should be added or -1 to add tags to the current active span
-    P{{tagKey}} Key of the tag
-    P{{tagValue}} Value of the tag
-    R{{error}} An error if an error occured while attaching tag to the span
-}
 public extern function addTagToSpan(int spanId = -1, string tagKey, string tagValue) returns error?;
->>>>>>> ae95f7c4
 
 # Finish the current span.
 #
@@ -65,23 +53,12 @@
 # + return - Array of all registered metrics.
 public extern function getAllMetrics() returns Metric[];
 
-<<<<<<< HEAD
 # Retrieves the specific metric that is described by the given name and tags.
 #
 # + name - Name of the metric to lookup.
 # + tags - The key/value pair tags that associated with the metric that should be looked up.
 # + return - The metric instance.
-public extern function lookupMetric(string name, map<string>? tags=()) returns Counter|Gauge|();
-=======
-documentation {
-    Retrieves the specific metric that is described by the given name and tags.
-
-    P{{name}} Name of the metric to lookup.
-    P{{tags}} The key/value pair tags that associated with the metric that should be looked up.
-    R{{metric}} The metric instance.
-}
 public extern function lookupMetric(string name, map<string>? tags = ()) returns Counter|Gauge|();
->>>>>>> ae95f7c4
 
 # This represents the metric type - counter, that can be only increased by an integer number.
 #
@@ -94,7 +71,6 @@
     @readonly public string description;
     @readonly public map<string> metricTags;
 
-<<<<<<< HEAD
     # This instantiates the Counter object. Name field is mandatory, and description and tags fields
     # are optional and have its own default values when no params are passed.
     #
@@ -102,19 +78,7 @@
     # + desc - Description of the Counter instance. If no description is provided, the the default empty string
     #          will be used.
     # + tags - The key/value pair of Tags. If no tags are provided, the default nil value will be used.
-    public new(name, string? desc = "", map<string>? tags=()) {
-=======
-    documentation{
-        This instantiates the Counter object. Name field is mandatory, and description and tags fields
-         are optional and have its own default values when no params are passed.
-
-         F{{name}} Name of the Counter instance.
-         F{{desc}} Description of the Counter instance. If no description is provided, the the default empty string
-                   will be used.
-         F{{tags}} The key/value pair of Tags. If no tags are provided, the default nil value will be used.
-    }
     public new(name, string? desc = "", map<string>? tags = ()) {
->>>>>>> ae95f7c4
         description = desc but {
             () => ""
         };
