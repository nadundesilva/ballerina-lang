--- conflicted
+++ resolved
@@ -85,17 +85,14 @@
     @Description {value:"Function to convert a character channel to a XML"}
     @Return {value:"Returns A XML"}
     @Return {value:"Returns if there's any error while performaing I/O operation"}
-<<<<<<< HEAD
+
     public native function readXml () returns @tainted (xml|IOError);
-=======
-    public native function readXml () returns (xml|IOError);
 
     @Description {value:"Writes json through a given character channel"}
     public native function writeJson(json content) returns (IOError | ());
 
     @Description {value:"Writes xml through a given character channel"}
     public native function writeXml(xml content) returns (IOError | ());
->>>>>>> 4a75f096
 };
 
 @Description {value:"Ballerina DelimitedRecordChannel represents a channel which will allow to read/write text records"}
