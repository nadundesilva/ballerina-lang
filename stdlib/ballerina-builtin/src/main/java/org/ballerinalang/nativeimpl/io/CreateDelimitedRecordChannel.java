--- conflicted
+++ resolved
@@ -95,25 +95,13 @@
      * {@inheritDoc}
      */
     @Override
-<<<<<<< HEAD
     public void execute(Context context) {
-        BStruct textRecordChannelInfo;
-        BStruct textRecordChannel;
-=======
-    public BValue[] execute(Context context) {
->>>>>>> 3f2b6d0e
         BValue[] bValues;
         try {
             //File which holds access to the channel information
-<<<<<<< HEAD
-            textRecordChannelInfo = (BStruct) context.getRefArgument(RECORD_CHANNEL_INDEX);
-            recordSeparator = context.getStringArgument(RECORD_SEPARATOR_INDEX);
-            fieldSeparator = context.getStringArgument(FIELD_SEPARATOR_INDEX);
-=======
-            BStruct textRecordChannelInfo = (BStruct) getRefArgument(context, RECORD_CHANNEL_INDEX);
-            String recordSeparator = getStringArgument(context, RECORD_SEPARATOR_INDEX);
-            String fieldSeparator = getStringArgument(context, FIELD_SEPARATOR_INDEX);
->>>>>>> 3f2b6d0e
+            BStruct textRecordChannelInfo = (BStruct) context.getRefArgument(RECORD_CHANNEL_INDEX);
+            String recordSeparator = context.getStringArgument(RECORD_SEPARATOR_INDEX);
+            String fieldSeparator = context.getStringArgument(FIELD_SEPARATOR_INDEX);
 
             BStruct textRecordChannel = BLangVMStructs.createBStruct(getCharacterChannelStructInfo(context));
 
