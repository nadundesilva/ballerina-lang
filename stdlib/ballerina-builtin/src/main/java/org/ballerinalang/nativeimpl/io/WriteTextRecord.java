/*
 * Copyright (c) 2017, WSO2 Inc. (http://www.wso2.org) All Rights Reserved.
 *
 * WSO2 Inc. licenses this file to you under the Apache License,
 * Version 2.0 (the "License"); you may not use this file except
 * in compliance with the License.
 * You may obtain a copy of the License at
 * http://www.apache.org/licenses/LICENSE-2.0
 *
 * Unless required by applicable law or agreed to in writing,
 * software distributed under the License is distributed on an
 * "AS IS" BASIS, WITHOUT WARRANTIES OR CONDITIONS OF ANY
 * KIND, either express or implied. See the License for the
 * specific language governing permissions and limitations
 * under the License.
 */

package org.ballerinalang.nativeimpl.io;

import org.ballerinalang.bre.Context;
import org.ballerinalang.bre.bvm.BlockingNativeCallableUnit;
import org.ballerinalang.model.types.TypeKind;
import org.ballerinalang.model.values.BStringArray;
import org.ballerinalang.model.values.BStruct;
import org.ballerinalang.nativeimpl.io.channels.base.DelimitedRecordChannel;
<<<<<<< HEAD
=======
import org.ballerinalang.nativeimpl.io.events.EventContext;
import org.ballerinalang.nativeimpl.io.events.EventManager;
import org.ballerinalang.nativeimpl.io.events.EventResult;
import org.ballerinalang.nativeimpl.io.events.records.DelimitedRecordWriteEvent;
import org.ballerinalang.nativeimpl.io.utils.IOUtils;
import org.ballerinalang.natives.AbstractNativeFunction;
>>>>>>> 3f2b6d0e
import org.ballerinalang.natives.annotations.Argument;
import org.ballerinalang.natives.annotations.BallerinaFunction;
import org.ballerinalang.natives.annotations.Receiver;
import org.ballerinalang.natives.annotations.ReturnType;
import org.slf4j.Logger;
import org.slf4j.LoggerFactory;

import java.util.concurrent.CompletableFuture;
import java.util.concurrent.ExecutionException;

/**
 * Native function ballerina.io#writeTextRecord.
 *
 * @since 0.94
 */
@BallerinaFunction(
        packageName = "ballerina.io",
        functionName = "writeTextRecord",
        receiver = @Receiver(type = TypeKind.STRUCT,
                structType = "DelimitedRecordChannel",
                structPackage = "ballerina.io"),
        args = {@Argument(name = "content", type = TypeKind.ARRAY, elementType = TypeKind.STRING)},
        returnType = {@ReturnType(type = TypeKind.STRUCT, structType = "IOError", structPackage = "ballerina.io")},
        isPublic = true
)
public class WriteTextRecord extends BlockingNativeCallableUnit {

    /**
     * Index of the record channel in ballerina.io#writeTextRecord.
     */
    private static final int RECORD_CHANNEL_INDEX = 0;

    /**
     * Index of the content in ballerina.io#writeTextRecord.
     */
    private static final int CONTENT_INDEX = 1;

    /**
     * Will be the I/O event handler.
     */
    private EventManager eventManager = EventManager.getInstance();

    private static final Logger log = LoggerFactory.getLogger(WriteTextRecord.class);

/*
    private static EventResult writeRecordResponse(EventResult<Integer, EventContext> result) {
        BStruct errorStruct;
        EventContext eventContext = result.getContext();
        Context context = eventContext.getContext();
        Throwable error = eventContext.getError();
        if (null != error) {
            errorStruct = IOUtils.createError(context, error.getMessage());
        }
        return result;
    }
*/

    /**
     * Asynchronously writes records to the channel.
     *
     * @param recordChannel channel the records should be written.
     * @param records       the record content.
     * @param context       event context.
     * @throws ExecutionException   during interrupt error.
     * @throws InterruptedException errors which occurs while execution.
     */
    private void writeTextRecord(DelimitedRecordChannel recordChannel, BStringArray records, EventContext context)
            throws ExecutionException, InterruptedException {
        DelimitedRecordWriteEvent recordWriteEvent = new DelimitedRecordWriteEvent(recordChannel, records, context);
        CompletableFuture<EventResult> future = eventManager.publish(recordWriteEvent);
        //TODO when async functions are available this should be uncommented
        //future.thenApply(WriteTextRecord::writeRecordResponse);
        EventResult eventResult = future.get();
        Throwable error = ((EventContext) eventResult.getContext()).getError();
        if (error != null) {
            throw new ExecutionException(error);
        }
    }

    /**
     * Writes records for a given file.
     * <p>
     * {@inheritDoc}
     */
    @Override
<<<<<<< HEAD
    public void execute(Context context) {
        BStruct channel;
        BStringArray content;
        try {
            channel = (BStruct) context.getRefArgument(RECORD_CHANNEL_INDEX);
            content = (BStringArray) context.getRefArgument(CONTENT_INDEX);
=======
    public BValue[] execute(Context context) {
        BStruct errorStruct = null;
        try {
            BStruct channel = (BStruct) getRefArgument(context, RECORD_CHANNEL_INDEX);
            BStringArray content = (BStringArray) getRefArgument(context, CONTENT_INDEX);
>>>>>>> 3f2b6d0e
            DelimitedRecordChannel delimitedRecordChannel = (DelimitedRecordChannel) channel.getNativeData(IOConstants
                    .TXT_RECORD_CHANNEL_NAME);
            EventContext eventContext = new EventContext(context);
            writeTextRecord(delimitedRecordChannel, content, eventContext);
        } catch (Throwable e) {
            String message = "Error occurred while writing text record:" + e.getMessage();
            log.error(message, e);
            errorStruct = IOUtils.createError(context, message);
        }
<<<<<<< HEAD
        context.setReturnValues();
=======
        return getBValues(errorStruct);
>>>>>>> 3f2b6d0e
    }
}<|MERGE_RESOLUTION|>--- conflicted
+++ resolved
@@ -23,15 +23,12 @@
 import org.ballerinalang.model.values.BStringArray;
 import org.ballerinalang.model.values.BStruct;
 import org.ballerinalang.nativeimpl.io.channels.base.DelimitedRecordChannel;
-<<<<<<< HEAD
-=======
 import org.ballerinalang.nativeimpl.io.events.EventContext;
 import org.ballerinalang.nativeimpl.io.events.EventManager;
 import org.ballerinalang.nativeimpl.io.events.EventResult;
 import org.ballerinalang.nativeimpl.io.events.records.DelimitedRecordWriteEvent;
 import org.ballerinalang.nativeimpl.io.utils.IOUtils;
 import org.ballerinalang.natives.AbstractNativeFunction;
->>>>>>> 3f2b6d0e
 import org.ballerinalang.natives.annotations.Argument;
 import org.ballerinalang.natives.annotations.BallerinaFunction;
 import org.ballerinalang.natives.annotations.Receiver;
@@ -117,20 +114,11 @@
      * {@inheritDoc}
      */
     @Override
-<<<<<<< HEAD
     public void execute(Context context) {
-        BStruct channel;
-        BStringArray content;
-        try {
-            channel = (BStruct) context.getRefArgument(RECORD_CHANNEL_INDEX);
-            content = (BStringArray) context.getRefArgument(CONTENT_INDEX);
-=======
-    public BValue[] execute(Context context) {
         BStruct errorStruct = null;
         try {
-            BStruct channel = (BStruct) getRefArgument(context, RECORD_CHANNEL_INDEX);
-            BStringArray content = (BStringArray) getRefArgument(context, CONTENT_INDEX);
->>>>>>> 3f2b6d0e
+            BStruct channel = (BStruct) context.getRefArgument(RECORD_CHANNEL_INDEX);
+            BStringArray content = (BStringArray) context.getRefArgument(CONTENT_INDEX);
             DelimitedRecordChannel delimitedRecordChannel = (DelimitedRecordChannel) channel.getNativeData(IOConstants
                     .TXT_RECORD_CHANNEL_NAME);
             EventContext eventContext = new EventContext(context);
@@ -140,10 +128,6 @@
             log.error(message, e);
             errorStruct = IOUtils.createError(context, message);
         }
-<<<<<<< HEAD
-        context.setReturnValues();
-=======
-        return getBValues(errorStruct);
->>>>>>> 3f2b6d0e
+        context.setReturnValues(errorStruct);
     }
 }