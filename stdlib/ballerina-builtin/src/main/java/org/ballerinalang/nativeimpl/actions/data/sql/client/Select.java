--- conflicted
+++ resolved
@@ -53,11 +53,7 @@
                 @Argument(name = "query", type = TypeKind.STRING),
                 @Argument(name = "parameters", type = TypeKind.ARRAY, elementType = TypeKind.STRUCT,
                         structType = "Parameter")},
-<<<<<<< HEAD
-        returnType = {@ReturnType(type = TypeKind.TABLE)},
-=======
         returnType = { @ReturnType(type = TypeKind.TABLE) },
->>>>>>> 9dd603c5
         connectorArgs = {
                 @Argument(name = "options", type = TypeKind.MAP)
         })
