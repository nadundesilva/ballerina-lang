/*
 * Copyright (c) 2017, WSO2 Inc. (http://www.wso2.org) All Rights Reserved.
 *
 * WSO2 Inc. licenses this file to you under the Apache License,
 * Version 2.0 (the "License"); you may not use this file except
 * in compliance with the License.
 * You may obtain a copy of the License at
 *
 *   http://www.apache.org/licenses/LICENSE-2.0
 *
 * Unless required by applicable law or agreed to in writing,
 * software distributed under the License is distributed on an
 * "AS IS" BASIS, WITHOUT WARRANTIES OR CONDITIONS OF ANY
 * KIND, either express or implied.  See the License for the
 * specific language governing permissions and limitations
 * under the License.
 */

package org.ballerinalang.nativeimpl.log;

import org.ballerinalang.bre.Context;
import org.ballerinalang.logging.util.BLogLevel;
import org.ballerinalang.model.types.TypeKind;
import org.ballerinalang.natives.annotations.Argument;
import org.ballerinalang.natives.annotations.BallerinaFunction;

/**
 * Native function ballerina.log:printTrace.
 *
 * @since 0.89
 */
@BallerinaFunction(
        packageName = "ballerina.log",
        functionName = "printTrace",
        args = {@Argument(name = "msg", type = TypeKind.STRING)},
        isPublic = true
)
public class LogTrace extends AbstractLogFunction {

    public void execute(Context ctx) {
        String pkg = getPackagePath(ctx);

        if (LOG_MANAGER.getPackageLogLevel(pkg).value() <= BLogLevel.TRACE.value()) {
<<<<<<< HEAD
            getLogger(pkg).trace(ctx.getStringArgument(0));
=======
            getLogger(pkg).trace(getLogMessage(ctx, 0));
>>>>>>> aaf12566
        }
        ctx.setReturnValues();
    }
}<|MERGE_RESOLUTION|>--- conflicted
+++ resolved
@@ -41,11 +41,7 @@
         String pkg = getPackagePath(ctx);
 
         if (LOG_MANAGER.getPackageLogLevel(pkg).value() <= BLogLevel.TRACE.value()) {
-<<<<<<< HEAD
-            getLogger(pkg).trace(ctx.getStringArgument(0));
-=======
             getLogger(pkg).trace(getLogMessage(ctx, 0));
->>>>>>> aaf12566
         }
         ctx.setReturnValues();
     }
