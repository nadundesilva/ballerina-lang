// Copyright (c) 2018 WSO2 Inc. (http://www.wso2.org) All Rights Reserved.
//
// WSO2 Inc. licenses this file to you under the Apache License,
// Version 2.0 (the "License"); you may not use this file except
// in compliance with the License.
// You may obtain a copy of the License at
//
// http://www.apache.org/licenses/LICENSE-2.0
//
// Unless required by applicable law or agreed to in writing,
// software distributed under the License is distributed on an
// "AS IS" BASIS, WITHOUT WARRANTIES OR CONDITIONS OF ANY
// KIND, either express or implied.  See the License for the
// specific language governing permissions and limitations
// under the License.

import ballerina/crypto;
import ballerina/encoding;

# Represents JWT issuer configurations.
#
# + keyStore - Keystore to be used in JWT signing
# + keyAlias - Signing key alias
# + keyPassword - Signing key password
public type JwtIssuerConfig record {|
    crypto:KeyStore keyStore;
    string keyAlias;
    string keyPassword;
|};

# Issue a JWT token based on provided header and payload. JWT will be signed (JWS) if `keyStore` information is provided
# in the `JwtIssuerConfig` and the `alg` field of `JwtHeader` is not `NONE`.
#
# + header - JwtHeader object
# + payload - JwtPayload object
# + config - JWT issuer config record
<<<<<<< HEAD
# + return - JWT token string or an `JwtError` if token validation fails
public function issueJwt(JwtHeader header, JwtPayload payload, JwtIssuerConfig? config) returns string|JwtError {
    boolean audienceAsArray = false;
    if (config is JwtIssuerConfig) {
        audienceAsArray = config.audienceAsArray;
    }
=======
# + return - JWT token string or an error if token validation fails
public function issueJwt(JwtHeader header, JwtPayload payload, JwtIssuerConfig? config) returns string|error {
>>>>>>> a66656be
    string jwtHeader = check buildHeaderString(header);
    string jwtPayload = check buildPayloadString(payload);
    string jwtAssertion = jwtHeader + "." + jwtPayload;
    if (header.alg == NONE) {
        return jwtAssertion;
    } else {
        if (config is JwtIssuerConfig) {
            crypto:KeyStore keyStore = config.keyStore;
            string keyAlias = config.keyAlias;
            string keyPassword = config.keyPassword;
            var privateKey = crypto:decodePrivateKey(keyStore = keyStore, keyAlias = keyAlias,
                                                     keyPassword = keyPassword);
            if (privateKey is crypto:PrivateKey) {
                if (header.alg == RS256) {
                    var signature = crypto:signRsaSha256(jwtAssertion.toByteArray("UTF-8"), privateKey);
                    if (signature is byte[]) {
                        return (jwtAssertion + "." + encoding:encodeBase64Url(signature));
                    } else {
                        return prepareJwtError("Private key signing failed for SHA256 algorithm.", err = signature);
                    }
                } else if (header.alg == RS384) {
                    var signature = crypto:signRsaSha384(jwtAssertion.toByteArray("UTF-8"), privateKey);
                    if (signature is byte[]) {
                        return (jwtAssertion + "." + encoding:encodeBase64Url(signature));
                    } else {
                        return prepareJwtError("Private key signing failed for SHA384 algorithm.", err = signature);
                    }
                } else if (header.alg == RS512) {
                    var signature = crypto:signRsaSha512(jwtAssertion.toByteArray("UTF-8"), privateKey);
                    if (signature is byte[]) {
                        return (jwtAssertion + "." + encoding:encodeBase64Url(signature));
                    } else {
                        return prepareJwtError("Private key signing failed for SHA512 algorithm.", err = signature);
                    }
                } else {
                    return prepareJwtError("Unsupported JWS algorithm.");
                }
            } else {
                return prepareJwtError("Private key decoiding failed.", err = privateKey);
            }
<<<<<<< HEAD
=======
            return jwtAssertion + "." + signature;
>>>>>>> a66656be
        } else {
            return prepareJwtError("Signing JWT requires JwtIssuerConfig with keystore information.");
        }
    }
}

function buildHeaderString(JwtHeader header) returns string|JwtError {
    json headerJson = {};
    if (!validateMandatoryJwtHeaderFields(header)) {
        return prepareJwtError("Mandatory field signing algorithm (alg) is empty.");
    }
    if (header.alg == RS256) {
        headerJson[ALG] = "RS256";
    } else if (header.alg == RS384) {
        headerJson[ALG] = "RS384";
    } else if (header.alg == RS512) {
        headerJson[ALG] = "RS512";
    } else if (header.alg == NONE) {
        headerJson[ALG] = "none";
    } else {
        return prepareJwtError("Unsupported JWS algorithm.");
    }
    if (header["typ"] is string) {
        headerJson[TYP] = header.typ;
    }
    if (header["cty"] is string) {
        headerJson[CTY] = header.cty;
    }
    if (header["kid"] is string) {
        headerJson[KID] = header.kid;
    }
    string headerValInString = headerJson.toString();
    string encodedPayload = encoding:encodeBase64Url(headerValInString.toByteArray("UTF-8"));
    return encodedPayload;
}

<<<<<<< HEAD
function buildPayloadString(JwtPayload payload, boolean audienceAsArray) returns string|JwtError {
=======
function buildPayloadString(JwtPayload payload) returns string|error {
>>>>>>> a66656be
    json payloadJson = {};
    var sub = payload["sub"];
    if (sub is string) {
        payloadJson[SUB] = sub;
    }
    var iss = payload["iss"];
    if (iss is string) {
        payloadJson[ISS] = iss;
    }
    var exp = payload["exp"];
    if (exp is int) {
        payloadJson[EXP] = exp;
    }
    var iat = payload["iat"];
    if (iat is int) {
        payloadJson[IAT] = iat;
    }
    var jti = payload["jti"];
    if (jti is string) {
        payloadJson[JTI] = jti;
    }
    var aud = payload["aud"];
    if (aud is string) {
        payloadJson[AUD] = aud;
    } else if (aud is string[]) {
        payloadJson[AUD] = aud;
    }
    var customClaims = payload["customClaims"];
    if (customClaims is map<json>) {
        payloadJson = addMapToJson(payloadJson, customClaims);
    }
    string payloadInString = payloadJson.toString();
    return encoding:encodeBase64Url(payloadInString.toByteArray("UTF-8"));
}

function addMapToJson(json inJson, map<json> mapToConvert) returns json {
    if (mapToConvert.length() != 0) {
        foreach var key in mapToConvert.keys() {
            inJson[key] = mapToConvert[key];
        }
    }
    return inJson;
}<|MERGE_RESOLUTION|>--- conflicted
+++ resolved
@@ -34,17 +34,12 @@
 # + header - JwtHeader object
 # + payload - JwtPayload object
 # + config - JWT issuer config record
-<<<<<<< HEAD
 # + return - JWT token string or an `JwtError` if token validation fails
 public function issueJwt(JwtHeader header, JwtPayload payload, JwtIssuerConfig? config) returns string|JwtError {
     boolean audienceAsArray = false;
     if (config is JwtIssuerConfig) {
         audienceAsArray = config.audienceAsArray;
     }
-=======
-# + return - JWT token string or an error if token validation fails
-public function issueJwt(JwtHeader header, JwtPayload payload, JwtIssuerConfig? config) returns string|error {
->>>>>>> a66656be
     string jwtHeader = check buildHeaderString(header);
     string jwtPayload = check buildPayloadString(payload);
     string jwtAssertion = jwtHeader + "." + jwtPayload;
@@ -85,10 +80,6 @@
             } else {
                 return prepareJwtError("Private key decoiding failed.", err = privateKey);
             }
-<<<<<<< HEAD
-=======
-            return jwtAssertion + "." + signature;
->>>>>>> a66656be
         } else {
             return prepareJwtError("Signing JWT requires JwtIssuerConfig with keystore information.");
         }
@@ -125,11 +116,7 @@
     return encodedPayload;
 }
 
-<<<<<<< HEAD
-function buildPayloadString(JwtPayload payload, boolean audienceAsArray) returns string|JwtError {
-=======
-function buildPayloadString(JwtPayload payload) returns string|error {
->>>>>>> a66656be
+function buildPayloadString(JwtPayload payload) returns string|JwtError {
     json payloadJson = {};
     var sub = payload["sub"];
     if (sub is string) {
