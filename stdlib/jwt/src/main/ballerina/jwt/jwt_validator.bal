--- conflicted
+++ resolved
@@ -85,28 +85,17 @@
     }
 }
 
-<<<<<<< HEAD
 function getJWTComponents(string jwtToken) returns string[]|Error {
-    string[] jwtComponents = jwtToken.split("\\.");
-=======
-function getJWTComponents(string jwtToken) returns string[]|JwtError {
     string[] jwtComponents = internal:split(jwtToken, "\\.");
->>>>>>> 84b343b8
     if (jwtComponents.length() < 2 || jwtComponents.length() > 3) {
         return prepareError("Invalid JWT token.");
     }
     return jwtComponents;
 }
 
-<<<<<<< HEAD
 function parseJWT(string[] encodedJWTComponents) returns @tainted ([JwtHeader, JwtPayload]|Error) {
-    json headerJson = {};
-    json payloadJson = {};
-=======
-function parseJWT(string[] encodedJWTComponents) returns @tainted ([JwtHeader, JwtPayload]|JwtError) {
     map<json> headerJson = {};
     map<json> payloadJson = {};
->>>>>>> 84b343b8
     var decodedJWTComponents = getDecodedJWTComponents(encodedJWTComponents);
     if (decodedJWTComponents is [map<json>, map<json>]) {
         [headerJson, payloadJson] = decodedJWTComponents;
@@ -119,11 +108,7 @@
     return [jwtHeader, jwtPayload];
 }
 
-<<<<<<< HEAD
-function getDecodedJWTComponents(string[] encodedJWTComponents) returns @tainted ([json, json]|Error) {
-=======
-function getDecodedJWTComponents(string[] encodedJWTComponents) returns @tainted ([map<json>, map<json>]|JwtError) {
->>>>>>> 84b343b8
+function getDecodedJWTComponents(string[] encodedJWTComponents) returns @tainted ([map<json>, map<json>]|Error) {
     string jwtHeader = "";
     string jwtPayload = "";
 
@@ -185,11 +170,7 @@
     return jwtHeader;
 }
 
-<<<<<<< HEAD
-function parsePayload(json jwtPayloadJson) returns JwtPayload|Error {
-=======
-function parsePayload(map<json> jwtPayloadJson) returns JwtPayload|JwtError {
->>>>>>> 84b343b8
+function parsePayload(map<json> jwtPayloadJson) returns JwtPayload|Error {
     string[] aud = [];
     JwtPayload jwtPayload = {};
     map<json> customClaims = {};
@@ -243,13 +224,8 @@
     if (config["validateCertificate"] is ()) {
         config.validateCertificate = true;
     }
-<<<<<<< HEAD
-    if (config.validateCertificate == true && !check validateCertificate(config)) {
+    if (config["validateCertificate"] == true && !check validateCertificate(config)) {
         return prepareError("Public key certificate validity period has passed.");
-=======
-    if (config["validateCertificate"] == true && !check validateCertificate(config)) {
-        return prepareJwtError("Public key certificate validity period has passed.");
->>>>>>> 84b343b8
     }
     var trustStore = config["trustStore"];
     if (trustStore is crypto:TrustStore) {
@@ -299,13 +275,8 @@
     return false;
 }
 
-<<<<<<< HEAD
 function validateCertificate(JwtValidatorConfig config) returns boolean|Error {
-    var publicKey = crypto:decodePublicKey(keyStore = config.trustStore, keyAlias = config.certificateAlias);
-=======
-function validateCertificate(JwtValidatorConfig config) returns boolean|JwtError {
     var publicKey = crypto:decodePublicKey(config?.trustStore, config?.certificateAlias);
->>>>>>> 84b343b8
     if (publicKey is crypto:PublicKey) {
         time:Time currTimeInGmt = check time:toTimeZone(time:currentTime(), "GMT");
         int currTimeInGmtMillis = currTimeInGmt.time;
@@ -325,19 +296,13 @@
 }
 
 function validateSignature(string[] encodedJWTComponents, JwtHeader jwtHeader, JwtValidatorConfig config)
-<<<<<<< HEAD
                            returns boolean|Error {
-    if (jwtHeader.alg == NONE) {
-        return prepareError("Not a valid JWS. Signature algorithm is NONE.");
-=======
-                           returns boolean|JwtError {
     JwtSigningAlgorithm? alg = jwtHeader?.alg;
     if (alg is ()) {
-        return prepareJwtError("JwtSigningAlgorithm is not defined");
+        return prepareError("JwtSigningAlgorithm is not defined");
     }
     if (alg == NONE) {
-        return prepareJwtError("Not a valid JWS. Signature algorithm is NONE.");
->>>>>>> 84b343b8
+        return prepareError("Not a valid JWS. Signature algorithm is NONE.");
     } else {
         if (encodedJWTComponents.length() == 2) {
             return prepareError("Not a valid JWS. Signature is required.");
@@ -352,49 +317,30 @@
                         if (verification is boolean) {
                             return verification;
                         } else {
-<<<<<<< HEAD
-                            return prepareError("SHA256 singature verification failed.", err = verification);
-=======
-                            return prepareJwtError("SHA256 singature verification failed.", verification);
->>>>>>> 84b343b8
+                            return prepareError("SHA256 singature verification failed.", verification);
                         }
                     } else if (alg == RS384) {
                         var verification = crypto:verifyRsaSha384Signature(assertion.toBytes(), signPart, publicKey);
                         if (verification is boolean) {
                             return verification;
                         } else {
-<<<<<<< HEAD
-                            return prepareError("SHA384 singature verification failed.", err = verification);
-=======
-                            return prepareJwtError("SHA384 singature verification failed.", verification);
->>>>>>> 84b343b8
+                            return prepareError("SHA384 singature verification failed.", verification);
                         }
                     } else if (alg == RS512) {
                         var verification = crypto:verifyRsaSha512Signature(assertion.toBytes(), signPart, publicKey);
                         if (verification is boolean) {
                             return verification;
                         } else {
-<<<<<<< HEAD
-                            return prepareError("SHA512 singature verification failed.", err = verification);
-=======
-                            return prepareJwtError("SHA512 singature verification failed.", verification);
->>>>>>> 84b343b8
+                            return prepareError("SHA512 singature verification failed.", verification);
                         }
                     } else {
                         return prepareError("Unsupported JWS algorithm.");
                     }
                 } else {
-<<<<<<< HEAD
-                    return prepareError("Public key decode failed.", err = publicKey);
+                    return prepareError("Public key decode failed.", publicKey);
                 }
             } else {
-                return prepareError("Base64 url decode failed for JWT signature.", err = signPart);
-=======
-                    return prepareJwtError("Public key decode failed.", publicKey);
-                }
-            } else {
-                return prepareJwtError("Base64 url decode failed for JWT signature.", signPart);
->>>>>>> 84b343b8
+                return prepareError("Base64 url decode failed for JWT signature.", signPart);
             }
         }
     }
@@ -402,16 +348,10 @@
 
 function validateIssuer(JwtPayload jwtPayload, JwtValidatorConfig config) returns Error? {
     var iss = jwtPayload["iss"];
-<<<<<<< HEAD
-    if (iss is string) {
-        if (jwtPayload.iss != config.issuer) {
-            return prepareError("JWT contained invalid issuer name : " + jwtPayload.iss);
-=======
     string? issuer = config?.issuer;
     if (iss is string && issuer is string) {
         if (iss != issuer) {
-            return prepareJwtError("JWT contained invalid issuer name : " + iss);
->>>>>>> 84b343b8
+            return prepareError("JWT contained invalid issuer name : " + iss);
         }
     } else {
         return prepareError("JWT must contain a valid issuer name.");
@@ -474,19 +414,11 @@
 
 function convertToStringArray(json jsonData) returns string[]|Error {
     if (jsonData is json[]) {
-<<<<<<< HEAD
-        var result = string[].convert(jsonData);
-        if (result is string[]) {
-            return result;
-        } else {
-            return prepareError("JSON-Data to String convertion failed.", err = result);
-=======
         string[] values = [];
         int i = 0;
         foreach json jsonVal in jsonData {
             values[i] = jsonVal.toString();
             i = i + 1;
->>>>>>> 84b343b8
         }
         return values;
     } else {
