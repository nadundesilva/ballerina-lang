// Copyright (c) 2019, WSO2 Inc. (http://www.wso2.org) All Rights Reserved.
//
// WSO2 Inc. licenses this file to you under the Apache License,
// Version 2.0 (the "License"); you may not use this file except
// in compliance with the License.
// You may obtain a copy of the License at
//
// http://www.apache.org/licenses/LICENSE-2.0
//
// Unless required by applicable law or agreed to in writing,
// software distributed under the License is distributed on an
// "AS IS" BASIS, WITHOUT WARRANTIES OR CONDITIONS OF ANY
// KIND, either express or implied.  See the License for the
// specific language governing permissions and limitations
// under the License.

import ballerina/log;

const string EMPTY_STRING = "";
const string WHITE_SPACE = " ";

# Log and prepare `error` as a `JwtError`.
#
# + message - Error message
# + err - `error` instance
# + return - Prepared `JwtError` instance
function prepareJwtError(string message, error? err = ()) returns JwtError {
    log:printError(message, err = err);
<<<<<<< HEAD
    error preparedError;
    if (err is error) {
        preparedError = error(JWT_ERROR_CODE, message = message, cause = err);
    } else {
        preparedError = error(JWT_ERROR_CODE, message = message);
    }
    return preparedError;
=======
    JwtError jwtError;
    if (err is error) {
        jwtError = error(JWT_ERROR, message = message, cause = err);
    } else {
        jwtError = error(JWT_ERROR, message = message);
    }
    return jwtError;
>>>>>>> 014f8c1d
}<|MERGE_RESOLUTION|>--- conflicted
+++ resolved
@@ -26,15 +26,6 @@
 # + return - Prepared `JwtError` instance
 function prepareJwtError(string message, error? err = ()) returns JwtError {
     log:printError(message, err = err);
-<<<<<<< HEAD
-    error preparedError;
-    if (err is error) {
-        preparedError = error(JWT_ERROR_CODE, message = message, cause = err);
-    } else {
-        preparedError = error(JWT_ERROR_CODE, message = message);
-    }
-    return preparedError;
-=======
     JwtError jwtError;
     if (err is error) {
         jwtError = error(JWT_ERROR, message = message, cause = err);
@@ -42,5 +33,4 @@
         jwtError = error(JWT_ERROR, message = message);
     }
     return jwtError;
->>>>>>> 014f8c1d
 }