// Copyright (c) 2018 WSO2 Inc. (http://www.wso2.org) All Rights Reserved.
//
// WSO2 Inc. licenses this file to you under the Apache License,
// Version 2.0 (the "License"); you may not use this file except
// in compliance with the License.
// You may obtain a copy of the License at
//
// http://www.apache.org/licenses/LICENSE-2.0
//
// Unless required by applicable law or agreed to in writing,
// software distributed under the License is distributed on an
// "AS IS" BASIS, WITHOUT WARRANTIES OR CONDITIONS OF ANY
// KIND, either express or implied.  See the License for the
// specific language governing permissions and limitations
// under the License.

import ballerina/auth;
import ballerina/crypto;
import ballerina/jwt;

function testCreateJwtAuthProvider(string trustStorePath) returns jwt:InboundJwtAuthProvider {
    crypto:TrustStore trustStore = { path: trustStorePath, password: "ballerina" };
    jwt:JwtValidatorConfig jwtConfig = {
        issuer: "wso2",
        audience: ["ballerina"],
        certificateAlias: "ballerina",
        trustStore: trustStore
    };
    jwt:InboundJwtAuthProvider jwtAuthProvider = new(jwtConfig);
    return jwtAuthProvider;
}

<<<<<<< HEAD
function testJwtAuthProviderAuthenticationSuccess(string jwtToken, string trustStorePath) returns boolean|auth:AuthError {
=======
function testJwtAuthProviderAuthenticationSuccess(string jwtToken, string trustStorePath) returns @tainted (boolean|error) {
>>>>>>> 2084e2b2
    crypto:TrustStore trustStore = { path: trustStorePath, password: "ballerina" };
    jwt:JwtValidatorConfig jwtConfig = {
        issuer: "wso2",
        audience: ["ballerina"],
        certificateAlias: "ballerina",
        trustStore: trustStore
    };
    jwt:InboundJwtAuthProvider jwtAuthProvider = new(jwtConfig);
    return jwtAuthProvider.authenticate(jwtToken);
}

function generateJwt(string keyStorePath) returns string|jwt:JwtError {
    jwt:JwtHeader header = {
        alg: "RS256",
        typ: "JWT"
    };
    jwt:JwtPayload payload = {
        iss: "wso2",
        sub: "John",
        aud: ["ballerina"],
        exp: 32475251189000
    };
    crypto:KeyStore keyStore = { path: keyStorePath, password: "ballerina" };
    jwt:JwtIssuerConfig issuerConfig = {
        keyStore: keyStore,
        keyAlias: "ballerina",
        keyPassword: "ballerina"
    };
    return jwt:issueJwt(header, payload, issuerConfig);
}

<<<<<<< HEAD
function verifyJwt(string jwt, string trustStorePath) returns jwt:JwtPayload|jwt:JwtError {
=======
function verifyJwt(string jwt, string trustStorePath) returns @tainted (jwt:JwtPayload|error) {
>>>>>>> 2084e2b2
    crypto:TrustStore trustStore = { path: trustStorePath, password: "ballerina" };
    jwt:JwtValidatorConfig validatorConfig = {
        issuer: "wso2",
        certificateAlias: "ballerina",
        audience: ["ballerina"],
        clockSkew: 0,
        trustStore: trustStore
    };
    return jwt:validateJwt(jwt, validatorConfig);
}<|MERGE_RESOLUTION|>--- conflicted
+++ resolved
@@ -30,11 +30,7 @@
     return jwtAuthProvider;
 }
 
-<<<<<<< HEAD
-function testJwtAuthProviderAuthenticationSuccess(string jwtToken, string trustStorePath) returns boolean|auth:AuthError {
-=======
-function testJwtAuthProviderAuthenticationSuccess(string jwtToken, string trustStorePath) returns @tainted (boolean|error) {
->>>>>>> 2084e2b2
+function testJwtAuthProviderAuthenticationSuccess(string jwtToken, string trustStorePath) returns @tainted boolean|auth:AuthError {
     crypto:TrustStore trustStore = { path: trustStorePath, password: "ballerina" };
     jwt:JwtValidatorConfig jwtConfig = {
         issuer: "wso2",
@@ -66,11 +62,7 @@
     return jwt:issueJwt(header, payload, issuerConfig);
 }
 
-<<<<<<< HEAD
-function verifyJwt(string jwt, string trustStorePath) returns jwt:JwtPayload|jwt:JwtError {
-=======
-function verifyJwt(string jwt, string trustStorePath) returns @tainted (jwt:JwtPayload|error) {
->>>>>>> 2084e2b2
+function verifyJwt(string jwt, string trustStorePath) returns @tainted jwt:JwtPayload|jwt:JwtError {
     crypto:TrustStore trustStore = { path: trustStorePath, password: "ballerina" };
     jwt:JwtValidatorConfig validatorConfig = {
         issuer: "wso2",
