/*
*  Copyright (c) 2018, WSO2 Inc. (http://www.wso2.org) All Rights Reserved.
*
*  WSO2 Inc. licenses this file to you under the Apache License,
*  Version 2.0 (the "License"); you may not use this file except
*  in compliance with the License.
*  You may obtain a copy of the License at
*
*    http://www.apache.org/licenses/LICENSE-2.0
*
*  Unless required by applicable law or agreed to in writing,
*  software distributed under the License is distributed on an
*  "AS IS" BASIS, WITHOUT WARRANTIES OR CONDITIONS OF ANY
*  KIND, either express or implied.  See the License for the
*  specific language governing permissions and limitations
*  under the License.
*/

package org.ballerinalang.mime.util;

import io.netty.handler.codec.http.HttpHeaderNames;
import org.ballerinalang.model.values.BMap;
import org.ballerinalang.model.values.BString;
import org.ballerinalang.model.values.BStringArray;
import org.ballerinalang.model.values.BStruct;
import org.ballerinalang.model.values.BValue;
import org.ballerinalang.util.exceptions.BallerinaException;
import org.jvnet.mimepull.Header;

import java.util.Arrays;
import java.util.List;
import java.util.Set;
import java.util.stream.Collectors;

import static org.ballerinalang.mime.util.Constants.ASSIGNMENT;
<<<<<<< HEAD
import static org.ballerinalang.mime.util.Constants.CONTENT_DISPOSITION;
import static org.ballerinalang.mime.util.Constants.CONTENT_ID;
import static org.ballerinalang.mime.util.Constants.CONTENT_ID_INDEX;
import static org.ballerinalang.mime.util.Constants.CONTENT_TYPE;
=======
import static org.ballerinalang.mime.util.Constants.BOUNDARY;
import static org.ballerinalang.mime.util.Constants.CONTENT_ID;
import static org.ballerinalang.mime.util.Constants.CONTENT_ID_INDEX;
>>>>>>> 3efb980e
import static org.ballerinalang.mime.util.Constants.ENTITY_HEADERS_INDEX;
import static org.ballerinalang.mime.util.Constants.FIRST_ELEMENT;
import static org.ballerinalang.mime.util.Constants.MULTIPART_AS_PRIMARY_TYPE;
import static org.ballerinalang.mime.util.Constants.SEMICOLON;

/**
 * Utility methods for parsing headers.
 *
 * @since 0.963.0
 */
public class HeaderUtil {

    /**
     * Given a header value, get it's parameters.
     *
     * @param headerValue Header value as a string
     * @return Parameter map
     */
    public static BMap<String, BValue> getParamMap(String headerValue) {
        BMap<String, BValue> paramMap = null;
        if (headerValue.contains(SEMICOLON)) {
            extractValue(headerValue);
            List<String> paramList = Arrays.stream(headerValue.substring(headerValue.indexOf(SEMICOLON) + 1)
                    .split(SEMICOLON)).map(String::trim).collect(Collectors.toList());
            paramMap = validateParams(paramList) ? getHeaderParamBMap(paramList) : null;
        }
        return paramMap;
    }

    /**
     * Get header value without parameters.
     *
     * @param headerValue Header value with parameters as a string
     * @return Header value without parameters
     */
    public static String getHeaderValue(String headerValue) {
        return extractValue(headerValue.trim());
    }

    /**
     * Extract header value.
     *
     * @param headerValue Header value with parameters as a string
     * @return Header value without parameters
     */
    private static String extractValue(String headerValue) {
        String value = headerValue.substring(0, headerValue.indexOf(SEMICOLON)).trim();
        if (value.isEmpty()) {
            throw new BallerinaException("invalid header value: " + headerValue);
        }
        return value;
    }

    private static boolean validateParams(List<String> paramList) {
        //validate header values which ends with semicolon without params
        return !(paramList.size() == 1 && paramList.get(0).isEmpty());
    }

    /**
     * Given a list of string parameter list, create ballerina specific header parameter map.
     *
     * @param paramList List of parameters
     * @return Ballerina map
     */
    private static BMap<String, BValue> getHeaderParamBMap(List<String> paramList) {
        BMap<String, BValue> paramMap = new BMap<>();
        for (String param : paramList) {
            if (param.contains("=")) {
                String[] keyValuePair = param.split("=");
                if (keyValuePair.length != 2 || keyValuePair[0].isEmpty()) {
                    throw new BallerinaException("invalid header parameter: " + param);
                }
                paramMap.put(keyValuePair[0].trim(), new BString(keyValuePair[1].trim()));
            } else {
                //handle when parameter value is optional
                paramMap.put(param.trim(), null);
            }
        }
        return paramMap;
    }

    static boolean isHeaderExist(List<String> headers) {
        return headers != null && headers.get(FIRST_ELEMENT) != null && !headers.get(FIRST_ELEMENT).isEmpty();
    }

    /**
     * Set body part headers.
     *
     * @param bodyPartHeaders Represent decoded mime part headers
     * @param headerMap       Represent ballerina header map
     * @return a populated ballerina map with body part headers
     */
    static BMap<String, BValue> setBodyPartHeaders(List<? extends Header> bodyPartHeaders,
                                                   BMap<String, BValue> headerMap) {
        for (final Header header : bodyPartHeaders) {
            if (headerMap.keySet().contains(header.getName())) {
                BStringArray valueArray = (BStringArray) headerMap.get(header.getName());
                valueArray.add(valueArray.size(), header.getValue());
            } else {
                BStringArray valueArray = new BStringArray(new String[]{header.getValue()});
                headerMap.put(header.getName(), valueArray);
            }
        }
        return headerMap;
    }

    /**
     * Extract the header value from a body part for a given header name.
     *
     * @param bodyPart   Represent a ballerina body part
     * @param headerName Represent an http header name
     * @return a header value for the given header name
     */
    public static String getHeaderValue(BStruct bodyPart, String headerName) {
        BMap<String, BValue> headerMap = (bodyPart.getRefField(ENTITY_HEADERS_INDEX) != null) ?
                (BMap<String, BValue>) bodyPart.getRefField(ENTITY_HEADERS_INDEX) : null;
        if (headerMap != null) {
            BStringArray headerValue = (BStringArray) headerMap.get(headerName);
            return headerValue.get(0);
        }
        return null;
    }

    /**
     * Get the header value intact with parameters.
     *
     * @param headerValue Header value as a string
     * @param map         Represent a parameter map
     * @return Header value along with it's parameters as a string
     */
    static String appendHeaderParams(StringBuilder headerValue, BMap map) {
        int index = 0;
        if (map != null && !map.isEmpty()) {
            Set<String> keys = map.keySet();
            if (keys != null && !keys.isEmpty()) {
                for (String key : keys) {
                    BString paramValue = (BString) map.get(key);
                    if (index == keys.size() - 1) {
                        headerValue.append(key).append(ASSIGNMENT).append(paramValue.toString());
                    } else {
                        headerValue.append(key).append(ASSIGNMENT).append(paramValue.toString()).append(SEMICOLON);
                        index = index + 1;
                    }
                }
            }
        }
        return headerValue.toString();
    }

    /**
     * Add a given header name and a value to entity headers.
     *
     * @param entityHeaders A map of entity headers
     * @param headerName    Header name as a string
     * @param headerValue   Header value as a string
     */
    private static void addToEntityHeaders(BMap<String, BValue> entityHeaders, String headerName, String headerValue) {
        if (entityHeaders.keySet().contains(headerName)) {
            BStringArray valueArray = (BStringArray) entityHeaders.get(headerName);
            valueArray.add(valueArray.size(), headerValue);
        } else {
            BStringArray valueArray = new BStringArray(new String[]{headerValue});
            entityHeaders.put(headerName, valueArray);
        }
    }

    /**
<<<<<<< HEAD
=======
     * Override a header with a given value.
     *
     * @param entityHeaders A map of entity headers
     * @param headerName    Header name as a string
     * @param headerValue   Header value as a string
     */
    private static void overrideEntityHeader(BMap<String, BValue> entityHeaders, String headerName, String
            headerValue) {
            BStringArray valueArray = new BStringArray(new String[]{headerValue});
            entityHeaders.put(headerName, valueArray);
    }

    /**
>>>>>>> 3efb980e
     * Given an entity, get its header map. If it's null then return an empty map.
     *
     * @param entityStruct Represent a ballerina entity
     * @return A map of headers
     */
    static BMap<String, BValue> getEntityHeaderMap(BStruct entityStruct) {
        return entityStruct.getRefField(ENTITY_HEADERS_INDEX) != null ?
                (BMap) entityStruct.getRefField(ENTITY_HEADERS_INDEX) : new BMap<>();
    }

    /**
     * Add MediaType struct info as an entity header.
     *
     * @param bodyPart      Represent a ballerina body part
     * @param entityHeaders Map of entity headers
     */
    static void setContentTypeHeader(BStruct bodyPart, BMap<String, BValue> entityHeaders) {
        String contentType = MimeUtil.getContentTypeWithParameters(bodyPart);
<<<<<<< HEAD
        addToEntityHeaders(entityHeaders, CONTENT_TYPE, contentType);
=======
        overrideEntityHeader(entityHeaders, HttpHeaderNames.CONTENT_TYPE.toString(), contentType);
>>>>>>> 3efb980e
    }

    /**
     * Add ContentDisposition struct info as an entity header.
     *
     * @param bodyPart      Represent a ballerina body part
     * @param entityHeaders Map of entity headers
     */
    static void setContentDispositionHeader(BStruct bodyPart, BMap<String, BValue> entityHeaders) {
        String contentDisposition = MimeUtil.getContentDisposition(bodyPart);
        if (MimeUtil.isNotNullAndEmpty(contentDisposition)) {
<<<<<<< HEAD
            addToEntityHeaders(entityHeaders, CONTENT_DISPOSITION, contentDisposition);
=======
            overrideEntityHeader(entityHeaders, HttpHeaderNames.CONTENT_DISPOSITION.toString(), contentDisposition);
>>>>>>> 3efb980e
        }
    }

    /**
     * Add content id as an entity header.
     *
     * @param bodyPart      Represent a ballerina body part
     * @param entityHeaders Map of entity headers
     */
    static void setContentIdHeader(BStruct bodyPart, BMap<String, BValue> entityHeaders) {
        String contentId = bodyPart.getStringField(CONTENT_ID_INDEX);
        if (MimeUtil.isNotNullAndEmpty(contentId)) {
            addToEntityHeaders(entityHeaders, CONTENT_ID, contentId);
        }
    }
<<<<<<< HEAD
=======

    public static boolean isMultipart(String contentType) {
        return contentType != null && contentType.startsWith(MULTIPART_AS_PRIMARY_TYPE);
    }

    /**
     * Given a Content-Type, extract the boundary parameter value out of it.
     *
     * @param contentType Represent the value of Content-Type header including parameters
     * @return A ballerina string that has the boundary parameter value
     */
    public static BString extractBoundaryParameter(String contentType) {
        BMap<String, BValue> paramMap = HeaderUtil.getParamMap(contentType);
        if (paramMap != null) {
            return paramMap.get(BOUNDARY) != null ? (BString) paramMap.get(BOUNDARY) : null;
        }
        return null;
    }
>>>>>>> 3efb980e
}<|MERGE_RESOLUTION|>--- conflicted
+++ resolved
@@ -33,16 +33,9 @@
 import java.util.stream.Collectors;
 
 import static org.ballerinalang.mime.util.Constants.ASSIGNMENT;
-<<<<<<< HEAD
-import static org.ballerinalang.mime.util.Constants.CONTENT_DISPOSITION;
-import static org.ballerinalang.mime.util.Constants.CONTENT_ID;
-import static org.ballerinalang.mime.util.Constants.CONTENT_ID_INDEX;
-import static org.ballerinalang.mime.util.Constants.CONTENT_TYPE;
-=======
 import static org.ballerinalang.mime.util.Constants.BOUNDARY;
 import static org.ballerinalang.mime.util.Constants.CONTENT_ID;
 import static org.ballerinalang.mime.util.Constants.CONTENT_ID_INDEX;
->>>>>>> 3efb980e
 import static org.ballerinalang.mime.util.Constants.ENTITY_HEADERS_INDEX;
 import static org.ballerinalang.mime.util.Constants.FIRST_ELEMENT;
 import static org.ballerinalang.mime.util.Constants.MULTIPART_AS_PRIMARY_TYPE;
@@ -210,8 +203,6 @@
     }
 
     /**
-<<<<<<< HEAD
-=======
      * Override a header with a given value.
      *
      * @param entityHeaders A map of entity headers
@@ -225,7 +216,6 @@
     }
 
     /**
->>>>>>> 3efb980e
      * Given an entity, get its header map. If it's null then return an empty map.
      *
      * @param entityStruct Represent a ballerina entity
@@ -244,11 +234,7 @@
      */
     static void setContentTypeHeader(BStruct bodyPart, BMap<String, BValue> entityHeaders) {
         String contentType = MimeUtil.getContentTypeWithParameters(bodyPart);
-<<<<<<< HEAD
-        addToEntityHeaders(entityHeaders, CONTENT_TYPE, contentType);
-=======
         overrideEntityHeader(entityHeaders, HttpHeaderNames.CONTENT_TYPE.toString(), contentType);
->>>>>>> 3efb980e
     }
 
     /**
@@ -260,11 +246,7 @@
     static void setContentDispositionHeader(BStruct bodyPart, BMap<String, BValue> entityHeaders) {
         String contentDisposition = MimeUtil.getContentDisposition(bodyPart);
         if (MimeUtil.isNotNullAndEmpty(contentDisposition)) {
-<<<<<<< HEAD
-            addToEntityHeaders(entityHeaders, CONTENT_DISPOSITION, contentDisposition);
-=======
             overrideEntityHeader(entityHeaders, HttpHeaderNames.CONTENT_DISPOSITION.toString(), contentDisposition);
->>>>>>> 3efb980e
         }
     }
 
@@ -280,8 +262,6 @@
             addToEntityHeaders(entityHeaders, CONTENT_ID, contentId);
         }
     }
-<<<<<<< HEAD
-=======
 
     public static boolean isMultipart(String contentType) {
         return contentType != null && contentType.startsWith(MULTIPART_AS_PRIMARY_TYPE);
@@ -300,5 +280,4 @@
         }
         return null;
     }
->>>>>>> 3efb980e
 }