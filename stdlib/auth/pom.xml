--- conflicted
+++ resolved
@@ -134,7 +134,11 @@
         </dependency>
         <dependency>
             <groupId>org.ballerinalang</groupId>
-<<<<<<< HEAD
+            <artifactId>ballerina-crypto</artifactId>
+            <scope>test</scope>
+        </dependency>
+        <dependency>
+            <groupId>org.ballerinalang</groupId>
             <artifactId>ballerina-utils</artifactId>
             <scope>test</scope>
         </dependency>
@@ -143,9 +147,6 @@
             <artifactId>ballerina-utils</artifactId>
             <type>zip</type>
             <classifier>ballerina-binary-repo</classifier>
-=======
-            <artifactId>ballerina-crypto</artifactId>
->>>>>>> 2b533332
             <scope>test</scope>
         </dependency>
     </dependencies>
