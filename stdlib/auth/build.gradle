/*
 * Copyright (c) 2019, WSO2 Inc. (http://www.wso2.org) All Rights Reserved.
 *
 * Licensed under the Apache License, Version 2.0 (the "License");
 * you may not use this file except in compliance with the License.
 * You may obtain a copy of the License at
 *
 * http://www.apache.org/licenses/LICENSE-2.0
 *
 * Unless required by applicable law or agreed to in writing, software
 * distributed under the License is distributed on an "AS IS" BASIS,
 * WITHOUT WARRANTIES OR CONDITIONS OF ANY KIND, either express or implied.
 * See the License for the specific language governing permissions and
 * limitations under the License.
 *
 */

apply from: "$rootDir/gradle/balNativeLibProject.gradle"
apply from: "$rootDir/gradle/baseNativeStdLibProject.gradle"

dependencies {
    baloImplementation project(path: ":ballerina-config-api", configuration: 'baloImplementation')
    baloImplementation project(path: ":ballerina-crypto", configuration: 'baloImplementation')
    baloImplementation project(path: ":ballerina-cache", configuration: 'baloImplementation')
    baloImplementation project(path: ":ballerina-log-api", configuration: 'baloImplementation')
    baloImplementation project(path: ":ballerina-runtime-api", configuration: 'baloImplementation')
    baloImplementation project(path: ":ballerina-system", configuration: 'baloImplementation')
    baloImplementation project(path: ":ballerina-time", configuration: 'baloImplementation')
    baloImplementation project(path: ':ballerina-io', configuration: 'baloImplementation')
    baloImplementation project(path: ':ballerina-task', configuration: 'baloImplementation')
    baloImplementation project(path: ':ballerina-stringutils', configuration: 'baloImplementation')
    baloImplementation project(path: ':ballerina-java', configuration: 'baloImplementation')

    baloCreat project(':lib-creator')
    implementation project(':ballerina-runtime')
    implementation project(':ballerina-lang')
    implementation project(':ballerina-tool')
    implementation project(":ballerina-config-api")
    implementation project(":ballerina-crypto")
    implementation project(":ballerina-cache")
    implementation project(":ballerina-log-api")
    implementation project(":ballerina-runtime-api")
    implementation project(":ballerina-system")
    implementation project(":ballerina-time")
    implementation project(':ballerina-task')
    implementation project(':ballerina-io')
    implementation project(':ballerina-stringutils')

    interopImports project(':ballerina-task')
<<<<<<< HEAD
    interopImports project(':ballerina-config-api')
=======
    interopImports project(':ballerina-time')
>>>>>>> f459002c

    testCompile 'org.testng:testng'
    testCompile 'org.slf4j:slf4j-jdk14'
    testCompile project(path: ':ballerina-test-common', configuration: 'tests')
    testCompile project(path: ':ballerina-test-utils', configuration: 'shadow')
    testCompile project(':ballerina-core')
    testCompile project(':ballerina-tool')
    testCompile project(':ballerina-system')
    testCompile project(':ballerina-runtime-api')
    testCompile project(':ballerina-task')
    testCompile project(':ballerina-time')
    testCompile project(':ballerina-utils')
    testCompile project(':ballerina-reflect')
    testCompile project(':ballerina-crypto')
    testCompile project(':ballerina-file')
    testCompile project(':ballerina-auth')
}

configurations.all {
    resolutionStrategy.preferProjectModules()
}

configurations.testCompileClasspath {
    resolutionStrategy {
        preferProjectModules()
    }
}

configurations {
    testCompile.exclude group: 'org.slf4j', module: 'slf4j-log4j12'
    testCompile.exclude group: 'org.slf4j', module: 'slf4j-simple'
    testCompile.exclude group: 'org.ops4j.pax.logging', module: 'pax-logging-api'
}

createBalo {
    jvmTarget = 'true'
}

description = 'Ballerina - Auth'<|MERGE_RESOLUTION|>--- conflicted
+++ resolved
@@ -46,12 +46,9 @@
     implementation project(':ballerina-io')
     implementation project(':ballerina-stringutils')
 
+    interopImports project(':ballerina-config-api')
     interopImports project(':ballerina-task')
-<<<<<<< HEAD
-    interopImports project(':ballerina-config-api')
-=======
     interopImports project(':ballerina-time')
->>>>>>> f459002c
 
     testCompile 'org.testng:testng'
     testCompile 'org.slf4j:slf4j-jdk14'
