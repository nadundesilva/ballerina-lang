// Copyright (c) 2017 WSO2 Inc. (http://www.wso2.org) All Rights Reserved.
//
// WSO2 Inc. licenses this file to you under the Apache License,
// Version 2.0 (the "License"); you may not use this file except
// in compliance with the License.
// You may obtain a copy of the License at
//
// http://www.apache.org/licenses/LICENSE-2.0
//
// Unless required by applicable law or agreed to in writing,
// software distributed under the License is distributed on an
// "AS IS" BASIS, WITHOUT WARRANTIES OR CONDITIONS OF ANY
// KIND, either express or implied.  See the License for the
// specific language governing permissions and limitations
// under the License.

import ballerina/java;

# Specifies the time format defined by the RFC-1123.
public const TIME_FORMAT_RFC_1123 = "RFC_1123";

# The time format defined by the RFC-1123.
public type TimeFormat TIME_FORMAT_RFC_1123;

# Represents the time-zone information associated with a particular time.
#
# + id - Zone short ID or offset string
# + offset - The offset in seconds
public type TimeZone record {|
    string id;
    int offset = 0;
|};

# Represents a particular time with its associated time-zone.
#
# + time - Time value as milliseconds since epoch
# + zone - The time zone of the time
public type Time record {|
    int time;
    TimeZone zone;
|};

# Returns the ISO 8601 string representation of the given time.
# ```ballerina
#  time:TimeZone zoneValue = {id: "America/Panama"};
#  time:Time time = {time: 1578488382444, zone: zoneValue};
#  string timeString = time:toString(time);
# ```
#
# + time - The Time record to be converted to string
# + return - The ISO 8601-formatted string of the given time
public function toString(Time time) returns string = @java:Method {
    name: "toString",
    'class: "org.ballerinalang.stdlib.time.nativeimpl.ExternMethods",
<<<<<<< HEAD
    paramTypes: ["io.ballerina.runtime.values.MapValue"]
=======
    paramTypes: ["io.ballerina.runtime.api.values.BMap"]
>>>>>>> dfa1fba9
} external;

# Returns the formatted string representation of the given time.
# ```ballerina
#  time:TimeZone zoneValue = {id: "America/Panama"};
#  time:Time time = {time: 1578488382444, zone: zoneValue};
#  string|error timeString = time:format(time, time:TIME_FORMAT_RFC_1123);
# ```
#
# + time - The Time record to be formatted
# + timeFormat - The format, which is used to format the time represented by this object
# + return - The formatted string of the given time or else a `time:Error` if failed to format the time
public function format(Time time, string timeFormat) returns string|Error = @java:Method {
    name: "format",
    'class: "org.ballerinalang.stdlib.time.nativeimpl.ExternMethods"
} external;

# Returns the year representation of the given time.
# ```ballerina
#  time:TimeZone zoneValue = {id: "America/Panama"};
#  time:Time time = {time: 1578488382444, zone: zoneValue};
#  int year = time:getYear(time);
# ```
#
# + time - The Time record to retrieve the year representation
# + return - The year representation
public function getYear(Time time) returns int = @java:Method {
    name: "getYear",
    'class: "org.ballerinalang.stdlib.time.nativeimpl.ExternMethods"
} external;

# Returns the month representation of the given time.
# ```ballerina
#  time:TimeZone zoneValue = {id: "America/Panama"};
#  time:Time time = {time: 1578488382444, zone: zoneValue};
#  int month = time:getMonth(time);
# ```
#
# + time - The Time record to get the month representation from
# + return - The month-of-year from 1 (January) to 12 (December)
public function getMonth(Time time) returns int = @java:Method {
    name: "getMonth",
    'class: "org.ballerinalang.stdlib.time.nativeimpl.ExternMethods"
} external;

# Returns the date representation of the given time.
# ```ballerina
#  time:TimeZone zoneValue = {id: "America/Panama"};
#  time:Time time = {time: 1578488382444, zone: zoneValue};
#  int day = time:getDay(time);
# ```
#
# + time - The Time record to get the date representation
# + return - The day-of-month from 1 to 31
public function getDay(Time time) returns int = @java:Method {
    name: "getDay",
    'class: "org.ballerinalang.stdlib.time.nativeimpl.ExternMethods"
} external;

# Returns the weekday representation of the given time.
# ```ballerina
#  time:TimeZone zoneValue = {id: "America/Panama"};
#  time:Time time = {time: 1578488382444, zone: zoneValue};
#  string weekDay = time:getWeekday(time);
# ```
#
# + time - The Time record to get the weekday representation
# + return - The weekday representation from SUNDAY to SATURDAY
public function getWeekday(Time time) returns string = @java:Method {
    name: "getWeekday",
    'class: "org.ballerinalang.stdlib.time.nativeimpl.ExternMethods"
} external;

# Returns the hour representation of the given time.
# ```ballerina
#  time:TimeZone zoneValue = {id: "America/Panama"};
#  time:Time time = {time: 1578488382444, zone: zoneValue};
#  int hour = time:getHour(time);
# ```
#
# + time - The Time record to get the hour representation
# + return - The hour-of-day from 0 to 23
public function getHour(Time time) returns int = @java:Method {
    name: "getHour",
    'class: "org.ballerinalang.stdlib.time.nativeimpl.ExternMethods"
} external;

# Returns the minute representation of the given time.
# ```ballerina
#  time:TimeZone zoneValue = {id: "America/Panama"};
#  time:Time time = {time: 1578488382444, zone: zoneValue};
#  int minute = time:getMinute(time);
# ```
#
# + time - The Time record to get the minute representation
# + return - The minute-of-hour to represent from 0 to 59
public function getMinute(Time time) returns int = @java:Method {
    name: "getMinute",
    'class: "org.ballerinalang.stdlib.time.nativeimpl.ExternMethods"
} external;

# Returns the second representation of the given time.
# ```ballerina
#  time:TimeZone zoneValue = {id: "America/Panama"};
#  time:Time time = {time: 1578488382444, zone: zoneValue};
#  int second = time:getSecond(time);
# ```
#
# + time - The Time record to get the second representation
# + return - The second-of-minute from 0 to 59
public function getSecond(Time time) returns int = @java:Method {
    name: "getSecond",
    'class: "org.ballerinalang.stdlib.time.nativeimpl.ExternMethods"
} external;

# Returns the millisecond representation of the given time.
# ```ballerina
#  time:TimeZone zoneValue = {id: "America/Panama"};
#  time:Time time = {time: 1578488382444, zone: zoneValue};
#  int milliSecond = time:getMilliSecond(time);
# ```
#
# + time - The Time record to get the millisecond representation
# + return - The milli-of-second from 0 to 999
public function getMilliSecond(Time time) returns int = @java:Method {
    name: "getMilliSecond",
    'class: "org.ballerinalang.stdlib.time.nativeimpl.ExternMethods"
} external;

# Returns the date representation of the given time.
# ```ballerina
#  time:TimeZone zoneValue = {id: "America/Panama"};
#  time:Time time = {time: 1578488382444, zone: zoneValue};
#  [int, int, int] date = time:getDate(time);
# ```
#
# + time - The Time record to get the date representation
# + return - The year representation with
#            the month-of-year from 1 (January) to 12 (December) and 
#            the day-of-month from 1 to 31
public function getDate(Time time) returns [int, int, int] = @java:Method {
    name: "getDate",
    'class: "org.ballerinalang.stdlib.time.nativeimpl.ExternMethods"
} external;

# Returns the time representation of the given time.
# ```ballerina
#  time:TimeZone zoneValue = {id: "America/Panama"};
#  time:Time time = {time: 1578488382444, zone: zoneValue};
#  [int, int, int, int] timeGenerated = time:getTime(time);
# ```
#
# + time - The Time record
# + return - The hour-of-day to represent from 0 to 23,
#            the minute-of-hour to represent from 0 to 59,
#            the second-of-minute from 0 to 59,
#            and the milli-of-second from 0 to 999
public function getTime(Time time) returns [int, int, int, int] = @java:Method {
    name: "getTime",
    'class: "org.ballerinalang.stdlib.time.nativeimpl.ExternMethods"
} external;

# Add specified durations to the given time value.
# ```ballerina
#  string timeText = "2020-06-26T09:46:22.444-0500";
#  string timeFormat = "yyyy-MM-dd'T'HH:mm:ss.SSSZ";
#  time:Time|error originalTime = time:parse(timeText, timeFormat);
#  if (originalTime is time:Time) {
#      time:Time newTime = time:addDuration(originalTime, 1, 1, 1, 1, 1, 1, 1);
#  }
# ```
#
# + time - The Time record to add the duration 
# + years - The year representation
# + months - The month-of-year to represent, from 1 (January) to 12 (December)
# + days - The day-of-month to represent, from 1 to 31
# + hours - The hour-of-day to represent, from 0 to 23
# + minutes - The minute-of-hour to represent, from 0 to 59
# + seconds - The second-of-minute to represent, from 0 to 59
# + milliSeconds - The milli-of-second to represent, from 0 to 999
# + return - Time object containing time and zone information after the addition
public function addDuration(Time time, int years, int months, int days, int hours, int minutes, int seconds,
                            int milliSeconds) returns Time = @java:Method {
    name: "addDuration",
    'class: "org.ballerinalang.stdlib.time.nativeimpl.ExternMethods"
} external;

# Subtract specified durations from the given time value.
# ```ballerina
#  string timeText = "2020-06-26T09:46:22.444-0500";
#  string timeFormat = "yyyy-MM-dd'T'HH:mm:ss.SSSZ";
#  time:Time|error originalTime = time:parse(timeText, timeFormat);
#  if (originalTime is time:Time) {
#      time:Time newTime = time:subtractDuration(originalTime, 1, 1, 1, 1, 1, 1, 1);
#  }
# ```
#
# + time - The Time record to subtract the duration from
# + years - The year representation
# + months - The month-of-year to represent, from 1 (January) to 12 (December)
# + days - The day-of-month to represent, from 1 to 31
# + hours - The hour-of-day to represent, from 0 to 23
# + minutes - The minute-of-hour to represent, from 0 to 59
# + seconds - The second-of-minute to represent, from 0 to 59
# + milliSeconds - The milli-of-second to represent, from 0 to 999
# + return - Time object containing time and zone information after the subtraction
public function subtractDuration(Time time, int years, int months, int days, int hours, int minutes, int seconds,
                                 int milliSeconds) returns Time = @java:Method {
    name: "subtractDuration",
    'class: "org.ballerinalang.stdlib.time.nativeimpl.ExternMethods"
} external;

# Change the time-zone of the given time.
# ```ballerina
#  string zoneId = "America/Panama";
#  time:TimeZone zoneValue = {id: zoneId};
#  time:Time time = {time: 1578488382444, zone: zoneValue};
#  time:Time|time:Error newTime = time:toTimeZone(time, zoneId);
# ```
#
# + time - The Time record of which the time-zone is to be changed
# + zoneId - The new time-zone ID
# + return - Time object containing the time and zone information after the conversion
#            or else a `time:Error` if failed to format the time
public function toTimeZone(Time time, string zoneId) returns Time|Error = @java:Method {
    name: "toTimeZone",
    'class: "org.ballerinalang.stdlib.time.nativeimpl.ExternMethods"
} external;

# Returns the current time value with the default system time-zone.
# ```ballerina
#  time:Time now = time:currentTime();
# ```
#
# + return - Time object containing the time and the zone information
public function currentTime() returns Time = @java:Method {
    name: "currentTime",
    'class: "org.ballerinalang.stdlib.time.nativeimpl.ExternMethods"
} external;

# Returns the current system time in nano seconds.
# ```ballerina
#  int now = time:nanoTime();
# ```
#
# + return - Integer value of the current system time in nano seconds
public function nanoTime() returns int = @java:Method {
    name: "nanoTime",
    'class: "java.lang.System"
} external;

# Returns the Time object correspoding to the given time components and time-zone.
# ```ballerina
#  time:Time|time:Error dateTime = time:createTime(2020, 3, 28, 23, 42, 45, 554, "America/Panama");
# ```
#
# + year - The year representation
# + month - The month-of-year to represent from 1 (January) to 12 (December)
# + date - The day-of-month to represent from 1 to 31
# + hour - The hour-of-day to represent from 0 to 23
# + minute - The minute-of-hour to represent from 0 to 59
# + second - The second-of-minute to represent, from 0 to 59
# + milliSecond - The milli-of-second to represent, from 0 to 999
# + zoneId - The zone id of the required time-zone.If empty the system local time-zone will be used
# + return - Time object containing time and zone information or an `time:Error` if failed to create the time
public function createTime(int year, int month, int date, int hour, int minute, int second, int milliSecond,
                           string zoneId) returns Time|Error = @java:Method {
    name: "createTime",
    'class: "org.ballerinalang.stdlib.time.nativeimpl.ExternMethods"
} external;

# Returns the time for the given string representation based on the given format string.
# ```ballerina
#  string timeFormat = "yyyy-MM-dd'T'HH:mm:ss.SSSZ";
#  time:Time|time:Error time = time:parse("2020-06-26T09:46:22.444-0500", timeFormat);
# ```
#
# + data - The time text to parse
# + timeFormat - The format, which is used to parse the given text
# + return - Time object containing the time and zone information or else  a `time:Error` if failed to parse the given string
public function parse(string data, string timeFormat) returns Time|Error = @java:Method {
    name: "parse",
    'class: "org.ballerinalang.stdlib.time.nativeimpl.ExternMethods"
} external;<|MERGE_RESOLUTION|>--- conflicted
+++ resolved
@@ -52,11 +52,7 @@
 public function toString(Time time) returns string = @java:Method {
     name: "toString",
     'class: "org.ballerinalang.stdlib.time.nativeimpl.ExternMethods",
-<<<<<<< HEAD
-    paramTypes: ["io.ballerina.runtime.values.MapValue"]
-=======
     paramTypes: ["io.ballerina.runtime.api.values.BMap"]
->>>>>>> dfa1fba9
 } external;
 
 # Returns the formatted string representation of the given time.
