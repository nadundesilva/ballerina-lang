--- conflicted
+++ resolved
@@ -64,7 +64,7 @@
             };
             serviceConfig = httpServiceConfig;
         }
-        http:Listener httpEndpoint = new(port, config = serviceConfig);
+        http:Listener httpEndpoint = new(port, serviceConfig);
         self.serviceEndpoint = httpEndpoint;
 
         self.initWebSubSubscriberServiceEndpoint();
@@ -149,94 +149,6 @@
     function retrieveSubscriptionParameters() returns map<any>[] = external;
 };
 
-<<<<<<< HEAD
-=======
-function Listener.init(int port, SubscriberServiceEndpointConfiguration? sseEpConfig = ()) {
-    self.config = sseEpConfig;
-    http:ServiceEndpointConfiguration? serviceConfig = ();
-    if (sseEpConfig is SubscriberServiceEndpointConfiguration) {
-        http:ServiceEndpointConfiguration httpServiceConfig = {
-            host: sseEpConfig.host,
-            secureSocket: sseEpConfig.httpServiceSecureSocket
-        };
-        serviceConfig = httpServiceConfig;
-    }
-    http:Listener httpEndpoint = new(port, serviceConfig);
-    self.serviceEndpoint = httpEndpoint;
-
-    self.initWebSubSubscriberServiceEndpoint();
-}
-
-public function Listener.__start() returns error? {
-    // TODO: handle data and return error on error
-    self.startWebSubSubscriberServiceEndpoint();
-    self.sendSubscriptionRequests();
-    return;
-}
-
-public function Listener.__stop() returns error? {
-    return self.serviceEndpoint.__stop();
-}
-
-function Listener.sendSubscriptionRequests() {
-    map<any>[] subscriptionDetailsArray = self.retrieveSubscriptionParameters();
-
-    foreach var subscriptionDetails in subscriptionDetailsArray {
-        if (subscriptionDetails.keys().length() == 0) {
-            continue;
-        }
-
-        // TODO: fix retrieveSubscriptionParameters to put values as relevant types.
-        string strSubscribeOnStartUp = <string>subscriptionDetails.subscribeOnStartUp;
-        boolean subscribeOnStartUp = boolean.convert(strSubscribeOnStartUp);
-
-        if (subscribeOnStartUp) {
-            string resourceUrl = <string>subscriptionDetails.resourceUrl;
-            string hub = <string>subscriptionDetails.hub;
-            string topic = <string>subscriptionDetails.topic;
-
-            var clientConfig = trap <http:ClientEndpointConfig>subscriptionDetails.subscriptionClientConfig;
-            http:ClientEndpointConfig? subscriptionClientConfig =
-                                                clientConfig is http:ClientEndpointConfig ? clientConfig : ();
-
-            if (hub == "" || topic == "") {
-                if (resourceUrl == "") {
-                    log:printError(
-                        "Subscription Request not sent since hub and/or topic and resource URL are unavailable");
-                    return;
-                }
-                var discoveredDetails = retrieveHubAndTopicUrl(resourceUrl, subscriptionClientConfig);
-                if (discoveredDetails is (string, string)) {
-                    var (retHub, retTopic) = discoveredDetails;
-                    var hubDecodeResponse = http:decode(retHub, "UTF-8");
-                    if (hubDecodeResponse is string) {
-                        retHub = hubDecodeResponse;
-                    } else {
-                        panic hubDecodeResponse;
-                    }
-                    var topicDecodeResponse = http:decode(retTopic, "UTF-8");
-                    if (topicDecodeResponse is string) {
-                        retTopic = topicDecodeResponse;
-                    } else {
-                        panic topicDecodeResponse;
-                    }
-                    subscriptionDetails["hub"] = retHub;
-                    hub = retHub;
-                    subscriptionDetails["topic"] = retTopic;
-                    string webSubServiceName = <string>subscriptionDetails.webSubServiceName;
-                    self.setTopic(webSubServiceName, retTopic);
-                } else {
-                    string errCause = <string> discoveredDetails.detail().message;
-                    log:printError("Error sending out subscription request on start up: " + errCause);
-                    continue;
-                }
-            }
-            invokeClientConnectorForSubscription(hub, subscriptionClientConfig, subscriptionDetails);
-        }
-    }
-}
-
->>>>>>> 3cbdfb61
 # Object representing the configuration for the WebSub Subscriber Service Endpoint.
 #
 # + host - The host name/IP of the endpoint
@@ -297,13 +209,8 @@
 # + subscriptionClientConfig - The configuration for subscription client
 # + return - `(string, string)` (hub, topic) URLs if successful, `error` if not
 function retrieveHubAndTopicUrl(string resourceUrl, http:ClientEndpointConfig? subscriptionClientConfig)
-<<<<<<< HEAD
                                             returns @tainted [string, string]|error {
-    http:Client resourceEP = new http:Client(resourceUrl, config = subscriptionClientConfig);
-=======
-                                            returns @tainted (string, string)|error {
     http:Client resourceEP = new http:Client(resourceUrl, subscriptionClientConfig);
->>>>>>> 3cbdfb61
     http:Request request = new;
     var discoveryResponse = resourceEP->get("", message = request);
     error websubError = error("Dummy");
