// Copyright (c) 2018 WSO2 Inc. (http://www.wso2.org) All Rights Reserved.
//
// WSO2 Inc. licenses this file to you under the Apache License,
// Version 2.0 (the "License"); you may not use this file except
// in compliance with the License.
// You may obtain a copy of the License at
//
// http://www.apache.org/licenses/LICENSE-2.0
//
// Unless required by applicable law or agreed to in writing,
// software distributed under the License is distributed on an
// "AS IS" BASIS, WITHOUT WARRANTIES OR CONDITIONS OF ANY
// KIND, either express or implied.  See the License for the
// specific language governing permissions and limitations
// under the License.

import ballerina/http;
import ballerina/log;

//////////////////////////////////////////
/// WebSub Subscriber Service Endpoint ///
//////////////////////////////////////////
# Object representing the WebSubSubscriber Service Endpoint.
#
# + config - The configuration for the endpoint
# + serviceEndpoint - The underlying HTTP service endpoint
public type Listener object {

    public SubscriberServiceEndpointConfiguration config = {};

    private http:Listener serviceEndpoint;

    public new () {
        http:Listener httpEndpoint = new;
        self.serviceEndpoint = httpEndpoint;
    }

    # Gets called when the endpoint is being initialized during module initialization.
    #
    # + c - The Subscriber Service Endpoint Configuration of the endpoint
    public function init(SubscriberServiceEndpointConfiguration c);

    # Gets called whenever a service attaches itself to this endpoint and during module initialization.
    #
    # + serviceType - The service attached
    public function register(typedesc serviceType);

    # Starts the registered service.
    public function start();

    # Returns the caller actions the client code uses.
    #
    # + return - `http:Connection` The connector that client code uses
    public function getCallerActions() returns http:Connection;

    # Stops the registered service.
    public function stop();

    extern function initWebSubSubscriberServiceEndpoint();

    extern function registerWebSubSubscriberServiceEndpoint(typedesc serviceType);

    # Sends subscription requests to the specified/discovered hubs if specified to subscribe on startup.
    function sendSubscriptionRequests();

    # Start the registered WebSub Subscriber service.
    extern function startWebSubSubscriberServiceEndpoint();

    # Sets the topic to which this service is subscribing, for auto intent verification.
    #
    # + webSubServiceName - The name of the service for which subscription happened for a topic
    # + topic - The topic the subscription happened for
    extern function setTopic(string webSubServiceName, string topic);

    # Retrieves the parameters specified for subscription as annotations and the callback URL to which notification
    # should happen for the services bound to the endpoint.
    #
    # + return - `map[]` array of maps containing subscription details for each service
    extern function retrieveSubscriptionParameters() returns map[];

};

function Listener::init(SubscriberServiceEndpointConfiguration c) {
    self.config = c;
    http:ServiceEndpointConfiguration serviceConfig = {
        host: c.host, port: c.port, secureSocket: c.httpServiceSecureSocket
    };

    self.serviceEndpoint.init(serviceConfig);
    self.initWebSubSubscriberServiceEndpoint();
}

function Listener::register(typedesc serviceType) {
    self.registerWebSubSubscriberServiceEndpoint(serviceType);
}

function Listener::start() {
    self.startWebSubSubscriberServiceEndpoint();
    self.sendSubscriptionRequests();
}

function Listener::getCallerActions() returns http:Connection {
    return self.serviceEndpoint.getCallerActions();
}

function Listener::stop() {
    self.serviceEndpoint.stop();
}

function Listener::sendSubscriptionRequests() {
    map[] subscriptionDetailsArray = self.retrieveSubscriptionParameters();

    foreach subscriptionDetails in subscriptionDetailsArray {
        if (subscriptionDetails.keys().length() == 0) {
            continue;
        }

        string strSubscribeOnStartUp = <string>subscriptionDetails.subscribeOnStartUp;
        boolean subscribeOnStartUp = <boolean>strSubscribeOnStartUp;

        if (subscribeOnStartUp) {
            string resourceUrl = <string>subscriptionDetails.resourceUrl;
            string hub = <string>subscriptionDetails.hub;
            string topic = <string>subscriptionDetails.topic;

            http:SecureSocket? newSecureSocket;
            var secureSocket = <http:SecureSocket>subscriptionDetails.secureSocket;
            newSecureSocket = secureSocket is http:SecureSocket ? secureSocket : ();

            http:AuthConfig? auth;
            var httpAuth = <http:AuthConfig>subscriptionDetails.auth;
            auth = httpAuth is http:AuthConfig ? httpAuth : ();

            http:FollowRedirects? followRedirects;
            var httpFollowRedirects = <http:FollowRedirects>subscriptionDetails.followRedirects;
            followRedirects = httpFollowRedirects is http:FollowRedirects ? httpFollowRedirects : ();

            if (hub == "" || topic == "") {
                if (resourceUrl == "") {
                    log:printError(
                        "Subscription Request not sent since hub and/or topic and resource URL are unavailable");
                    return;
                }
                var discoveredDetails = retrieveHubAndTopicUrl(resourceUrl, auth, newSecureSocket, followRedirects);
                if (discoveredDetails is (string, string)) {
                    var (retHub, retTopic) = discoveredDetails;
                    retHub = check http:decode(retHub, "UTF-8");
                    retTopic = check http:decode(retTopic, "UTF-8");
                    subscriptionDetails["hub"] = retHub;
                    hub = retHub;
                    subscriptionDetails["topic"] = retTopic;
                    string webSubServiceName = <string>subscriptionDetails.webSubServiceName;
                    self.setTopic(webSubServiceName, retTopic);
                } else if (discoveredDetails is error) {
                    string errCause = <string> discoveredDetails.detail().message;
                    log:printError("Error sending out subscription request on start up: " + errCause);
                    continue;
                }
            }
            invokeClientConnectorForSubscription(hub, auth, newSecureSocket, followRedirects, subscriptionDetails);
        }
    }
}

# Object representing the configuration for the WebSub Subscriber Service Endpoint.
#
# + host - The host name/IP of the endpoint
# + port - The port to which the endpoint should bind to
# + httpServiceSecureSocket - The SSL configurations for the service endpoint
# + extensionConfig - The extension configuration to introduce custom subscriber services (webhooks)
public type SubscriberServiceEndpointConfiguration record {
    string host;
    int port;
    http:ServiceSecureSocket? httpServiceSecureSocket;
    ExtensionConfig? extensionConfig;
    !...
};

# The extension configuration to introduce custom subscriber services.
#
# + topicIdentifier - The identifier based on which dispatching should happen for custom subscriber
# + topicHeader - The header to consider if required with dispatching for custom services
# + headerResourceMap - The mapping between header value and resource details
# + payloadKeyResourceMap - The mapping between value for a particular JSON payload key and resource details
# + headerAndPayloadKeyResourceMap - The mapping between values for the header and a particular JSON payload key and resource details
public type ExtensionConfig record {
    TopicIdentifier topicIdentifier = TOPIC_ID_HEADER;

    // TODO: make `Link` the default header and special case `Link` to extract the topic (rel="self").
    // <link href="<HUB_URL>"; rel="hub", href="<TOPIC_URL>"; rel="self"/>
    string? topicHeader;

    // e.g.,
    //  headerResourceMap = {
    //    "watch" : ("onWatch", WatchEvent),
    //    "create" : ("onCreate", CreateEvent)
    //  };
    map<(string, typedesc)>? headerResourceMap;

    // e.g.,
    //  payloadKeyResourceMap = {
    //    "eventType" : {
    //        "branch.created":  ("onBranchCreate", BranchCreatedEvent),
    //        "branch.deleted":  ("onBranchDelete", BranchDeletedEvent)
    //    }
    //  };
    map<map<(string, typedesc)>>? payloadKeyResourceMap;

    // e.g.,
    //  headerAndPayloadKeyResourceMap = {
    //    "issue_comment" : { <--- value for header
    //        "action" : { <--- payload key
    //            "created" : ("onIssueCommentCreated", IssueCommentEvent), <--- "created" - value for key "action"
    //            "edited" : ("onIssueCommentEdited", IssueCommentEvent),
    //            "deleted" : ("onIssueCommentDeleted", IssueCommentEvent)
    //        }
    //    }
    //  };
    map<map<map<(string, typedesc)>>>? headerAndPayloadKeyResourceMap;
    !...
};

# The function called to discover hub and topic URLs defined by a resource URL.
#
# + resourceUrl - The resource URL advertising hub and topic URLs
# + return - `(string, string)` (hub, topic) URLs if successful, `error` if not
function retrieveHubAndTopicUrl(string resourceUrl, http:AuthConfig? auth, http:SecureSocket? localSecureSocket,
                                http:FollowRedirects? followRedirects) returns @tainted (string, string)|error {

    endpoint http:Client resourceEP {
        url:resourceUrl,
        auth:auth,
        secureSocket: localSecureSocket,
        followRedirects:followRedirects
    };

    http:Request request = new;
    var discoveryResponse = resourceEP->get("", message = request);
    error websubError = error("Dummy");
<<<<<<< HEAD
    if (discoveryResponse is http:Response) {
        var topicAndHubs = extractTopicAndHubUrls(discoveryResponse);
        if (topicAndHubs is (string, string[])) {
            string topic;
            string[] hubs;
            (topic, hubs) = topicAndHubs;
            return (hubs[0], topic); // guaranteed by `extractTopicAndHubUrls` for hubs to have length > 0
        } else if (topicAndHubs is error) {
            return topicAndHubs;
=======
    match (discoveryResponse) {
        http:Response response => {
            match (extractTopicAndHubUrls(response)) {
                (string, string[]) topicAndHubs => {
                    string topic = "";
                    string[] hubs = [];
                    (topic, hubs) = topicAndHubs;
                    return (hubs[0], topic); // guaranteed by `extractTopicAndHubUrls` for hubs to have length > 0
                }
                error e => return e;
            }
        }
        error connErr => {
            string errCause = <string> connErr.detail().message;
            map errorDetail = { message : "Error occurred with WebSub discovery for Resource URL [" +
                                    resourceUrl + "]: " + errCause };
            websubError = error(WEBSUB_ERROR_CODE, errorDetail);
>>>>>>> 49f6e921
        }
    } else if (discoveryResponse is error) {
        string errCause = <string> discoveryResponse.detail().message;
        map errorDetail = { message : "Error occurred with WebSub discovery for Resource URL [" +
                                resourceUrl + "]: " + errCause };
        websubError = error(WEBSUB_ERROR_CODE, errorDetail);
    }
    return websubError;
}

# Function to invoke the WebSubSubscriberConnector's actions for subscription.
#
# + hub - The hub to which the subscription request is to be sent
# + subscriptionDetails - Map containing subscription details
function invokeClientConnectorForSubscription(string hub, http:AuthConfig? auth, http:SecureSocket? localSecureSocket,
                                              http:FollowRedirects? followRedirects, map subscriptionDetails) {
    endpoint Client websubHubClientEP {
        url:hub,
        clientSecureSocket: localSecureSocket,
        auth:auth,
        followRedirects:followRedirects
    };

    string topic = <string>subscriptionDetails.topic;
    string callback = <string>subscriptionDetails.callback;

    if (hub == "" || topic == "" || callback == "") {
        log:printError("Subscription Request not sent since hub, topic and/or callback not specified");
        return;
    }

    int leaseSeconds = 0;

    string strLeaseSeconds = <string>subscriptionDetails.leaseSeconds;
    var convIntLeaseSeconds = <int>strLeaseSeconds;
    if (convIntLeaseSeconds is int) {
        leaseSeconds = convIntLeaseSeconds;
    } else if (convIntLeaseSeconds is error) {
        string errCause = <string> convIntLeaseSeconds.detail().message;
        log:printError("Error retreiving specified lease seconds value: " + errCause);
        return;
    }

    string secret = <string>subscriptionDetails.secret;

    SubscriptionChangeRequest subscriptionChangeRequest = { topic:topic, callback:callback };

    if (leaseSeconds != 0) {
        subscriptionChangeRequest.leaseSeconds = leaseSeconds;
    }
    if (secret.trim() != "") {
        subscriptionChangeRequest.secret = secret;
    }

    var subscriptionResponse = websubHubClientEP->subscribe(subscriptionChangeRequest);
    if (subscriptionResponse is SubscriptionChangeResponse) {
        log:printInfo("Subscription Request successful at Hub[" + subscriptionResponse.hub +
                "], for Topic[" + subscriptionResponse.topic + "], with Callback [" + callback + "]");
    } else if (subscriptionResponse is error) {
        string errCause = <string> subscriptionResponse.detail().message;
        log:printError("Subscription Request failed at Hub[" + hub + "], for Topic[" + topic + "]: " + errCause);
    }
}<|MERGE_RESOLUTION|>--- conflicted
+++ resolved
@@ -237,35 +237,15 @@
     http:Request request = new;
     var discoveryResponse = resourceEP->get("", message = request);
     error websubError = error("Dummy");
-<<<<<<< HEAD
     if (discoveryResponse is http:Response) {
         var topicAndHubs = extractTopicAndHubUrls(discoveryResponse);
         if (topicAndHubs is (string, string[])) {
-            string topic;
-            string[] hubs;
+            string topic = "";
+            string[] hubs = [];
             (topic, hubs) = topicAndHubs;
             return (hubs[0], topic); // guaranteed by `extractTopicAndHubUrls` for hubs to have length > 0
         } else if (topicAndHubs is error) {
             return topicAndHubs;
-=======
-    match (discoveryResponse) {
-        http:Response response => {
-            match (extractTopicAndHubUrls(response)) {
-                (string, string[]) topicAndHubs => {
-                    string topic = "";
-                    string[] hubs = [];
-                    (topic, hubs) = topicAndHubs;
-                    return (hubs[0], topic); // guaranteed by `extractTopicAndHubUrls` for hubs to have length > 0
-                }
-                error e => return e;
-            }
-        }
-        error connErr => {
-            string errCause = <string> connErr.detail().message;
-            map errorDetail = { message : "Error occurred with WebSub discovery for Resource URL [" +
-                                    resourceUrl + "]: " + errCause };
-            websubError = error(WEBSUB_ERROR_CODE, errorDetail);
->>>>>>> 49f6e921
         }
     } else if (discoveryResponse is error) {
         string errCause = <string> discoveryResponse.detail().message;
