--- conflicted
+++ resolved
@@ -32,16 +32,6 @@
     private http:Client httpClientEndpoint;
     private http:FollowRedirects? followRedirects = ();
 
-<<<<<<< HEAD
-    public function __init(HubClientEndpointConfig config) {
-        self.hubUrl = config.url;
-        http:ClientEndpointConfig httpConfig = {
-            auth: config.auth,
-            secureSocket: config.clientSecureSocket,
-            followRedirects: config.followRedirects
-        };
-        self.httpClientEndpoint = new (self.hubUrl, config = httpConfig);
-=======
     public function __init(string url, HubClientEndpointConfig? config = ()) {
         self.hubUrl = url;
         http:ClientEndpointConfig? httpClientConfig = ();
@@ -54,7 +44,6 @@
             httpClientConfig = httpConfig;
         }
         self.httpClientEndpoint = new (self.hubUrl, config = httpClientConfig);
->>>>>>> b737507a
         self.config = config;
     }
 
