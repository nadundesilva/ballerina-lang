--- conflicted
+++ resolved
@@ -480,14 +480,8 @@
     return stopHubService(self.hubUrl);
 }
 
-<<<<<<< HEAD
 function WebSubHub::publishUpdate(string topic, string|xml|json|byte[]|io:ReadableByteChannel payload,
-                                         string? contentType = ()) returns error? {
-
-=======
-function WebSubHub::publishUpdate(string topic, string|xml|json|byte[]|io:ByteChannel payload,
                                   string? contentType = ()) returns error? {
->>>>>>> 2dee1655
     if (self.hubUrl == "") {
         error webSubError = {message: "Internal Ballerina Hub not initialized or incorrectly referenced"};
         return webSubError;
