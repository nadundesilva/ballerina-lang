/*
 *  Copyright (c) 2017, WSO2 Inc. (http://www.wso2.org) All Rights Reserved.
 *
 *  WSO2 Inc. licenses this file to you under the Apache License,
 *  Version 2.0 (the "License"); you may not use this file except
 *  in compliance with the License.
 *  You may obtain a copy of the License at
 *
 *  http://www.apache.org/licenses/LICENSE-2.0
 *
 *  Unless required by applicable law or agreed to in writing,
 *  software distributed under the License is distributed on an
 *  "AS IS" BASIS, WITHOUT WARRANTIES OR CONDITIONS OF ANY
 *  KIND, either express or implied.  See the License for the
 *  specific language governing permissions and limitations
 *  under the License.
 */
package org.ballerinalang.database.sql;

import org.ballerinalang.model.ColumnDefinition;
import org.ballerinalang.model.types.BArrayType;
import org.ballerinalang.model.types.BField;
import org.ballerinalang.model.types.BStructureType;
import org.ballerinalang.model.types.BType;
import org.ballerinalang.model.types.BUnionType;
import org.ballerinalang.model.types.TypeKind;
import org.ballerinalang.model.types.TypeTags;
import org.ballerinalang.model.values.BBlob;
import org.ballerinalang.model.values.BBoolean;
import org.ballerinalang.model.values.BFloat;
import org.ballerinalang.model.values.BInteger;
import org.ballerinalang.model.values.BNewArray;
import org.ballerinalang.model.values.BRefType;
import org.ballerinalang.model.values.BString;
import org.ballerinalang.model.values.BStruct;
import org.ballerinalang.nativeimpl.Utils;
import org.ballerinalang.util.TableIterator;
import org.ballerinalang.util.TableResourceManager;
import org.ballerinalang.util.codegen.StructureTypeInfo;
import org.ballerinalang.util.exceptions.BallerinaException;

import java.math.BigDecimal;
import java.sql.Array;
import java.sql.Blob;
import java.sql.Date;
import java.sql.ResultSet;
import java.sql.SQLException;
import java.sql.Struct;
import java.sql.Time;
import java.sql.Timestamp;
import java.sql.Types;
import java.util.Calendar;
import java.util.List;
import javax.sql.rowset.CachedRowSet;

/**
 * This iterator mainly wrap java.sql.ResultSet. This will provide table operations
 * related to ballerina.data.actions.sql connector.
 *
 * @since 0.8.0
 */
public class SQLDataIterator extends TableIterator {

    private Calendar utcCalendar;
    private StructureTypeInfo timeStructInfo;
    private StructureTypeInfo zoneStructInfo;
    private static final String UNASSIGNABLE_UNIONTYPE_EXCEPTION =
            "Corresponding Union type in the record is not an " + "assignable nillable type";
    private static final String MISMATCHING_FIELD_ASSIGNMENT = "Trying to assign to a mismatching type";

    public SQLDataIterator(Calendar utcCalendar, BStructureType structType, StructureTypeInfo timeStructInfo,
                           StructureTypeInfo zoneStructInfo, TableResourceManager rm,
                           ResultSet rs, List<ColumnDefinition> columnDefs) {
        super(rm, rs, structType, columnDefs);
        this.utcCalendar = utcCalendar;
        this.timeStructInfo = timeStructInfo;
        this.zoneStructInfo = zoneStructInfo;
    }

    public SQLDataIterator(TableResourceManager rm, ResultSet rs, Calendar utcCalendar,
            List<ColumnDefinition> columnDefs, BStructureType structType, StructureTypeInfo timeStructInfo,
                           StructureTypeInfo zoneStructInfo) {
        super(rm, rs, structType, columnDefs);
        this.utcCalendar = utcCalendar;
        this.timeStructInfo = timeStructInfo;
        this.zoneStructInfo = zoneStructInfo;
    }

    @Override
    public void close(boolean isInTransaction) {
        try {
            if (rs != null && !(rs instanceof CachedRowSet) && !rs.isClosed()) {
                rs.close();
            }
            resourceManager.gracefullyReleaseResources(isInTransaction);
            rs = null;
        } catch (SQLException e) {
            throw new BallerinaException(e.getMessage(), e);
        }
    }

    public void reset(boolean isInTransaction) {
        try {
            if (rs instanceof CachedRowSet) {
                rs.beforeFirst();
            } else {
                close(isInTransaction);
            }
        } catch (SQLException e) {
            throw new BallerinaException(e.getMessage(), e);
        }
    }

    @Override
    public String getBlob(int columnIndex) {
        try {
            Blob bValue = rs.getBlob(columnIndex);
            return SQLDatasourceUtils.getString(bValue);
        } catch (SQLException e) {
            throw new BallerinaException(e.getMessage(), e);
        }
    }

    @Override
    public BStruct generateNext() {
        if (this.type == null) {
            throw new BallerinaException("the expected struct type is not specified in action");
        }
        BStruct bStruct = new BStruct(this.type);
        RegistryIndex longRegIndex = new RegistryIndex(-1);
        RegistryIndex doubleRegIndex = new RegistryIndex(-1);
        RegistryIndex stringRegIndex = new RegistryIndex(-1);
        RegistryIndex booleanRegIndex = new RegistryIndex(-1);
        RegistryIndex blobRegIndex = new RegistryIndex(-1);
        RegistryIndex refRegIndex = new RegistryIndex(-1);
        int index = 0;
        String columnName = null;
        int sqlType = -1;
        try {
            BStructType.StructField[] structFields = this.type.getStructFields();
            for (ColumnDefinition columnDef : columnDefs) {
                if (columnDef instanceof SQLColumnDefinition) {
                    SQLColumnDefinition def = (SQLColumnDefinition) columnDef;
                    columnName = def.getName();
                    sqlType = def.getSqlType();
                    ++index;
                    BType fieldType = structFields[index - 1].getFieldType();
                    switch (sqlType) {
                    case Types.ARRAY:
                        Array data = rs.getArray(index);
                        handleArrayValue(bStruct, refRegIndex, data, fieldType);
                        break;
                    case Types.CHAR:
                    case Types.VARCHAR:
                    case Types.LONGVARCHAR:
                    case Types.NCHAR:
                    case Types.NVARCHAR:
                    case Types.LONGNVARCHAR:
                        String sValue = rs.getString(index);
                        handleStringValue(sValue, refRegIndex, stringRegIndex, bStruct, fieldType);
                        break;
                    case Types.BINARY:
                    case Types.VARBINARY:
                    case Types.LONGVARBINARY:
                        byte[] binaryValue = rs.getBytes(index);
                        handleBinaryValue(bStruct, refRegIndex, blobRegIndex, binaryValue, fieldType);
                        break;
                    case Types.BLOB:
                        Blob blobValue = rs.getBlob(index);
                        handleBinaryValue(bStruct, refRegIndex, blobRegIndex,
                                blobValue == null ? null : blobValue.getBytes(1L, (int) blobValue.length()), fieldType);
                        break;
                    case Types.CLOB:
                        String clobValue = SQLDatasourceUtils.getString((rs.getClob(index)));
                        handleStringValue(clobValue, refRegIndex, stringRegIndex, bStruct, fieldType);
                        break;
                    case Types.NCLOB:
                        String nClobValue = SQLDatasourceUtils.getString((rs.getNClob(index)));
                        handleStringValue(nClobValue, refRegIndex, stringRegIndex, bStruct, fieldType);
                        break;
                    case Types.DATE:
                        Date date = rs.getDate(index);
                        handleDateValue(bStruct, stringRegIndex, refRegIndex, longRegIndex, date, fieldType);
                        break;
                    case Types.TIME:
                    case Types.TIME_WITH_TIMEZONE:
                        Time time = rs.getTime(index, utcCalendar);
                        handleDateValue(bStruct, stringRegIndex, refRegIndex, longRegIndex, time, fieldType);
                        break;
                    case Types.TIMESTAMP:
                    case Types.TIMESTAMP_WITH_TIMEZONE:
                        Timestamp timestamp = rs.getTimestamp(index, utcCalendar);
                        handleDateValue(bStruct, stringRegIndex, refRegIndex, longRegIndex, timestamp, fieldType);
                        break;
                    case Types.ROWID:
                        sValue = new String(rs.getRowId(index).getBytes(), "UTF-8");
                        handleStringValue(sValue, refRegIndex, stringRegIndex, bStruct, fieldType);
                        break;
                    case Types.TINYINT:
                    case Types.SMALLINT:
                        long iValue = rs.getInt(index);
                        handleLongValue(iValue, bStruct, refRegIndex, longRegIndex, fieldType);
                        break;
                    case Types.INTEGER:
                    case Types.BIGINT:
                        long lValue = rs.getLong(index);
                        handleLongValue(lValue, bStruct, refRegIndex, longRegIndex, fieldType);
                        break;
                    case Types.REAL:
                    case Types.FLOAT:
                        double fValue = rs.getFloat(index);
                        handleDoubleValue(fValue, bStruct, refRegIndex, doubleRegIndex, fieldType);
                        break;
                    case Types.DOUBLE:
                        double dValue = rs.getDouble(index);
                        handleDoubleValue(dValue, bStruct, refRegIndex, doubleRegIndex, fieldType);
                        break;
                    case Types.NUMERIC:
                    case Types.DECIMAL:
                        double decimalValue = 0;
                        BigDecimal bigDecimalValue = rs.getBigDecimal(index);
                        if (bigDecimalValue != null) {
                            decimalValue = bigDecimalValue.doubleValue();
                        }
                        handleDoubleValue(decimalValue, bStruct, refRegIndex, doubleRegIndex, fieldType);
                        break;
                    case Types.BIT:
                    case Types.BOOLEAN:
                        boolean boolValue = rs.getBoolean(index);
                        handleBooleanValue(bStruct, refRegIndex, booleanRegIndex, boolValue, fieldType);
                        break;
                    case Types.STRUCT:
                        Struct structData = (Struct) rs.getObject(index);
                        handleStructValue(bStruct, refRegIndex, structData, fieldType);
                        break;
                    default:
                        throw new BallerinaException(
                                "unsupported sql type " + sqlType + " found for the column " + columnName + " index:"
                                        + index);
                    }
                }
            }
        } catch (Throwable e) {
            throw new BallerinaException(
                    "error in retrieving next value for column: " + columnName + ": of SQL Type: " + sqlType + ": "
                            + "at " + "index:" + index + ":" + e.getMessage());
        }
        return bStruct;
    }

    private void validateAndSetRefRecordField(BStruct bStruct, int refRegIndex, int expectedTypeTag, int actualTypeTag,
            BRefType value, String exceptionMessage) {
        if (expectedTypeTag == actualTypeTag) {
            bStruct.setRefField(refRegIndex, value);
        } else {
            throw new BallerinaException(exceptionMessage);
        }
    }

    private void handleNilToNonNillableFieldAssignment() {
        throw new BallerinaException("Trying to assign a Nil value to a non-nillable field");
    }

    private void handleMismatchingFieldAssignment() {
        throw new BallerinaException("Trying to assign to a mismatching type");
    }

<<<<<<< HEAD
    private int retrieveNonNilTypeTag(BType fieldType) {
        List<BType> members = ((BUnionType) fieldType).getMemberTypes();
=======
    private int retrieveNonNilTypeTag(BField[] structFields, int index) {
        List<BType> members = ((BUnionType) structFields[index].getFieldType()).getMemberTypes();
>>>>>>> c0685787
        return retrieveNonNilType(members).getTag();
    }

    private BStruct createTimeStruct(long millis) {
        return Utils.createTimeStruct(zoneStructInfo, timeStructInfo, millis, Constants.TIMEZONE_UTC);
    }

    private BStruct createUserDefinedType(Struct structValue, BStructureType structType) {
        if (structValue == null) {
            return null;
        }
        BField[] internalStructFields = structType.getFields();
        BStruct struct = new BStruct(structType);
        try {
            Object[] dataArray = structValue.getAttributes();
            if (dataArray != null) {
                if (dataArray.length != internalStructFields.length) {
                    throw new BallerinaException("specified struct and returned struct are not compatible");
                }
                int longRegIndex = -1;
                int doubleRegIndex = -1;
                int stringRegIndex = -1;
                int booleanRegIndex = -1;
                int refRegIndex = -1;
                int index = 0;
                for (BField internalField : internalStructFields) {
                    int type = internalField.getFieldType().getTag();
                    Object value = dataArray[index];
                    switch (type) {
                    case TypeTags.INT_TAG:
                        if (value instanceof BigDecimal) {
                            struct.setIntField(++longRegIndex, ((BigDecimal) value).intValue());
                        } else {
                            struct.setIntField(++longRegIndex, (long) value);
                        }
                        break;
                    case TypeTags.FLOAT_TAG:
                        if (value instanceof BigDecimal) {
                            struct.setFloatField(++doubleRegIndex, ((BigDecimal) value).doubleValue());
                        } else {
                            struct.setFloatField(++doubleRegIndex, (double) value);
                        }
                        break;
                    case TypeTags.STRING_TAG:
                        struct.setStringField(++stringRegIndex, (String) value);
                        break;
                    case TypeTags.BOOLEAN_TAG:
                        struct.setBooleanField(++booleanRegIndex, (int) value);
                        break;
                    case TypeTags.OBJECT_TYPE_TAG:
                    case TypeTags.RECORD_TYPE_TAG:
                        struct.setRefField(++refRegIndex,
                                createUserDefinedType((Struct) value, (BStructureType) internalField.fieldType));
                        break;
                    default:
                        throw new BallerinaException("error in retrieving UDT data for unsupported type:" + type);
                    }
                    ++index;
                }
            }
        } catch (SQLException e) {
            throw new BallerinaException("error in retrieving UDT data:" + e.getMessage());
        }
        return struct;
    }

<<<<<<< HEAD
    private void handleArrayValue(BStruct bStruct, RegistryIndex refRegIndex, Array data, BType fieldType)
            throws SQLException {
=======
    private void handleArrayValue(BStruct bStruct, RegistryIndex refRegIndex, int index) throws SQLException {
        BField[] structFields = getStructFields();
        BType fieldType = structFields[index - 1].getFieldType();
>>>>>>> c0685787
        int fieldTypeTag = fieldType.getTag();
        BNewArray dataArray = getDataArray(data);
        if (dataArray != null) {
            BType nonNilType = fieldType;
            if (fieldTypeTag == TypeTags.UNION_TAG) {
                nonNilType = retrieveNonNilType(((BUnionType) fieldType).getMemberTypes());
            }
            // The dataArray is created from the array returned from the database. There, a Union Type is
            // created only if the array includes NULL elements.
            boolean containsNull = dataArray.getType().getTag() == TypeTags.UNION_TAG;
            handleMappingArrayValue(nonNilType, bStruct, dataArray, refRegIndex, containsNull);
        } else {
            if (fieldTypeTag == TypeTags.UNION_TAG) {
                bStruct.setRefField(refRegIndex.incrementAndGet(), null);
            } else {
                handleNilToNonNillableFieldAssignment();
            }
        }
    }

    private void handleMappingArrayValue(BType nonNilType, BStruct bStruct, BNewArray dataArray,
            RegistryIndex refRegIndex, boolean containsNull) {
        if (nonNilType.getTag() == TypeTags.ARRAY_TAG) {
            BArrayType expectedArrayType = (BArrayType) nonNilType;
            if (((BArrayType) nonNilType).getElementType().getTag() == TypeTags.UNION_TAG) {
                handleMappingArrayElementToUnionType(expectedArrayType, dataArray, refRegIndex, bStruct);
            } else {
                handleMappingArrayElementToNonUnionType(containsNull, nonNilType, dataArray, bStruct, refRegIndex);
            }
        } else {
            handleMismatchingFieldAssignment();
        }
    }

    private void handleMappingArrayElementToNonUnionType(boolean containsNull, BType nonNilType, BNewArray newArray,
            BStruct bStruct, RegistryIndex refRegIndex) {
        if (containsNull) {
            throw new BallerinaException(
                    "Trying to assign an array containing NULL values to an array of a non-nillable element type");
        } else {
            validateAndSetRefRecordField(bStruct, refRegIndex.incrementAndGet(), ((BArrayType) nonNilType)
                    .getElementType().getTag(), ((BArrayType) newArray.getType()).getElementType().getTag(),
                    newArray, MISMATCHING_FIELD_ASSIGNMENT);
        }
    }

    private void handleMappingArrayElementToUnionType(BArrayType expectedArrayType, BNewArray arrayTobeSet,
            RegistryIndex refRegIndex, BStruct bStruct) {
        BType actualArrayElementType = arrayTobeSet.getType();
        if (actualArrayElementType.getTag() == TypeTags.NULL_TAG) {
            bStruct.setRefField(refRegIndex.incrementAndGet(), arrayTobeSet);
        } else {
            BUnionType expectedArrayElementUnionType = (BUnionType) expectedArrayType.getElementType();
            BType expectedNonNilArrayElementType = retrieveNonNilType(expectedArrayElementUnionType.getMemberTypes());
            BType actualNonNilArrayElementType = getActualNonNilArrayElementType(actualArrayElementType);
            validateAndSetRefRecordField(bStruct, refRegIndex.incrementAndGet(), expectedNonNilArrayElementType
                    .getTag(), actualNonNilArrayElementType.getTag(), arrayTobeSet, UNASSIGNABLE_UNIONTYPE_EXCEPTION);
        }
    }

    private BType getActualNonNilArrayElementType(BType actualArrayElementType) {
        if (actualArrayElementType.getTag() == TypeTags.UNION_TAG) {
            return (((BUnionType) actualArrayElementType).getMemberTypes()).get(0);
        } else {
            return ((BArrayType) actualArrayElementType).getElementType();
        }
    }

    private BType retrieveNonNilType(List<BType> members) {
        if (members.size() != 2) {
            throw new BallerinaException(UNASSIGNABLE_UNIONTYPE_EXCEPTION);
        }
        if (members.get(0).getTag() == TypeTags.NULL_TAG) {
            return members.get(1);
        } else if (members.get(1).getTag() == TypeTags.NULL_TAG) {
            return members.get(0);
        } else {
            throw new BallerinaException(UNASSIGNABLE_UNIONTYPE_EXCEPTION);
        }
    }

<<<<<<< HEAD
    private void handleStructValue(BStruct bStruct, RegistryIndex refRegIndex, Struct structData, BType fieldType) {
        int fieldTypeTag = fieldType.getTag();
        if (fieldTypeTag == TypeTags.UNION_TAG) {
            BType structFieldType = retrieveNonNilType(((BUnionType) fieldType).getMemberTypes());
            if (structFieldType.getTag() == TypeTags.STRUCT_TAG) {
                BStruct userDefinedType = createUserDefinedType(structData, (BStructType) structFieldType);
                bStruct.setRefField(refRegIndex.incrementAndGet(), userDefinedType);
            } else {
                throw new BallerinaException(UNASSIGNABLE_UNIONTYPE_EXCEPTION);
            }
        } else if (fieldTypeTag == TypeTags.STRUCT_TAG) {
            bStruct.setRefField(refRegIndex.incrementAndGet(),
                    createUserDefinedType(structData, (BStructType) fieldType));
=======
    private int getFieldTypeTag(BField[] structFields, int index) {
        return structFields[index - 1].getFieldType().getTag();
    }

    private BField[] getStructFields() {
        return this.type.getFields();
    }

    private void handleStructValue(BStruct bStruct, RegistryIndex refRegIndex, int index) throws SQLException {
        BField[] structFields = getStructFields();
        int fieldTypeTag = getFieldTypeTag(structFields, index);
        Struct structData = (Struct) rs.getObject(index);
        //TODO below type should be BType instead of BStructureType
        BStructureType structFieldType = (BStructureType) structFields[index - 1].getFieldType();
        if (fieldTypeTag == TypeTags.UNION_TAG) {
            validateAndSetRefRecordField(bStruct, refRegIndex.incrementAndGet(), TypeTags.RECORD_TYPE_TAG,
                    retrieveNonNilTypeTag(structFields, index - 1), createUserDefinedType(structData,
                            structFieldType), UNASSIGNABLE_UNIONTYPE_EXCEPTION);
        } else if (fieldTypeTag == TypeTags.RECORD_TYPE_TAG) {
            bStruct.setRefField(refRegIndex.incrementAndGet(), createUserDefinedType(structData, structFieldType));
>>>>>>> c0685787
        } else {
            handleMismatchingFieldAssignment();
        }
    }

    private void handleBooleanValue(BStruct bStruct, RegistryIndex refRegIndex, RegistryIndex booleanRegIndex,
<<<<<<< HEAD
            boolean boolValue, BType fieldType) throws SQLException {
        int fieldTypeTag = fieldType.getTag();
=======
            int index) throws SQLException {
        BField[] structFields = getStructFields();
        int fieldTypeTag = getFieldTypeTag(structFields, index);
        boolean boolValue = rs.getBoolean(index);
>>>>>>> c0685787
        boolean isOriginalValueNull = rs.wasNull();
        if (fieldTypeTag == TypeTags.UNION_TAG) {
            BRefType refValue = isOriginalValueNull ? null : new BBoolean(boolValue);
            validateAndSetRefRecordField(bStruct, refRegIndex.incrementAndGet(), TypeTags.BOOLEAN_TAG,
                    retrieveNonNilTypeTag(fieldType), refValue, UNASSIGNABLE_UNIONTYPE_EXCEPTION);
        } else {
            if (isOriginalValueNull) {
                handleNilToNonNillableFieldAssignment();
            } else {
                bStruct.setBooleanField(booleanRegIndex.incrementAndGet(), boolValue ? 1 : 0);
            }
        }
    }

<<<<<<< HEAD
    private void handleDateValue(BStruct bStruct, RegistryIndex stringRegIndex, RegistryIndex refRegIndex,
            RegistryIndex longRegIndex, java.util.Date date, BType fieldType) {
        int fieldTypeTag = fieldType.getTag();
=======
    private void handleDateValue(int index, BStruct bStruct, RegistryIndex stringRegIndex, RegistryIndex refRegIndex,
            RegistryIndex longRegIndex) throws SQLException {
        Date date = rs.getDate(index);
        handleDateValue(index, bStruct, stringRegIndex, refRegIndex, longRegIndex, date);
    }

    private void handleTimeValue(int index, BStruct bStruct, RegistryIndex stringRegIndex, RegistryIndex refRegIndex,
            RegistryIndex longRegIndex) throws SQLException {
        Time time = rs.getTime(index, utcCalendar);
        handleDateValue(index, bStruct, stringRegIndex, refRegIndex, longRegIndex, time);
    }

    private void handleTimestampValue(int index, BStruct bStruct, RegistryIndex stringRegIndex,
            RegistryIndex refRegIndex, RegistryIndex longRegIndex) throws SQLException {
        Timestamp timestamp = rs.getTimestamp(index, utcCalendar);
        handleDateValue(index, bStruct, stringRegIndex, refRegIndex, longRegIndex, timestamp);
    }

    private void handleDateValue(int index, BStruct bStruct, RegistryIndex stringRegIndex, RegistryIndex refRegIndex,
            RegistryIndex longRegIndex, java.util.Date date) {
        BField[] structFields = getStructFields();
        int fieldTypeTag = getFieldTypeTag(structFields, index);
>>>>>>> c0685787
        if (fieldTypeTag == TypeTags.UNION_TAG) {
            handleMappingDateValueToUnionType(fieldType, bStruct, refRegIndex, date);
        } else {
            handleMappingDateValueToNonUnionType(date, fieldTypeTag, bStruct, stringRegIndex, refRegIndex,
                    longRegIndex);
        }
    }

<<<<<<< HEAD
    private void handleBinaryValue(BStruct bStruct, RegistryIndex refRegIndex, RegistryIndex blobRegIndex, byte[] bytes,
            BType fieldType) {
        int fieldTypeTag = fieldType.getTag();
=======
    private void handleBlobValue(BStruct bStruct, RegistryIndex refRegIndex, RegistryIndex blobRegIndex, int index)
            throws SQLException {
        BField[] structFields = getStructFields();
        int fieldTypeTag = getFieldTypeTag(structFields, index);
        Blob blobValue = rs.getBlob(index);
>>>>>>> c0685787
        if (fieldTypeTag == TypeTags.UNION_TAG) {
            BRefType refValue = bytes == null ? null : new BBlob(bytes);
            validateAndSetRefRecordField(bStruct, refRegIndex.incrementAndGet(), TypeTags.BLOB_TAG,
                    retrieveNonNilTypeTag(fieldType), refValue, UNASSIGNABLE_UNIONTYPE_EXCEPTION);
        } else {
            if (bytes != null) {
                bStruct.setBlobField(blobRegIndex.incrementAndGet(), bytes);
            } else {
                handleNilToNonNillableFieldAssignment();
            }
        }
    }

    private void handleStringValue(String stringValue, RegistryIndex refRegIndex, RegistryIndex stringRegIndex,
<<<<<<< HEAD
            BStruct bStruct, BType fieldType) {
        int fieldTypeTag = fieldType.getTag();
=======
            BStruct bStruct, int index) {
        BField[] structFields = getStructFields();
        int fieldTypeTag = getFieldTypeTag(structFields, index);
>>>>>>> c0685787
        if (fieldTypeTag == TypeTags.UNION_TAG) {
            BRefType refValue = stringValue == null ? null : new BString(stringValue);
            validateAndSetRefRecordField(bStruct, refRegIndex.incrementAndGet(), TypeTags.STRING_TAG,
                    retrieveNonNilTypeTag(fieldType), refValue, UNASSIGNABLE_UNIONTYPE_EXCEPTION);
        } else {
            if (stringValue != null) {
                bStruct.setStringField(stringRegIndex.incrementAndGet(), stringValue);
            } else {
                handleNilToNonNillableFieldAssignment();
            }
        }
    }

    private void handleLongValue(long longValue, BStruct bStruct, RegistryIndex refRegIndex, RegistryIndex longRegIndex,
<<<<<<< HEAD
            BType fieldType) throws SQLException {
=======
            int index) throws SQLException {
        BField[] structFields = getStructFields();
>>>>>>> c0685787
        boolean isOriginalValueNull = rs.wasNull();
        int fieldTypeTag = fieldType.getTag();
        if (fieldTypeTag == TypeTags.UNION_TAG) {
            BRefType refValue = isOriginalValueNull ? null : new BInteger(longValue);
            validateAndSetRefRecordField(bStruct, refRegIndex.incrementAndGet(), TypeTags.INT_TAG,
                    retrieveNonNilTypeTag(fieldType), refValue, UNASSIGNABLE_UNIONTYPE_EXCEPTION);
        } else {
            if (isOriginalValueNull) {
                handleNilToNonNillableFieldAssignment();
            } else {
                bStruct.setIntField(longRegIndex.incrementAndGet(), longValue);
            }
        }
    }

    private void handleDoubleValue(double fValue, BStruct bStruct, RegistryIndex refRegIndex,
<<<<<<< HEAD
            RegistryIndex doubleRegIndex, BType fieldType) throws SQLException {
=======
            RegistryIndex doubleRegIndex, int index) throws SQLException {
        BField[] structFields = getStructFields();
>>>>>>> c0685787
        boolean isOriginalValueNull = rs.wasNull();
        int fieldTypeTag = fieldType.getTag();
        if (fieldTypeTag == TypeTags.UNION_TAG) {
            BRefType refValue = isOriginalValueNull ? null : new BFloat(fValue);
            validateAndSetRefRecordField(bStruct, refRegIndex.incrementAndGet(), TypeTags.FLOAT_TAG,
                    retrieveNonNilTypeTag(fieldType), refValue, UNASSIGNABLE_UNIONTYPE_EXCEPTION);
        } else {
            if (isOriginalValueNull) {
                handleNilToNonNillableFieldAssignment();
            } else {
                bStruct.setFloatField(doubleRegIndex.incrementAndGet(), fValue);
            }
        }
    }

<<<<<<< HEAD
    private void handleMappingDateValueToUnionType(BType fieldType, BStruct bStruct, RegistryIndex refRegIndex,
            java.util.Date date) {
        int type = retrieveNonNilTypeTag(fieldType);
=======
    private void handleMappingDateValueToUnionType(BField[] structFields, int index, BStruct bStruct,
            RegistryIndex refRegIndex, java.util.Date date) {
        int type = retrieveNonNilTypeTag(structFields, index - 1);
>>>>>>> c0685787
        switch (type) {
        case TypeTags.STRING_TAG:
            String dateValue = SQLDatasourceUtils.getString(date);
            bStruct.setRefField(refRegIndex.incrementAndGet(), dateValue != null ? new BString(dateValue) : null);
            break;
        case TypeTags.OBJECT_TYPE_TAG:
        case TypeTags.RECORD_TYPE_TAG:
            bStruct.setRefField(refRegIndex.incrementAndGet(), date != null ? createTimeStruct(date.getTime()) : null);
            break;
        case TypeTags.INT_TAG:
            bStruct.setRefField(refRegIndex.incrementAndGet(), date != null ? new BInteger(date.getTime()) : null);
            break;
        default:
            handleMismatchingFieldAssignment();
        }
    }

    private void handleMappingDateValueToNonUnionType(java.util.Date date, int fieldTypeTag, BStruct bStruct,
            RegistryIndex stringRegIndex, RegistryIndex refRegIndex, RegistryIndex longRegIndex) {
        if (date != null) {
            switch (fieldTypeTag) {
            case TypeTags.STRING_TAG:
                String dateValue = SQLDatasourceUtils.getString(date);
                bStruct.setStringField(stringRegIndex.incrementAndGet(), dateValue);
                break;
            case TypeTags.OBJECT_TYPE_TAG:
            case TypeTags.RECORD_TYPE_TAG:
                bStruct.setRefField(refRegIndex.incrementAndGet(), createTimeStruct(date.getTime()));
                break;
            case TypeTags.INT_TAG:
                bStruct.setIntField(longRegIndex.incrementAndGet(), date.getTime());
                break;
            default:
                handleMismatchingFieldAssignment();
            }
        } else {
            handleNilToNonNillableFieldAssignment();
        }
    }

    /**
     * This represents a column definition for a column in a table.
     */
    public static class SQLColumnDefinition extends ColumnDefinition {

        private int sqlType;

        public SQLColumnDefinition(String name, TypeKind mappedType, int sqlType) {
            super(name, mappedType);
            this.sqlType = sqlType;
        }

        public String getName() {
            return name;
        }

        public TypeKind getType() {
            return mappedType;
        }

        public int getSqlType() {
            return sqlType;
        }
    }

    /**
     * This represents a Registry Index of a @code{BStruct} instance.
     */
    private static class RegistryIndex {
        private int index;

        private RegistryIndex(int index) {
            this.index = index;
        }

        private int incrementAndGet() {
            return ++index;
        }
    }
}<|MERGE_RESOLUTION|>--- conflicted
+++ resolved
@@ -20,6 +20,7 @@
 import org.ballerinalang.model.ColumnDefinition;
 import org.ballerinalang.model.types.BArrayType;
 import org.ballerinalang.model.types.BField;
+import org.ballerinalang.model.types.BRecordType;
 import org.ballerinalang.model.types.BStructureType;
 import org.ballerinalang.model.types.BType;
 import org.ballerinalang.model.types.BUnionType;
@@ -137,7 +138,7 @@
         String columnName = null;
         int sqlType = -1;
         try {
-            BStructType.StructField[] structFields = this.type.getStructFields();
+            BField[] structFields = this.type.getFields();
             for (ColumnDefinition columnDef : columnDefs) {
                 if (columnDef instanceof SQLColumnDefinition) {
                     SQLColumnDefinition def = (SQLColumnDefinition) columnDef;
@@ -265,13 +266,8 @@
         throw new BallerinaException("Trying to assign to a mismatching type");
     }
 
-<<<<<<< HEAD
     private int retrieveNonNilTypeTag(BType fieldType) {
         List<BType> members = ((BUnionType) fieldType).getMemberTypes();
-=======
-    private int retrieveNonNilTypeTag(BField[] structFields, int index) {
-        List<BType> members = ((BUnionType) structFields[index].getFieldType()).getMemberTypes();
->>>>>>> c0685787
         return retrieveNonNilType(members).getTag();
     }
 
@@ -338,14 +334,8 @@
         return struct;
     }
 
-<<<<<<< HEAD
     private void handleArrayValue(BStruct bStruct, RegistryIndex refRegIndex, Array data, BType fieldType)
             throws SQLException {
-=======
-    private void handleArrayValue(BStruct bStruct, RegistryIndex refRegIndex, int index) throws SQLException {
-        BField[] structFields = getStructFields();
-        BType fieldType = structFields[index - 1].getFieldType();
->>>>>>> c0685787
         int fieldTypeTag = fieldType.getTag();
         BNewArray dataArray = getDataArray(data);
         if (dataArray != null) {
@@ -427,57 +417,27 @@
         }
     }
 
-<<<<<<< HEAD
     private void handleStructValue(BStruct bStruct, RegistryIndex refRegIndex, Struct structData, BType fieldType) {
         int fieldTypeTag = fieldType.getTag();
         if (fieldTypeTag == TypeTags.UNION_TAG) {
             BType structFieldType = retrieveNonNilType(((BUnionType) fieldType).getMemberTypes());
-            if (structFieldType.getTag() == TypeTags.STRUCT_TAG) {
-                BStruct userDefinedType = createUserDefinedType(structData, (BStructType) structFieldType);
+            if (structFieldType.getTag() == TypeTags.RECORD_TYPE_TAG) {
+                BStruct userDefinedType = createUserDefinedType(structData, (BRecordType) structFieldType);
                 bStruct.setRefField(refRegIndex.incrementAndGet(), userDefinedType);
             } else {
                 throw new BallerinaException(UNASSIGNABLE_UNIONTYPE_EXCEPTION);
             }
-        } else if (fieldTypeTag == TypeTags.STRUCT_TAG) {
+        } else if (fieldTypeTag == TypeTags.RECORD_TYPE_TAG) {
             bStruct.setRefField(refRegIndex.incrementAndGet(),
-                    createUserDefinedType(structData, (BStructType) fieldType));
-=======
-    private int getFieldTypeTag(BField[] structFields, int index) {
-        return structFields[index - 1].getFieldType().getTag();
-    }
-
-    private BField[] getStructFields() {
-        return this.type.getFields();
-    }
-
-    private void handleStructValue(BStruct bStruct, RegistryIndex refRegIndex, int index) throws SQLException {
-        BField[] structFields = getStructFields();
-        int fieldTypeTag = getFieldTypeTag(structFields, index);
-        Struct structData = (Struct) rs.getObject(index);
-        //TODO below type should be BType instead of BStructureType
-        BStructureType structFieldType = (BStructureType) structFields[index - 1].getFieldType();
-        if (fieldTypeTag == TypeTags.UNION_TAG) {
-            validateAndSetRefRecordField(bStruct, refRegIndex.incrementAndGet(), TypeTags.RECORD_TYPE_TAG,
-                    retrieveNonNilTypeTag(structFields, index - 1), createUserDefinedType(structData,
-                            structFieldType), UNASSIGNABLE_UNIONTYPE_EXCEPTION);
-        } else if (fieldTypeTag == TypeTags.RECORD_TYPE_TAG) {
-            bStruct.setRefField(refRegIndex.incrementAndGet(), createUserDefinedType(structData, structFieldType));
->>>>>>> c0685787
+                    createUserDefinedType(structData, (BRecordType) fieldType));
         } else {
             handleMismatchingFieldAssignment();
         }
     }
 
     private void handleBooleanValue(BStruct bStruct, RegistryIndex refRegIndex, RegistryIndex booleanRegIndex,
-<<<<<<< HEAD
             boolean boolValue, BType fieldType) throws SQLException {
         int fieldTypeTag = fieldType.getTag();
-=======
-            int index) throws SQLException {
-        BField[] structFields = getStructFields();
-        int fieldTypeTag = getFieldTypeTag(structFields, index);
-        boolean boolValue = rs.getBoolean(index);
->>>>>>> c0685787
         boolean isOriginalValueNull = rs.wasNull();
         if (fieldTypeTag == TypeTags.UNION_TAG) {
             BRefType refValue = isOriginalValueNull ? null : new BBoolean(boolValue);
@@ -492,34 +452,9 @@
         }
     }
 
-<<<<<<< HEAD
     private void handleDateValue(BStruct bStruct, RegistryIndex stringRegIndex, RegistryIndex refRegIndex,
             RegistryIndex longRegIndex, java.util.Date date, BType fieldType) {
         int fieldTypeTag = fieldType.getTag();
-=======
-    private void handleDateValue(int index, BStruct bStruct, RegistryIndex stringRegIndex, RegistryIndex refRegIndex,
-            RegistryIndex longRegIndex) throws SQLException {
-        Date date = rs.getDate(index);
-        handleDateValue(index, bStruct, stringRegIndex, refRegIndex, longRegIndex, date);
-    }
-
-    private void handleTimeValue(int index, BStruct bStruct, RegistryIndex stringRegIndex, RegistryIndex refRegIndex,
-            RegistryIndex longRegIndex) throws SQLException {
-        Time time = rs.getTime(index, utcCalendar);
-        handleDateValue(index, bStruct, stringRegIndex, refRegIndex, longRegIndex, time);
-    }
-
-    private void handleTimestampValue(int index, BStruct bStruct, RegistryIndex stringRegIndex,
-            RegistryIndex refRegIndex, RegistryIndex longRegIndex) throws SQLException {
-        Timestamp timestamp = rs.getTimestamp(index, utcCalendar);
-        handleDateValue(index, bStruct, stringRegIndex, refRegIndex, longRegIndex, timestamp);
-    }
-
-    private void handleDateValue(int index, BStruct bStruct, RegistryIndex stringRegIndex, RegistryIndex refRegIndex,
-            RegistryIndex longRegIndex, java.util.Date date) {
-        BField[] structFields = getStructFields();
-        int fieldTypeTag = getFieldTypeTag(structFields, index);
->>>>>>> c0685787
         if (fieldTypeTag == TypeTags.UNION_TAG) {
             handleMappingDateValueToUnionType(fieldType, bStruct, refRegIndex, date);
         } else {
@@ -528,17 +463,9 @@
         }
     }
 
-<<<<<<< HEAD
     private void handleBinaryValue(BStruct bStruct, RegistryIndex refRegIndex, RegistryIndex blobRegIndex, byte[] bytes,
             BType fieldType) {
         int fieldTypeTag = fieldType.getTag();
-=======
-    private void handleBlobValue(BStruct bStruct, RegistryIndex refRegIndex, RegistryIndex blobRegIndex, int index)
-            throws SQLException {
-        BField[] structFields = getStructFields();
-        int fieldTypeTag = getFieldTypeTag(structFields, index);
-        Blob blobValue = rs.getBlob(index);
->>>>>>> c0685787
         if (fieldTypeTag == TypeTags.UNION_TAG) {
             BRefType refValue = bytes == null ? null : new BBlob(bytes);
             validateAndSetRefRecordField(bStruct, refRegIndex.incrementAndGet(), TypeTags.BLOB_TAG,
@@ -553,14 +480,8 @@
     }
 
     private void handleStringValue(String stringValue, RegistryIndex refRegIndex, RegistryIndex stringRegIndex,
-<<<<<<< HEAD
             BStruct bStruct, BType fieldType) {
         int fieldTypeTag = fieldType.getTag();
-=======
-            BStruct bStruct, int index) {
-        BField[] structFields = getStructFields();
-        int fieldTypeTag = getFieldTypeTag(structFields, index);
->>>>>>> c0685787
         if (fieldTypeTag == TypeTags.UNION_TAG) {
             BRefType refValue = stringValue == null ? null : new BString(stringValue);
             validateAndSetRefRecordField(bStruct, refRegIndex.incrementAndGet(), TypeTags.STRING_TAG,
@@ -575,12 +496,7 @@
     }
 
     private void handleLongValue(long longValue, BStruct bStruct, RegistryIndex refRegIndex, RegistryIndex longRegIndex,
-<<<<<<< HEAD
             BType fieldType) throws SQLException {
-=======
-            int index) throws SQLException {
-        BField[] structFields = getStructFields();
->>>>>>> c0685787
         boolean isOriginalValueNull = rs.wasNull();
         int fieldTypeTag = fieldType.getTag();
         if (fieldTypeTag == TypeTags.UNION_TAG) {
@@ -597,12 +513,7 @@
     }
 
     private void handleDoubleValue(double fValue, BStruct bStruct, RegistryIndex refRegIndex,
-<<<<<<< HEAD
             RegistryIndex doubleRegIndex, BType fieldType) throws SQLException {
-=======
-            RegistryIndex doubleRegIndex, int index) throws SQLException {
-        BField[] structFields = getStructFields();
->>>>>>> c0685787
         boolean isOriginalValueNull = rs.wasNull();
         int fieldTypeTag = fieldType.getTag();
         if (fieldTypeTag == TypeTags.UNION_TAG) {
@@ -618,15 +529,9 @@
         }
     }
 
-<<<<<<< HEAD
     private void handleMappingDateValueToUnionType(BType fieldType, BStruct bStruct, RegistryIndex refRegIndex,
             java.util.Date date) {
         int type = retrieveNonNilTypeTag(fieldType);
-=======
-    private void handleMappingDateValueToUnionType(BField[] structFields, int index, BStruct bStruct,
-            RegistryIndex refRegIndex, java.util.Date date) {
-        int type = retrieveNonNilTypeTag(structFields, index - 1);
->>>>>>> c0685787
         switch (type) {
         case TypeTags.STRING_TAG:
             String dateValue = SQLDatasourceUtils.getString(date);
