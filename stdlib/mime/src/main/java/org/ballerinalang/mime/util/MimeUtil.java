--- conflicted
+++ resolved
@@ -21,21 +21,12 @@
 
 import io.netty.handler.codec.http.HttpHeaderNames;
 import io.netty.util.internal.PlatformDependent;
-<<<<<<< HEAD
-import org.ballerinalang.jvm.BallerinaErrors;
-import org.ballerinalang.jvm.BallerinaValues;
-import org.ballerinalang.jvm.TypeChecker;
-import org.ballerinalang.jvm.types.BArrayType;
-import org.ballerinalang.jvm.types.BMapType;
-import org.ballerinalang.jvm.types.BType;
-=======
 import org.ballerinalang.bre.Context;
 import org.ballerinalang.bre.bvm.BLangVMErrors;
 import org.ballerinalang.connector.api.BLangConnectorSPIUtil;
 import org.ballerinalang.jvm.BallerinaErrors;
 import org.ballerinalang.jvm.BallerinaValues;
 import org.ballerinalang.jvm.TypeChecker;
->>>>>>> bb1c5f60
 import org.ballerinalang.jvm.types.BTypes;
 import org.ballerinalang.jvm.types.TypeTags;
 import org.ballerinalang.jvm.values.ArrayValue;
@@ -44,9 +35,6 @@
 import org.ballerinalang.jvm.values.MapValueImpl;
 import org.ballerinalang.jvm.values.ObjectValue;
 import org.ballerinalang.jvm.values.StreamingJsonValue;
-<<<<<<< HEAD
-import org.ballerinalang.jvm.util.exceptions.BallerinaException;
-=======
 import org.ballerinalang.model.types.BArrayType;
 import org.ballerinalang.model.types.BMapType;
 import org.ballerinalang.model.types.BType;
@@ -58,7 +46,6 @@
 import org.ballerinalang.model.values.BValue;
 import org.ballerinalang.model.values.BValueArray;
 import org.ballerinalang.util.exceptions.BallerinaException;
->>>>>>> bb1c5f60
 import org.wso2.transport.http.netty.message.HttpCarbonMessage;
 
 import java.io.ByteArrayOutputStream;
@@ -90,6 +77,7 @@
 import static org.ballerinalang.mime.util.MimeConstants.JSON_TYPE_IDENTIFIER;
 import static org.ballerinalang.mime.util.MimeConstants.MEDIA_TYPE;
 import static org.ballerinalang.mime.util.MimeConstants.MEDIA_TYPE_FIELD;
+import static org.ballerinalang.mime.util.MimeConstants.MIME_ERROR_CODE;
 import static org.ballerinalang.mime.util.MimeConstants.MIME_ERROR_MESSAGE;
 import static org.ballerinalang.mime.util.MimeConstants.MULTIPART_AS_PRIMARY_TYPE;
 import static org.ballerinalang.mime.util.MimeConstants.MULTIPART_FORM_DATA;
@@ -118,6 +106,23 @@
      * @param entity Represent an 'Entity'
      * @return content-type in 'primarytype/subtype' format
      */
+    public static String getBaseType(BMap<String, BValue> entity) {
+        if (entity.get(MEDIA_TYPE_FIELD) != null) {
+            BMap<String, BValue> mediaType = (BMap<String, BValue>) entity.get(MEDIA_TYPE_FIELD);
+            if (mediaType != null) {
+                return mediaType.get(PRIMARY_TYPE_FIELD).stringValue() + "/" +
+                        mediaType.get(SUBTYPE_FIELD).stringValue();
+            }
+        }
+        return null;
+    }
+
+    /**
+     * Given a ballerina entity, get the content-type as a base type.
+     *
+     * @param entity Represent an 'Entity'
+     * @return content-type in 'primarytype/subtype' format
+     */
     public static String getBaseType(ObjectValue entity) {
         if (entity.get(MEDIA_TYPE_FIELD) != null) {
             ObjectValue mediaType = (ObjectValue) entity.get(MEDIA_TYPE_FIELD);
@@ -130,41 +135,24 @@
     }
 
     /**
-     * Given a ballerina entity, get the content-type as a base type.
-     *
-     * @param entity Represent an 'Entity'
-     * @return content-type in 'primarytype/subtype' format
-     */
-    public static String getBaseType(ObjectValue entity) {
-        if (entity.get(MEDIA_TYPE_FIELD) != null) {
-            ObjectValue mediaType = (ObjectValue) entity.get(MEDIA_TYPE_FIELD);
-            if (mediaType != null) {
-                return mediaType.get(PRIMARY_TYPE_FIELD).toString() + "/" +
-                        mediaType.get(SUBTYPE_FIELD).toString();
-            }
-        }
-        return null;
-    }
-
-    /**
      * Given a ballerina entity, get the content-type with parameters included.
      *
      * @param entity Represent an 'Entity'
      * @return content-type in 'primarytype/subtype; key=value;' format
      */
-    public static String getContentTypeWithParameters(ObjectValue entity) {
+    public static String getContentTypeWithParameters(BMap<String, BValue> entity) {
         if (entity.get(MEDIA_TYPE_FIELD) == null) {
             return HeaderUtil.getHeaderValue(entity, HttpHeaderNames.CONTENT_TYPE.toString());
         }
-        ObjectValue mediaType = (ObjectValue) entity.get(MEDIA_TYPE_FIELD);
-        String primaryType = mediaType.get(PRIMARY_TYPE_FIELD).toString();
-        String subType = mediaType.get(SUBTYPE_FIELD).toString();
+        BMap<String, BValue> mediaType = (BMap<String, BValue>) entity.get(MEDIA_TYPE_FIELD);
+        String primaryType = mediaType.get(PRIMARY_TYPE_FIELD).stringValue();
+        String subType = mediaType.get(SUBTYPE_FIELD).stringValue();
         String contentType = null;
         if ((primaryType != null && !primaryType.isEmpty()) && (subType != null && !subType.isEmpty())) {
             contentType = primaryType + "/" + subType;
             if (mediaType.get(PARAMETER_MAP_FIELD) != null) {
-                MapValue map = mediaType.get(PARAMETER_MAP_FIELD) != null ?
-                        (MapValue) mediaType.get(PARAMETER_MAP_FIELD) : null;
+                BMap map = mediaType.get(PARAMETER_MAP_FIELD) != null ?
+                        (BMap) mediaType.get(PARAMETER_MAP_FIELD) : null;
                 if (map != null && !map.isEmpty()) {
                     contentType = contentType + SEMICOLON;
                     return HeaderUtil.appendHeaderParams(new StringBuilder(contentType), map);
@@ -244,6 +232,23 @@
      * @param entityStruct Represent 'Entity' struct
      * @param contentType  Content-Type value in string
      */
+    public static void setContentType(BMap<String, BValue> mediaType, BMap<String, BValue> entityStruct,
+                                      String contentType) {
+        BMap<String, BValue> mimeType = parseMediaType(mediaType, contentType);
+        if (contentType == null) {
+            mimeType.put(PRIMARY_TYPE_FIELD, new BString(DEFAULT_PRIMARY_TYPE));
+            mimeType.put(SUBTYPE_FIELD, new BString(DEFAULT_SUB_TYPE));
+        }
+        entityStruct.put(MEDIA_TYPE_FIELD, mimeType);
+    }
+
+    /**
+     * Construct 'MediaType' struct with the given Content-Type and set it into the given 'Entity'.
+     *
+     * @param mediaType    Represent 'MediaType' struct
+     * @param entityStruct Represent 'Entity' struct
+     * @param contentType  Content-Type value in string
+     */
     public static void setContentType(ObjectValue mediaType, ObjectValue entityStruct,
                                       String contentType) {
         ObjectValue mimeType = parseMediaType(mediaType, contentType);
@@ -255,20 +260,50 @@
     }
 
     /**
-     * Construct 'MediaType' struct with the given Content-Type and set it into the given 'Entity'.
-     *
-     * @param mediaType    Represent 'MediaType' struct
-     * @param entityStruct Represent 'Entity' struct
-     * @param contentType  Content-Type value in string
-     */
-    public static void setContentType(ObjectValue mediaType, ObjectValue entityStruct,
-                                      String contentType) {
-        ObjectValue mimeType = parseMediaType(mediaType, contentType);
-        if (contentType == null) {
-            mimeType.set(PRIMARY_TYPE_FIELD, DEFAULT_PRIMARY_TYPE);
-            mimeType.set(SUBTYPE_FIELD, DEFAULT_SUB_TYPE);
-        }
-        entityStruct.set(MEDIA_TYPE_FIELD, mimeType);
+     * Parse 'MediaType' struct with the given Content-Type.
+     *
+     * @param mediaType   Represent 'MediaType' struct
+     * @param contentType Content-Type value in string
+     * @return 'MediaType' struct populated with values
+     */
+    public static BMap<String, BValue> parseMediaType(BMap<String, BValue> mediaType, String contentType) {
+        try {
+            BMap<String, BValue> parameterMap = new BMap<>();
+            BString suffix, primaryType, subType;
+
+            if (contentType != null) {
+                MimeType mimeType = new MimeType(contentType);
+                primaryType = new BString(mimeType.getPrimaryType());
+
+                String subTypeStr = mimeType.getSubType();
+                subType = new BString(subTypeStr);
+                if (subTypeStr != null && subTypeStr.contains(SUFFIX_ATTACHMENT)) {
+                    suffix = new BString(
+                            subTypeStr.substring(subTypeStr.lastIndexOf(SUFFIX_ATTACHMENT) + 1));
+                } else {
+                    suffix = org.ballerinalang.model.types.BTypes.typeString.getZeroValue();
+                }
+
+                MimeTypeParameterList parameterList = mimeType.getParameters();
+                Enumeration keys = parameterList.getNames();
+
+                while (keys.hasMoreElements()) {
+                    String key = (String) keys.nextElement();
+                    String value = parameterList.get(key);
+                    parameterMap.put(key, new BString(value));
+                }
+            } else {
+                primaryType = suffix = subType = org.ballerinalang.model.types.BTypes.typeString.getZeroValue();
+            }
+
+            mediaType.put(PRIMARY_TYPE_FIELD, primaryType);
+            mediaType.put(SUBTYPE_FIELD, subType);
+            mediaType.put(SUFFIX_FIELD, suffix);
+            mediaType.put(PARAMETER_MAP_FIELD, parameterMap);
+        } catch (MimeTypeParseException e) {
+            throw new BallerinaException("Error while parsing Content-Type value: " + e.getMessage());
+        }
+        return mediaType;
     }
 
     /**
@@ -292,7 +327,7 @@
                 if (subTypeStr != null && subTypeStr.contains(SUFFIX_ATTACHMENT)) {
                     suffix = subTypeStr.substring(subTypeStr.lastIndexOf(SUFFIX_ATTACHMENT) + 1);
                 } else {
-                    suffix = org.ballerinalang.model.types.BTypes.typeString.getZeroValue();
+                    suffix = BTypes.typeString.getZeroValue();
                 }
 
                 MimeTypeParameterList parameterList = mimeType.getParameters();
@@ -304,7 +339,7 @@
                     parameterMap.put(key, value);
                 }
             } else {
-                primaryType = suffix = subType = org.ballerinalang.model.types.BTypes.typeString.getZeroValue();
+                primaryType = suffix = subType = BTypes.typeString.getZeroValue();
             }
 
             mediaType.set(PRIMARY_TYPE_FIELD, primaryType);
@@ -317,59 +352,8 @@
         return mediaType;
     }
 
-<<<<<<< HEAD
-    public static void setMediaTypeToEntity(ObjectValue entityStruct, String contentType) {
-        ObjectValue mediaType = BallerinaValues.createObjectValue(PROTOCOL_PACKAGE_MIME, MEDIA_TYPE);
-=======
-    /**
-     * Parse 'MediaType' struct with the given Content-Type.
-     *
-     * @param mediaType   Represent 'MediaType' struct
-     * @param contentType Content-Type value in string
-     * @return 'MediaType' struct populated with values
-     */
-    public static ObjectValue parseMediaType(ObjectValue mediaType, String contentType) {
-        try {
-            MapValueImpl<String, String> parameterMap = new MapValueImpl<>();
-            String suffix, primaryType, subType;
-
-            if (contentType != null) {
-                MimeType mimeType = new MimeType(contentType);
-                primaryType = mimeType.getPrimaryType();
-
-                String subTypeStr = mimeType.getSubType();
-                subType = subTypeStr;
-                if (subTypeStr != null && subTypeStr.contains(SUFFIX_ATTACHMENT)) {
-                    suffix = subTypeStr.substring(subTypeStr.lastIndexOf(SUFFIX_ATTACHMENT) + 1);
-                } else {
-                    suffix = BTypes.typeString.getZeroValue();
-                }
-
-                MimeTypeParameterList parameterList = mimeType.getParameters();
-                Enumeration keys = parameterList.getNames();
-
-                while (keys.hasMoreElements()) {
-                    String key = (String) keys.nextElement();
-                    String value = parameterList.get(key);
-                    parameterMap.put(key, value);
-                }
-            } else {
-                primaryType = suffix = subType = BTypes.typeString.getZeroValue();
-            }
-
-            mediaType.set(PRIMARY_TYPE_FIELD, primaryType);
-            mediaType.set(SUBTYPE_FIELD, subType);
-            mediaType.set(SUFFIX_FIELD, suffix);
-            mediaType.set(PARAMETER_MAP_FIELD, parameterMap);
-        } catch (MimeTypeParseException e) {
-            throw new BallerinaException("Error while parsing Content-Type value: " + e.getMessage());
-        }
-        return mediaType;
-    }
-
     public static void setMediaTypeToEntity(Context context, BMap<String, BValue> entityStruct, String contentType) {
         BMap<String, BValue> mediaType = BLangConnectorSPIUtil.createObject(context, PROTOCOL_PACKAGE_MIME, MEDIA_TYPE);
->>>>>>> bb1c5f60
         MimeUtil.setContentType(mediaType, entityStruct, contentType);
         HeaderUtil.setHeaderToEntity(entityStruct, HttpHeaderNames.CONTENT_TYPE.toString(), contentType);
     }
@@ -387,30 +371,26 @@
      * @param bodyPart                           Represent a body part
      * @param contentDispositionHeaderWithParams Represent Content-Disposition header value with parameters
      */
+    public static void setContentDisposition(BMap<String, BValue> contentDisposition, BMap<String, BValue> bodyPart,
+                                             String contentDispositionHeaderWithParams) {
+        populateContentDispositionObject(contentDisposition, contentDispositionHeaderWithParams);
+        bodyPart.put(CONTENT_DISPOSITION_FIELD, contentDisposition);
+    }
+
+    /**
+     * Populate ContentDisposition struct and set it to body part.
+     *
+     * @param contentDisposition                 Represent the ContentDisposition struct that needs to be filled
+     * @param bodyPart                           Represent a body part
+     * @param contentDispositionHeaderWithParams Represent Content-Disposition header value with parameters
+     */
     public static void setContentDisposition(ObjectValue contentDisposition, ObjectValue bodyPart,
                                              String contentDispositionHeaderWithParams) {
         populateContentDispositionObject(contentDisposition, contentDispositionHeaderWithParams);
         bodyPart.set(CONTENT_DISPOSITION_FIELD, contentDisposition);
     }
 
-<<<<<<< HEAD
-    public static void populateContentDispositionObject(ObjectValue contentDisposition,
-=======
-    /**
-     * Populate ContentDisposition struct and set it to body part.
-     *
-     * @param contentDisposition                 Represent the ContentDisposition struct that needs to be filled
-     * @param bodyPart                           Represent a body part
-     * @param contentDispositionHeaderWithParams Represent Content-Disposition header value with parameters
-     */
-    public static void setContentDisposition(ObjectValue contentDisposition, ObjectValue bodyPart,
-                                             String contentDispositionHeaderWithParams) {
-        populateContentDispositionObject(contentDisposition, contentDispositionHeaderWithParams);
-        bodyPart.set(CONTENT_DISPOSITION_FIELD, contentDisposition);
-    }
-
     public static void populateContentDispositionObject(BMap<String, BValue> contentDisposition,
->>>>>>> bb1c5f60
                                                         String contentDispositionHeaderWithParams) {
         String dispositionValue;
         if (isNotNullAndEmpty(contentDispositionHeaderWithParams)) {
@@ -419,32 +399,19 @@
             } else {
                 dispositionValue = contentDispositionHeaderWithParams;
             }
-<<<<<<< HEAD
-            contentDisposition.set(DISPOSITION_FIELD, dispositionValue);
-            MapValue paramMap = HeaderUtil.getParamMap(contentDispositionHeaderWithParams);
-=======
             contentDisposition.put(DISPOSITION_FIELD, new BString(dispositionValue));
             BMap<String, BValue> paramMap = HeaderUtil.getParamBMap(contentDispositionHeaderWithParams);
->>>>>>> bb1c5f60
             if (paramMap != null) {
-                for (Object key : paramMap.getKeys()) {
-                    String paramValue = (String) paramMap.get(key);
-                    switch (key.toString()) {
+                for (String key : paramMap.keys()) {
+                    BString paramValue = (BString) paramMap.get(key);
+                    switch (key) {
                         case CONTENT_DISPOSITION_FILE_NAME:
-<<<<<<< HEAD
-                            contentDisposition.set(CONTENT_DISPOSITION_FILENAME_FIELD,
-                                                   stripQuotes(paramValue));
-                            break;
-                        case CONTENT_DISPOSITION_NAME:
-                            contentDisposition.set(CONTENT_DISPOSITION_NAME_FIELD, stripQuotes(paramValue));
-=======
                             contentDisposition.put(CONTENT_DISPOSITION_FILENAME_FIELD,
                                                    new BString(stripQuotes(paramValue.toString())));
                             break;
                         case CONTENT_DISPOSITION_NAME:
                             contentDisposition.put(CONTENT_DISPOSITION_NAME_FIELD,
                                                    new BString(stripQuotes(paramValue.toString())));
->>>>>>> bb1c5f60
                             break;
                         default:
                     }
@@ -452,7 +419,7 @@
                 paramMap.remove(CONTENT_DISPOSITION_FILE_NAME);
                 paramMap.remove(CONTENT_DISPOSITION_NAME);
             }
-            contentDisposition.set(CONTENT_DISPOSITION_PARA_MAP_FIELD, paramMap);
+            contentDisposition.put(CONTENT_DISPOSITION_PARA_MAP_FIELD, paramMap);
         }
     }
 
@@ -494,6 +461,35 @@
      * @param entity Represent an 'Entity'
      * @return content-type in 'primarytype/subtype; key=value;' format
      */
+    public static String getContentDisposition(BMap<String, BValue> entity) {
+        StringBuilder dispositionBuilder = new StringBuilder();
+        if (entity.get(CONTENT_DISPOSITION_FIELD) != null) {
+            BMap<String, BValue> contentDispositionStruct =
+                    (BMap<String, BValue>) entity.get(CONTENT_DISPOSITION_FIELD);
+            if (contentDispositionStruct != null) {
+                BValue disposition = contentDispositionStruct.get(DISPOSITION_FIELD);
+                if (disposition == null || disposition.stringValue().isEmpty()) {
+                    String contentType = getBaseType(entity);
+                    if (contentType != null && contentType.equals(MULTIPART_FORM_DATA)) {
+                        dispositionBuilder.append(FORM_DATA_PARAM);
+                    }
+                } else {
+                    dispositionBuilder.append(disposition);
+                }
+                if (!dispositionBuilder.toString().isEmpty()) {
+                    dispositionBuilder = convertDispositionObjectToString(dispositionBuilder, contentDispositionStruct);
+                }
+            }
+        }
+        return dispositionBuilder.toString();
+    }
+
+    /**
+     * Given a ballerina entity, build the content-disposition header value from 'ContentDisposition' object.
+     *
+     * @param entity Represent an 'Entity'
+     * @return content-type in 'primarytype/subtype; key=value;' format
+     */
     public static String getContentDisposition(ObjectValue entity) {
         StringBuilder dispositionBuilder = new StringBuilder();
         if (entity.get(CONTENT_DISPOSITION_FIELD) != null) {
@@ -517,33 +513,31 @@
         return dispositionBuilder.toString();
     }
 
-    /**
-     * Given a ballerina entity, build the content-disposition header value from 'ContentDisposition' object.
-     *
-     * @param entity Represent an 'Entity'
-     * @return content-type in 'primarytype/subtype; key=value;' format
-     */
-    public static String getContentDisposition(ObjectValue entity) {
-        StringBuilder dispositionBuilder = new StringBuilder();
-        if (entity.get(CONTENT_DISPOSITION_FIELD) != null) {
-            ObjectValue contentDispositionStruct =
-                    (ObjectValue) entity.get(CONTENT_DISPOSITION_FIELD);
-            if (contentDispositionStruct != null) {
-                Object disposition = contentDispositionStruct.get(DISPOSITION_FIELD);
-                if (disposition == null || disposition.toString().isEmpty()) {
-                    String contentType = getBaseType(entity);
-                    if (contentType != null && contentType.equals(MULTIPART_FORM_DATA)) {
-                        dispositionBuilder.append(FORM_DATA_PARAM);
-                    }
-                } else {
-                    dispositionBuilder.append(disposition);
-                }
-                if (!dispositionBuilder.toString().isEmpty()) {
-                    dispositionBuilder = convertDispositionObjectToString(dispositionBuilder, contentDispositionStruct);
-                }
-            }
-        }
-        return dispositionBuilder.toString();
+    public static StringBuilder convertDispositionObjectToString(StringBuilder dispositionBuilder,
+                                                                 BMap<String, BValue> contentDispositionStruct) {
+        BValue nameBVal = contentDispositionStruct.get(CONTENT_DISPOSITION_NAME_FIELD);
+        String name = nameBVal != null ? nameBVal.stringValue() : null;
+
+        BValue fileNameBVal = contentDispositionStruct.get(CONTENT_DISPOSITION_FILENAME_FIELD);
+        String fileName = fileNameBVal != null ? fileNameBVal.stringValue() : null;
+
+        if (isNotNullAndEmpty(name)) {
+            appendSemiColon(dispositionBuilder).append(CONTENT_DISPOSITION_NAME).append(ASSIGNMENT).append(
+                    includeQuotes(name)).append(SEMICOLON);
+        }
+        if (isNotNullAndEmpty(fileName)) {
+            appendSemiColon(dispositionBuilder).append(CONTENT_DISPOSITION_FILE_NAME).append(ASSIGNMENT)
+                    .append(includeQuotes(fileName)).append(SEMICOLON);
+        }
+        if (contentDispositionStruct.get(CONTENT_DISPOSITION_PARA_MAP_FIELD) != null) {
+            BMap map = (BMap) contentDispositionStruct.get(CONTENT_DISPOSITION_PARA_MAP_FIELD);
+            HeaderUtil.appendHeaderParams(appendSemiColon(dispositionBuilder), map);
+        }
+
+        if (dispositionBuilder.toString().endsWith(SEMICOLON)) {
+            dispositionBuilder.setLength(dispositionBuilder.length() - 1);
+        }
+        return dispositionBuilder;
     }
 
     public static StringBuilder convertDispositionObjectToString(StringBuilder dispositionBuilder,
@@ -573,33 +567,6 @@
         return dispositionBuilder;
     }
 
-    public static StringBuilder convertDispositionObjectToString(StringBuilder dispositionBuilder,
-                                                                 ObjectValue contentDispositionStruct) {
-        Object nameBVal = contentDispositionStruct.get(CONTENT_DISPOSITION_NAME_FIELD);
-        String name = nameBVal != null ? nameBVal.toString() : null;
-
-        Object fileNameBVal = contentDispositionStruct.get(CONTENT_DISPOSITION_FILENAME_FIELD);
-        String fileName = fileNameBVal != null ? fileNameBVal.toString() : null;
-
-        if (isNotNullAndEmpty(name)) {
-            appendSemiColon(dispositionBuilder).append(CONTENT_DISPOSITION_NAME).append(ASSIGNMENT).append(
-                    includeQuotes(name)).append(SEMICOLON);
-        }
-        if (isNotNullAndEmpty(fileName)) {
-            appendSemiColon(dispositionBuilder).append(CONTENT_DISPOSITION_FILE_NAME).append(ASSIGNMENT)
-                    .append(includeQuotes(fileName)).append(SEMICOLON);
-        }
-        if (contentDispositionStruct.get(CONTENT_DISPOSITION_PARA_MAP_FIELD) != null) {
-            MapValue map = (MapValue) contentDispositionStruct.get(CONTENT_DISPOSITION_PARA_MAP_FIELD);
-            HeaderUtil.appendHeaderParams(appendSemiColon(dispositionBuilder), map);
-        }
-
-        if (dispositionBuilder.toString().endsWith(SEMICOLON)) {
-            dispositionBuilder.setLength(dispositionBuilder.length() - 1);
-        }
-        return dispositionBuilder;
-    }
-
     private static StringBuilder appendSemiColon(StringBuilder disposition) {
         if (!disposition.toString().endsWith(SEMICOLON)) {
             disposition.append(SEMICOLON);
@@ -613,8 +580,8 @@
      * @param entityStruct Represent 'Entity'
      * @param length       Size of the entity body
      */
-    public static void setContentLength(ObjectValue entityStruct, long length) {
-        entityStruct.set(SIZE_FIELD, length);
+    public static void setContentLength(BMap<String, BValue> entityStruct, long length) {
+        entityStruct.put(SIZE_FIELD, new BInteger(length));
     }
 
     /**
@@ -717,6 +684,18 @@
      * @param bodyPart Represent a ballerina body part
      * @return A boolean indicating nested parts availability
      */
+    static boolean isNestedPartsAvailable(BMap<String, BValue> bodyPart) {
+        String contentTypeOfChildPart = MimeUtil.getBaseType(bodyPart);
+        return contentTypeOfChildPart != null && contentTypeOfChildPart.startsWith(MULTIPART_AS_PRIMARY_TYPE) &&
+                bodyPart.getNativeData(BODY_PARTS) != null;
+    }
+
+    /**
+     * Given a body part, check whether any nested parts are available.
+     *
+     * @param bodyPart Represent a ballerina body part
+     * @return A boolean indicating nested parts availability
+     */
     static boolean isNestedPartsAvailable(ObjectValue bodyPart) {
         String contentTypeOfChildPart = MimeUtil.getBaseType(bodyPart);
         return contentTypeOfChildPart != null && contentTypeOfChildPart.startsWith(MULTIPART_AS_PRIMARY_TYPE) &&
@@ -724,30 +703,16 @@
     }
 
     /**
-     * Given a body part, check whether any nested parts are available.
-     *
-     * @param bodyPart Represent a ballerina body part
-     * @return A boolean indicating nested parts availability
-     */
-    static boolean isNestedPartsAvailable(ObjectValue bodyPart) {
-        String contentTypeOfChildPart = MimeUtil.getBaseType(bodyPart);
-        return contentTypeOfChildPart != null && contentTypeOfChildPart.startsWith(MULTIPART_AS_PRIMARY_TYPE) &&
-                bodyPart.getNativeData(BODY_PARTS) != null;
-    }
-
-    /**
      * Create mime specific error record with '{ballerina/mime}MIMEError' as error code.
      *
+     * @param context Represent ballerina context
      * @param errMsg  Actual error message
-     * @return Ballerina error value
-     */
-    public static ErrorValue createError(String errMsg) {
-        return BallerinaErrors.createError(MIME_ERROR_MESSAGE, errMsg);
-    }
-
-<<<<<<< HEAD
-    public static boolean isJSONContentType(ObjectValue entityStruct) {
-=======
+     * @return Ballerina error record
+     */
+    public static BError createError(Context context, String errMsg) {
+        return createError(context, MIME_ERROR_CODE, errMsg);
+    }
+
     /**
      * Create mime specific error record.
      *
@@ -779,7 +744,6 @@
     }
 
     public static boolean isJSONContentType(BMap<String, BValue> entityStruct) {
->>>>>>> bb1c5f60
         String baseType;
         try {
             baseType = HeaderUtil.getBaseType(entityStruct);
@@ -841,15 +805,6 @@
         }
     }
 
-<<<<<<< HEAD
-    public static String getMessageAsString(Object dataSource) {
-        BType type = TypeChecker.getType(dataSource);
-        if (type.getTag() == TypeTags.STRING_TAG) {
-            return (String) dataSource;
-        } else if (type.getTag() == TypeTags.ARRAY_TAG &&
-                ((BArrayType) type).getElementType().getTag() == TypeTags.BYTE_TAG) {
-            return new String(((ArrayValue) dataSource).getBytes(), StandardCharsets.UTF_8);
-=======
     public static BString getMessageAsString(BValue dataSource) {
         org.ballerinalang.model.types.BType type = dataSource.getType();
         if (type.getTag() == org.ballerinalang.model.types.TypeTags.STRING_TAG) {
@@ -858,10 +813,9 @@
                 ((org.ballerinalang.model.types.BArrayType) type).getElementType().getTag() == org.ballerinalang
                         .model.types.TypeTags.BYTE_TAG) {
             return new BString(new String(((BValueArray) dataSource).getBytes(), StandardCharsets.UTF_8));
->>>>>>> bb1c5f60
-        }
-
-        return dataSource.toString();
+        }
+
+        return new BString(dataSource.stringValue());
     }
 
     public static String getMessageAsString(Object dataSource) {
@@ -883,14 +837,14 @@
      * @param entityRecord Entity record
      * @return flag indicating whether the given value should be serialized specifically as a JSON
      */
-    public static boolean generateAsJSON(Object value, ObjectValue entityRecord) {
-        if (value instanceof StreamingJsonValue) {
+    public static boolean generateAsJSON(BValue value, BMap<String, BValue> entityRecord) {
+        if (value instanceof BStreamingJSON) {
             // Streaming JSON should be serialized using the serialize() method.
             // Hence returning false.
             return false;
         }
 
-        return isJSONContentType(entityRecord) && isJSONCompatible(TypeChecker.getType(value));
+        return isJSONContentType(entityRecord) && isJSONCompatible(value.getType());
     }
 
     /**
