/*
 * Copyright (c) 2018, WSO2 Inc. (http://www.wso2.org) All Rights Reserved.
 *
 * WSO2 Inc. licenses this file to you under the Apache License,
 * Version 2.0 (the "License"); you may not use this file except
 * in compliance with the License.
 * You may obtain a copy of the License at
 *
 *    http://www.apache.org/licenses/LICENSE-2.0
 *
 * Unless required by applicable law or agreed to in writing,
 * software distributed under the License is distributed on an
 * "AS IS" BASIS, WITHOUT WARRANTIES OR CONDITIONS OF ANY
 * KIND, either express or implied. See the License for the
 * specific language governing permissions and limitations
 * under the License.
 *
 */

package org.ballerinalang.net.jms.nativeimpl.endpoint.queue.sender;

import org.ballerinalang.bre.Context;
import org.ballerinalang.bre.bvm.CallableUnitCallback;
import org.ballerinalang.connector.api.Struct;
import org.ballerinalang.connector.api.Value;
import org.ballerinalang.model.NativeCallableUnit;
import org.ballerinalang.model.types.TypeKind;
import org.ballerinalang.model.values.BMap;
import org.ballerinalang.model.values.BValue;
import org.ballerinalang.natives.annotations.Argument;
import org.ballerinalang.natives.annotations.BallerinaFunction;
import org.ballerinalang.natives.annotations.Receiver;
import org.ballerinalang.net.jms.Constants;
import org.ballerinalang.net.jms.JMSUtils;
import org.ballerinalang.net.jms.nativeimpl.endpoint.common.SessionConnector;
import org.ballerinalang.net.jms.utils.BallerinaAdapter;

import javax.jms.*;

/**
 * Get the ID of the connection.
 *
 * @since 0.966
 */
@BallerinaFunction(
        orgName = "ballerina",
        packageName = "jms",
        functionName = "initQueueSender",
        receiver = @Receiver(type = TypeKind.OBJECT, structType = "QueueSender", structPackage = "ballerina/jms"),
        args = {
<<<<<<< HEAD
                @Argument(name = "session", type = TypeKind.OBJECT, structType = "Session")
=======
                @Argument(name = "session", type = TypeKind.OBJECT, structType = "Session"),
                @Argument(name = "destination", type = TypeKind.OBJECT)
>>>>>>> 3dfb3869
        }
)
public class InitQueueSender implements NativeCallableUnit {

    @Override
    public void execute(Context context, CallableUnitCallback callableUnitCallback) {
        Struct queueSenderBObject = BallerinaAdapter.getReceiverObject(context);
        Struct queueSenderConfig = queueSenderBObject.getStructField(Constants.QUEUE_SENDER_FIELD_CONFIG);
<<<<<<< HEAD
        Value vQueueName = queueSenderConfig.getRefField(Constants.QUEUE_SENDER_FIELD_QUEUE_NAME);

        String queueName = null;
        if (vQueueName != null) {
            queueName = vQueueName.getStringValue();
        }
=======
        String queueName = JMSUtils.getQueueName(queueSenderConfig);
>>>>>>> 3dfb3869

        BMap<String, BValue> sessionBObject = (BMap<String, BValue>) context.getRefArgument(1);
        Session session = BallerinaAdapter.getNativeObject(sessionBObject,
                Constants.JMS_SESSION,
                Session.class,
                context);

        BMap<String, BValue> destinationBObject = (BMap<String, BValue>) context.getNullableRefArgument(2);
        Destination destinationObject = JMSUtils.getDestination(context, destinationBObject);

        if (JMSUtils.isNullOrEmptyAfterTrim(queueName) && destinationObject == null) {
            throw new BallerinaException("Queue name and destination cannot be null at the same time", context);
        }

        try {
            Destination queue = destinationObject != null ? destinationObject : session.createQueue(queueName);
            MessageProducer producer = session.createProducer(queue);
            Struct queueSenderConnectorBObject
                    = queueSenderBObject.getStructField(Constants.QUEUE_SENDER_FIELD_PRODUCER_ACTIONS);
            queueSenderConnectorBObject.addNativeData(Constants.JMS_PRODUCER_OBJECT, producer);
            queueSenderConnectorBObject.addNativeData(Constants.SESSION_CONNECTOR_OBJECT,
                    new SessionConnector(session));
        } catch (JMSException e) {
            BallerinaAdapter.throwBallerinaException("Error creating queue sender.", context, e);
        }
    }

    @Override
    public boolean isBlocking() {
        return true;
    }
}<|MERGE_RESOLUTION|>--- conflicted
+++ resolved
@@ -22,7 +22,6 @@
 import org.ballerinalang.bre.Context;
 import org.ballerinalang.bre.bvm.CallableUnitCallback;
 import org.ballerinalang.connector.api.Struct;
-import org.ballerinalang.connector.api.Value;
 import org.ballerinalang.model.NativeCallableUnit;
 import org.ballerinalang.model.types.TypeKind;
 import org.ballerinalang.model.values.BMap;
@@ -34,8 +33,12 @@
 import org.ballerinalang.net.jms.JMSUtils;
 import org.ballerinalang.net.jms.nativeimpl.endpoint.common.SessionConnector;
 import org.ballerinalang.net.jms.utils.BallerinaAdapter;
+import org.ballerinalang.util.exceptions.BallerinaException;
 
-import javax.jms.*;
+import javax.jms.Destination;
+import javax.jms.JMSException;
+import javax.jms.MessageProducer;
+import javax.jms.Session;
 
 /**
  * Get the ID of the connection.
@@ -48,12 +51,8 @@
         functionName = "initQueueSender",
         receiver = @Receiver(type = TypeKind.OBJECT, structType = "QueueSender", structPackage = "ballerina/jms"),
         args = {
-<<<<<<< HEAD
-                @Argument(name = "session", type = TypeKind.OBJECT, structType = "Session")
-=======
                 @Argument(name = "session", type = TypeKind.OBJECT, structType = "Session"),
                 @Argument(name = "destination", type = TypeKind.OBJECT)
->>>>>>> 3dfb3869
         }
 )
 public class InitQueueSender implements NativeCallableUnit {
@@ -62,16 +61,7 @@
     public void execute(Context context, CallableUnitCallback callableUnitCallback) {
         Struct queueSenderBObject = BallerinaAdapter.getReceiverObject(context);
         Struct queueSenderConfig = queueSenderBObject.getStructField(Constants.QUEUE_SENDER_FIELD_CONFIG);
-<<<<<<< HEAD
-        Value vQueueName = queueSenderConfig.getRefField(Constants.QUEUE_SENDER_FIELD_QUEUE_NAME);
-
-        String queueName = null;
-        if (vQueueName != null) {
-            queueName = vQueueName.getStringValue();
-        }
-=======
         String queueName = JMSUtils.getQueueName(queueSenderConfig);
->>>>>>> 3dfb3869
 
         BMap<String, BValue> sessionBObject = (BMap<String, BValue>) context.getRefArgument(1);
         Session session = BallerinaAdapter.getNativeObject(sessionBObject,
