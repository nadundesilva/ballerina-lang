--- conflicted
+++ resolved
@@ -85,17 +85,11 @@
 # Actions that topic publisher endpoint could perform
 public type TopicPublisherActions object {
 
-<<<<<<< HEAD
+    public TopicPublisher? topicPublisher;
+
     # Sends a message to the JMS provider
     #
     # + message - Message to be sent to the JMS provider
-=======
-    public TopicPublisher? topicPublisher;
-
-    documentation { Sends a message to the JMS provider
-        P{{message}} Message to be sent to the JMS provider
-    }
->>>>>>> ae95f7c4
     public extern function send(Message message) returns error?;
 
     documentation {
