--- conflicted
+++ resolved
@@ -79,15 +79,8 @@
 # JMS QueueSender action handling object
 public type QueueSenderActions object {
 
-<<<<<<< HEAD
     # Sends a message to the JMS provider
     #
     # + message - message to be sent to the JMS provider
-    public native function send(Message message) returns error?;
-=======
-    documentation { Sends a message to the JMS provider
-        P{{message}} message to be sent to the JMS provider
-    }
     public extern function send(Message message) returns error?;
->>>>>>> fb229ec6
 };