// Copyright (c) 2018 WSO2 Inc. (http://www.wso2.org) All Rights Reserved.
//
// WSO2 Inc. licenses this file to you under the Apache License,
// Version 2.0 (the "License"); you may not use this file except
// in compliance with the License.
// You may obtain a copy of the License at
//
// http://www.apache.org/licenses/LICENSE-2.0
//
// Unless required by applicable law or agreed to in writing,
// software distributed under the License is distributed on an
// "AS IS" BASIS, WITHOUT WARRANTIES OR CONDITIONS OF ANY
// KIND, either express or implied.  See the License for the
// specific language governing permissions and limitations
// under the License.

import ballerina/log;

# JMS simple topic subscriber
#
# + config - Simple topic subscrirber enpoint configuration
public type SimpleTopicSubscriber object {

    *AbstractListener;

    public SimpleTopicSubscriberEndpointConfiguration config = {};
    private Connection? connection;
    private Session? session = ();
    private TopicSubscriber subscriber;

    # Initialize simple topic subscirber endpoint
    #
    # + c - Simple topic subscrirber enpoint configuration
    public function __init(SimpleTopicSubscriberEndpointConfiguration c) {
        self.config = c;
        Connection conn = new({
                initialContextFactory: self.config.initialContextFactory,
                providerUrl: self.config.providerUrl,
                connectionFactoryName: self.config.connectionFactoryName,
                properties: self.config.properties
            });
        self.connection = conn;

        Session newSession = new(conn, {
                acknowledgementMode: self.config.acknowledgementMode
            });
        self.session = newSession;

        TopicSubscriberEndpointConfiguration consumerConfig = {
            session: newSession,
            topicPattern: c.topicPattern,
            messageSelector: c.messageSelector
        };
        self.subscriber = new(consumerConfig);
    }

    # Register simple topic subscriber endpoint
    #
    # + serviceType - Type descriptor of the service
<<<<<<< HEAD
    public function register(typedesc serviceType) {
        var subscriber = self.subscriber;
        if (subscriber is TopicSubscriber) {
            subscriber.register(serviceType);
        } else {
            string errorMessage = "Topic Subscriber cannot be nil";
            map<any> errorDetail = { message: errorMessage };
            error e = error(JMS_ERROR_CODE, errorDetail);
            panic e;
        }
=======
    public function __attach(service serviceType, map<any> data) returns error? {
          return self.subscriber.registerListener(serviceType, self.subscriber.consumerActions);
>>>>>>> 135bb066
    }

    # Start simple topic subscriber endpoint
    public function __start() returns error? {
         return ();
    }

    # Get simple topic subscriber actions
    #
    # + return - Topic subscriber actions
<<<<<<< HEAD
    public function getCallerActions() returns TopicSubscriberActions {
        var subscriber = self.subscriber;
        if (subscriber is TopicSubscriber) {
            return subscriber.getCallerActions();
        } else {
            string errorMessage = "Topic Subscriber cannot be nil";
            map<any> errorDetail = { message: errorMessage };
            error e = error(JMS_ERROR_CODE, errorDetail);
            panic e;
        }
=======
    public function getCallerActions() returns TopicSubscriberCaller {
        return self.subscriber.getCallerActions();
>>>>>>> 135bb066
    }

    # Stop simple topic subsriber endpoint
    public function __stop() returns error? {
        return self.subscriber.closeSubscriber(self.subscriber.consumerActions);
    }

    # Create JMS text message
    #
    # + message - A message body to create a text message
    # + return - a message or nil if the session is nil
    public function createTextMessage(string message) returns Message|error {
        var session = self.session;
        if (session is Session) {
            return session.createTextMessage(message);
        } else {
            string errorMessage = "Session cannot be nil";
            map<any> errorDetail = { message: errorMessage };
            error e = error(JMS_ERROR_CODE, errorDetail);
            panic e;
        }
    }

    # Create JMS map message
    #
    # + message - A message body to create a map message
    # + return - a message or nil if the session is nil.
    public function createMapMessage(map<any> message) returns Message|error {
        var session = self.session;
        if (session is Session) {
            return session.createMapMessage(message);
        } else {
            string errorMessage = "Session cannot be nil";
            map<any> errorDetail = { message: errorMessage };
            error e = error(JMS_ERROR_CODE, errorDetail);
            panic e;
        }
    }
};

# Configuration related to simple topic subscriber endpoint
#
# + initialContextFactory - JNDI initial context factory class
# + providerUrl - JNDI provider URL
# + connectionFactoryName - JNDI name of the connection factory
# + acknowledgementMode - JMS session acknwoledge mode
# + messageSelector - Message selector condition to filter messages
# + properties - JMS message properties
# + topicPattern - Topic name pattern
public type SimpleTopicSubscriberEndpointConfiguration record {
    string initialContextFactory = "bmbInitialContextFactory";
    string providerUrl = "amqp://admin:admin@ballerina/default?brokerlist='tcp://localhost:5672'";
    string connectionFactoryName = "ConnectionFactory";
    string acknowledgementMode = "AUTO_ACKNOWLEDGE";
    string messageSelector = "";
    map<any> properties = {};
    string topicPattern = "";
    !...
};<|MERGE_RESOLUTION|>--- conflicted
+++ resolved
@@ -57,21 +57,8 @@
     # Register simple topic subscriber endpoint
     #
     # + serviceType - Type descriptor of the service
-<<<<<<< HEAD
-    public function register(typedesc serviceType) {
-        var subscriber = self.subscriber;
-        if (subscriber is TopicSubscriber) {
-            subscriber.register(serviceType);
-        } else {
-            string errorMessage = "Topic Subscriber cannot be nil";
-            map<any> errorDetail = { message: errorMessage };
-            error e = error(JMS_ERROR_CODE, errorDetail);
-            panic e;
-        }
-=======
     public function __attach(service serviceType, map<any> data) returns error? {
           return self.subscriber.registerListener(serviceType, self.subscriber.consumerActions);
->>>>>>> 135bb066
     }
 
     # Start simple topic subscriber endpoint
@@ -82,21 +69,8 @@
     # Get simple topic subscriber actions
     #
     # + return - Topic subscriber actions
-<<<<<<< HEAD
-    public function getCallerActions() returns TopicSubscriberActions {
-        var subscriber = self.subscriber;
-        if (subscriber is TopicSubscriber) {
-            return subscriber.getCallerActions();
-        } else {
-            string errorMessage = "Topic Subscriber cannot be nil";
-            map<any> errorDetail = { message: errorMessage };
-            error e = error(JMS_ERROR_CODE, errorDetail);
-            panic e;
-        }
-=======
     public function getCallerActions() returns TopicSubscriberCaller {
         return self.subscriber.getCallerActions();
->>>>>>> 135bb066
     }
 
     # Stop simple topic subsriber endpoint
