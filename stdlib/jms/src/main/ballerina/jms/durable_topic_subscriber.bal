--- conflicted
+++ resolved
@@ -85,27 +85,14 @@
 # Caller actions related to durable topic subscriber endpoint
 public type DurableTopicSubscriberActions object {
 
-<<<<<<< HEAD
     # Acknowledges a received message
     #
     # + message - JMS message to be acknowledged
-    public native function acknowledge(Message message) returns error?;
+    public extern function acknowledge(Message message) returns error?;
 
     # Synchronously receive a message from the JMS provider
     #
     # + timeoutInMilliSeconds - time to wait until a message is received
     # + return - Returns a message or nill if the timeout exceededs. Returns an error on jms provider internal error.
-    public native function receive(int timeoutInMilliSeconds = 0) returns (Message|error)?;
-=======
-    documentation { Acknowledges a received message
-        P{{message}} JMS message to be acknowledged
-    }
-    public extern function acknowledge(Message message) returns error?;
-
-    documentation { Synchronously receive a message from the JMS provider
-        P{{timeoutInMilliSeconds}} time to wait until a message is received
-        R{{}} Returns a message or nill if the timeout exceededs. Returns an error on jms provider internal error.
-    }
     public extern function receive(int timeoutInMilliSeconds = 0) returns (Message|error)?;
->>>>>>> fb229ec6
 };