// Copyright (c) 2018 WSO2 Inc. (http://www.wso2.org) All Rights Reserved.
//
// WSO2 Inc. licenses this file to you under the Apache License,
// Version 2.0 (the "License"); you may not use this file except
// in compliance with the License.
// You may obtain a copy of the License at
//
// http://www.apache.org/licenses/LICENSE-2.0
//
// Unless required by applicable law or agreed to in writing,
// software distributed under the License is distributed on an
// "AS IS" BASIS, WITHOUT WARRANTIES OR CONDITIONS OF ANY
// KIND, either express or implied.  See the License for the
// specific language governing permissions and limitations
// under the License.

import ballerina/log;

# Queue Receiver endpoint
#
# + consumerActions - handles all the caller actions related to the QueueReceiver endpoint
# + session - Session of the queue receiver
# + messageSelector - The message selector for the queue receiver
# + identifier - Unique identifier for the reciever
public type QueueReceiver object {

    *AbstractListener;

    public QueueReceiverCaller consumerActions = new;
    public Session? session;
    public string messageSelector = "";
    public string identifier = "";

    # Initializes the QueueReceiver endpoint
    #
    # + c - The JMS Session object or Configurations related to the receiver
    # + queueName - Name of the queue
    # + messageSelector - The message selector for the queue
    # + identifier - Unique identifier for the reciever
    public function __init(Session|ReceiverEndpointConfiguration c, string? queueName = (), string messageSelector = "",
                           string identifier = "") {
        self.consumerActions.queueReceiver = self;
        if (c is Session) {
            self.session = c;
        } else {
            Connection conn = new({
                    initialContextFactory: c.initialContextFactory,
                    providerUrl: c.providerUrl,
                    connectionFactoryName: c.connectionFactoryName,
                    properties: c.properties
                });
            self.session = new Session(conn, {
                    acknowledgementMode: c.acknowledgementMode
                });
        }
        if (queueName is string) {
            self.createQueueReceiver(self.session, messageSelector, queueName);
            log:printInfo("Message receiver created for queue " + queueName);
        }
    }

    # Binds the queue receiver endpoint to a service
    #
    # + serviceType - Type descriptor of the service to bind to
    # + data - Service annotations
    # + return - Nil or error upon failure to register listener
    public function __attach(service serviceType, map<any> data) returns error? {
        return self.registerListener(serviceType, self.consumerActions, data);
    }

    extern function registerListener(service serviceType, QueueReceiverCaller actions, map<any> data) returns error?;

    extern function createQueueReceiver(Session? session, string messageSelector, string|Destination dest);

    # Starts the endpoint. Function is ignored by the receiver endpoint
    #
    # + return - Nil or error upon failure to start
    public function __start() returns error? {
        return ();
        // Ignore
    }

    # Retrieves the QueueReceiver consumer action handler
    #
    # + return - QueueReceiver actions handler
    public function getCallerActions() returns QueueReceiverCaller {
        return self.consumerActions;
    }

    # Stops consuming messages through QueueReceiver endpoint
    #
    # + return - Nil or error upon failure to close queue receiver
    public function __stop() returns error? {
        self.closeQueueReceiver(self.consumerActions);
        return ();
    }

    extern function closeQueueReceiver(QueueReceiverCaller actions);
};

# Caller actions related to queue receiver endpoint.
#
# + queueReceiver - queue receiver endpoint
public type QueueReceiverCaller client object {

    public QueueReceiver? queueReceiver = ();

    # Acknowledges a received message
    #
    # + message - JMS message to be acknowledged
    # + return - error upon failure to acknowledge the received message
    public remote extern function acknowledge(Message message) returns error?;

    # Synchronously receive a message from the JMS provider
    #
    # + timeoutInMilliSeconds - time to wait until a message is received
    # + return - Returns a message or nil if the timeout exceeds, returns an error on JMS provider internal error
    public remote extern function receive(int timeoutInMilliSeconds = 0) returns (Message|error)?;

    # Synchronously receive a message from a given destination
    #
    # + destination - destination to subscribe to
    # + timeoutInMilliSeconds - time to wait until a message is received
    # + return - Returns a message or () if the timeout exceeds, returns an error on JMS provider internal error
<<<<<<< HEAD
    public remote function receiveFrom(Destination destination, int timeoutInMilliSeconds = 0) returns (Message|error)?;
};

public remote function QueueReceiverCaller.receiveFrom(Destination destination, int timeoutInMilliSeconds = 0) returns (Message|
        error)? {
    var queueReceiver = self.queueReceiver;
    if (queueReceiver is QueueReceiver) {
        var session = queueReceiver.config.session;
        if (session is Session) {
            validateQueue(destination);
            queueReceiver.createQueueReceiver(session, queueReceiver.config.messageSelector,
            destination = destination);
=======
    public remote function receiveFrom(Destination destination, int timeoutInMilliSeconds = 0) returns (Message|error)?
    {
        var queueReceiver = self.queueReceiver;
        if (queueReceiver is QueueReceiver) {
            var session = queueReceiver.session;
            if (session is Session) {
                validateQueue(destination);
                queueReceiver.createQueueReceiver(session, queueReceiver.messageSelector, destination);
            } else {
                log:printInfo("Session is (), Message receiver is not properly initialized for queue " +
                        destination.destinationName);
            }
>>>>>>> 249780c0
        } else {
            log:printInfo("Message receiver is not properly initialized for queue " + destination.destinationName);
        }
        var result = self->receive(timeoutInMilliSeconds = timeoutInMilliSeconds);
        self.queueReceiver.closeQueueReceiver(self);
        return result;
    }
};

function validateQueue(Destination destination) {
    if (destination.destinationName == "") {
        string errorMessage = "Destination name cannot be empty";
        map<any> errorDetail = {
            message: errorMessage
        };
        error queueReceiverConfigError = error(JMS_ERROR_CODE, errorDetail);
        panic queueReceiverConfigError;
    } else if (destination.destinationType != "queue") {
        string errorMessage = "Destination should should be a queue";
        map<any> errorDetail = {
            message: errorMessage
        };
        error queueReceiverConfigError = error(JMS_ERROR_CODE, errorDetail);
        panic queueReceiverConfigError;
    }
}<|MERGE_RESOLUTION|>--- conflicted
+++ resolved
@@ -122,20 +122,6 @@
     # + destination - destination to subscribe to
     # + timeoutInMilliSeconds - time to wait until a message is received
     # + return - Returns a message or () if the timeout exceeds, returns an error on JMS provider internal error
-<<<<<<< HEAD
-    public remote function receiveFrom(Destination destination, int timeoutInMilliSeconds = 0) returns (Message|error)?;
-};
-
-public remote function QueueReceiverCaller.receiveFrom(Destination destination, int timeoutInMilliSeconds = 0) returns (Message|
-        error)? {
-    var queueReceiver = self.queueReceiver;
-    if (queueReceiver is QueueReceiver) {
-        var session = queueReceiver.config.session;
-        if (session is Session) {
-            validateQueue(destination);
-            queueReceiver.createQueueReceiver(session, queueReceiver.config.messageSelector,
-            destination = destination);
-=======
     public remote function receiveFrom(Destination destination, int timeoutInMilliSeconds = 0) returns (Message|error)?
     {
         var queueReceiver = self.queueReceiver;
@@ -148,7 +134,6 @@
                 log:printInfo("Session is (), Message receiver is not properly initialized for queue " +
                         destination.destinationName);
             }
->>>>>>> 249780c0
         } else {
             log:printInfo("Message receiver is not properly initialized for queue " + destination.destinationName);
         }
