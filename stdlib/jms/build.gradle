apply from: "$rootDir/gradle/balNativeLibProject.gradle"

dependencies {
    baloImplementation project(path: ':ballerina-builtin', configuration: 'baloImplementation')
    baloImplementation project(path: ':ballerina-log-api', configuration: 'baloImplementation')
<<<<<<< HEAD
    
    implementation project(':ballerina-core')
    implementation project(':ballerina-lang')
=======
    baloImplementation project(path: ':ballerina-runtime-api', configuration: 'baloImplementation')

    implementation 'javax.jms:javax.jms-api:2.0.1'
    implementation 'org.testng:testng:6.13.1'

    implementation project(':ballerina-core')
    implementation project(':ballerina-lang')
    implementation project(':ballerina-logging')
>>>>>>> 5cb63868
    implementation project(':ballerina-builtin')
    implementation project(':ballerina-runtime-api')
    implementation project(':ballerina-log-api')
<<<<<<< HEAD
    implementation project(':ballerina-logging')
    implementation 'javax.jms:javax.jms-api'
    implementation 'org.testng:testng'
    testCompile 'org.slf4j:slf4j-simple'
=======
    implementation project(':ballerina-launcher')

    testCompile 'org.slf4j:slf4j-simple:1.7.22'
>>>>>>> 5cb63868
}

description = 'Ballerina - JMS'

test {
    doFirst {
        copy {
            from "$buildDir/generated-balo/repo/ballerina"
            into "$buildDir/lib/repo/ballerina"
        }
    }
}<|MERGE_RESOLUTION|>--- conflicted
+++ resolved
@@ -3,33 +3,18 @@
 dependencies {
     baloImplementation project(path: ':ballerina-builtin', configuration: 'baloImplementation')
     baloImplementation project(path: ':ballerina-log-api', configuration: 'baloImplementation')
-<<<<<<< HEAD
-    
-    implementation project(':ballerina-core')
-    implementation project(':ballerina-lang')
-=======
     baloImplementation project(path: ':ballerina-runtime-api', configuration: 'baloImplementation')
-
-    implementation 'javax.jms:javax.jms-api:2.0.1'
-    implementation 'org.testng:testng:6.13.1'
 
     implementation project(':ballerina-core')
     implementation project(':ballerina-lang')
     implementation project(':ballerina-logging')
->>>>>>> 5cb63868
     implementation project(':ballerina-builtin')
     implementation project(':ballerina-runtime-api')
     implementation project(':ballerina-log-api')
-<<<<<<< HEAD
-    implementation project(':ballerina-logging')
+    implementation project(':ballerina-launcher')
     implementation 'javax.jms:javax.jms-api'
     implementation 'org.testng:testng'
     testCompile 'org.slf4j:slf4j-simple'
-=======
-    implementation project(':ballerina-launcher')
-
-    testCompile 'org.slf4j:slf4j-simple:1.7.22'
->>>>>>> 5cb63868
 }
 
 description = 'Ballerina - JMS'
@@ -41,4 +26,7 @@
             into "$buildDir/lib/repo/ballerina"
         }
     }
+    useTestNG() {
+        suites 'src/test/resources/testng.xml'
+    }
 }