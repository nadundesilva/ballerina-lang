--- conflicted
+++ resolved
@@ -337,14 +337,12 @@
 
 # OAuth2AuthConfig record can be used to configure OAuth2 based authentication used by the HTTP endpoint.
 #
-<<<<<<< HEAD
 # + grantType - OAuth2 grant type
 # + config - Configurations for given grant type
-public type OAuth2AuthConfig record {
+public type OAuth2AuthConfig record {|
     OAuth2GrantType grantType;
     ClientCredentialsGrantConfig|PasswordGrantConfig|DirectTokenConfig config;
-    !...;
-};
+|};
 
 # ClientCredentialsGrantConfig record can be used to configue OAuth2 client credentials grant type
 #
@@ -355,7 +353,7 @@
 # + clockSkew - Clock skew in seconds
 # + retryRequest - Retry the request if the initial request gets a 401 response
 # + credentialBearer - How authentication credentials are sent to authorization server
-public type ClientCredentialsGrantConfig record {
+public type ClientCredentialsGrantConfig record {|
     string tokenUrl;
     string clientId;
     string clientSecret;
@@ -363,8 +361,7 @@
     int clockSkew = 0;
     boolean retryRequest = true;
     CredentialBearer credentialBearer = AUTH_HEADER_BEARER;
-    !...;
-};
+|};
 
 # PasswordGrantConfig record can be used to configue OAuth2 password grant type
 #
@@ -378,7 +375,7 @@
 # + clockSkew - Clock skew in seconds
 # + retryRequest - Retry the request if the initial request gets a 401 response
 # + credentialBearer - How authentication credentials are sent to authorization server
-public type PasswordGrantConfig record {
+public type PasswordGrantConfig record {|
     string tokenUrl;
     string username;
     string password;
@@ -389,8 +386,7 @@
     int clockSkew = 0;
     boolean retryRequest = true;
     CredentialBearer credentialBearer = AUTH_HEADER_BEARER;
-    !...;
-};
+|};
 
 # DirectTokenConfig record can be used to configue access token directly.
 #
@@ -399,26 +395,24 @@
 # + clockSkew - Clock skew in seconds
 # + retryRequest - Retry the request if the initial request gets a 401 response
 # + credentialBearer - How authentication credentials are sent to authorization server
-public type DirectTokenConfig record {
+public type DirectTokenConfig record {|
     string accessToken?;
     DirectTokenRefreshConfig refreshConfig?;
     int clockSkew = 0;
     boolean retryRequest = true;
     CredentialBearer credentialBearer = AUTH_HEADER_BEARER;
-    !...;
-};
+|};
 
 # RefreshConfig record can be used to pass the configurations for refreshing the access token at password grant type.
 #
 # + refreshUrl - Refresh token URL for refresh token server
 # + scopes - Scope of the access request
 # + credentialBearer - How authentication credentials are sent to authorization server
-public type RefreshConfig record {
+public type RefreshConfig record {|
     string refreshUrl;
     string[] scopes?;
     CredentialBearer credentialBearer = AUTH_HEADER_BEARER;
-    !...;
-};
+|};
 
 # DirectTokenRefreshConfig record can be used to pass the configurations for refreshing the access token at
 # direct token grant type.
@@ -429,34 +423,12 @@
 # + clientSecret - Client secret for authentication with authorization server
 # + scopes - Scope of the access request
 # + credentialBearer - How authentication credentials are sent to authorization server
-public type DirectTokenRefreshConfig record {
+public type DirectTokenRefreshConfig record {|
     string refreshUrl;
     string refreshToken;
     string clientId;
     string clientSecret;
     string[] scopes?;
-=======
-# + accessToken - Access token for OAuth2 authentication
-# + refreshToken - Refresh token for OAuth2 authentication
-# + refreshUrl - Refresh token URL for OAuth2 authentication
-# + consumerKey - Consumer key for OAuth2 authentication
-# + consumerSecret - Consumer secret for OAuth2 authentication
-# + tokenUrl - Token URL for OAuth2 authentication
-# + clientId - Clietnt ID for OAuth2 authentication
-# + clientSecret - Client secret for OAuth2 authentication
-# + credentialBearer - How client authentication is sent to refresh access token (AuthHeaderBearer, PostBodyBearer)
-# + scopes - Scope of the access request
-public type OAuth2AuthConfig record {|
-    string accessToken = "";
-    string refreshToken = "";
-    string refreshUrl = "";
-    string consumerKey = "";
-    string consumerSecret = "";
-    string tokenUrl = "";
-    string clientId = "";
-    string clientSecret = "";
-    string[] scopes = [];
->>>>>>> 2a636677
     CredentialBearer credentialBearer = AUTH_HEADER_BEARER;
 |};
 
