--- conflicted
+++ resolved
@@ -41,19 +41,11 @@
         self.init(self.config);
     }
 
-<<<<<<< HEAD
     public function init(ServiceEndpointConfiguration c);
     public function initEndpoint() returns error? = external;
-    public function register(service s, map<any> annotationData) returns error? = external;
+    public function register(service s, string? name) returns error? = external;
     public function start() = external;
     public function stop() = external;
-=======
-    public function init (ServiceEndpointConfiguration c);
-    public extern function initEndpoint () returns (error?);
-    public extern function register (service s, string? name) returns error?;
-    public extern function start ();
-    public extern function stop ();
->>>>>>> 0df576a3
 };
 
 public function MockListener.init (ServiceEndpointConfiguration c) {
