// Copyright (c) 2018 WSO2 Inc. (http://www.wso2.org) All Rights Reserved.
//
// WSO2 Inc. licenses this file to you under the Apache License,
// Version 2.0 (the "License"); you may not use this file except
// in compliance with the License.
// You may obtain a copy of the License at
//
// http://www.apache.org/licenses/LICENSE-2.0
//
// Unless required by applicable law or agreed to in writing,
// software distributed under the License is distributed on an
// "AS IS" BASIS, WITHOUT WARRANTIES OR CONDITIONS OF ANY
// KIND, either express or implied.  See the License for the
// specific language governing permissions and limitations
// under the License.


import ballerina/log;
import ballerina/runtime;
import ballerina/time;
import ballerina/io;

final string WARNING_AGENT = getWarningAgent();

final string WARNING_110_RESPONSE_IS_STALE = "110 " + WARNING_AGENT + " \"Response is Stale\"";
final string WARNING_111_REVALIDATION_FAILED = "111 " + WARNING_AGENT + " \"Revalidation Failed\"";

const string WEAK_VALIDATOR_TAG = "W/";
const int STALE = 0;

const string FORWARD = "FORWARD";
const string GET = "GET";
const string POST = "POST";
const string DELETE = "DELETE";
const string OPTIONS = "OPTIONS";
const string PUT = "PUT";
const string PATCH = "PATCH";
const string HEAD = "HEAD";

# Used for configuring the caching behaviour. Setting the `policy` field in the `CacheConfig` record allows
# the user to control the caching behaviour.
public type CachingPolicy CACHE_CONTROL_AND_VALIDATORS|RFC_7234;

# This is a more restricted mode of RFC 7234. Setting this as the caching policy restricts caching to instances
# where the `cache-control` header and either the `etag` or `last-modified` header are present.
public const CACHE_CONTROL_AND_VALIDATORS = "CACHE_CONTROL_AND_VALIDATORS";

# Caching behaviour is as specified by the RFC 7234 specification.
public const RFC_7234 = "RFC_7234";

# Provides a set of configurations for controlling the caching behaviour of the endpoint.
#
# + enabled - Specifies whether HTTP caching is enabled. Caching is enabled by default.
# + isShared - Specifies whether the HTTP caching layer should behave as a public cache or a private cache
# + expiryTimeMillis - The number of milliseconds to keep an entry in the cache
# + capacity - The capacity of the cache
# + evictionFactor - The fraction of entries to be removed when the cache is full. The value should be
#                    between 0 (exclusive) and 1 (inclusive).
# + policy - Gives the user some control over the caching behaviour. By default, this is set to
#            `CACHE_CONTROL_AND_VALIDATORS`. The default behaviour is to allow caching only when the `cache-control`
#            header and either the `etag` or `last-modified` header are present.
public type CacheConfig record {
    boolean enabled = true;
    boolean isShared = false;
    int expiryTimeMillis = 86400;
    int capacity = 8388608; // 8MB
    float evictionFactor = 0.2;
    CachingPolicy policy = CACHE_CONTROL_AND_VALIDATORS;
    !...
};

# An HTTP caching client implementation which takes an `HttpActions` instance and wraps it with an HTTP caching layer.
#
# + serviceUri - The URL of the remote HTTP endpoint
# + config - The configurations of the client endpoint associated with this `CachingActions` instance
# + httpClient - The underlying `HttpActions` instance which will be making the actual network calls
# + cache - The cache storage for the HTTP responses
# + cacheConfig - Configurations for the underlying cache storage and for controlling the HTTP caching behaviour
public type HttpCachingClient client object {

    public string serviceUri = "";
    public ClientEndpointConfig config = {};
    public Client httpClient;
    public HttpCache cache;
    public CacheConfig cacheConfig = {};

    # Takes a service URL, a `CliendEndpointConfig` and a `CacheConfig` and builds an HTTP client capable of
    # caching responses. The `CacheConfig` instance is used for initializing a new HTTP cache for the client and
    # the `ClientEndpointConfig` is used for creating the underlying HTTP client.
    #
    # + serviceUri - The URL of the HTTP endpoint to connect to
    # + config - The configurations for the client endpoint associated with the caching client
    # + cacheConfig - The configurations for the HTTP cache to be used with the caching client
<<<<<<< HEAD
    public new(serviceUri, config, cacheConfig) {
=======
    public function __init(string serviceUri, ClientEndpointConfig config, CacheConfig cacheConfig) {
>>>>>>> ac06ab92
        var httpSecureClient = createHttpSecureClient(serviceUri, config);
        if (httpSecureClient is Client) {
            self.httpClient = httpSecureClient;
        } else {
            panic httpSecureClient;
        }
        self.cache = createHttpCache("http-cache", cacheConfig);
    }

    # Responses returned for POST requests are not cacheable. Therefore, the requests are simply directed to the
    # origin server. Responses received for POST requests invalidate the cached responses for the same resource.
    #
    # + path - Resource path
    # + message - HTTP request or any payload of type `string`, `xml`, `json`, `byte[]`, `io:ReadableByteChannel`
    #             or `mime:Entity[]`
    # + return - The response for the request or an `error` if failed to establish communication with the upstream server
    public remote function post(string path, Request|string|xml|json|byte[]|io:ReadableByteChannel|mime:Entity[]|()
                                        message) returns Response|error;

    # Responses for HEAD requests are cacheable and as such, will be routed through the HTTP cache. Only if a
    # suitable response cannot be found will the request be directed to the origin server.
    #
    # + path - Resource path
    # + message - An optional HTTP request or any payload of type `string`, `xml`, `json`, `byte[]`, `io:ReadableByteChannel`
    #             or `mime:Entity[]`
    # + return - The response for the request or an `error` if failed to establish communication with the upstream server
    public remote function head(string path, Request|string|xml|json|byte[]|io:ReadableByteChannel|mime:Entity[]|()
                                        message = ()) returns Response|error;

    # Responses returned for PUT requests are not cacheable. Therefore, the requests are simply directed to the
    # origin server. In addition, PUT requests invalidate the currently stored responses for the given path.
    #
    # + path - Resource path
    # + message - An optional HTTP request or any payload of type `string`, `xml`, `json`, `byte[]`, `io:ReadableByteChannel`
    #             or `mime:Entity[]`
    # + return - The response for the request or an `error` if failed to establish communication with the upstream server
    public remote function put(string path, Request|string|xml|json|byte[]|io:ReadableByteChannel|mime:Entity[]|()
                                        message) returns Response|error;

    # Invokes an HTTP call with the specified HTTP method. This is not a cacheable operation, unless the HTTP method
    # used is GET or HEAD.
    #
    # + httpMethod - HTTP method to be used for the request
    # + path - Resource path
    # + message - An HTTP request or any payload of type `string`, `xml`, `json`, `byte[]`, `io:ReadableByteChannel`
    #             or `mime:Entity[]`
    # + return - The response for the request or an `error` if failed to establish communication with the upstream server
    public remote function execute(string httpMethod, string path, Request|string|xml|json|byte[]|io:ReadableByteChannel|mime:Entity[]|()
                                                                message) returns Response|error;

    # Responses returned for PATCH requests are not cacheable. Therefore, the requests are simply directed to
    # the origin server. Responses received for PATCH requests invalidate the cached responses for the same resource.
    #
    # + path - Resource path
    # + message - An HTTP request or any payload of type `string`, `xml`, `json`, `byte[]`, `io:ReadableByteChannel`
    #             or `mime:Entity[]`
    # + return - The response for the request or an `error` if failed to establish communication with the upstream server
    public remote function patch(string path, Request|string|xml|json|byte[]|io:ReadableByteChannel|mime:Entity[]|()
                                        message) returns Response|error;

    # Responses returned for DELETE requests are not cacheable. Therefore, the requests are simply directed to the
    # origin server. Responses received for DELETE requests invalidate the cached responses for the same resource.
    #
    # + path - Resource path
    # + message - An HTTP request or any payload of type `string`, `xml`, `json`, `byte[]`, `io:ReadableByteChannel`
    #             or `mime:Entity[]`
    # + return - The response for the request or an `error` if failed to establish communication with the upstream server
    public remote function delete(string path, Request|string|xml|json|byte[]|io:ReadableByteChannel|mime:Entity[]|()
                                            message) returns Response|error;

    # Responses for GET requests are cacheable and as such, will be routed through the HTTP cache. Only if a suitable
    # response cannot be found will the request be directed to the origin server.
    #
    # + path - Request path
    # + message - An optional HTTP request or any payload of type `string`, `xml`, `json`, `byte[]`, `io:ReadableByteChannel`
    #             or `mime:Entity[]`
    # + return - The response for the request or an `error` if failed to establish communication with the upstream server
    public remote function get(string path, Request|string|xml|json|byte[]|io:ReadableByteChannel|mime:Entity[]|()
                                        message = ()) returns Response|error;

    # Responses returned for OPTIONS requests are not cacheable. Therefore, the requests are simply directed to the
    # origin server. Responses received for OPTIONS requests invalidate the cached responses for the same resource.
    #
    # + path - Request path
    # + message - An optional HTTP request or any payload of type `string`, `xml`, `json`, `byte[]`, `io:ReadableByteChannel`
    #             or `mime:Entity[]`
    # + return - The response for the request or an `error` if failed to establish communication with the upstream server
    public remote function options(string path, Request|string|xml|json|byte[]|io:ReadableByteChannel|mime:Entity[]|()
                                            message = ()) returns Response|error;

    # Forward action can be used to invoke an HTTP call with inbound request's HTTP method. Only inbound requests of
    # GET and HEAD HTTP method types are cacheable.
    #
    # + path - Request path
    # + request - The HTTP request to be forwarded
    # + return - The response for the request or an `error` if failed to establish communication with the upstream server
    public remote function forward(string path, Request request) returns Response|error;

    # Submits an HTTP request to a service with the specified HTTP verb.
    #
    # + httpVerb - The HTTP verb value
    # + path - The resource path
    # + message - An HTTP request or any payload of type `string`, `xml`, `json`, `byte[]`, `io:ReadableByteChannel`
    #             or `mime:Entity[]`
    # + return - An `HttpFuture` that represents an asynchronous service invocation, or an error if the submission fails
    public remote function submit(string httpVerb, string path, Request|string|xml|json|byte[]|io:ReadableByteChannel|mime:Entity[]|()
                                                            message) returns HttpFuture|error;

    # Retrieves the `Response` for a previously submitted request.
    #
    # + httpFuture - The `HttpFuture` related to a previous asynchronous invocation
    # + return - An HTTP response message, or an `error` if the invocation fails
    public remote function getResponse(HttpFuture httpFuture) returns Response|error;

    # Checks whether a `PushPromise` exists for a previously submitted request.
    #
    # + httpFuture - The `HttpFuture` relates to a previous asynchronous invocation
    # + return - A `boolean` that represents whether a `PushPromise` exists
    public remote function hasPromise(HttpFuture httpFuture) returns boolean;

    # Retrieves the next available `PushPromise` for a previously submitted request.
    #
    # + httpFuture - The `HttpFuture` relates to a previous asynchronous invocation
    # + return - An HTTP Push Promise message, or an `error` if the invocation fails
    public remote function getNextPromise(HttpFuture httpFuture) returns PushPromise|error;

    # Retrieves the promised server push `Response` message.
    #
    # + promise - The related `PushPromise`
    # + return - A promised HTTP `Response` message, or an `error` if the invocation fails
    public remote function getPromisedResponse(PushPromise promise) returns Response|error;

    # Rejects a `PushPromise`. When a `PushPromise` is rejected, there is no chance of fetching a promised
    # response using the rejected promise.
    #
    # + promise - The Push Promise to be rejected
    public remote function rejectPromise(PushPromise promise);
};

# Creates an HTTP client capable of caching HTTP responses.
#
# + url - The URL of the HTTP endpoint to connect to
# + config - The configurations for the client endpoint associated with the caching client
# + cacheConfig - The configurations for the HTTP cache to be used with the caching client
# + return - An `HttpCachingClient` instance which wraps the base `Client` with a caching layer
public function createHttpCachingClient(string url, ClientEndpointConfig config, CacheConfig cacheConfig)
                                                                                                returns Client|error {
    HttpCachingClient httpCachingClient = new(url, config, cacheConfig);
    log:printDebug(function() returns string {
        return "Created HTTP caching client: " + io:sprintf("%s", httpCachingClient);
    });
    return <Client>httpCachingClient;
}

remote function HttpCachingClient.post(string path, Request|string|xml|json|byte[]|io:ReadableByteChannel|mime:Entity[]|()
                                                       message) returns Response|error {
    Request req = buildRequest(message);
    setRequestCacheControlHeader(req);

    var inboundResponse = self.httpClient->post(path, req);
    if (inboundResponse is Response) {
        invalidateResponses(self.cache, inboundResponse, path);
    }
    return inboundResponse;
}

remote function HttpCachingClient.head(string path, Request|string|xml|json|byte[]|io:ReadableByteChannel|mime:Entity[]|()
                                                        message = ()) returns Response|error {
    Request req = buildRequest(message);
    setRequestCacheControlHeader(req);
    return getCachedResponse(self.cache, self.httpClient, req, HEAD, path, self.cacheConfig.isShared);
}

remote function HttpCachingClient.put(string path, Request|string|xml|json|byte[]|io:ReadableByteChannel|mime:Entity[]|()
                                                        message) returns Response|error {
    Request req = buildRequest(message);
    setRequestCacheControlHeader(req);

    var inboundResponse = self.httpClient->put(path, req);
    if (inboundResponse is Response) {
        invalidateResponses(self.cache, inboundResponse, path);
    }
    return inboundResponse;
}

remote function HttpCachingClient.execute(string httpMethod, string path,
                                    Request|string|xml|json|byte[]|io:ReadableByteChannel|mime:Entity[]|() message)
                                returns Response|error {
    Request request = buildRequest(message);
    setRequestCacheControlHeader(request);

    if (httpMethod == GET || httpMethod == HEAD) {
        return getCachedResponse(self.cache, self.httpClient, request, httpMethod, path, self.cacheConfig.isShared);
    }

    var inboundResponse = self.httpClient->execute(httpMethod, path, request);
    if (inboundResponse is Response) {
        invalidateResponses(self.cache, inboundResponse, path);
    }
    return inboundResponse;
}

remote function HttpCachingClient.patch(string path, Request|string|xml|json|byte[]|io:ReadableByteChannel|mime:Entity[]|()
                                                        message) returns Response|error {
    Request req = buildRequest(message);
    setRequestCacheControlHeader(req);

    var inboundResponse = self.httpClient->patch(path, req);
    if (inboundResponse is Response) {
        invalidateResponses(self.cache, inboundResponse, path);
    }
    return inboundResponse;
}

remote function HttpCachingClient.delete(string path, Request|string|xml|json|byte[]|io:ReadableByteChannel|mime:Entity[]|()
                                                        message) returns Response|error {
    Request req = buildRequest(message);
    setRequestCacheControlHeader(req);

    var inboundResponse = self.httpClient->delete(path, req);
    if (inboundResponse is Response) {
        invalidateResponses(self.cache, inboundResponse, path);
    }
    return inboundResponse;
}

remote function HttpCachingClient.get(string path, Request|string|xml|json|byte[]|io:ReadableByteChannel|mime:Entity[]|()
                                                        message = ()) returns Response|error {
    Request req = buildRequest(message);
    setRequestCacheControlHeader(req);
    return getCachedResponse(self.cache, self.httpClient, req, GET, path, self.cacheConfig.isShared);
}

remote function HttpCachingClient.options(string path, Request|string|xml|json|byte[]|io:ReadableByteChannel|mime:Entity[]|()
                                                            message = ()) returns Response|error {
    Request req = buildRequest(message);
    setRequestCacheControlHeader(req);

    var inboundResponse = self.httpClient->options(path, message = req);
    if (inboundResponse is Response) {
        invalidateResponses(self.cache, inboundResponse, path);
    }
    return inboundResponse;
}

remote function HttpCachingClient.forward(string path, Request request) returns Response|error {
    if (request.method == GET || request.method == HEAD) {
        return getCachedResponse(self.cache, self.httpClient, request, request.method, path, self.cacheConfig.isShared);
    }

    var inboundResponse = self.httpClient->forward(path, request);
    if (inboundResponse is Response) {
        invalidateResponses(self.cache, inboundResponse, path);
    }
    return inboundResponse;
}

remote function HttpCachingClient.submit(string httpVerb, string path,
                                   Request|string|xml|json|byte[]|io:ReadableByteChannel|mime:Entity[]|() message)
                                   returns HttpFuture|error {
    Request req = buildRequest(message);
    return self.httpClient->submit(httpVerb, path, req);
}

remote function HttpCachingClient.getResponse(HttpFuture httpFuture) returns Response|error {
    return self.httpClient->getResponse(httpFuture);
}

remote function HttpCachingClient.hasPromise(HttpFuture httpFuture) returns boolean {
    return self.httpClient->hasPromise(httpFuture);
}

remote function HttpCachingClient.getNextPromise(HttpFuture httpFuture) returns PushPromise|error {
    return self.httpClient->getNextPromise(httpFuture);
}

remote function HttpCachingClient.getPromisedResponse(PushPromise promise) returns Response|error {
    return self.httpClient->getPromisedResponse(promise);
}

remote function HttpCachingClient.rejectPromise(PushPromise promise) {
    self.httpClient->rejectPromise(promise);
}

function getCachedResponse(HttpCache cache, Client httpClient, Request req, string httpMethod, string path,
                           boolean isShared) returns Response|error {
    time:Time currentT = time:currentTime();
    req.parseCacheControlHeader();

    if (cache.hasKey(getCacheKey(httpMethod, path))) {
        Response cachedResponse = cache.get(getCacheKey(httpMethod, path));
        // Based on https://tools.ietf.org/html/rfc7234#section-4
        log:printDebug(function() returns string {
            return "Cached response found for: '" + httpMethod + " " + path + "'";
        });

        updateResponseTimestamps(cachedResponse, currentT.time, currentT.time);
        setAgeHeader(cachedResponse);

        if (isFreshResponse(cachedResponse, isShared)) {
            // If the no-cache directive is not set, responses can be served straight from the cache, without
            // validating with the origin server.
            if (!(req.cacheControl.noCache ?: false) && !(cachedResponse.cacheControl.noCache ?: false)
                                                                                        && !req.hasHeader(PRAGMA)) {
                log:printDebug("Serving a cached fresh response without validating with the origin server");
                return cachedResponse;
            } else {
                log:printDebug("Serving a cached fresh response after validating with the origin server");
                return getValidationResponse(httpClient, req, cachedResponse, cache, currentT, path, httpMethod, true);
            }
        }

        // If a fresh response is not available, serve a stale response, provided that it is not prohibited by
        // a directive and is explicitly allowed in the request.
        if (isAllowedToBeServedStale(req.cacheControl, cachedResponse, isShared)) {

            // If the no-cache directive is not set, responses can be served straight from the cache, without
            // validating with the origin server.
            if (!(req.cacheControl.noCache ?: false) && ! (cachedResponse.cacheControl.noCache ?: false)
                                                                                            && !req.hasHeader(PRAGMA)) {
                log:printDebug("Serving cached stale response without validating with the origin server");
                cachedResponse.setHeader(WARNING, WARNING_110_RESPONSE_IS_STALE);
                return cachedResponse;
            }
        }

        log:printDebug(function() returns string {
            return "Validating a stale response for '" + path + "' with the origin server.";
        });
        var validatedResponse = getValidationResponse(httpClient, req, cachedResponse, cache, currentT, path,
                                                            httpMethod, false);
        if (validatedResponse is Response) {
            updateResponseTimestamps(validatedResponse, currentT.time, time:currentTime().time);
            setAgeHeader(validatedResponse);
        }
        return validatedResponse;
    } else {
        log:printDebug(function() returns string {
            return "Cached response not found for: '" + httpMethod + " " + path + "'";
        });
    }

    log:printDebug(function() returns string {
        return "Sending new request to: " + path;
    });
    var response = sendNewRequest(httpClient, req, path, httpMethod);
    if (response is Response) {
        if (cache.isAllowedToCache(response)) {
            response.requestTime = currentT.time;
            response.receivedTime = time:currentTime().time;
            cache.put(getCacheKey(httpMethod, path), req.cacheControl, response);
        }
    }
    return response;
}

function getValidationResponse(Client httpClient, Request req, Response cachedResponse, HttpCache cache,
                               time:Time currentT, string path, string httpMethod, boolean isFreshResponse)
                                                                                returns Response|error {
    // If the no-cache directive is set, always validate the response before serving
    Response validationResponse = new; // TODO: May have to make this Response?

    if (isFreshResponse) {
        log:printDebug("Sending validation request for a fresh response");
    } else {
        log:printDebug("Sending validation request for a stale response");
    }

    var response = sendValidationRequest(httpClient, path, cachedResponse);
    if (response is Response) {
        validationResponse = response;
    } else if (response is error) {
    // Based on https://tools.ietf.org/html/rfc7234#section-4.2.4
    // This behaviour is based on the fact that currently error structs are returned only
    // if the connection is refused or the connection times out.
    // TODO: Verify that this behaviour is valid: returning a fresh response when 'no-cache' is present and
    // origin server couldn't be reached.
    updateResponseTimestamps(cachedResponse, currentT.time, time:currentTime().time);
    setAgeHeader(cachedResponse);
    if (!isFreshResponse) {
        // If the origin server cannot be reached and a fresh response is unavailable, serve a stale
        // response (unless it is prohibited through a directive).
        cachedResponse.setHeader(WARNING, WARNING_111_REVALIDATION_FAILED);
        log:printDebug("Cannot reach origin server. Serving a stale response");
    } else {
        log:printDebug("Cannot reach origin server. Serving a fresh response");
    }
    return response;
    }

    log:printDebug("Response for validation request received");
    // Based on https://tools.ietf.org/html/rfc7234#section-4.3.3
    if (validationResponse.statusCode == NOT_MODIFIED_304) {
        return handle304Response(validationResponse, cachedResponse, cache, path, httpMethod);
    } else if (validationResponse.statusCode >= 500 && validationResponse.statusCode < 600) {
        // May forward the response or act as if the origin server failed to respond and serve a
        // stored response
        // TODO: Make the above mentioned behaviour user-configurable
        return validationResponse;
    } else {
        // Forward the received response and replace the stored responses
        validationResponse.requestTime = currentT.time;
        if (req.cacheControl is RequestCacheControl) {
            cache.put(getCacheKey(httpMethod, path), req.cacheControl, validationResponse);
        }
        log:printDebug("Received a full response. Storing it in cache and forwarding to the client");
        return validationResponse;
    }
}

// Based on https://tools.ietf.org/html/rfc7234#section-4.3.4
function handle304Response(Response validationResponse, Response cachedResponse, HttpCache cache, string path,
                           string httpMethod) returns Response|error {
    if (validationResponse.hasHeader(ETAG)) {
        string etag = validationResponse.getHeader(ETAG);

        if (isAStrongValidator(etag)) {
            // Assuming ETags are the only strong validators
            Response[] matchingCachedResponses = cache.getAllByETag(getCacheKey(httpMethod, path), etag);

            foreach resp in matchingCachedResponses {
                updateResponse(resp, validationResponse);
            }
            log:printDebug("304 response received, with a strong validator. Response(s) updated");
            return cachedResponse;
        } else if (hasAWeakValidator(validationResponse, etag)) {
            // The weak validator should be either an ETag or a last modified date. Precedence given to ETag
            Response[] matchingCachedResponses = cache.getAllByWeakETag(getCacheKey(httpMethod, path), etag);

            foreach resp in matchingCachedResponses {
                updateResponse(resp, validationResponse);
            }
            log:printDebug("304 response received, with a weak validator. Response(s) updated");
            return cachedResponse;
        }
    }

    // Not checking the ETag in validation since it's already checked above.
    // TODO: Need to check whether cachedResponse is the only matching response
    if (!cachedResponse.hasHeader(ETAG) && !cachedResponse.hasHeader(LAST_MODIFIED) &&
                                                        !validationResponse.hasHeader(LAST_MODIFIED)) {
        log:printDebug("304 response received and stored response do not have validators. Updating the stored response.");
        updateResponse(cachedResponse, validationResponse);
    }

    log:printDebug("304 response received, but stored responses were not updated.");
    // TODO: Check if this behaviour is the expected one
    return cachedResponse;
}

// Based on https://tools.ietf.org/html/rfc7234#section-4.4
function invalidateResponses(HttpCache httpCache, Response inboundResponse, string path) {
    // TODO: Improve this logic in accordance with the spec
    if (isCacheableStatusCode(inboundResponse.statusCode) &&
        inboundResponse.statusCode >= 200 && inboundResponse.statusCode < 400) {
        httpCache.cache.remove(getCacheKey(GET, path));
        httpCache.cache.remove(getCacheKey(HEAD, path));
    }
}

// Based on https://tools.ietf.org/html/rfc7234#section-4.2.1
function getFreshnessLifetime(Response cachedResponse, boolean isSharedCache) returns int {
    // TODO: Ensure that duplicate directives are not counted towards freshness lifetime.
    var responseCacheControl = cachedResponse.cacheControl;
    if (responseCacheControl is ResponseCacheControl) {
        if (isSharedCache && responseCacheControl.sMaxAge >= 0) {
            return responseCacheControl.sMaxAge;
        }

        if (responseCacheControl.maxAge >= 0) {
            return responseCacheControl.maxAge;
        }
    }

    // At this point, there should be exactly one Expires header to calculate the freshness lifetime.
    // When adding heuristic calculations, the condition would change to >1.
    if (cachedResponse.hasHeader(EXPIRES)) {
        string[] expiresHeader = cachedResponse.getHeaders(EXPIRES);

        if (expiresHeader.length() == 1) {
            if (cachedResponse.hasHeader(DATE)) {
                string[] dateHeader = cachedResponse.getHeaders(DATE);

                if (dateHeader.length() == 1) {
                    // TODO: See if time parsing errors need to be handled
                    int freshnessLifetime = (time:parse(expiresHeader[0], time:TIME_FORMAT_RFC_1123).time
                            - time:parse(dateHeader[0], time:TIME_FORMAT_RFC_1123).time) / 1000;
                    return freshnessLifetime;
                }
            }
        }
    }

    // TODO: Add heuristic freshness lifetime calculation

    return STALE;
}

function isFreshResponse(Response cachedResponse, boolean isSharedCache) returns boolean {
    int currentAge = getResponseAge(cachedResponse);
    int freshnessLifetime = getFreshnessLifetime(cachedResponse, isSharedCache);
    return freshnessLifetime > currentAge;
}

// Based on https://tools.ietf.org/html/rfc7234#section-4.2.4
function isAllowedToBeServedStale(RequestCacheControl? requestCacheControl, Response cachedResponse,
                                  boolean isSharedCache) returns boolean {
    // A cache MUST NOT generate a stale response if it is prohibited by an explicit in-protocol directive
    var responseCacheControl = cachedResponse.cacheControl;
    if (responseCacheControl is ResponseCacheControl) {
        if (isServingStaleProhibited(requestCacheControl, responseCacheControl)) {
            return false;
        }
    } else {
        return false;
    }
    return isStaleResponseAccepted(requestCacheControl, cachedResponse, isSharedCache);
}

// Based on https://tools.ietf.org/html/rfc7234#section-4.2.4
function isServingStaleProhibited(RequestCacheControl? requestCacheControl,
                                  ResponseCacheControl? responseCacheControl) returns boolean {
    // A cache MUST NOT generate a stale response if it is prohibited by an explicit in-protocol directive
    return (requestCacheControl.noStore ?: false) ||
        (requestCacheControl.noCache ?: false) ||
        (responseCacheControl.mustRevalidate ?: false) ||
        (responseCacheControl.proxyRevalidate ?: false) ||
        ((responseCacheControl.sMaxAge ?: -1) >= 0);
}

// Based on https://tools.ietf.org/html/rfc7234#section-4.2.4
function isStaleResponseAccepted(RequestCacheControl? requestCacheControl, Response cachedResponse,
                                 boolean isSharedCache) returns boolean {
    if ((requestCacheControl.maxStale ?: -1) == MAX_STALE_ANY_AGE) {
        return true;
    } else if ((requestCacheControl.maxStale ?: -1) >=
                            (getResponseAge(cachedResponse) - getFreshnessLifetime(cachedResponse, isSharedCache))) {
        return true;
    }
    return false;
}

// Based https://tools.ietf.org/html/rfc7234#section-4.3.1
function sendValidationRequest(Client httpClient, string path, Response cachedResponse) returns Response|error {
    Request validationRequest = new;

    if (cachedResponse.hasHeader(ETAG)) {
        validationRequest.setHeader(IF_NONE_MATCH, cachedResponse.getHeader(ETAG));
    }

    if (cachedResponse.hasHeader(LAST_MODIFIED)) {
        validationRequest.setHeader(IF_MODIFIED_SINCE, cachedResponse.getHeader(LAST_MODIFIED));
    }

    // TODO: handle cases where neither of the above 2 headers are present

    return httpClient->get(path, message = validationRequest);
}

function sendNewRequest(Client httpClient, Request request, string path, string httpMethod)
                                                                                returns Response|error {
    if (httpMethod == GET) {
        return httpClient->get(path, message = request);
    } else if (httpMethod == HEAD) {
        return httpClient->head(path, message = request);
    } else {
        error err = error("HTTP method not supported in caching client: " + httpMethod);
        return err;
    }
}

function setAgeHeader(Response cachedResponse) {
    cachedResponse.setHeader(AGE, "" + calculateCurrentResponseAge(cachedResponse));
}

// Based on https://tools.ietf.org/html/rfc7234#section-4.2.3
function calculateCurrentResponseAge(Response cachedResponse) returns int {
    int ageValue = getResponseAge(cachedResponse);
    int dateValue = getDateValue(cachedResponse);
    int now = time:currentTime().time;
    int responseTime = cachedResponse.receivedTime;
    int requestTime = cachedResponse.requestTime;

    int apparentAge = (responseTime - dateValue) >= 0 ? (responseTime - dateValue) : 0;

    int responseDelay = responseTime - requestTime;
    int correctedAgeValue = ageValue + responseDelay;

    int correctedInitialAge = apparentAge > correctedAgeValue ? apparentAge : correctedAgeValue;
    int residentTime = now - responseTime;

    return (correctedInitialAge + residentTime) / 1000;
}

// Based on https://tools.ietf.org/html/rfc7234#section-4.3.4
function updateResponse(Response cachedResponse, Response validationResponse) {
    // 1 - delete warning headers with warn codes 1xx
    // 2 - retain warning headers with warn codes 2xx
    // 3 - use other headers in validation response to replace corresponding headers in cached response
    retain2xxWarnings(cachedResponse);
    replaceHeaders(cachedResponse, validationResponse);
}

// Based on https://tools.ietf.org/html/rfc7234#section-4.3.4
function hasAWeakValidator(Response validationResponse, string etag) returns boolean {
    return (validationResponse.hasHeader(LAST_MODIFIED) || !isAStrongValidator(etag));
}

// Based on https://tools.ietf.org/html/rfc7234#section-4.3.4
function isAStrongValidator(string etag) returns boolean {
    // TODO: Consider cases where Last-Modified can also be treated as a strong validator as per
    // https://tools.ietf.org/html/rfc7232#section-2.2.2
    if (!etag.hasPrefix(WEAK_VALIDATOR_TAG)) {
        return true;
    }

    return false;
}

// Based on https://tools.ietf.org/html/rfc7234#section-4.3.4
function replaceHeaders(Response cachedResponse, Response validationResponse) {
    string[] headerNames = untaint validationResponse.getHeaderNames();

    log:printDebug("Updating response headers using validation response.");

    foreach headerName in headerNames {
        cachedResponse.removeHeader(headerName);
        string[] headerValues = validationResponse.getHeaders(headerName);
        foreach value in headerValues {
            cachedResponse.addHeader(headerName, value);
        }
    }
}

function retain2xxWarnings(Response cachedResponse) {
    if (cachedResponse.hasHeader(WARNING)) {
        string[] warningHeaders = cachedResponse.getHeaders(WARNING);
        cachedResponse.removeHeader(WARNING);
        // TODO: Need to handle this in a better way using regex when the required regex APIs are there
        foreach warningHeader in warningHeaders {
            if (warningHeader.contains("214") || warningHeader.contains("299")) {
                log:printDebug(function() returns string {
                    return "Adding warning header: " + warningHeader;
                });
                cachedResponse.addHeader(WARNING, warningHeader);
                continue;
            }
        }
    }
}

function getResponseAge(Response cachedResponse) returns int {
    if (!cachedResponse.hasHeader(AGE)) {
        return 0;
    }

    var ageValue = <int>cachedResponse.getHeader(AGE);
    if (ageValue is int) {
        return ageValue;
    }
    return 0;
}

function updateResponseTimestamps(Response response, int requestedTime, int receivedTime) {
    response.requestTime = requestedTime;
    response.receivedTime = receivedTime;
}

function getDateValue(Response inboundResponse) returns int {
    // Based on https://tools.ietf.org/html/rfc7231#section-7.1.1.2
    if (!inboundResponse.hasHeader(DATE)) {
        log:printDebug("Date header not found. Using current time for the Date header.");
        time:Time currentT = time:currentTime();
        inboundResponse.setHeader(DATE, currentT.format(time:TIME_FORMAT_RFC_1123));
        return currentT.time;
    }

    string dateHeader = inboundResponse.getHeader(DATE);
    // TODO: May need to handle invalid date headers
    time:Time dateHeaderTime = time:parse(dateHeader, time:TIME_FORMAT_RFC_1123);
    return dateHeaderTime.time;
}

function getWarningAgent() returns string {
    string ballerinaVersion = runtime:getProperty("ballerina.version");
    return "ballerina-http-caching-client/" + ballerinaVersion;
}<|MERGE_RESOLUTION|>--- conflicted
+++ resolved
@@ -91,11 +91,7 @@
     # + serviceUri - The URL of the HTTP endpoint to connect to
     # + config - The configurations for the client endpoint associated with the caching client
     # + cacheConfig - The configurations for the HTTP cache to be used with the caching client
-<<<<<<< HEAD
-    public new(serviceUri, config, cacheConfig) {
-=======
     public function __init(string serviceUri, ClientEndpointConfig config, CacheConfig cacheConfig) {
->>>>>>> ac06ab92
         var httpSecureClient = createHttpSecureClient(serviceUri, config);
         if (httpSecureClient is Client) {
             self.httpClient = httpSecureClient;
