--- conflicted
+++ resolved
@@ -123,15 +123,10 @@
     # suitable response cannot be found will the request be directed to the origin server.
     #
     # + path - Resource path
-    # + message - An optional HTTP request or any payload of type `string`, `xml`, `json`, `byte[]`,`io:ReadableByteChannel`
-    #             or `mime:Entity[]`
-<<<<<<< HEAD
-    # + return - The response for the request or an `http:ClientError` if failed to establish communication with the upstream server
-    public remote function head(string path, RequestMessage message = ()) returns @tainted (Response|ClientError) {
-=======
-    # + return - The response for the request or an `error` if failed to establish communication with the upstream server
-    public remote function head(string path, RequestMessage message = ()) returns @tainted Response|error {
->>>>>>> a7e1fbc4
+    # + message - An optional HTTP request or any payload of type `string`, `xml`, `json`, `byte[]`, `io:ReadableByteChannel`
+    #             or `mime:Entity[]`
+    # + return - The response for the request or an `http:ClientError` if failed to establish communication with the upstream server
+    public remote function head(string path, RequestMessage message = ()) returns @tainted Response|ClientError {
         Request req = <Request>message;
         setRequestCacheControlHeader(req);
         return getCachedResponse(self.cache, self.httpClient, req, HEAD, path, self.cacheConfig.isShared, false);
@@ -162,15 +157,9 @@
     # + path - Resource path
     # + message - An HTTP request or any payload of type `string`, `xml`, `json`, `byte[]`, `io:ReadableByteChannel`
     #             or `mime:Entity[]`
-<<<<<<< HEAD
-    # + return - The response for the request or an `http:ClientError` if failed to establish communication with the upstream server
-    public remote function execute(string httpMethod, string path, RequestMessage message)
-                                                                returns @tainted (Response|ClientError) {
-
-=======
-    # + return - The response for the request or an `error` if failed to establish communication with the upstream server
-    public remote function execute(string httpMethod, string path, RequestMessage message) returns @tainted Response|error {
->>>>>>> a7e1fbc4
+    # + return - The response for the request or an `http:ClientError` if failed to establish communication with the upstream server
+    public remote function execute(string httpMethod, string path, RequestMessage message) returns @tainted Response|ClientError {
+
         Request request = <Request>message;
         setRequestCacheControlHeader(request);
 
@@ -228,13 +217,8 @@
     # + path - Request path
     # + message - An optional HTTP request or any payload of type `string`, `xml`, `json`, `byte[]`, `io:ReadableByteChannel`
     #             or `mime:Entity[]`
-<<<<<<< HEAD
-    # + return - The response for the request or an `http:ClientError` if failed to establish communication with the upstream server
-    public remote function get(string path, RequestMessage message = ()) returns @tainted (Response|ClientError) {
-=======
-    # + return - The response for the request or an `error` if failed to establish communication with the upstream server
-    public remote function get(string path, RequestMessage message = ()) returns @tainted Response|error {
->>>>>>> a7e1fbc4
+    # + return - The response for the request or an `http:ClientError` if failed to establish communication with the upstream server
+    public remote function get(string path, RequestMessage message = ()) returns @tainted Response|ClientError {
         Request req = <Request>message;
         setRequestCacheControlHeader(req);
         return getCachedResponse(self.cache, self.httpClient, req, GET, path, self.cacheConfig.isShared, false);
@@ -263,13 +247,8 @@
     #
     # + path - Request path
     # + request - The HTTP request to be forwarded
-<<<<<<< HEAD
-    # + return - The response for the request or an `http:ClientError` if failed to establish communication with the upstream server
-    public remote function forward(string path, @tainted Request request) returns @tainted (Response|ClientError) {
-=======
-    # + return - The response for the request or an `error` if failed to establish communication with the upstream server
-    public remote function forward(string path, @tainted Request request) returns @tainted Response|error {
->>>>>>> a7e1fbc4
+    # + return - The response for the request or an `http:ClientError` if failed to establish communication with the upstream server
+    public remote function forward(string path, @tainted Request request) returns @tainted Response|ClientError {
         if (request.method == GET || request.method == HEAD) {
             return getCachedResponse(self.cache, self.httpClient, request, request.method, path,
                                      self.cacheConfig.isShared, true);
@@ -350,11 +329,7 @@
 }
 
 function getCachedResponse(HttpCache cache, HttpClient httpClient, @tainted Request req, string httpMethod, string path,
-<<<<<<< HEAD
-                           boolean isShared, boolean forwardRequest) returns @tainted (Response|ClientError) {
-=======
-                           boolean isShared, boolean forwardRequest) returns @tainted Response|error {
->>>>>>> a7e1fbc4
+                           boolean isShared, boolean forwardRequest) returns @tainted Response|ClientError {
     time:Time currentT = time:currentTime();
     req.parseCacheControlHeader();
 
