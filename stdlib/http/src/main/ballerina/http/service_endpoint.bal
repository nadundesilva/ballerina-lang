// Copyright (c) 2018 WSO2 Inc. (http://www.wso2.org) All Rights Reserved.
//
// WSO2 Inc. licenses this file to you under the Apache License,
// Version 2.0 (the "License"); you may not use this file except
// in compliance with the License.
// You may obtain a copy of the License at
//
// http://www.apache.org/licenses/LICENSE-2.0
//
// Unless required by applicable law or agreed to in writing,
// software distributed under the License is distributed on an
// "AS IS" BASIS, WITHOUT WARRANTIES OR CONDITIONS OF ANY
// KIND, either express or implied.  See the License for the
// specific language governing permissions and limitations
// under the License.

import ballerina/auth;
import ballerina/log;
import ballerina/system;

/////////////////////////////
/// HTTP Server Endpoint ///
/////////////////////////////
# This is used for creating HTTP server endpoints. An HTTP server endpoint is capable of responding to
# remote callers. The `Server` is responsible for initializing the endpoint using the provided configurations and
# providing the actions for communicating with the caller.
#
# + remoteDetails - The remote address
# + local - The local address
# + protocol - The protocol associated with the service endpoint
public type Server object {

    *AbstractListener;

    @readonly public Remote remoteDetails = {};
    @readonly public Local local = {};
    @readonly public string protocol = "";

    private Caller caller = new;
    private ServiceEndpointConfiguration config = {};

    public function __start() returns error? {
        return self.start();
    }

    public function __stop() returns error? {
        return self.stop();
    }

    public function __attach(service s, map annotationData) returns error? {
        return self.register(s, annotationData);
    }

    private string instanceId;

    public function __init(int port, ServiceEndpointConfiguration? config = ()) {
        self.instanceId = system:uuid();
        self.config = config ?: {};
        self.config.port = port;
        self.init(self.config);
    }

    # Gets invoked during module initialization to initialize the endpoint.
    #
    # + c - Configurations for HTTP service endpoints
    public function init(ServiceEndpointConfiguration c);

    public extern function initEndpoint() returns error?;

    # Gets invoked when attaching a service to the endpoint.
    #
    # + s - The service that needs to be attached
    extern function register(service s, map annotationData) returns error?;

    # Starts the registered service.
    extern function start();

    # Returns the connector that client code uses.
    #
    # + return - The connector that client code uses
    public extern function getCallerActions() returns (Caller);

    # Stops the registered service.
    extern function stop();
};

function Server.init (ServiceEndpointConfiguration c) {
    self.config = c;
    var providers = self.config.authProviders;
    if (providers is AuthProvider[]) {
        var secureSocket = self.config.secureSocket;
        if (secureSocket is ServiceSecureSocket) {
            addAuthFiltersForSecureListener(self.config, self.instanceId);
        } else {
            error err = error("Secure sockets have not been cofigured in order to enable auth providers.");
            panic err;
        }
    }
        var err = self.initEndpoint();
        if (err is error) {
        panic err;
    }
}

# Presents a read-only view of the remote address.
#
# + host - The remote host name/IP
# + port - The remote port
public type Remote record {
    @readonly string host = "";
    @readonly int port = 0;
    !...
};

# Presents a read-only view of the local address.
#
# + host - The local host name/IP
# + port - The local port
public type Local record {
    @readonly string host = "";
    @readonly int port = 0;
    !...
};

# Configures limits for requests. If these limits are violated, the request is rejected.
#
# + maxUriLength - Maximum allowed length for a URI. Exceeding this limit will result in a
#                  `414 - URI Too Long` response.
# + maxHeaderSize - Maximum allowed size for headers. Exceeding this limit will result in a
#                   `413 - Payload Too Large` response.
# + maxEntityBodySize - Maximum allowed size for the entity body. Exceeding this limit will result in a
#                       `413 - Payload Too Large` response.
public type RequestLimits record {
    int maxUriLength = -1;
    int maxHeaderSize = -1;
    int maxEntityBodySize = -1;
    !...
};

# Provides a set of configurations for HTTP service endpoints.
#
# + host - The host name/IP of the endpoint
# + port - The port to which the endpoint should bind to
# + keepAlive - Can be set to either `KEEPALIVE_AUTO`, which respects the `connection` header, or `KEEPALIVE_ALWAYS`,
#               which always keeps the connection alive, or `KEEPALIVE_NEVER`, which always closes the connection
# + secureSocket - The SSL configurations for the service endpoint. This needs to be configured in order to
#                  communicate through HTTPS.
# + httpVersion - Highest HTTP version supported by the endpoint
# + requestLimits - Configures the parameters for request validation
# + filters - If any pre-processing needs to be done to the request before dispatching the request to the
#             resource, filters can applied
# + timeoutMillis - Period of time in milliseconds that a connection waits for a read/write operation. Use value 0 to
#                   disable timeout
# + maxPipelinedRequests - Defines the maximum number of requests that can be processed at a given time on a single
#                          connection. By default 10 requests can be pipelined on a single cinnection and user can
#                          change this limit appropriately. This will be applicable only for HTTP 1.1
# + authProviders - The array of authentication providers which are used to authenticate the users
# + positiveAuthzCache - Caching configurations for positive authorizations
# + negativeAuthzCache - Caching configurations for negative authorizations
public type ServiceEndpointConfiguration record {
    string host = "0.0.0.0";
    int port = 0; //User must provide a port number. If not an error will be thrown as "listener port is not defined!"
    KeepAlive keepAlive = KEEPALIVE_AUTO;
    ServiceSecureSocket? secureSocket = ();
    string httpVersion = "1.1";
    RequestLimits? requestLimits = ();
    Filter[] filters = [];
    int timeoutMillis = DEFAULT_LISTENER_TIMEOUT;
    int maxPipelinedRequests = MAX_PIPELINED_REQUESTS;
    AuthProvider[]? authProviders = ();
    AuthCacheConfig positiveAuthzCache = {};
    AuthCacheConfig negativeAuthzCache = {};
};

# Configures the SSL/TLS options to be used for HTTP service.
#
# + trustStore - Configures the trust store to be used
# + keyStore - Configures the key store to be used
# + certFile - A file containing the certificate of the server
# + keyFile - A file containing the private key of the server
# + keyPassword - Password of the private key if it is encrypted
# + trustedCertFile - A file containing a list of certificates or a single certificate that the server trusts
# + protocol - SSL/TLS protocol related options
# + certValidation - Certificate validation against CRL or OCSP related options
# + ciphers - List of ciphers to be used (e.g.: TLS_ECDHE_RSA_WITH_AES_128_GCM_SHA256,
#             TLS_ECDHE_RSA_WITH_AES_128_CBC_SHA)
# + sslVerifyClient - The type of client certificate verification
# + shareSession - Enable/disable new SSL session creation
# + ocspStapling - Enable/disable OCSP stapling
public type ServiceSecureSocket record {
    TrustStore? trustStore = ();
    KeyStore? keyStore = ();
    string certFile = "";
    string keyFile = "";
    string keyPassword = "";
    string trustedCertFile = "";
    Protocols? protocol = ();
    ValidateCert? certValidation = ();
    string[] ciphers = ["TLS_ECDHE_ECDSA_WITH_AES_128_CBC_SHA256", "TLS_ECDHE_RSA_WITH_AES_128_CBC_SHA256",
                        "TLS_DHE_RSA_WITH_AES_128_CBC_SHA256", "TLS_ECDHE_ECDSA_WITH_AES_128_CBC_SHA",
                        "TLS_ECDHE_RSA_WITH_AES_128_CBC_SHA", "TLS_DHE_RSA_WITH_AES_128_CBC_SHA",
                        "TLS_ECDHE_ECDSA_WITH_AES_128_GCM_SHA256", "TLS_ECDHE_RSA_WITH_AES_128_GCM_SHA256",
                        "TLS_DHE_RSA_WITH_AES_128_GCM_SHA256"];
    string sslVerifyClient = "";
    boolean shareSession = true;
    ServiceOcspStapling? ocspStapling = ();
    !...
};

# Provides a set of configurations for controlling the authorization caching behaviour of the endpoint.
#
# + enabled - Specifies whether authorization caching is enabled. Caching is enabled by default.
# + capacity - The capacity of the cache
# + expiryTimeMillis - The number of milliseconds to keep an entry in the cache
# + evictionFactor - The fraction of entries to be removed when the cache is full. The value should be
#                    between 0 (exclusive) and 1 (inclusive).
public type AuthCacheConfig record {
    boolean enabled = true;
    int capacity = 100;
    int expiryTimeMillis = 5 * 1000; // 5 seconds;
    float evictionFactor = 1;
    !...
};

# Configuration for authentication providers.
#
# + scheme - Authentication scheme
# + id - Authentication provider instance id
# + authStoreProvider - Authentication store provider (file, LDAP, etc.) implementation
# + authStoreProviderConfig - Auth store related configurations
# + issuer - Identifier of the token issuer
# + audience - Identifier of the token recipients
# + trustStore - Trustore configurations
# + certificateAlias - Token signed key alias
# + clockSkew - Time in seconds to mitigate clock skew
# + keyStore - `KeyStore` instance providing key store related configurations
# + keyAlias - The Key Alias
# + keyPassword - The Key password
# + expTime - Expiry time
# + signingAlg - The signing algorithm which is used to sign the JWT token
# + propagateJwt - `true` if propagating authentication info as JWT
public type AuthProvider record {
    string scheme = "";
    string id = "";
    string authStoreProvider = "";
    auth:LdapAuthProviderConfig? authStoreProviderConfig = ();
    string issuer = "";
    string audience = "";
    TrustStore? trustStore = ();
    string certificateAlias = "";
    int clockSkew = 0;
    KeyStore? keyStore = ();
    string keyAlias = "";
    string keyPassword = "";
    int expTime = 0;
    string signingAlg = "";
    boolean propagateJwt = false;
    !...
};

# Defines the possible values for the keep-alive configuration in service and client endpoints.
public type KeepAlive KEEPALIVE_AUTO|KEEPALIVE_ALWAYS|KEEPALIVE_NEVER;

# Decides to keep the connection alive or not based on the `connection` header of the client request }
public const KEEPALIVE_AUTO = "AUTO";
# Keeps the connection alive irrespective of the `connection` header value }
public const KEEPALIVE_ALWAYS = "ALWAYS";
# Closes the connection irrespective of the `connection` header value }
public const KEEPALIVE_NEVER = "NEVER";

# Add authn and authz filters
#
# + config - `ServiceEndpointConfiguration` instance
# + instanceId - Endpoint instance id
function addAuthFiltersForSecureListener(ServiceEndpointConfiguration config, string instanceId) {
    // add authentication and authorization filters as the first two filters.
    // if there are any other filters specified, those should be added after the authn and authz filters.
    if (config.filters.length() == 0) {
        // can add authn and authz filters directly
        config.filters = createAuthFiltersForSecureListener(config, instanceId);
    } else {
        Filter[] newFilters = createAuthFiltersForSecureListener(config, instanceId);
        // add existing filters next
        int i = 0;
        while (i < config.filters.length()) {
        newFilters[i + (newFilters.length())] = config.filters[i];
        i = i + 1;
        }
        config.filters = newFilters;
    }
}

# Create an array of auth and authz filters.
#
# + config - `ServiceEndpointConfiguration` instance
# + instanceId - Endpoint instance id
# + return - Array of Filters comprising of authn and authz Filters
function createAuthFiltersForSecureListener(ServiceEndpointConfiguration config, string instanceId) returns (Filter[]) {
    // parse and create authentication handlers
    AuthHandlerRegistry registry = new;
    AuthProvider[] authProviderList = [];
    Filter[] authFilters = [];

    var providers = config.authProviders;
    if (providers is AuthProvider[]) {
        authProviderList = providers;
    } else {
        return authFilters;
    }

    foreach provider in authProviderList {
        if (provider.id.length() > 0) {
            registry.add(provider.id, createAuthHandler(provider, instanceId));
        } else {
            string providerId = system:uuid();
            registry.add(providerId, createAuthHandler(provider, instanceId));
        }
    }

    AuthnHandlerChain authnHandlerChain = new(registry);
    AuthnFilter authnFilter = new(authnHandlerChain);
    cache:Cache positiveAuthzCache = new(expiryTimeMillis = config.positiveAuthzCache.expiryTimeMillis,
    capacity = config.positiveAuthzCache.capacity,
    evictionFactor = config.positiveAuthzCache.evictionFactor);
    cache:Cache negativeAuthzCache = new(expiryTimeMillis = config.negativeAuthzCache.expiryTimeMillis,
    capacity = config.negativeAuthzCache.capacity,
    evictionFactor = config.negativeAuthzCache.evictionFactor);
    auth:AuthStoreProvider authStoreProvider = new;

    foreach provider in authProviderList {
        if (provider.scheme == AUTHN_SCHEME_BASIC) {
            if (provider.authStoreProvider == AUTH_PROVIDER_LDAP) {
                var authStoreProviderConfig = provider.authStoreProviderConfig;
                if (authStoreProviderConfig is auth:LdapAuthProviderConfig) {
                    auth:LdapAuthStoreProvider ldapAuthStoreProvider = new(authStoreProviderConfig, instanceId);
                    authStoreProvider = <auth:AuthStoreProvider>ldapAuthStoreProvider;
                } else {
                    error e = error("Authstore config not provided for : " + provider.authStoreProvider);
                    panic e;
                }
            } else if (provider.authStoreProvider == AUTH_PROVIDER_CONFIG) {
                auth:ConfigAuthStoreProvider configAuthStoreProvider = new;
                authStoreProvider = <auth:AuthStoreProvider>configAuthStoreProvider;
            } else {
                error configError = error("Unsupported auth store provider : " + provider.authStoreProvider);
                panic configError;
            }
        }
    }

HttpAuthzHandler authzHandler = new(authStoreProvider, positiveAuthzCache, negativeAuthzCache);
    AuthzFilter authzFilter = new(authzHandler);
    authFilters[0] = authnFilter;
    authFilters[1] = authzFilter;
    return authFilters;
}

function createBasicAuthHandler() returns HttpAuthnHandler {
    auth:ConfigAuthStoreProvider configAuthStoreProvider = new;
    auth:AuthStoreProvider authStoreProvider = <auth:AuthStoreProvider>configAuthStoreProvider;
    HttpBasicAuthnHandler basicAuthHandler = new(authStoreProvider);
    return <HttpAuthnHandler>basicAuthHandler;
}

function createAuthHandler(AuthProvider authProvider, string instanceId) returns HttpAuthnHandler {
    if (authProvider.scheme == AUTHN_SCHEME_BASIC) {
        auth:AuthStoreProvider authStoreProvider = new;
        if (authProvider.authStoreProvider == AUTH_PROVIDER_CONFIG) {
            if (authProvider.propagateJwt) {
                auth:ConfigJwtAuthProvider configAuthProvider = new(getInferredJwtAuthProviderConfig(authProvider));
                authStoreProvider = <auth:AuthStoreProvider>configAuthProvider;
            } else {
                auth:ConfigAuthStoreProvider configAuthStoreProvider = new;
                authStoreProvider = <auth:AuthStoreProvider>configAuthStoreProvider;
            }
        } else if (authProvider.authStoreProvider == AUTH_PROVIDER_LDAP) {
            var authStoreProviderConfig = authProvider.authStoreProviderConfig;
            if (authStoreProviderConfig is auth:LdapAuthProviderConfig) {
                auth:LdapAuthStoreProvider ldapAuthStoreProvider = new(authStoreProviderConfig, instanceId);
                if (authProvider.propagateJwt) {
                    auth:LdapJwtAuthProvider ldapAuthProvider =
                    new(getInferredJwtAuthProviderConfig(authProvider),ldapAuthStoreProvider);
                    authStoreProvider = <auth:AuthStoreProvider>ldapAuthProvider;
                } else {
                    authStoreProvider = <auth:AuthStoreProvider>ldapAuthStoreProvider;
                }
            } else {
                error e = error("Authstore config not provided for : " + authProvider.authStoreProvider);
                panic e;
            }
        } else {
            // other auth providers are unsupported yet
            error e = error("Invalid auth provider: " + authProvider.authStoreProvider);
            panic e;
        }
        HttpBasicAuthnHandler basicAuthHandler = new(authStoreProvider);
        return <HttpAuthnHandler>basicAuthHandler;
    } else if (authProvider.scheme == AUTH_SCHEME_JWT){
        auth:JWTAuthProviderConfig jwtConfig = {};
        jwtConfig.issuer = authProvider.issuer;
        jwtConfig.audience = authProvider.audience;
        jwtConfig.certificateAlias = authProvider.certificateAlias;
        jwtConfig.clockSkew = authProvider.clockSkew;
        jwtConfig.trustStoreFilePath = authProvider.trustStore.path ?: "";
        jwtConfig.trustStorePassword = authProvider.trustStore.password ?: "";
        auth:JWTAuthProvider jwtAuthProvider = new(jwtConfig);
        HttpJwtAuthnHandler jwtAuthnHandler = new(jwtAuthProvider);
        return <HttpAuthnHandler>jwtAuthnHandler;
    } else {
        error e = error("Invalid auth scheme: " + authProvider.scheme);
        panic e;
    }
}

function getInferredJwtAuthProviderConfig(AuthProvider authProvider) returns auth:InferredJwtAuthProviderConfig {
    //ConfigJwtAuthProviderConfig
    string defaultIssuer = "ballerina";
    string defaultAudience = "ballerina";
    int defaultExpTime = 300; // in seconds
    string defaultSignAlg = "RS256";

    auth:InferredJwtAuthProviderConfig jwtAuthConfig = {};
    jwtAuthConfig.issuer = authProvider.issuer == "" ? defaultIssuer : authProvider.issuer;
    jwtAuthConfig.expTime = authProvider.expTime == 0 ? defaultExpTime : authProvider.expTime;
    jwtAuthConfig.signingAlg = authProvider.signingAlg == "" ? defaultSignAlg : authProvider.signingAlg;
    jwtAuthConfig.audience = authProvider.audience == "" ? defaultAudience : authProvider.audience;
    jwtAuthConfig.keyAlias = authProvider.keyAlias;
    jwtAuthConfig.keyPassword = authProvider.keyPassword;
    jwtAuthConfig.keyStoreFilePath = authProvider.keyStore.path ?: "";
    jwtAuthConfig.keyStorePassword = authProvider.keyStore.password ?: "";
    return jwtAuthConfig;
}

//////////////////////////////////
/// WebSocket Service Endpoint ///
//////////////////////////////////
# Represents a WebSocket service endpoint.
public type WebSocketServer object {

    *AbstractListener;

    public function __start() returns error? {
        return self.httpEndpoint.start();
    }

    public function __stop() returns error? {
        return self.httpEndpoint.stop();
    }

<<<<<<< HEAD
    public function __attach(service s, map<any> annotationData) returns error? {
    //return register(typedesc serviceType);
=======
    public function __attach(service s, map annotationData) returns error? {
>>>>>>> aacb90d2
        return self.httpEndpoint.register(s, annotationData);
    }

    private ServiceEndpointConfiguration config = {};

    private Server httpEndpoint;

    # Gets invoked during module initialization to initialize the endpoint.
    #
    # + c - The `ServiceEndpointConfiguration` of the endpoint
    public function __init(int port, ServiceEndpointConfiguration? config = ()) {
        self.config = config ?: {};
        self.config.port = port;
        self.httpEndpoint = new(port, config = config);
    }

<<<<<<< HEAD
};

//New Implementation~~~~~~~~~~~~~~~~~~~~~~~~~~~~~~~~~~~~~~~~~~~~~~~~~~~~~~~~~~~~~~~~~~~
// listener http:Server ex = new(9090);
//ep.__init();
//ep.__attach();
//ep.__start();
public type Server object {

    *AbstractListener;

    public function __start() returns error? {
        io:println("start");
        return self.start();
    }

    public function __stop() returns error? {
        return self.stop();
    }

    public function __attach(service s, map<any> annotationData) returns error? {
        io:println("Attach", s);
        return self.register(s, annotationData);
    }

    @readonly public Remote remoteDetails = {};
    @readonly public Local local = {};
    @readonly public string protocol = "";

    private Caller caller = new;
    private ServiceEndpointConfiguration config = {};

    private string instanceId;

    public function __init(int port, ServiceEndpointConfiguration? config = ()) {
        self.instanceId = system:uuid();
        self.config = config ?: {};
        self.config.port = port;
        self.init(self.config);
    }

    # Gets invoked during module initialization to initialize the endpoint.
    #
    # + c - Configurations for HTTP service endpoints
    public function init(ServiceEndpointConfiguration c);

    public extern function initEndpoint() returns error?;

    # Gets invoked when binding a service to the endpoint.
    #
    # + serviceType - The type of the service to be registered
    extern function register(service serviceType, map<any> annotationData) returns error?;

    # Starts the registered service.
    extern function start();

    # Returns the connector that client code uses.
    #
    # + return - The connector that client code uses
    public extern function getCallerActions() returns (Caller);

    # Stops the registered service.
    extern function stop();
};

function Server.init (ServiceEndpointConfiguration c) {
    self.config = c;
    var providers = self.config.authProviders;
    if (providers is AuthProvider[]) {
        var secureSocket = self.config.secureSocket;
        if (secureSocket is ServiceSecureSocket) {
            addAuthFiltersForSecureListener(self.config, self.instanceId);
        } else {
            error err = error("Secure sockets have not been cofigured in order to enable auth providers.");
            panic err;
        }
    }
    var err = self.initEndpoint();
    if (err is error) {
        panic err;
    }
}
=======
};
>>>>>>> aacb90d2
<|MERGE_RESOLUTION|>--- conflicted
+++ resolved
@@ -447,12 +447,7 @@
         return self.httpEndpoint.stop();
     }
 
-<<<<<<< HEAD
     public function __attach(service s, map<any> annotationData) returns error? {
-    //return register(typedesc serviceType);
-=======
-    public function __attach(service s, map annotationData) returns error? {
->>>>>>> aacb90d2
         return self.httpEndpoint.register(s, annotationData);
     }
 
@@ -469,89 +464,4 @@
         self.httpEndpoint = new(port, config = config);
     }
 
-<<<<<<< HEAD
-};
-
-//New Implementation~~~~~~~~~~~~~~~~~~~~~~~~~~~~~~~~~~~~~~~~~~~~~~~~~~~~~~~~~~~~~~~~~~~
-// listener http:Server ex = new(9090);
-//ep.__init();
-//ep.__attach();
-//ep.__start();
-public type Server object {
-
-    *AbstractListener;
-
-    public function __start() returns error? {
-        io:println("start");
-        return self.start();
-    }
-
-    public function __stop() returns error? {
-        return self.stop();
-    }
-
-    public function __attach(service s, map<any> annotationData) returns error? {
-        io:println("Attach", s);
-        return self.register(s, annotationData);
-    }
-
-    @readonly public Remote remoteDetails = {};
-    @readonly public Local local = {};
-    @readonly public string protocol = "";
-
-    private Caller caller = new;
-    private ServiceEndpointConfiguration config = {};
-
-    private string instanceId;
-
-    public function __init(int port, ServiceEndpointConfiguration? config = ()) {
-        self.instanceId = system:uuid();
-        self.config = config ?: {};
-        self.config.port = port;
-        self.init(self.config);
-    }
-
-    # Gets invoked during module initialization to initialize the endpoint.
-    #
-    # + c - Configurations for HTTP service endpoints
-    public function init(ServiceEndpointConfiguration c);
-
-    public extern function initEndpoint() returns error?;
-
-    # Gets invoked when binding a service to the endpoint.
-    #
-    # + serviceType - The type of the service to be registered
-    extern function register(service serviceType, map<any> annotationData) returns error?;
-
-    # Starts the registered service.
-    extern function start();
-
-    # Returns the connector that client code uses.
-    #
-    # + return - The connector that client code uses
-    public extern function getCallerActions() returns (Caller);
-
-    # Stops the registered service.
-    extern function stop();
-};
-
-function Server.init (ServiceEndpointConfiguration c) {
-    self.config = c;
-    var providers = self.config.authProviders;
-    if (providers is AuthProvider[]) {
-        var secureSocket = self.config.secureSocket;
-        if (secureSocket is ServiceSecureSocket) {
-            addAuthFiltersForSecureListener(self.config, self.instanceId);
-        } else {
-            error err = error("Secure sockets have not been cofigured in order to enable auth providers.");
-            panic err;
-        }
-    }
-    var err = self.initEndpoint();
-    if (err is error) {
-        panic err;
-    }
-}
-=======
-};
->>>>>>> aacb90d2
+};