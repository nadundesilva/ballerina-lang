--- conflicted
+++ resolved
@@ -68,14 +68,22 @@
     // since different resources can have different scopes
     string authzCacheKey = runtime:getInvocationContext().userPrincipal.userId +
                                                     "-" + serviceName +  "-" + resourceName + "-" + method;
-<<<<<<< HEAD
+
+    string[] authCtxtScopes = runtime:getInvocationContext().userPrincipal.scopes;
+    //TODO: Make sure userPrincipal.scopes array is sorted to prevent cache-misses that could happen due to ordering
+    if (authCtxtScopes.length() > 0) {
+        authzCacheKey += "-";
+        foreach authCtxtScope in authCtxtScopes {
+            authzCacheKey += authCtxtScope + ",";
+        }
+    }
+
     var authorizedFromCache =  self.authorizeFromCache(authzCacheKey);
     if (authorizedFromCache is boolean) {
         return authorizedFromCache;
     } else {
         // if there are scopes set in the AuthenticationContext already from a previous authentication phase, try to
         // match against those.
-        string[] authCtxtScopes = runtime:getInvocationContext().userPrincipal.scopes;
         if (authCtxtScopes.length() > 0) {
             boolean authorized = checkForScopeMatch(scopes, authCtxtScopes, resourceName, method);
             // cache authz result
@@ -86,26 +94,6 @@
             string[] scopesFromAuthProvider = self.authStoreProvider.getScopes(username);
             if (scopesFromAuthProvider.length() > 0) {
                 boolean authorized = checkForScopeMatch(scopes, scopesFromAuthProvider, resourceName, method);
-=======
-    string[] authCtxtScopes = runtime:getInvocationContext().userPrincipal.scopes;
-    //TODO: Make sure userPrincipal.scopes array is sorted to prevent cache-misses that could happen due to ordering
-    if (lengthof authCtxtScopes > 0) {
-        authzCacheKey += "-";
-        foreach authCtxtScope in authCtxtScopes {
-            authzCacheKey += authCtxtScope + ",";
-        }
-    }
-
-    match self.authorizeFromCache(authzCacheKey) {
-        boolean isAuthorized => {
-            return isAuthorized;
-        }
-        () => {
-            // if there are scopes set in the AuthenticationContext already from a previous authentication phase, try to
-            // match against those.
-            if (lengthof authCtxtScopes > 0) {
-                boolean authorized = checkForScopeMatch(scopes, authCtxtScopes, resourceName, method);
->>>>>>> 0d7f3d0c
                 // cache authz result
                 self.cacheAuthzResult(authzCacheKey, authorized);
                 return authorized;
@@ -146,11 +134,21 @@
 function HttpAuthzHandler.authorizeFromCache(string authzCacheKey) returns (boolean|()) {
     var positiveCache = trap self.positiveAuthzCache;
     if (positiveCache is cache:Cache) {
-        return check <boolean> positiveCache.get(authzCacheKey);
+        var cachedValue = positiveCache.get(authzCacheKey);
+        if (cachedValue is boolean) {
+            return cachedValue;
+        } else {
+            return ();
+        }
     }
     var negativeCache =  trap self.negativeAuthzCache;
     if (negativeCache is cache:Cache) {
-        return check <boolean> negativeCache.get(authzCacheKey);
+        var cachedValue = negativeCache.get(authzCacheKey);
+        if (cachedValue is boolean) {
+            return cachedValue;
+        } else {
+            return ();
+        }
     }
     return ();
 }
