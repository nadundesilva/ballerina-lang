// Copyright (c) 2018 WSO2 Inc. (http://www.wso2.org) All Rights Reserved.
//
// WSO2 Inc. licenses this file to you under the Apache License,
// Version 2.0 (the "License"); you may not use this file except
// in compliance with the License.
// You may obtain a copy of the License at
//
// http://www.apache.org/licenses/LICENSE-2.0
//
// Unless required by applicable law or agreed to in writing,
// software distributed under the License is distributed on an
// "AS IS" BASIS, WITHOUT WARRANTIES OR CONDITIONS OF ANY
// KIND, either express or implied.  See the License for the
// specific language governing permissions and limitations
// under the License.


# LoadBalanceClient endpoint provides load balancing functionality over multiple HTTP clients.
#
# + epName - Name of the endpoint
# + loadBalanceClientConfig - The configurations for the load balance client endpoint
public type LoadBalanceClient object {

    public string epName;
    //public LoadBalanceClientEndpointConfiguration loadBalanceClientConfig;

    private Client httpEP;

    # The initialization function for the load balance client endpoint.
    #
    # + lbClientConfig - The user provided configurations for the load balance client endpoint
    public function init(LoadBalanceClientEndpointConfiguration lbClientConfig);

    # Returns the HTTP LoadBalancer actions associated with the endpoint.
    #
    # + return - The HTTP LoadBalancer actions associated with the endpoint
    public function getCallerActions() returns LoadBalancerActions {
        return check <LoadBalancerActions> httpEP.httpClient;
    }
};

# The configurations related to the load balance client endpoint.
#
# + circuitBreaker - Circuit Breaker configuration
# + timeoutMillis - The maximum time to wait (in milli seconds) for a response before closing the connection
# + httpVersion - The HTTP version to be used to communicate with the endpoint
# + forwarded - The choice of setting forwarded/x-forwarded header
# + keepAlive - Specifies whether to keep the connection alive (or not) for multiple request/response pairs
# + chunking - The chunking behaviour of the request
# + followRedirects - Redirect related options
# + retryConfig - Retry related options
# + proxy - Proxy related options
# + connectionThrottling - The configurations for controlling the number of connections allowed concurrently
# + targets - The upstream HTTP endpoints among which the incoming HTTP traffic load should be distributed
# + cache - The configurations for controlling the caching behaviour
# + compression - Specifies the way of handling compression (`accept-encoding`) header
# + auth - HTTP authentication releated configurations
# + algorithm - The algorithm to be used for load balancing. The HTTP module provides 'roundRobin()' by default
# + failover - Configuration for load balancer whether to fail over in case of a failure
public type LoadBalanceClientEndpointConfiguration record {
<<<<<<< HEAD
    CircuitBreakerConfig? circuitBreaker,
    int timeoutMillis = 60000,
    string httpVersion = "1.1",
    string forwarded = "disable",
    KeepAlive keepAlive = KEEPALIVE_AUTO,
    Chunking chunking = "AUTO",
    FollowRedirects? followRedirects,
    RetryConfig? retryConfig,
    ProxyConfig? proxy,
    ConnectionThrottling? connectionThrottling,
    //TargetService[] targets,
    LoadBalancerRule lbRule,
    CacheConfig cache = {},
    Compression compression = COMPRESSION_AUTO,
    AuthConfig? auth,
    //function (LoadBalancerActions, CallerActions[]) returns (CallerActions) algorithm = roundRobin,
=======
    CircuitBreakerConfig? circuitBreaker;
    int timeoutMillis = 60000;
    string httpVersion = "1.1";
    string forwarded = "disable";
    KeepAlive keepAlive = KEEPALIVE_AUTO;
    Chunking chunking = "AUTO";
    FollowRedirects? followRedirects;
    RetryConfig? retryConfig;
    ProxyConfig? proxy;
    ConnectionThrottling? connectionThrottling;
    TargetService[] targets;
    CacheConfig cache = {};
    Compression compression = COMPRESSION_AUTO;
    AuthConfig? auth;
    string algorithm = ROUND_ROBIN;
>>>>>>> 9288d145
    boolean failover = true;
    !...
};

function LoadBalanceClient::init(LoadBalanceClientEndpointConfiguration lbClientConfig) {
    self.httpEP.httpClient = createLoadBalancerClient(lbClientConfig);
    self.httpEP.config.circuitBreaker = lbClientConfig.circuitBreaker;
    self.httpEP.config.timeoutMillis = lbClientConfig.timeoutMillis;
    self.httpEP.config.httpVersion = lbClientConfig.httpVersion;
    self.httpEP.config.forwarded = lbClientConfig.forwarded;
    self.httpEP.config.keepAlive = lbClientConfig.keepAlive;
    self.httpEP.config.chunking = lbClientConfig.chunking;
    self.httpEP.config.followRedirects = lbClientConfig.followRedirects;
    self.httpEP.config.retryConfig = lbClientConfig.retryConfig;
    self.httpEP.config.proxy = lbClientConfig.proxy;
    self.httpEP.config.connectionThrottling = lbClientConfig.connectionThrottling;
}

function createClientEPConfigFromLoalBalanceEPConfig(LoadBalanceClientEndpointConfiguration lbConfig,
                                                     TargetService target) returns ClientEndpointConfig {
    ClientEndpointConfig clientEPConfig = {
        url:target.url,
        circuitBreaker:lbConfig.circuitBreaker,
        timeoutMillis:lbConfig.timeoutMillis,
        keepAlive:lbConfig.keepAlive,
        chunking:lbConfig.chunking,
        httpVersion:lbConfig.httpVersion,
        forwarded:lbConfig.forwarded,
        followRedirects:lbConfig.followRedirects,
        retryConfig:lbConfig.retryConfig,
        proxy:lbConfig.proxy,
        connectionThrottling:lbConfig.connectionThrottling,
        secureSocket:target.secureSocket,
        cache:lbConfig.cache,
        compression:lbConfig.compression,
        auth:lbConfig.auth
    };
    return clientEPConfig;
}

function createLoadBalancerClient(LoadBalanceClientEndpointConfiguration loadBalanceClientConfig)
                                                                                    returns CallerActions {
    ClientEndpointConfig config = createClientEPConfigFromLoalBalanceEPConfig(loadBalanceClientConfig,
                                                                            loadBalanceClientConfig.lbRule.targets[0]);
    CallerActions[] lbClients = createLoadBalanceHttpClientArray(loadBalanceClientConfig);

    LoadBalancerRule lbBalanceRule = loadBalanceClientConfig.lbRule;
    lbBalanceRule.loadBalanceClientsArray = lbClients;

    return new LoadBalancerActions(loadBalanceClientConfig.lbRule.targets[0].url, config, lbClients,
        loadBalanceClientConfig.lbRule, 0, loadBalanceClientConfig.failover);
}

function createLoadBalanceHttpClientArray(LoadBalanceClientEndpointConfiguration loadBalanceClientConfig)
                                                                                    returns CallerActions[] {
    CallerActions[] httpClients = [];
    int i = 0;
    boolean httpClientRequired = false;
    string uri = loadBalanceClientConfig.lbRule.targets[0].url;
    var cbConfig = loadBalanceClientConfig.circuitBreaker;
    match cbConfig {
        CircuitBreakerConfig cb => {
            if (uri.hasSuffix("/")) {
                int lastIndex = uri.length() - 1;
                uri = uri.substring(0, lastIndex);
            }
            httpClientRequired = false;
        }
        () => {
            httpClientRequired = true;
        }
    }

    foreach target in loadBalanceClientConfig.lbRule.targets {
        ClientEndpointConfig epConfig = createClientEPConfigFromLoalBalanceEPConfig(loadBalanceClientConfig, target);
        uri = target.url;
        if (uri.hasSuffix("/")) {
            int lastIndex = uri.length() - 1;
            uri = uri.substring(0, lastIndex);
        }
        if (!httpClientRequired) {
            httpClients[i] = createCircuitBreakerClient(uri, epConfig);
        } else {
            var retryConfigVal = epConfig.retryConfig;
            match retryConfigVal {
                RetryConfig retryConfig => {
                    httpClients[i] = createRetryClient(uri, epConfig);
                }
                () => {
                    if (epConfig.cache.enabled) {
                        httpClients[i] = createHttpCachingClient(uri, epConfig, epConfig.cache);
                    } else {
                        httpClients[i] = createHttpSecureClient(uri, epConfig);
                    }
                }
            }
        }
        httpClients[i].config = epConfig;
        i = i + 1;
    }
    return httpClients;
}<|MERGE_RESOLUTION|>--- conflicted
+++ resolved
@@ -22,7 +22,7 @@
 public type LoadBalanceClient object {
 
     public string epName;
-    //public LoadBalanceClientEndpointConfiguration loadBalanceClientConfig;
+    public LoadBalanceClientEndpointConfiguration loadBalanceClientConfig;
 
     private Client httpEP;
 
@@ -58,24 +58,6 @@
 # + algorithm - The algorithm to be used for load balancing. The HTTP module provides 'roundRobin()' by default
 # + failover - Configuration for load balancer whether to fail over in case of a failure
 public type LoadBalanceClientEndpointConfiguration record {
-<<<<<<< HEAD
-    CircuitBreakerConfig? circuitBreaker,
-    int timeoutMillis = 60000,
-    string httpVersion = "1.1",
-    string forwarded = "disable",
-    KeepAlive keepAlive = KEEPALIVE_AUTO,
-    Chunking chunking = "AUTO",
-    FollowRedirects? followRedirects,
-    RetryConfig? retryConfig,
-    ProxyConfig? proxy,
-    ConnectionThrottling? connectionThrottling,
-    //TargetService[] targets,
-    LoadBalancerRule lbRule,
-    CacheConfig cache = {},
-    Compression compression = COMPRESSION_AUTO,
-    AuthConfig? auth,
-    //function (LoadBalancerActions, CallerActions[]) returns (CallerActions) algorithm = roundRobin,
-=======
     CircuitBreakerConfig? circuitBreaker;
     int timeoutMillis = 60000;
     string httpVersion = "1.1";
@@ -87,11 +69,10 @@
     ProxyConfig? proxy;
     ConnectionThrottling? connectionThrottling;
     TargetService[] targets;
+    LoadBalancerRule lbRule,
     CacheConfig cache = {};
     Compression compression = COMPRESSION_AUTO;
     AuthConfig? auth;
-    string algorithm = ROUND_ROBIN;
->>>>>>> 9288d145
     boolean failover = true;
     !...
 };
