--- conflicted
+++ resolved
@@ -275,14 +275,9 @@
 function performLoadBalanceAction(LoadBalancerActions lb, string path, Request request, HttpOperation requestAction)
              returns Response|error {
     int loadBalanceTermination = 0; // Tracks at which point failover within the load balancing should be terminated.
-<<<<<<< HEAD
     //TODO: workaround to initialize a type inside a function. Change this once fix is available.
     LoadBalanceActionErrorData loadBalanceActionErrorData = {statusCode:500};
     loadBalanceActionErrorData.httpActionErr = [];
-=======
-    LoadBalanceActionErrorData loadBalanceActionErrorData = {statusCode: 500, message: "", httpActionErr:[]};
-    int lbErrorIndex = 0;
->>>>>>> 94410474
     Request loadBlancerInRequest = request;
     mime:Entity requestEntity = new;
 
