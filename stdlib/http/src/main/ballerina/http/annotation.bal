// Copyright (c) 2017 WSO2 Inc. (http://www.wso2.org) All Rights Reserved.
//
// WSO2 Inc. licenses this file to you under the Apache License,
// Version 2.0 (the "License"); you may not use this file except
// in compliance with the License.
// You may obtain a copy of the License at
//
// http://www.apache.org/licenses/LICENSE-2.0
//
// Unless required by applicable law or agreed to in writing,
// software distributed under the License is distributed on an
// "AS IS" BASIS, WITHOUT WARRANTIES OR CONDITIONS OF ANY
// KIND, either express or implied.  See the License for the
// specific language governing permissions and limitations
// under the License.


///////////////////////////
/// Service Annotations ///
///////////////////////////

# Contains the configurations for an HTTP service.
#
# + endpoints - An array of endpoints the service would be attached to
# + host - Domain name of the service
# + basePath - Service base path
# + compression - The status of compression
# + chunking - Configures the chunking behaviour for the service
# + cors - The cross origin resource sharing configurations for the service
# + versioning - The version of the service to be used
# + auth - Authentication configurations for secure the service
public type HttpServiceConfig record {|
    Listener?[] endpoints = [];
    string host = "b7a.default";
    string basePath = "";
    CompressionConfig compression = {};
    Chunking chunking = CHUNKING_AUTO;
    CorsConfig cors = {};
    Versioning versioning = {};
    ServiceResourceAuth auth?;
|};

# Configurations for CORS support.
#
# + allowHeaders - The array of allowed headers by the service
# + allowMethods - The array of allowed methods by the service
# + allowOrigins - The array of origins with which the response is shared by the service
# + exposeHeaders - The whitelisted headers which clients are allowed to access
# + allowCredentials - Specifies whether credentials are required to access the service
# + maxAge - The maximum duration to cache the preflight from client side
public type CorsConfig record {|
    string[] allowHeaders = [];
    string[] allowMethods = [];
    string[] allowOrigins = [];
    string[] exposeHeaders = [];
    boolean allowCredentials = false;
    int maxAge= -1;
|};


# Configurations for service versioning.
#
# + pattern - Expected version pattern in the request URL
# + allowNoVersion - Allow requests with missing version path segment in the URL to be dispatched
# + matchMajorVersion - Allow requests with only the major version specified in the URL to be dispatched
public type Versioning record {|
    string pattern = "v{major}.{minor}";
    boolean allowNoVersion = false;
    boolean matchMajorVersion = false;
|};

# Configurations for a WebSocket service.
#
# + endpoints - An array of endpoints the service would be attached to
# + path - Path of the WebSocket service
# + subProtocols - Negotiable sub protocol by the service
# + idleTimeoutInSeconds - Idle timeout for the client connection. Upon timeout, `onIdleTimeout` resource (if defined)
#                          in the server service will be triggered. Note that this overrides the `timeoutMillis` config
#                          in the `http:Listener`.
# + maxFrameSize - The maximum payload size of a WebSocket frame in bytes.
#                  If this is not set or is negative or zero, the default frame size will be used.
public type WSServiceConfig record {|
    Listener?[] endpoints = [];
    string path = "";
    string[] subProtocols = [];
    int idleTimeoutInSeconds = 0;
    int maxFrameSize = 0;
|};

// TODO: Enable this when Ballerina supports service life time
//public type HttpServiceLifeTime "REQUEST"|"CONNECTION"|"SESSION"|"SINGLETON";

# The annotation which is used to configure an HTTP service.
public annotation HttpServiceConfig ServiceConfig on service;

# The annotation which is used to configure a WebSocket service.
public annotation WSServiceConfig WebSocketServiceConfig on service;

////////////////////////////
/// Resource Annotations ///
////////////////////////////

# Configuration for an HTTP resource.
#
# + methods - The array of allowed HTTP methods
# + path - The path of resource
# + body - Inbound request entity body name which declared in signature
# + consumes - The media types which are accepted by resource
# + produces - The media types which are produced by resource
# + cors - The cross origin resource sharing configurations for the resource. If not set, the resource will inherit the CORS behaviour of the enclosing service.
# + transactionInfectable - Allow to participate in the distributed transactions if value is true
# + webSocketUpgrade - Annotation to define HTTP to WebSocket upgrade
# + auth - Authentication Configs to secure the resource
public type HttpResourceConfig record {|
    string[] methods = [];
    string path = "";
    string body = "";
    string[] consumes = [];
    string[] produces = [];
    CorsConfig cors = {};
    boolean transactionInfectable = true;
    WebSocketUpgradeConfig? webSocketUpgrade = ();
    ServiceResourceAuth auth?;
|};

# Resource configuration to upgrade from HTTP to WebSocket.
#
# + upgradePath - Path which is used to upgrade from HTTP to WebSocket
# + upgradeService - Callback service for a successful upgrade
public type WebSocketUpgradeConfig record {|
    string upgradePath = "";
    service upgradeService?;
|};

# Configures the authentication scheme for a service or a resource.
#
# + enabled - Specifies whether authentication is enabled
# + authHandlers - An array of inbound authentication handlers or an array consisting of arrays of inbound authentication handlers.
# An array is used to indicate that at least one of the authentication handlers should be successfully authenticated. An array consisting of arrays
# is used to indicate that at least one authentication handler from the sub-arrays should be successfully authenticated.
# + scopes - An array of scopes or an array consisting of arrays of scopes. An array is used to indicate that at least one of the scopes should
# be successfully authorized. An array consisting of arrays is used to indicate that at least one scope from the sub-arrays 
# should be successfully authorized.
public type ServiceResourceAuth record {|
    boolean enabled = true;
    InboundAuthHandler[]|InboundAuthHandler[][] authHandlers?;
    string[]|string[][] scopes?;
|};

# The annotation which is used to configure an HTTP resource.
<<<<<<< HEAD
public annotation HttpResourceConfig ResourceConfig on resource function;
=======
public annotation <resource> ResourceConfig HttpResourceConfig;

# Path param order config keep the signature path param index against the variable names for runtime path param processing.
#
# + pathParamOrder - Specifies index of signature path param against the param variable name
type HttpParamOrderConfig record {|
    map<int> pathParamOrder = {};
|};

# The annotation which is used to configure an path param order.
annotation <resource> ParamOrderConfig HttpParamOrderConfig;
>>>>>>> 35bf3db2
<|MERGE_RESOLUTION|>--- conflicted
+++ resolved
@@ -148,10 +148,7 @@
 |};
 
 # The annotation which is used to configure an HTTP resource.
-<<<<<<< HEAD
 public annotation HttpResourceConfig ResourceConfig on resource function;
-=======
-public annotation <resource> ResourceConfig HttpResourceConfig;
 
 # Path param order config keep the signature path param index against the variable names for runtime path param processing.
 #
@@ -161,5 +158,4 @@
 |};
 
 # The annotation which is used to configure an path param order.
-annotation <resource> ParamOrderConfig HttpParamOrderConfig;
->>>>>>> 35bf3db2
+annotation HttpParamOrderConfig ParamOrderConfig on resource function;