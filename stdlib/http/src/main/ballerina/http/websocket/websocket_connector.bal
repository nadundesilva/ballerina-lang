--- conflicted
+++ resolved
@@ -18,32 +18,31 @@
 public type WebSocketConnector object {
     private boolean isReady = false;
 
-<<<<<<< HEAD
     # Push text to the connection.
     #
     # + text - Text to be sent
     # + final - True if this is a final frame of a (long) message
     # + return - `error` if an error occurs when sending
-    public native function pushText(string text, boolean final = true) returns error?;
+    public extern function pushText(string text, boolean final = true) returns error?;
 
     # Push binary data to the connection.
     #
     # + data - Binary data to be sent
     # + final - True if this is a final frame of a (long) message
     # + return - `error` if an error occurs when sending
-    public native function pushBinary(byte[] data, boolean final = true) returns error?;
+    public extern function pushBinary(byte[] data, boolean final = true) returns error?;
 
     # Ping the connection.
     #
     # + data - Binary data to be sent.
     # + return - `error` if an error occurs when sending
-    public native function ping(byte[] data) returns error?;
+    public extern function ping(byte[] data) returns error?;
 
     # Send pong message to the connection.
     #
     # + data - Binary data to be sent
     # + return - `error` if an error occurs when sending
-    public native function pong(byte[] data) returns error?;
+    public extern function pong(byte[] data) returns error?;
 
     # Close the connection.
     #
@@ -55,69 +54,12 @@
     #                   until a close frame is received. If WebSocket frame is received from the remote endpoint
     #                   within waiting period the connection is terminated immediately.
     # + return - `error` if an error occurs when sending
-    public native function close(int statusCode, string reason, int timeoutInSecs = 60) returns error?;
+    public extern function close(int statusCode, string reason, int timeoutInSecs = 60) returns error?;
 
     # Called when the endpoint is ready to receive messages. Can be called only once per endpoint. For the
     # WebSocketListener can be called only in upgrade or onOpen resources.
     #
     # + return - `error` if an error occurs when sending
-    public native function ready() returns error?;
-=======
-    documentation {
-        Push text to the connection.
-
-        P{{text}} Text to be sent
-        P{{final}} True if this is a final frame of a (long) message
-        R{{}} `error` if an error occurs when sending
-    }
-    public extern function pushText(string text, boolean final = true) returns error?;
-
-    documentation {
-        Push binary data to the connection.
-
-        P{{data}} Binary data to be sent
-        P{{final}} True if this is a final frame of a (long) message
-        R{{}} `error` if an error occurs when sending
-    }
-    public extern function pushBinary(byte[] data, boolean final = true) returns error?;
-
-    documentation {
-        Ping the connection.
-
-        P{{data}} Binary data to be sent.
-        R{{}} `error` if an error occurs when sending
-    }
-    public extern function ping(byte[] data) returns error?;
-
-    documentation {
-        Send pong message to the connection.
-
-        P{{data}} Binary data to be sent
-        R{{}} `error` if an error occurs when sending
-    }
-    public extern function pong(byte[] data) returns error?;
-
-    documentation {
-        Close the connection.
-
-        P{{statusCode}} Status code for closing the connection
-        P{{reason}} Reason for closing the connection
-        P{{timeoutInSecs}} Time to waits for the close frame from the remote endpoint before closing the connection.
-                           If the timeout exceeds then the connection is terminated even though a close frame
-                           is not received from the remote endpoint. If the value < 0 (eg: -1) the connection waits
-                           until a close frame is received. If WebSocket frame is received from the remote endpoint
-                           within waiting period the connection is terminated immediately.
-        R{{}} `error` if an error occurs when sending
-    }
-    public extern function close(int statusCode, string reason, int timeoutInSecs = 60) returns error?;
-
-    documentation {
-        Called when the endpoint is ready to receive messages. Can be called only once per endpoint. For the
-         WebSocketListener can be called only in upgrade or onOpen resources.
-
-        R{{}} `error` if an error occurs when sending
-    }
     public extern function ready() returns error?;
->>>>>>> fb229ec6
 
 };