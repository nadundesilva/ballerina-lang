// Copyright (c) 2017 WSO2 Inc. (http://www.wso2.org) All Rights Reserved.
//
// WSO2 Inc. licenses this file to you under the Apache License,
// Version 2.0 (the "License"); you may not use this file except
// in compliance with the License.
// You may obtain a copy of the License at
//
// http://www.apache.org/licenses/LICENSE-2.0
//
// Unless required by applicable law or agreed to in writing,
// software distributed under the License is distributed on an
// "AS IS" BASIS, WITHOUT WARRANTIES OR CONDITIONS OF ANY
// KIND, either express or implied.  See the License for the
// specific language governing permissions and limitations
// under the License.


# The caller actions for responding to client requests.
public type Connection object {

    private ServiceEndpointConfiguration config = {};
    private FilterContext? filterContext = ();

    # Sends the outbound response to the caller.
    #
    # + message - The outbound response or any payload of type `string`, `xml`, `json`, `byte[]`, `io:ReadableByteChannel`
    #             or `mime:Entity[]`
    # + return - Returns an `error` if failed to respond
    public function respond(Response|string|xml|json|byte[]|io:ReadableByteChannel|mime:Entity[]|() message) returns error? {
        Response response = buildResponse(message);
<<<<<<< HEAD
        match filterContext {
            FilterContext filterCtx => {
                foreach filter in config.filters {
                    if (!filter.filterResponse(response, filterCtx)){
                        Response res = new;
                        res.statusCode = 500;
                        res.setTextPayload("Failure when invoking response filter/s");
                        return nativeRespond(self, res);
                    }
=======
        if (filterContext is FilterContext) {
            foreach filter in config.filters {
                if (!filter.filterResponse(response, filterContext)){
                    Response res;
                    res.statusCode = 500;
                    res.setTextPayload("Failure when invoking response filter/s");
                    return nativeRespond(self, res);
>>>>>>> af4c7f90
                }
            }
        }
        return nativeRespond(self, response);
    }

    # Pushes a promise to the caller.
    #
    # + promise - Push promise message
    # + return - An `error` in case of failures
    public extern function promise(PushPromise promise) returns error?;

    # Sends a promised push response to the caller.
    #
    # + promise - Push promise message
    # + response - The outbound response
    # + return - An `error` in case of failures while responding with the promised response
    public extern function pushPromisedResponse(PushPromise promise, Response response) returns error?;

    # Sends an upgrade request with custom headers.
    #
    # + headers - A `map` of custom headers for handshake
    # + return - WebSocket service endpoint
    public extern function acceptWebSocketUpgrade(map<string> headers) returns WebSocketListener;

    # Cancels the handshake.
    #
    # + status - Error Status code for cancelling the upgrade and closing the connection.
    #            This error status code need to be 4xx or 5xx else the default status code would be 400.
    # + reason - Reason for cancelling the upgrade
    # + return - An `error` if an error occurs during cancelling the upgrade or nil
    public extern function cancelWebSocketUpgrade(int status, string reason) returns error?;

    # Sends a `100-continue` response to the caller.
    #
    # + return - Returns an `error` if failed to send the `100-continue` response
    public function continue() returns error?;

    # Sends a redirect response to the user with the specified redirection status code.
    #
    # + response - Response to be sent to the caller
    # + code - The redirect status code to be sent
    # + locations - An array of URLs to which the caller can redirect to
    # + return - Returns an `error` if failed to send the redirect response
    public function redirect(Response response, RedirectCode code, string[] locations) returns error?;

    # Sends the outbound response to the caller with the status 200 OK.
    #
    # + message - The outbound response or any payload of type `string`, `xml`, `json`, `byte[]`, `io:ReadableByteChannel`
    #             or `mime:Entity[]`
    # + return - Returns an `error` if failed to respond
    public function ok(Response|string|xml|json|byte[]|io:ReadableByteChannel|mime:Entity[]|() message) returns error?;

    # Sends the outbound response to the caller with the status 201 Created.
    #
    # + uri - Represents the most specific URI for the newly created resource
    # + message - The outbound response or any payload of type `string`, `xml`, `json`, `byte[]`, `io:ReadableByteChannel`
    #             or `mime:Entity[]`. This message is optional.
    # + return - Returns an `error` if failed to respond
    public function created(string uri, Response|string|xml|json|byte[]|io:ReadableByteChannel|mime:Entity[]|() message = ())
                                                                                            returns error?;

    # Sends the outbound response to the caller with the status 202 Accepted.
    #
    # + message - The outbound response or any payload of type `string`, `xml`, `json`, `byte[]`, `io:ReadableByteChannel`
    #             or `mime:Entity[]`. This message is optional.
    # + return - Returns an `error` if failed to respond
    public function accepted(Response|string|xml|json|byte[]|io:ReadableByteChannel|mime:Entity[]|() message = ())
                                                                                            returns error?;
};

extern function nativeRespond(Connection connection, Response response) returns error?;

/////////////////////////////////
/// Ballerina Implementations ///
/////////////////////////////////
# Defines the HTTP redirect codes as a type.
public type RedirectCode 300|301|302|303|304|305|307|308;

# Represents the HTTP redirect status code `300 - Multiple Choices`.
@final public RedirectCode REDIRECT_MULTIPLE_CHOICES_300 = 300;
# Represents the HTTP redirect status code `301 - Moved Permanently`.
@final public RedirectCode REDIRECT_MOVED_PERMANENTLY_301 = 301;
# Represents the HTTP redirect status code `302 - Found`.
@final public RedirectCode REDIRECT_FOUND_302 = 302;
# Represents the HTTP redirect status code `303 - See Other`.
@final public RedirectCode REDIRECT_SEE_OTHER_303 = 303;
# Represents the HTTP redirect status code `304 - Not Modified`.
@final public RedirectCode REDIRECT_NOT_MODIFIED_304 = 304;
# Represents the HTTP redirect status code `305 - Use Proxy`.
@final public RedirectCode REDIRECT_USE_PROXY_305 = 305;
# Represents the HTTP redirect status code `307 - Temporary Redirect`.
@final public RedirectCode REDIRECT_TEMPORARY_REDIRECT_307 = 307;
# Represents the HTTP redirect status code `308 - Permanent Redirect`.
@final public RedirectCode REDIRECT_PERMANENT_REDIRECT_308 = 308;

function Connection::continue() returns error? {
    Response res = new;
    res.statusCode = CONTINUE_100;
    return self.respond(res);
}

function Connection::redirect(Response response, RedirectCode code, string[] locations) returns error? {
    if (code == REDIRECT_MULTIPLE_CHOICES_300) {
        response.statusCode = MULTIPLE_CHOICES_300;
    } else if (code == REDIRECT_MOVED_PERMANENTLY_301) {
        response.statusCode = MOVED_PERMANENTLY_301;
    } else if (code == REDIRECT_FOUND_302) {
        response.statusCode = FOUND_302;
    } else if (code == REDIRECT_SEE_OTHER_303) {
        response.statusCode = SEE_OTHER_303;
    } else if (code == REDIRECT_NOT_MODIFIED_304) {
        response.statusCode = NOT_MODIFIED_304;
    } else if (code == REDIRECT_USE_PROXY_305) {
        response.statusCode = USE_PROXY_305;
    } else if (code == REDIRECT_TEMPORARY_REDIRECT_307) {
        response.statusCode = TEMPORARY_REDIRECT_307;
    } else if (code == REDIRECT_PERMANENT_REDIRECT_308) {
        response.statusCode = PERMANENT_REDIRECT_308;
    }
    string locationsStr = "";
    foreach location in locations {
        locationsStr = locationsStr + location + ",";
    }
    locationsStr = locationsStr.substring(0, (locationsStr.length()) - 1);

    response.setHeader(LOCATION, locationsStr);
    return self.respond(response);
}

function Connection::ok(Response|string|xml|json|byte[]|io:ReadableByteChannel|mime:Entity[]|() message) returns error? {
    Response response = buildResponse(message);
    response.statusCode = OK_200;
    return self.respond(response);
}

function Connection::created(string uri, Response|string|xml|json|byte[]|io:ReadableByteChannel|mime:Entity[]|() message = ())
                                                                                            returns error? {
    Response response = buildResponse(message);
    response.statusCode = CREATED_201;
    if (uri.length() > 0) {
        response.setHeader(LOCATION, uri);
    }
    return self.respond(response);
}

function Connection::accepted(Response|string|xml|json|byte[]|io:ReadableByteChannel|mime:Entity[]|() message = ())
                                                                                            returns error? {
    Response response = buildResponse(message);
    response.statusCode = ACCEPTED_202;
    return self.respond(response);
}<|MERGE_RESOLUTION|>--- conflicted
+++ resolved
@@ -28,25 +28,13 @@
     # + return - Returns an `error` if failed to respond
     public function respond(Response|string|xml|json|byte[]|io:ReadableByteChannel|mime:Entity[]|() message) returns error? {
         Response response = buildResponse(message);
-<<<<<<< HEAD
-        match filterContext {
-            FilterContext filterCtx => {
-                foreach filter in config.filters {
-                    if (!filter.filterResponse(response, filterCtx)){
-                        Response res = new;
-                        res.statusCode = 500;
-                        res.setTextPayload("Failure when invoking response filter/s");
-                        return nativeRespond(self, res);
-                    }
-=======
         if (filterContext is FilterContext) {
             foreach filter in config.filters {
                 if (!filter.filterResponse(response, filterContext)){
-                    Response res;
+                    Response res = new;
                     res.statusCode = 500;
                     res.setTextPayload("Failure when invoking response filter/s");
                     return nativeRespond(self, res);
->>>>>>> af4c7f90
                 }
             }
         }
