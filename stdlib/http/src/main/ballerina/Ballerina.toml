[project]
org-name = "ballerina"
version = "1.0.0"

[platform]
target = "java8"

    [[platform.libraries]]
    artifactId = "http"
    version = "@project.version@"
    path = "./lib/ballerina-http-@project.version@.jar"
    groupId = "ballerina"
    modules = ["http"]

    [[platform.libraries]]
    artifactId = "org.wso2.transport.http.netty"
<<<<<<< HEAD
    version = "6.3.5"
    path = "./lib/org.wso2.transport.http.netty-6.3.5.jar"
=======
    version = "6.3.8"
    path = "./lib/org.wso2.transport.http.netty-6.3.8.jar"
>>>>>>> 596a4651
    groupId = "org.wso2.transport.http"
    modules = ["http"]

    [[platform.libraries]]
    artifactId = "netty-common"
    version = "4.1.39.Final"
    path = "./lib/netty-common-4.1.39.Final.jar"
    groupId = "io.netty"
    modules = ["http"]

    [[platform.libraries]]
    artifactId = "netty-buffer"
    version = "4.1.39.Final"
    path = "./lib/netty-buffer-4.1.39.Final.jar"
    groupId = "io.netty"
    modules = ["http"]

    [[platform.libraries]]
    artifactId = "netty-transport"
    version = "4.1.39.Final"
    path = "./lib/netty-transport-4.1.39.Final.jar"
    groupId = "io.netty"
    modules = ["http"]

    [[platform.libraries]]
    artifactId = "netty-resolver"
    version = "4.1.39.Final"
    path = "./lib/netty-resolver-4.1.39.Final.jar"
    groupId = "io.netty"
    modules = ["http"]

    [[platform.libraries]]
    artifactId = "netty-handler"
    version = "4.1.39.Final"
    path = "./lib/netty-handler-4.1.39.Final.jar"
    groupId = "io.netty"
    modules = ["http"]

    [[platform.libraries]]
    artifactId = "netty-codec-http"
    version = "4.1.39.Final"
    path = "./lib/netty-codec-http-4.1.39.Final.jar"
    groupId = "io.netty"
    modules = ["http"]

    [[platform.libraries]]
    artifactId = "netty-codec"
    version = "4.1.39.Final"
    path = "./lib/netty-codec-4.1.39.Final.jar"
    groupId = "io.netty"
    modules = ["http"]

    [[platform.libraries]]
    artifactId = "netty-handler-proxy"
    version = "4.1.39.Final"
    path = "./lib/netty-handler-proxy-4.1.39.Final.jar"
    groupId = "io.netty"
    modules = ["http"]

    [[platform.libraries]]
    artifactId = "netty-codec-http2"
    version = "4.1.39.Final"
    path = "./lib/netty-codec-http2-4.1.39.Final.jar"
    groupId = "io.netty"
    modules = ["http"]

    [[platform.libraries]]
    artifactId = "commons-pool"
    version = "1.5.6.wso2v1"
    path = "./lib/commons-pool-1.5.6.wso2v1.jar"
    groupId = "commons-pool.wso2"
    modules = ["http"]

    [[platform.libraries]]
    artifactId = "snakeyaml"
    version = "1.16.0.wso2v1"
    path = "./lib/snakeyaml-1.16.0.wso2v1.jar"
    groupId = "org.wso2.orbit.org.yaml"
    modules = ["http"]

    [[platform.libraries]]
    artifactId = "bcprov-jdk15on"
    version = "1.61"
    path = "./lib/bcprov-jdk15on-1.61.jar"
    groupId = "org.bouncycastle"
    modules = ["http"]

    [[platform.libraries]]
    artifactId = "bcpkix-jdk15on"
    version = "1.61"
    path = "./lib/bcpkix-jdk15on-1.61.jar"
    groupId = "org.bouncycastle"
    modules = ["http"]

    [[platform.libraries]]
    artifactId = "netty-tcnative-boringssl-static"
    version = "2.0.25.Final"
    path = "./lib/netty-tcnative-boringssl-static-2.0.25.Final.jar"
    groupId = "io.netty"
    modules = ["http"]

    [[platform.libraries]]
    artifactId = "mimepull"
    version = "1.9.7"
    path = "./lib/mimepull-1.9.7.jar"
    groupId = "org.jvnet.mimepull"
    modules = ["http"]

    [[platform.libraries]]
    artifactId = "org.wso2.carbon.messaging"
    version = "2.3.7"
    path = "./lib/org.wso2.carbon.messaging-2.3.7.jar"
    groupId = "org.wso2.carbon.messaging"
    modules = ["http"]<|MERGE_RESOLUTION|>--- conflicted
+++ resolved
@@ -14,13 +14,8 @@
 
     [[platform.libraries]]
     artifactId = "org.wso2.transport.http.netty"
-<<<<<<< HEAD
-    version = "6.3.5"
-    path = "./lib/org.wso2.transport.http.netty-6.3.5.jar"
-=======
     version = "6.3.8"
     path = "./lib/org.wso2.transport.http.netty-6.3.8.jar"
->>>>>>> 596a4651
     groupId = "org.wso2.transport.http"
     modules = ["http"]
 
