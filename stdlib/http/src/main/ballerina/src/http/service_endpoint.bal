--- conflicted
+++ resolved
@@ -166,13 +166,8 @@
     string httpVersion = "1.1";
     RequestLimits requestLimits = {};
     //TODO: update as a optional field
-<<<<<<< HEAD
     (RequestFilter | ResponseFilter)[] filters = [];
-    int timeoutMillis = DEFAULT_LISTENER_TIMEOUT;
-=======
-    Filter[] filters = [];
     int timeoutInMillis = DEFAULT_LISTENER_TIMEOUT;
->>>>>>> ad46ade7
     int maxPipelinedRequests = MAX_PIPELINED_REQUESTS;
     ListenerAuth auth?;
     string? server = ();
