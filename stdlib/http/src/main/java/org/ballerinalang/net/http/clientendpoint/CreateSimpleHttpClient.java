/*
 *  Copyright (c) 2018, WSO2 Inc. (http://www.wso2.org) All Rights Reserved.
 *
 *  WSO2 Inc. licenses this file to you under the Apache License,
 *  Version 2.0 (the "License"); you may not use this file except
 *  in compliance with the License.
 *  You may obtain a copy of the License at
 *
 *  http://www.apache.org/licenses/LICENSE-2.0
 *
 *  Unless required by applicable law or agreed to in writing,
 *  software distributed under the License is distributed on an
 *  "AS IS" BASIS, WITHOUT WARRANTIES OR CONDITIONS OF ANY
 *  KIND, either express or implied.  See the License for the
 *  specific language governing permissions and limitations
 *  under the License.
 */

package org.ballerinalang.net.http.clientendpoint;

import org.ballerinalang.bre.Context;
import org.ballerinalang.bre.bvm.BlockingNativeCallableUnit;
import org.ballerinalang.jvm.BallerinaValues;
import org.ballerinalang.jvm.Strand;
import org.ballerinalang.jvm.values.MapValue;
import org.ballerinalang.jvm.values.ObjectValue;
import org.ballerinalang.model.types.TypeKind;
<<<<<<< HEAD
=======
import org.ballerinalang.model.values.BBoolean;
import org.ballerinalang.model.values.BMap;
import org.ballerinalang.model.values.BValue;
>>>>>>> 3e7f6f2d
import org.ballerinalang.natives.annotations.Argument;
import org.ballerinalang.natives.annotations.BallerinaFunction;
import org.ballerinalang.net.http.HttpConnectionManager;
import org.ballerinalang.net.http.HttpConstants;
import org.ballerinalang.net.http.HttpUtil;
import org.ballerinalang.util.exceptions.BallerinaException;
import org.wso2.transport.http.netty.contract.HttpClientConnector;
import org.wso2.transport.http.netty.contract.config.SenderConfiguration;
import org.wso2.transport.http.netty.contractimpl.sender.channel.pool.ConnectionManager;
import org.wso2.transport.http.netty.message.HttpConnectorUtil;

import java.net.MalformedURLException;
import java.net.URL;
import java.util.Map;

import static org.ballerinalang.net.http.HttpConstants.HTTP2_PRIOR_KNOWLEDGE;
import static org.ballerinalang.net.http.HttpConstants.HTTP_CLIENT;
import static org.ballerinalang.net.http.HttpConstants.HTTP_PACKAGE_PATH;
import static org.ballerinalang.net.http.HttpUtil.getConnectionManager;
import static org.ballerinalang.net.http.HttpUtil.populateSenderConfigurations;
import static org.wso2.transport.http.netty.contract.Constants.HTTP_2_0_VERSION;

/**
 * Initialization of client endpoint.
 *
 * @since 0.966
 */

@BallerinaFunction(
        orgName = "ballerina", packageName = "http",
        functionName = "createSimpleHttpClient",
        args = {@Argument(name = "uri", type = TypeKind.STRING),
                @Argument(name = "client", type = TypeKind.OBJECT, structType = "Client")},
        isPublic = true
)
public class CreateSimpleHttpClient extends BlockingNativeCallableUnit {

    @Override
    public void execute(Context context) {

    }

    @SuppressWarnings("unchecked")
    public static ObjectValue createSimpleHttpClient(Strand strand, String urlString,
                                                     MapValue<String, Object> clientEndpointConfig,
                                                     MapValue<String, Long> globalPoolConfig) {
        HttpConnectionManager connectionManager = HttpConnectionManager.getInstance();
        String scheme;
        URL url;
        try {
            url = new URL(urlString);
        } catch (MalformedURLException e) {
            throw new BallerinaException("Malformed URL: " + urlString);
        }
        scheme = url.getProtocol();
        Map<String, Object> properties =
                HttpConnectorUtil.getTransportProperties(connectionManager.getTransportConfig());
        SenderConfiguration senderConfiguration =
                HttpConnectorUtil.getSenderConfiguration(connectionManager.getTransportConfig(), scheme);

        if (connectionManager.isHTTPTraceLoggerEnabled()) {
            senderConfiguration.setHttpTraceLogEnabled(true);
        }
        senderConfiguration.setTLSStoreType(HttpConstants.PKCS_STORE_TYPE);

        String httpVersion = clientEndpointConfig.getRefField(HttpConstants.CLIENT_EP_HTTP_VERSION).getStringValue();
        if (HTTP_2_0_VERSION.equals(httpVersion)) {
            BMap<String, BValue> http2Settings = (BMap<String, BValue>) configBStruct.get(HttpConstants.HTTP2_SETTINGS);
            boolean http2PriorKnowledge = ((BBoolean) http2Settings.get(HTTP2_PRIOR_KNOWLEDGE)).booleanValue();
            senderConfiguration.setForceHttp2(http2PriorKnowledge);
        }

        populateSenderConfigurations(senderConfiguration, clientEndpointConfig);
        ConnectionManager poolManager;
        MapValue<String, Long> userDefinedPoolConfig = (MapValue<String, Long>) clientEndpointConfig.get(
                HttpConstants.USER_DEFINED_POOL_CONFIG);

        if (userDefinedPoolConfig == null) {
            poolManager = getConnectionManager(globalPoolConfig);
        } else {
            poolManager = getConnectionManager(userDefinedPoolConfig);
        }

        HttpClientConnector httpClientConnector = HttpUtil.createHttpWsConnectionFactory()
                .createHttpClientConnector(properties, senderConfiguration, poolManager);
        ObjectValue httpClient = BallerinaValues.createObjectValue(HTTP_PACKAGE_PATH, HTTP_CLIENT);
        httpClient.set(HttpConstants.CLIENT_ENDPOINT_SERVICE_URI, urlString);
        httpClient.set(HttpConstants.CLIENT_ENDPOINT_CONFIG, clientEndpointConfig);
        httpClient.addNativeData(HttpConstants.HTTP_CLIENT, httpClientConnector);
        httpClient.addNativeData(HttpConstants.CLIENT_ENDPOINT_CONFIG, clientEndpointConfig);
        clientEndpointConfig.addNativeData(HttpConstants.HTTP_CLIENT, httpClientConnector);
        return httpClient;
    }
}<|MERGE_RESOLUTION|>--- conflicted
+++ resolved
@@ -20,17 +20,16 @@
 
 import org.ballerinalang.bre.Context;
 import org.ballerinalang.bre.bvm.BlockingNativeCallableUnit;
+import org.ballerinalang.connector.api.BLangConnectorSPIUtil;
+import org.ballerinalang.connector.api.Struct;
 import org.ballerinalang.jvm.BallerinaValues;
 import org.ballerinalang.jvm.Strand;
 import org.ballerinalang.jvm.values.MapValue;
 import org.ballerinalang.jvm.values.ObjectValue;
 import org.ballerinalang.model.types.TypeKind;
-<<<<<<< HEAD
-=======
 import org.ballerinalang.model.values.BBoolean;
 import org.ballerinalang.model.values.BMap;
 import org.ballerinalang.model.values.BValue;
->>>>>>> 3e7f6f2d
 import org.ballerinalang.natives.annotations.Argument;
 import org.ballerinalang.natives.annotations.BallerinaFunction;
 import org.ballerinalang.net.http.HttpConnectionManager;
@@ -38,6 +37,7 @@
 import org.ballerinalang.net.http.HttpUtil;
 import org.ballerinalang.util.exceptions.BallerinaException;
 import org.wso2.transport.http.netty.contract.HttpClientConnector;
+import org.wso2.transport.http.netty.contract.HttpWsConnectorFactory;
 import org.wso2.transport.http.netty.contract.config.SenderConfiguration;
 import org.wso2.transport.http.netty.contractimpl.sender.channel.pool.ConnectionManager;
 import org.wso2.transport.http.netty.message.HttpConnectorUtil;
@@ -68,9 +68,63 @@
 )
 public class CreateSimpleHttpClient extends BlockingNativeCallableUnit {
 
+    private HttpWsConnectorFactory httpConnectorFactory = HttpUtil.createHttpWsConnectionFactory();
+
     @Override
     public void execute(Context context) {
-
+//        BMap<String, BValue> configBStruct =
+//                (BMap<String, BValue>) context.getRefArgument(HttpConstants.CLIENT_ENDPOINT_CONFIG_INDEX);
+//        BMap<String, BValue> globalPoolConfig = (BMap<String, BValue>) context
+//                .getRefArgument(HttpConstants.CLIENT_GLOBAL_POOL_INDEX);
+//        Struct clientEndpointConfig = BLangConnectorSPIUtil.toStruct(configBStruct);
+//        String urlString = context.getStringArgument(HttpConstants.CLIENT_ENDPOINT_URL_INDEX);
+//        HttpConnectionManager connectionManager = HttpConnectionManager.getInstance();
+//        String scheme;
+//        URL url;
+//        try {
+//            url = new URL(urlString);
+//        } catch (MalformedURLException e) {
+//            throw new BallerinaException("Malformed URL: " + urlString);
+//        }
+//        scheme = url.getProtocol();
+//        Map<String, Object> properties =
+//                HttpConnectorUtil.getTransportProperties(connectionManager.getTransportConfig());
+//        SenderConfiguration senderConfiguration =
+//                HttpConnectorUtil.getSenderConfiguration(connectionManager.getTransportConfig(), scheme);
+//
+//        if (connectionManager.isHTTPTraceLoggerEnabled()) {
+//            senderConfiguration.setHttpTraceLogEnabled(true);
+//        }
+//        senderConfiguration.setTLSStoreType(HttpConstants.PKCS_STORE_TYPE);
+//
+//        String httpVersion = clientEndpointConfig.getRefField(HttpConstants.CLIENT_EP_HTTP_VERSION).getStringValue();
+//        if (HTTP_2_0_VERSION.equals(httpVersion)) {
+//            BMap<String, BValue> http2Settings = (BMap<String, BValue>) configBStruct.get(HttpConstants.HTTP2_SETTINGS);
+//            boolean http2PriorKnowledge = ((BBoolean) http2Settings.get(HTTP2_PRIOR_KNOWLEDGE)).booleanValue();
+//            senderConfiguration.setForceHttp2(http2PriorKnowledge);
+//        }
+//
+//        populateSenderConfigurations(senderConfiguration, clientEndpointConfig);
+//        ConnectionManager poolManager;
+//        BMap<String, BValue> userDefinedPoolConfig = (BMap<String, BValue>) configBStruct.get(
+//                HttpConstants.USER_DEFINED_POOL_CONFIG);
+//
+//        if (userDefinedPoolConfig == null) {
+//            poolManager = getConnectionManager(globalPoolConfig);
+//        } else {
+//            poolManager = getConnectionManager(userDefinedPoolConfig);
+//        }
+//
+//        HttpClientConnector httpClientConnector = httpConnectorFactory
+//                .createHttpClientConnector(properties, senderConfiguration, poolManager);
+//        BMap<String, BValue> httpClient = BLangConnectorSPIUtil.createBStruct(context.getProgramFile(),
+//                                                                              HTTP_PACKAGE_PATH,
+//                                                                              HTTP_CLIENT, urlString,
+//                                                                              clientEndpointConfig);
+//        httpClient.addNativeData(HttpConstants.HTTP_CLIENT, httpClientConnector);
+//        httpClient.addNativeData(HttpConstants.CLIENT_ENDPOINT_CONFIG, clientEndpointConfig);
+//        configBStruct.addNativeData(HttpConstants.HTTP_CLIENT, httpClientConnector);
+//        context.setReturnValues((httpClient));
     }
 
     @SuppressWarnings("unchecked")
@@ -96,9 +150,10 @@
         }
         senderConfiguration.setTLSStoreType(HttpConstants.PKCS_STORE_TYPE);
 
-        String httpVersion = clientEndpointConfig.getRefField(HttpConstants.CLIENT_EP_HTTP_VERSION).getStringValue();
+        String httpVersion = clientEndpointConfig.get(HttpConstants.CLIENT_EP_HTTP_VERSION).toString();
         if (HTTP_2_0_VERSION.equals(httpVersion)) {
-            BMap<String, BValue> http2Settings = (BMap<String, BValue>) configBStruct.get(HttpConstants.HTTP2_SETTINGS);
+            BMap<String, BValue> http2Settings = (BMap<String, BValue>) clientEndpointConfig.get(
+                    HttpConstants.HTTP2_SETTINGS);
             boolean http2PriorKnowledge = ((BBoolean) http2Settings.get(HTTP2_PRIOR_KNOWLEDGE)).booleanValue();
             senderConfiguration.setForceHttp2(http2PriorKnowledge);
         }
