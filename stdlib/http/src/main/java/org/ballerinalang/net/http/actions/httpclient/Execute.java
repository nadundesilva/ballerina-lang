/*
 * Copyright (c) 2016, WSO2 Inc. (http://www.wso2.org) All Rights Reserved.
 *
 * Licensed under the Apache License, Version 2.0 (the "License");
 * you may not use this file except in compliance with the License.
 * You may obtain a copy of the License at
 *
 * http://www.apache.org/licenses/LICENSE-2.0
 *
 * Unless required by applicable law or agreed to in writing, software
 * distributed under the License is distributed on an "AS IS" BASIS,
 * WITHOUT WARRANTIES OR CONDITIONS OF ANY KIND, either express or implied.
 * See the License for the specific language governing permissions and
 * limitations under the License.
 */

package org.ballerinalang.net.http.actions.httpclient;

import org.ballerinalang.bre.Context;
import org.ballerinalang.bre.bvm.CallableUnitCallback;
import org.ballerinalang.jvm.Strand;
import org.ballerinalang.jvm.values.MapValue;
import org.ballerinalang.jvm.values.ObjectValue;
import org.ballerinalang.jvm.values.connector.NonBlockingCallback;
import org.ballerinalang.model.values.BMap;
import org.ballerinalang.model.values.BValue;
import org.ballerinalang.natives.annotations.BallerinaFunction;
import org.ballerinalang.net.http.BHttpUtil;
import org.ballerinalang.net.http.DataContext;
import org.ballerinalang.net.http.HttpUtil;
import org.wso2.transport.http.netty.contract.HttpClientConnector;
import org.wso2.transport.http.netty.message.HttpCarbonMessage;

import java.util.Locale;

/**
 * {@code Execute} action can be used to invoke execute a http call with any httpVerb.
 */
@BallerinaFunction(
        orgName = "ballerina", packageName = "http",
        functionName = "nativeExecute"
)
public class Execute extends AbstractHTTPAction {

    @Override
    public void execute(Context context, CallableUnitCallback callback) {
        DataContext dataContext = new DataContext(context, callback, createOutboundRequestMsg(context));
        // Execute the operation
        executeNonBlockingAction(dataContext, false);
    }

    protected HttpCarbonMessage createOutboundRequestMsg(Context context) {
        // Extract Argument values
        BMap<String, BValue> bConnector = (BMap<String, BValue>) context.getRefArgument(0);
        String httpVerb = context.getStringArgument(1);
        String path = context.getStringArgument(2);
        BMap<String, BValue> requestStruct = ((BMap<String, BValue>) context.getRefArgument(1));

        HttpCarbonMessage outboundRequestMsg = HttpUtil
                .getCarbonMsg(requestStruct, HttpUtil.createHttpCarbonMessage(true));

        BHttpUtil.checkEntityAvailability(context, requestStruct);
        BHttpUtil.enrichOutboundMessage(outboundRequestMsg, requestStruct);
        prepareOutboundRequest(context, path, outboundRequestMsg, isNoEntityBodyRequest(requestStruct));

        // If the verb is not specified, use the verb in incoming message
        if (httpVerb == null || httpVerb.isEmpty()) {
            httpVerb = outboundRequestMsg.getHttpMethod();
        }
        outboundRequestMsg.setHttpMethod(httpVerb.trim().toUpperCase(Locale.getDefault()));
        handleAcceptEncodingHeader(outboundRequestMsg, getCompressionConfigFromEndpointConfig(bConnector));

        return outboundRequestMsg;
    }

    public static Object nativeExecute(Strand strand, String url, MapValue config, String verb, String path,
                                     ObjectValue requestObj) {
        HttpClientConnector clientConnector = (HttpClientConnector) config.getNativeData(HttpConstants.HTTP_CLIENT);
        HttpCarbonMessage outboundRequestMsg = createOutboundRequestMsg(config, url, verb, path, requestObj);
        DataContext dataContext = new DataContext(strand, clientConnector, new NonBlockingCallback(strand), requestObj,
                                                  outboundRequestMsg);
        executeNonBlockingAction(dataContext, false);
        return null;
    }

    protected static HttpCarbonMessage createOutboundRequestMsg(MapValue config, String serviceUri, String httpVerb,
                                                                String path, ObjectValue requestObj) {
        HttpCarbonMessage outboundRequestMsg = HttpUtil
                .getCarbonMsg(requestObj, HttpUtil.createHttpCarbonMessage(true));

        HttpUtil.checkEntityAvailability(requestObj);
        HttpUtil.enrichOutboundMessage(outboundRequestMsg, requestObj);
        prepareOutboundRequest(serviceUri, path, outboundRequestMsg, isNoEntityBodyRequest(requestObj));

        // If the verb is not specified, use the verb in incoming message
        if (httpVerb == null || httpVerb.isEmpty()) {
            httpVerb = outboundRequestMsg.getHttpMethod();
        }
<<<<<<< HEAD
        outboundRequestMsg.setProperty(HttpConstants.HTTP_METHOD, httpVerb.trim().toUpperCase(Locale.getDefault()));
        handleAcceptEncodingHeader(outboundRequestMsg, getCompressionConfigFromEndpointConfig(config));
=======
        outboundRequestMsg.setHttpMethod(httpVerb.trim().toUpperCase(Locale.getDefault()));
        handleAcceptEncodingHeader(outboundRequestMsg, getCompressionConfigFromEndpointConfig(clientObj));

>>>>>>> c5ed8b7d
        return outboundRequestMsg;
    }
}<|MERGE_RESOLUTION|>--- conflicted
+++ resolved
@@ -27,6 +27,7 @@
 import org.ballerinalang.natives.annotations.BallerinaFunction;
 import org.ballerinalang.net.http.BHttpUtil;
 import org.ballerinalang.net.http.DataContext;
+import org.ballerinalang.net.http.HttpConstants;
 import org.ballerinalang.net.http.HttpUtil;
 import org.wso2.transport.http.netty.contract.HttpClientConnector;
 import org.wso2.transport.http.netty.message.HttpCarbonMessage;
@@ -96,14 +97,8 @@
         if (httpVerb == null || httpVerb.isEmpty()) {
             httpVerb = outboundRequestMsg.getHttpMethod();
         }
-<<<<<<< HEAD
-        outboundRequestMsg.setProperty(HttpConstants.HTTP_METHOD, httpVerb.trim().toUpperCase(Locale.getDefault()));
+        outboundRequestMsg.setHttpMethod(httpVerb.trim().toUpperCase(Locale.getDefault()));
         handleAcceptEncodingHeader(outboundRequestMsg, getCompressionConfigFromEndpointConfig(config));
-=======
-        outboundRequestMsg.setHttpMethod(httpVerb.trim().toUpperCase(Locale.getDefault()));
-        handleAcceptEncodingHeader(outboundRequestMsg, getCompressionConfigFromEndpointConfig(clientObj));
-
->>>>>>> c5ed8b7d
         return outboundRequestMsg;
     }
 }