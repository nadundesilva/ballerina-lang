/*
 * Copyright (c) 2016, WSO2 Inc. (http://www.wso2.org) All Rights Reserved.
 *
 * WSO2 Inc. licenses this file to you under the Apache License,
 * Version 2.0 (the "License"); you may not use this file except
 * in compliance with the License.
 * You may obtain a copy of the License at
 *
 *    http://www.apache.org/licenses/LICENSE-2.0
 *
 * Unless required by applicable law or agreed to in writing,
 * software distributed under the License is distributed on an
 * "AS IS" BASIS, WITHOUT WARRANTIES OR CONDITIONS OF ANY
 * KIND, either express or implied.  See the License for the
 * specific language governing permissions and limitations
 * under the License.
 */

package org.ballerinalang.net.http;

import static org.ballerinalang.util.BLangConstants.BALLERINA_BUILTIN_PKG;
import static org.ballerinalang.util.BLangConstants.ORG_NAME_SEPARATOR;

/**
 * Constants for HTTP.
 *
 * @since 0.8.0
 */
public class HttpConstants {

    public static final String HTTPS_ENDPOINT_STARTED = "[ballerina/http] started HTTPS/WSS endpoint ";
    public static final String HTTP_ENDPOINT_STARTED = "[ballerina/http] started HTTP/WS endpoint ";
    public static final String HTTPS_ENDPOINT_STOPPED = "[ballerina/http] stopped HTTPS/WSS endpoint ";
    public static final String HTTP_ENDPOINT_STOPPED = "[ballerina/http] stopped HTTP/WS endpoint ";

    public static final String BASE_PATH = "BASE_PATH";
    public static final String SUB_PATH = "SUB_PATH";
    public static final String EXTRA_PATH_INFO = "EXTRA_PATH_INFO";
    public static final String RAW_URI = "RAW_URI";
    public static final String RESOURCE_ARGS = "RESOURCE_ARGS";
    public static final String MATRIX_PARAMS = "MATRIX_PARAMS";
    public static final String QUERY_STR = "QUERY_STR";
    public static final String RAW_QUERY_STR = "RAW_QUERY_STR";

    public static final String DEFAULT_INTERFACE = "0.0.0.0:8080";
    public static final String DEFAULT_BASE_PATH = "/";
    public static final String DEFAULT_SUB_PATH = "/*";

    public static final String PROTOCOL_HTTP = "http";
    public static final String PROTOCOL_PACKAGE_HTTP = "ballerina" + ORG_NAME_SEPARATOR + "http";
    public static final String HTTP_SERVICE_ENDPOINT_NAME = "Tballerina/http:Server;";
<<<<<<< HEAD
=======
    public static final String HTTP_MOCK_SERVER_ENDPOINT_NAME = "Tballerina/http:MockServer;";
>>>>>>> b1ed6e6a
    public static final String PROTOCOL_HTTPS = "https";
    public static final String HTTP_METHOD = "HTTP_METHOD";
    public static final String HTTP_STATUS_CODE = "HTTP_STATUS_CODE";
    public static final String RESOLVED_REQUESTED_URI = "RESOLVED_REQUESTED_URI";
    public static final String HTTP_REASON_PHRASE = "HTTP_REASON_PHRASE";
    public static final String APPLICATION_OCTET_STREAM = "application/octet-stream";
    public static final String PROTOCOL = "PROTOCOL";
    public static final String TO = "TO";
    public static final String LOCAL_ADDRESS = "LOCAL_ADDRESS";
    public static final String HTTP_VERSION = "HTTP_VERSION";
    public static final String LISTENER_PORT = "LISTENER_PORT";
    public static final String HTTP_DEFAULT_HOST = "0.0.0.0";
    public static final String TLS_STORE_TYPE = "tlsStoreType";
    public static final String PKCS_STORE_TYPE = "PKCS12";
    public static final String AUTO = "AUTO";
    public static final String ALWAYS = "ALWAYS";
    public static final String NEVER = "NEVER";
    public static final String FORWARDED_ENABLE = "enable";
    public static final String FORWARDED_TRANSITION = "transition";
    public static final String FORWARDED_DISABLE = "disable";
    public static final String DISABLE = "disable";
    public static final String DEFAULT_HOST = "b7a.default";

    public static final String HTTP_PACKAGE_PATH = "ballerina" + ORG_NAME_SEPARATOR + "http";

    public static final String HTTP_REQUEST_METHOD = "method";
    public static final String HTTP_METHOD_GET = "GET";
    public static final String HTTP_METHOD_POST = "POST";
    public static final String HTTP_METHOD_PUT = "PUT";
    public static final String HTTP_METHOD_PATCH = "PATCH";
    public static final String HTTP_METHOD_DELETE = "DELETE";
    public static final String HTTP_METHOD_OPTIONS = "OPTIONS";
    public static final String HTTP_METHOD_HEAD = "HEAD";

    /* Annotations */
    public static final String ANN_NAME_RESOURCE_CONFIG = "ResourceConfig";
    public static final String ANN_NAME_INTERRUPTIBLE = "interruptible";
    public static final String ANN_RESOURCE_ATTR_METHODS = "methods";
    public static final String ANN_RESOURCE_ATTR_PATH = "path";
    public static final String ANN_RESOURCE_ATTR_BODY = "body";
    public static final String ANN_RESOURCE_ATTR_CONSUMES = "consumes";
    public static final String ANN_RESOURCE_ATTR_PRODUCES = "produces";
    public static final String ANN_NAME_CONFIG = "configuration";
    public static final String ANN_NAME_HTTP_SERVICE_CONFIG = "ServiceConfig";
    public static final String ANN_CONFIG_ATTR_HOST = "host";
    public static final String ANN_CONFIG_ATTR_PORT = "port";
    public static final String ANN_CONFIG_ATTR_HTTP_VERSION = "httpVersion";
    public static final String ANN_CONFIG_ATTR_HTTPS_PORT = "httpsPort";
    public static final String ANN_CONFIG_ATTR_KEEP_ALIVE = "keepAlive";
    public static final String ANN_CONFIG_ATTR_BASE_PATH = "basePath";
    public static final String ANN_CONFIG_ATTR_SCHEME = "scheme";
    public static final String ANN_CONFIG_ATTR_TLS_STORE_TYPE = "tlsStoreType";
    public static final String ANN_CONFIG_ATTR_KEY_STORE_FILE = "keyStoreFile";
    public static final String ANN_CONFIG_ATTR_KEY_STORE_PASS = "keyStorePassword";
    public static final String ANN_CONFIG_ATTR_TRUST_STORE_FILE = "trustStoreFile";
    public static final String ANN_CONFIG_ATTR_TRUST_STORE_PASS = "trustStorePassword";
    public static final String ANN_CONFIG_ATTR_CERT_PASS = "certPassword";
    public static final String ANN_CONFIG_ATTR_SSL_VERIFY_CLIENT = "sslVerifyClient";
    public static final String ANN_CONFIG_ATTR_SSL_ENABLED_PROTOCOLS = "sslEnabledProtocols";
    public static final String ANN_CONFIG_ATTR_CIPHERS = "ciphers";
    public static final String ANN_CONFIG_ATTR_SSL_PROTOCOL = "sslProtocol";
    public static final String ANN_CONFIG_ATTR_VALIDATE_CERT_ENABLED = "validateCertEnabled";
    public static final String ANN_CONFIG_ATTR_COMPRESSION = "compression";
    public static final String ANN_CONFIG_ATTR_COMPRESSION_ENABLE = "enable";
    public static final String ANN_CONFIG_ATTR_COMPRESSION_CONTENT_TYPES = "contentTypes";
    public static final String ANN_CONFIG_ATTR_CACHE_SIZE = "cacheSize";
    public static final String ANN_CONFIG_ATTR_CACHE_VALIDITY_PERIOD = "cacheValidityPeriod";
    public static final String ANN_CONFIG_ATTR_WEBSOCKET = "webSocket";
    public static final String ANN_CONFIG_ATTR_MAXIMUM_URL_LENGTH = "maxUriLength";
    public static final String ANN_CONFIG_ATTR_MAXIMUM_HEADER_SIZE = "maxHeaderSize";
    public static final String ANN_CONFIG_ATTR_MAXIMUM_ENTITY_BODY_SIZE = "maxEntityBodySize";
    public static final String ANN_CONFIG_ATTR_CHUNKING = "chunking";
    public static final String ANN_CONFIG_ATTR_PATTERN = "pattern";
    public static final String ANN_CONFIG_ATTR_ALLOW_NO_VERSION = "allowNoVersion";
    public static final String ANN_CONFIG_ATTR_MATCH_MAJOR_VERSION = "matchMajorVersion";
    public static final String ANN_CONFIG_ATTR_WEBSOCKET_UPGRADE = "webSocketUpgrade";
    public static final String ANN_WEBSOCKET_ATTR_UPGRADE_PATH = "upgradePath";
    public static final String ANNOTATION_METHOD_GET = HTTP_METHOD_GET;
    public static final String ANNOTATION_METHOD_POST = HTTP_METHOD_POST;
    public static final String ANNOTATION_METHOD_PUT = HTTP_METHOD_PUT;
    public static final String ANNOTATION_METHOD_PATCH = HTTP_METHOD_PATCH;
    public static final String ANNOTATION_METHOD_DELETE = HTTP_METHOD_DELETE;
    public static final String ANNOTATION_METHOD_OPTIONS = HTTP_METHOD_OPTIONS;

    public static final String VALUE_ATTRIBUTE = "value";

    public static final String COOKIE_HEADER = "Cookie";
    public static final String SESSION_ID = "BSESSIONID=";
    public static final String PATH = "Path=";
    public static final String RESPONSE_COOKIE_HEADER = "Set-Cookie";
    public static final String SESSION = "Session";
    public static final String HTTP_ONLY = "HttpOnly";
    public static final String SECURE = "Secure";

    public static final String ALLOW_ORIGIN = "allowOrigins";
    public static final String ALLOW_CREDENTIALS = "allowCredentials";
    public static final String ALLOW_METHODS = "allowMethods";
    public static final String MAX_AGE = "maxAge";
    public static final String ALLOW_HEADERS = "allowHeaders";
    public static final String EXPOSE_HEADERS = "exposeHeaders";
    public static final String PREFLIGHT_RESOURCES = "PREFLIGHT_RESOURCES";
    public static final String RESOURCES_CORS = "RESOURCES_CORS";
    public static final String LISTENER_INTERFACE_ID = "listener.interface.id";
    public static final String PACKAGE_BALLERINA_BUILTIN = BALLERINA_BUILTIN_PKG;

    public static final String HTTP_CLIENT = "Client";
    public static final String HTTP_CALLER = "HttpCaller";

    public static final String REQUEST_URL = "REQUEST_URL";
    public static final String SRC_HANDLER = "SRC_HANDLER";
    public static final String REMOTE_ADDRESS = "REMOTE_ADDRESS";
    public static final String ORIGIN_HOST = "ORIGIN_HOST";
    public static final String POOLED_BYTE_BUFFER_FACTORY = "POOLED_BYTE_BUFFER_FACTORY";
    public static final String HTTP_SERVICE = "HTTP_SERVICE";
    public static final String VERSION = "{version}";
    public static final String DEFAULT_VERSION = "v.{major}.{minor}";
    public static final String MAJOR_VERSION = "{major}";
    public static final String MINOR_VERSION = "{minor}";

    /* Annotations */
    public static final String ANNOTATION_NAME_SOURCE = "Source";
    public static final String ANNOTATION_NAME_BASE_PATH = "BasePath";
    public static final String ANNOTATION_NAME_PATH = "Path";
    public static final String HTTP_CLIENT_EXCEPTION_CATEGORY = "http-client";
    public static final String SERVICE_ENDPOINT = "Listener";
    public static final String CALLER = "Caller";
    public static final String REMOTE = "Remote";
    public static final String LOCAL = "Local";
    public static final String REQUEST = "Request";
    public static final String RESPONSE = "Response";
    public static final String HTTP_FUTURE = "HttpFuture";
    public static final String PUSH_PROMISE = "PushPromise";
    public static final String ENTITY = "Entity";
    public static final String RESPONSE_CACHE_CONTROL = "ResponseCacheControl";
    public static final String REQUEST_CACHE_CONTROL = "RequestCacheControl";
    public static final String STRUCT_GENERIC_ERROR = "error";
    public static final String HTTP_TIMEOUT_ERROR = "HttpTimeoutError";
    public static final String TYPE_STRING = "string";
    public static final String TRANSPORT_MESSAGE = "transport_message";
    public static final String TRANSPORT_HANDLE = "transport_handle";
    public static final String TRANSPORT_PUSH_PROMISE = "transport_push_promise";
    public static final String MESSAGE_OUTPUT_STREAM = "message_output_stream";
    public static final String HTTP_SESSION = "http_session";

    public static final String HTTP_TRANSPORT_CONF = "transports.netty.conf";
    public static final String CIPHERS = "ciphers";
    public static final String SSL_ENABLED_PROTOCOLS = "sslEnabledProtocols";
    public static final int OPTIONS_STRUCT_INDEX = 0;

    public static final int HTTP_MESSAGE_INDEX = 0;
    public static final int ENTITY_INDEX = 1;

    public static final String HTTP_ERROR_CODE = "{ballerina/http}HTTPError";
    public static final String HTTP_ERROR_RECORD = "HTTPError";
    public static final String HTTP_ERROR_MESSAGE = "message";

    // ServeConnector struct indices
    public static final String HTTP_CONNECTOR_CONFIG_FIELD = "config";
    public static final String SERVICE_ENDPOINT_CONFIG_FIELD = "config";
    public static final String SERVICE_ENDPOINT_CONNECTION_FIELD = "caller";

    //Connection struct indexes
    public static final int CONNECTION_HOST_INDEX = 0;
    public static final int CONNECTION_PORT_INDEX = 0;

    //Request struct field names
    public static final String REQUEST_RAW_PATH_FIELD = "rawPath";
    public static final String REQUEST_METHOD_FIELD = "method";
    public static final String REQUEST_VERSION_FIELD = "httpVersion";
    public static final String REQUEST_USER_AGENT_FIELD = "userAgent";
    public static final String REQUEST_EXTRA_PATH_INFO_FIELD = "extraPathInfo";
    public static final String REQUEST_CACHE_CONTROL_FIELD = "cacheControl";

    //Response struct field names
    public static final String RESPONSE_STATUS_CODE_FIELD = "statusCode";
    public static final String RESPONSE_REASON_PHRASE_FIELD = "reasonPhrase";
    public static final String RESPONSE_SERVER_FIELD = "server";
    public static final String RESOLVED_REQUESTED_URI_FIELD = "resolvedRequestedURI";
    public static final String RESPONSE_CACHE_CONTROL_FIELD = "cacheControl";
    public static final String IN_RESPONSE_RECEIVED_TIME_FIELD = "receivedTime";

    //PushPromise struct field names
    public static final String PUSH_PROMISE_PATH_FIELD = "path";
    public static final String PUSH_PROMISE_METHOD_FIELD = "method";

    //Proxy server struct field names
    public static final int PROXY_STRUCT_INDEX = 3;
    public static final String PROXY_HOST_INDEX = "host";
    public static final String PROXY_PORT_INDEX = "port";
    public static final String PROXY_USER_NAME_INDEX = "userName";
    public static final String PROXY_PASSWORD_INDEX = "password";

    //Connection Throttling struct field names
    public static final int CONNECTION_THROTTLING_STRUCT_INDEX = 4;
    public static final String CONNECTION_THROTTLING_MAX_ACTIVE_CONNECTIONS_INDEX = "maxActiveConnections";
    public static final String CONNECTION_THROTTLING_WAIT_TIME_INDEX = "waitTime";

    //Retry Struct field names
    public static final int RETRY_STRUCT_FIELD = 4;
    public static final String RETRY_COUNT_FIELD = "count";
    public static final String RETRY_INTERVAL_FIELD = "interval";

    // ResponseCacheControl struct field names
    public static final String RES_CACHE_CONTROL_MUST_REVALIDATE_FIELD = "mustRevalidate";
    public static final String RES_CACHE_CONTROL_NO_CACHE_FIELD = "noCache";
    public static final String RES_CACHE_CONTROL_NO_STORE_FIELD = "noStore";
    public static final String RES_CACHE_CONTROL_NO_TRANSFORM_FIELD = "noTransform";
    public static final String RES_CACHE_CONTROL_IS_PRIVATE_FIELD = "isPrivate";
    public static final String RES_CACHE_CONTROL_PROXY_REVALIDATE_FIELD = "proxyRevalidate";
    public static final String RES_CACHE_CONTROL_MAX_AGE_FIELD = "maxAge";
    public static final String RES_CACHE_CONTROL_S_MAXAGE_FIELD = "sMaxAge";
    public static final String RES_CACHE_CONTROL_NO_CACHE_FIELDS_FIELD = "noCacheFields";
    public static final String RES_CACHE_CONTROL_PRIVATE_FIELDS_FIELD = "privateFields";

    // RequestCacheControl struct field names
    public static final String REQ_CACHE_CONTROL_NO_CACHE_FIELD = "noCache";
    public static final String REQ_CACHE_CONTROL_NO_STORE_FIELD = "noStore";
    public static final String REQ_CACHE_CONTROL_NO_TRANSFORM_FIELD = "noTransform";
    public static final String REQ_CACHE_CONTROL_ONLY_IF_CACHED_FIELD = "onlyIfCached";
    public static final String REQ_CACHE_CONTROL_MAX_AGE_FIELD = "maxAge";
    public static final String REQ_CACHE_CONTROL_MAX_STALE_FIELD = "maxStale";
    public static final String REQ_CACHE_CONTROL_MIN_FRESH_FIELD = "minFresh";

    public static final String CONNECTION_HEADER = "Connection";
    public static final String HEADER_VAL_CONNECTION_CLOSE = "Close";
    public static final String HEADER_VAL_CONNECTION_KEEP_ALIVE = "Keep-Alive";
    public static final String HEADER_VAL_100_CONTINUE = "100-continue";

    //Response codes
    public static final String HTTP_BAD_REQUEST = "400";
    public static final String HEADER_X_XID = "x-b7a-xid";
    public static final String HEADER_X_REGISTER_AT_URL = "x-b7a-register-at";


    public static final String HTTP_SERVER_CONNECTOR = "HTTP_SERVER_CONNECTOR";
    public static final String HTTP_SERVICE_REGISTRY = "HTTP_SERVICE_REGISTRY";
    public static final String WS_SERVICE_REGISTRY = "WS_SERVICE_REGISTRY";
    public static final String CONNECTOR_STARTED = "CONNECTOR_STARTED";

    //Service Endpoint
    public static final int SERVICE_ENDPOINT_NAME_INDEX = 0;
    public static final String SERVICE_ENDPOINT_CONFIG = "config";

    //Service Endpoint Config
    public static final String ENDPOINT_CONFIG_HOST = "host";
    public static final String ENDPOINT_CONFIG_PORT = "port";
    public static final String ENDPOINT_CONFIG_KEEP_ALIVE = "keepAlive";
    public static final String ENDPOINT_CONFIG_TIMEOUT = "timeoutMillis";
    public static final String ENDPOINT_CONFIG_CHUNKING = "chunking";
    public static final String ENDPOINT_CONFIG_VERSION = "httpVersion";
    public static final String ENDPOINT_REQUEST_LIMITS = "requestLimits";
    public static final String REQUEST_LIMITS_MAXIMUM_URL_LENGTH = "maxUriLength";
    public static final String REQUEST_LIMITS_MAXIMUM_HEADER_SIZE = "maxHeaderSize";
    public static final String REQUEST_LIMITS_MAXIMUM_ENTITY_BODY_SIZE = "maxEntityBodySize";
    public static final String ENDPOINT_CONFIG_PIPELINING = "pipelining";
    public static final String ENABLE_PIPELINING = "enable";
    public static final String PIPELINING_REQUEST_LIMIT = "maxPipelinedRequests";

    public static final String ENDPOINT_CONFIG_SECURE_SOCKET = "secureSocket";

    public static final String ENDPOINT_CONFIG_TRUST_STORE = "trustStore";
    public static final String FILE_PATH = "path";
    public static final String PASSWORD = "password";
    public static final String PROTOCOL_VERSION = "name";
    public static final String ENABLED_PROTOCOLS = "versions";
    public static final String ENABLE = "enable";
    public static final String ENDPOINT_CONFIG_OCSP_STAPLING = "ocspStapling";
    public static final String ENDPOINT_CONFIG_KEY_STORE = "keyStore";
    public static final String ENDPOINT_CONFIG_PROTOCOLS = "protocol";
    public static final String ENDPOINT_CONFIG_VALIDATE_CERT = "certValidation";
    public static final String ENDPOINT_CONFIG_CERTIFICATE = "certFile";
    public static final String ENDPOINT_CONFIG_KEY = "keyFile";
    public static final String ENDPOINT_CONFIG_KEY_PASSWORD = "keyPassword";
    public static final String ENDPOINT_CONFIG_TRUST_CERTIFICATES = "trustedCertFile";

    //SslConfiguration indexes
    public static final String SSL_CONFIG_SSL_VERIFY_CLIENT = "sslVerifyClient";
    public static final String SSL_CONFIG_CIPHERS = "ciphers";
    public static final String SSL_CONFIG_CACHE_SIZE = "cacheSize";
    public static final String SSL_CONFIG_CACHE_VALIDITY_PERIOD = "cacheValidityPeriod";
    public static final String SSL_CONFIG_HOST_NAME_VERIFICATION_ENABLED = "verifyHostname";
    public static final String SSL_CONFIG_ENABLE_SESSION_CREATION = "shareSession";

    //Client Endpoint (CallerActions)
    public static final String CLIENT_ENDPOINT_SERVICE_URI = "url";
    public static final String CLIENT_ENDPOINT_CONFIG = "config";
    public static final int CLIENT_ENDPOINT_CONFIG_INDEX = 0;
    public static final int CLIENT_ENDPOINT_URL_INDEX = 0;

    
    //Client Endpoint Config
    public static final String CLIENT_EP_CHUNKING = "chunking";
    public static final String CLIENT_EP_ENDPOINT_TIMEOUT = "timeoutMillis";
    public static final String CLIENT_EP_IS_KEEP_ALIVE = "keepAlive";
    public static final String CLIENT_EP_HTTP_VERSION = "httpVersion";
    public static final String CLIENT_EP_FORWARDED = "forwarded";
    public static final String TARGET_SERVICES = "targets";
    public static final String CLIENT_EP_ACCEPT_ENCODING = "acceptEncoding";

    //Connection Throttling field names
    public static final String CONNECTION_THROTTLING_STRUCT_REFERENCE = "connectionThrottling";
    public static final String CONNECTION_THROTTLING_MAX_ACTIVE_CONNECTIONS = "maxActiveConnections";
    public static final String CONNECTION_THROTTLING_WAIT_TIME = "waitTime";
    public static final String CONNECTION_THROTTLING_MAX_ACTIVE_STREAMS_PER_CONNECTION =
            "maxActiveStreamsPerConnection";

    //FollowRedirect field names
    public static final String FOLLOW_REDIRECT_STRUCT_REFERENCE = "followRedirects";
    public static final String FOLLOW_REDIRECT_ENABLED = "enabled";
    public static final String FOLLOW_REDIRECT_MAXCOUNT = "maxCount";

    //Proxy field names
    public static final String PROXY_STRUCT_REFERENCE = "proxy";
    public static final String PROXY_HOST = "host";
    public static final String PROXY_PORT = "port";
    public static final String PROXY_USERNAME = "userName";
    public static final String PROXY_PASSWORD = "password";

    public static final String HTTP_SERVICE_TYPE = "Service";
    // Filter related
    public static final String ENDPOINT_CONFIG_FILTERS = "filters";
    public static final String FILTERS = "FILTERS";
    public static final String HTTP_REQUEST_FILTER_FUNCTION_NAME = "filterRequest";

    // Retry Config
    public static final String CLIENT_EP_RETRY = "retry";
    public static final String RETRY_COUNT = "count";
    public static final String RETRY_INTERVAL = "interval";

    public static final String SERVICE_ENDPOINT_PROTOCOL_FIELD = "protocol";

    //Remote struct field names
    public static final String REMOTE_STRUCT_FIELD = "remoteAddress";
    public static final String REMOTE_HOST_FIELD = "host";
    public static final String REMOTE_PORT_FIELD = "port";

    //Local struct field names
    public static final String LOCAL_STRUCT_INDEX = "localAddress";
    public static final String LOCAL_HOST_FIELD = "host";
    public static final String LOCAL_PORT_FIELD = "port";

    //WebSocket Related constants for WebSocket upgrade
    public static final String NATIVE_DATA_WEBSOCKET_CONNECTION_MANAGER = "NATIVE_DATA_WEBSOCKET_CONNECTION_MANAGER";

    public static final int REQUEST_STRUCT_INDEX = 1;
    public static final String REQUEST_REUSE_STATUS_INDEX = "dirtyRequest";
    public static final boolean DIRTY_REQUEST = true;

    public static final String MOCK_SERVER = "MockServer";
    public static final String HTTP_SERVER = "Server";

    public static final String COLON = ":";
    public static final String DOLLAR = "$";

    private HttpConstants() {
    }
}<|MERGE_RESOLUTION|>--- conflicted
+++ resolved
@@ -49,10 +49,7 @@
     public static final String PROTOCOL_HTTP = "http";
     public static final String PROTOCOL_PACKAGE_HTTP = "ballerina" + ORG_NAME_SEPARATOR + "http";
     public static final String HTTP_SERVICE_ENDPOINT_NAME = "Tballerina/http:Server;";
-<<<<<<< HEAD
-=======
     public static final String HTTP_MOCK_SERVER_ENDPOINT_NAME = "Tballerina/http:MockServer;";
->>>>>>> b1ed6e6a
     public static final String PROTOCOL_HTTPS = "https";
     public static final String HTTP_METHOD = "HTTP_METHOD";
     public static final String HTTP_STATUS_CODE = "HTTP_STATUS_CODE";
