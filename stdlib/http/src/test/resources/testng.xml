<?xml version="1.0" encoding="UTF-8"?>
<!--
Copyright (c) 2019, WSO2 Inc. (http://www.wso2.org) All Rights Reserved.

WSO2 Inc. licenses this file to you under the Apache License,
Version 2.0 (the "License"); you may not use this file except
in compliance with the License.
You may obtain a copy of the License at

http://www.apache.org/licenses/LICENSE-2.0

Unless required by applicable law or agreed to in writing,
software distributed under the License is distributed on an
"AS IS" BASIS, WITHOUT WARRANTIES OR CONDITIONS OF ANY
KIND, either express or implied.  See the License for the
specific language governing permissions and limitations
under the License.
-->

<!DOCTYPE suite SYSTEM "http://testng.org/testng-1.0.dtd" >

<suite name="ballerina-test-suite">

    <!--This listener is only meant to be used for debugging purposes. 
    Hence it's disabled by default to avoid causing problems in Travis due to the volume of logs this may generate.-->
    <!--<listeners>-->
        <!--<listener class-name="org.ballerinalang.stdlib.utils.HTTPTestSuiteListener"/>-->
    <!--</listeners>-->

    <listeners>
        <listener class-name="org.ballerinalang.stdlib.utils.JBallerinaTestInitializer"/>
    </listeners>

    <!-- Ballerina language Test Cases. -->
    <test name="ballerina-lang-test-suite" preserve-order="true" parallel="false">
        <parameter name="enableJBallerinaTests" value="true"/>
        <groups>
            <run>
                <exclude name="broken"/>
            </run>
        </groups>
        <packages>
            <!--<package name="org.ballerinalang.stdlib.entity.*"/>
            <package name="org.ballerinalang.stdlib.multipart.*"/>
            <package name="org.ballerinalang.stdlib.services.basics.*"/> -->
            <package name="org.ballerinalang.stdlib.services.configuration.*"/>
            <package name="org.ballerinalang.stdlib.services.cors.*"/>
            <!--<package name="org.ballerinalang.stdlib.services.dispatching.*"/>
            <package name="org.ballerinalang.stdlib.services.nativeimpl.*"/>
            <package name="org.ballerinalang.stdlib.resiliency.*"/>
            <package name="org.ballerinalang.stdlib.websocket.*"/>
            <package name="org.ballerinalang.stdlib.cachingclient.*"/>
            <package name="org.ballerinalang.stdlib.auth.*"/>
            <package name="org.ballerinalang.stdlib.connectionpool.*"/> -->
        </packages>
        <classes>
            <class name="org.ballerinalang.stdlib.services.basics.SignatureTest">
                <methods>
                    <exclude name="testSignatureWithMismatchedBodyParam"/>
                </methods>
            </class>
            <class name="org.ballerinalang.stdlib.services.basics.ServiceTest">
                <methods>
                    <exclude name="testErrorReturn"></exclude>
                </methods>
            </class>
<<<<<<< HEAD
            <class name="org.ballerinalang.stdlib.services.dispatching.VersioningDispatchingTest"/>
            <class name="org.ballerinalang.stdlib.services.dispatching.VersioningNegativeTest"/>
            <class name="org.ballerinalang.stdlib.services.dispatching.UriTemplateDefaultDispatcherTest"/>
=======
            <class name="org.ballerinalang.stdlib.services.nativeimpl.ParseHeaderSuccessTest"/>
            <class name="org.ballerinalang.stdlib.services.nativeimpl.ParseHeaderNegativeTest"/>
            <class name="org.ballerinalang.stdlib.services.nativeimpl.connection.ConnectionNativeFunctionTest"/>
>>>>>>> 9ff5165a
        </classes>
    </test>
</suite><|MERGE_RESOLUTION|>--- conflicted
+++ resolved
@@ -64,15 +64,12 @@
                     <exclude name="testErrorReturn"></exclude>
                 </methods>
             </class>
-<<<<<<< HEAD
             <class name="org.ballerinalang.stdlib.services.dispatching.VersioningDispatchingTest"/>
             <class name="org.ballerinalang.stdlib.services.dispatching.VersioningNegativeTest"/>
             <class name="org.ballerinalang.stdlib.services.dispatching.UriTemplateDefaultDispatcherTest"/>
-=======
             <class name="org.ballerinalang.stdlib.services.nativeimpl.ParseHeaderSuccessTest"/>
             <class name="org.ballerinalang.stdlib.services.nativeimpl.ParseHeaderNegativeTest"/>
             <class name="org.ballerinalang.stdlib.services.nativeimpl.connection.ConnectionNativeFunctionTest"/>
->>>>>>> 9ff5165a
         </classes>
     </test>
 </suite>