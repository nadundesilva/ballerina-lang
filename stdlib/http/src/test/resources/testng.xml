<?xml version="1.0" encoding="UTF-8"?>
<!--
Copyright (c) 2019, WSO2 Inc. (http://www.wso2.org) All Rights Reserved.

WSO2 Inc. licenses this file to you under the Apache License,
Version 2.0 (the "License"); you may not use this file except
in compliance with the License.
You may obtain a copy of the License at

http://www.apache.org/licenses/LICENSE-2.0

Unless required by applicable law or agreed to in writing,
software distributed under the License is distributed on an
"AS IS" BASIS, WITHOUT WARRANTIES OR CONDITIONS OF ANY
KIND, either express or implied.  See the License for the
specific language governing permissions and limitations
under the License.
-->

<!DOCTYPE suite SYSTEM "http://testng.org/testng-1.0.dtd" >

<suite name="ballerina-test-suite">

    <!--This listener is only meant to be used for debugging purposes. 
    Hence it's disabled by default to avoid causing problems in Travis due to the volume of logs this may generate.-->
    <!--<listeners>-->
    <!--<listener class-name="org.ballerinalang.stdlib.utils.HTTPTestSuiteListener"/>-->
    <!--</listeners>-->

    <listeners>
        <listener class-name="org.ballerinalang.stdlib.utils.JBallerinaTestInitializer"/>
    </listeners>

    <!-- Ballerina language Test Cases. -->
    <test name="ballerina-lang-test-suite" preserve-order="true" parallel="false">
        <parameter name="enableJBallerinaTests" value="true"/>
        <groups>
            <run>
                <exclude name="broken"/>
                <exclude name="brokenOnJBallerina"/>
            </run>
        </groups>
        <packages>
            <package name="org.ballerinalang.stdlib.entity.*"/>
            <!--<package name="org.ballerinalang.stdlib.services.basics.*"/>-->
            <package name="org.ballerinalang.stdlib.multipart.*"/>
            <package name="org.ballerinalang.stdlib.services.configuration.*"/>
            <package name="org.ballerinalang.stdlib.services.cors.*"/>
<<<<<<< HEAD
            <package name="org.ballerinalang.stdlib.services.dispatching.*"/>
            <package name="org.ballerinalang.stdlib.services.nativeimpl.*"/>
            <!--<package name="org.ballerinalang.stdlib.websocket.*"/>-->
=======
            <!--<package name="org.ballerinalang.stdlib.services.dispatching.*"/>-->
            <!--<package name="org.ballerinalang.stdlib.services.nativeimpl.*"/>-->
            <package name="org.ballerinalang.stdlib.websocket.*"/>
>>>>>>> 5b663ca4
            <package name="org.ballerinalang.stdlib.cachingclient.*"/>
            <package name="org.ballerinalang.stdlib.connectionpool.*"/>
            <!--<package name="org.ballerinalang.stdlib.auth.*"/>-->
            <package name="org.ballerinalang.stdlib.resiliency.*"/>
        </packages>
        <classes>
<<<<<<< HEAD
            <!--<class name="org.ballerinalang.stdlib.services.basics.SignatureTest">-->
                <!--<methods>-->
                    <!--<exclude name="testSignatureWithMismatchedBodyParam"/>-->
                <!--</methods>-->
            <!--</class>-->
            <!--<class name="org.ballerinalang.stdlib.services.basics.ServiceTest">-->
                <!--<methods>-->
                    <!--<exclude name="testErrorReturn"></exclude>-->
                    <!--<exclude name="testGetString"></exclude>-->
                <!--</methods>-->
            <!--</class>-->
            <!--<class name="org.ballerinalang.stdlib.services.dispatching.VersioningDispatchingTest"/>-->
            <!--<class name="org.ballerinalang.stdlib.services.dispatching.VersioningNegativeTest"/>-->
            <!--<class name="org.ballerinalang.stdlib.services.dispatching.UriTemplateDefaultDispatcherTest"/>-->
            <!--<class name="org.ballerinalang.stdlib.services.dispatching.UriTemplateDispatcherTest"/>-->
            <!--<class name="org.ballerinalang.stdlib.services.dispatching.UriTemplateBestMatchTest"/>-->
            <!--<class name="org.ballerinalang.stdlib.services.dispatching.UriMatrixParametersMatchTest"/>-->
            <!--<class name="org.ballerinalang.stdlib.services.nativeimpl.ParseHeaderSuccessTest"/>-->
            <!--<class name="org.ballerinalang.stdlib.services.nativeimpl.ParseHeaderNegativeTest"/>-->
            <!--<class name="org.ballerinalang.stdlib.services.nativeimpl.response.ResponseNativeFunctionNegativeTest"/>-->
            <!--<class name="org.ballerinalang.stdlib.services.nativeimpl.response.ResponseNativeFunctionSuccessTest"/>-->
            <!--<class name="org.ballerinalang.stdlib.services.nativeimpl.connection.ConnectionNativeFunctionTest"/>-->
            <!--<class name="org.ballerinalang.stdlib.services.nativeimpl.endpoint.ServiceEndpointTest"/>-->
            <!--<class name="org.ballerinalang.stdlib.services.dispatching.ProducesConsumesAnnotationTest"/>-->
            <!--<class name="org.ballerinalang.stdlib.services.nativeimpl.promise.PushPromiseNativeFunctionTest"/>-->
            <!--<class name="org.ballerinalang.stdlib.services.nativeimpl.request.RequestNativeFunctionNegativeTest"/>-->
            <!--<class name="org.ballerinalang.stdlib.services.nativeimpl.request.RequestNativeFunctionSuccessTest"/>-->
            <!--<class name="org.ballerinalang.stdlib.services.dispatching.VirtualHostDispatchingTest"/>-->
            <!--<class name="org.ballerinalang.stdlib.entity.EntityBodyWithCharsetTest"/>-->
            <!--<class name="org.ballerinalang.stdlib.entity.MimeWithHttpTest"/>-->

            <!--<class name="org.ballerinalang.stdlib.services.dispatching.DataBindingTest">-->
                <!--&lt;!&ndash;<methods>&ndash;&gt;-->
                    <!--&lt;!&ndash;<include name="testDataBindingIncompatibleStructPayload"/>&ndash;&gt;-->
                    <!--&lt;!&ndash;&lt;!&ndash;&lt;!&ndash;<include name="testPathParamAndSignatureParamMatch"/>&ndash;&gt;&ndash;&gt;&ndash;&gt;-->
                <!--&lt;!&ndash;</methods>&ndash;&gt;-->
            <!--</class>-->
=======
            <class name="org.ballerinalang.stdlib.services.basics.SignatureTest">
                <methods>
                    <exclude name="testSignatureWithInvalidBodyIntParam"/>
                    <exclude name="testSignatureWithMismatchedBodyParam"/>
                </methods>
            </class>
            <class name="org.ballerinalang.stdlib.services.basics.ServiceTest">
                <methods>
                    <exclude name="testErrorReturn"></exclude>
                    <exclude name="testGetString"></exclude>
                </methods>
            </class>
            <class name="org.ballerinalang.stdlib.services.dispatching.VersioningDispatchingTest"/>
            <class name="org.ballerinalang.stdlib.services.dispatching.VersioningNegativeTest"/>
            <class name="org.ballerinalang.stdlib.services.dispatching.UriTemplateDefaultDispatcherTest"/>
            <class name="org.ballerinalang.stdlib.services.dispatching.UriMatrixParametersMatchTest"/>
            <class name="org.ballerinalang.stdlib.services.nativeimpl.ParseHeaderSuccessTest"/>
            <class name="org.ballerinalang.stdlib.services.nativeimpl.ParseHeaderNegativeTest"/>
            <class name="org.ballerinalang.stdlib.services.nativeimpl.response.ResponseNativeFunctionNegativeTest"/>
            <class name="org.ballerinalang.stdlib.services.nativeimpl.response.ResponseNativeFunctionSuccessTest"/>
            <class name="org.ballerinalang.stdlib.services.nativeimpl.connection.ConnectionNativeFunctionTest"/>
            <class name="org.ballerinalang.stdlib.services.nativeimpl.endpoint.ServiceEndpointTest"/>
            <class name="org.ballerinalang.stdlib.services.dispatching.ProducesConsumesAnnotationTest"/>
            <class name="org.ballerinalang.stdlib.services.nativeimpl.promise.PushPromiseNativeFunctionTest"/>
            <class name="org.ballerinalang.stdlib.services.nativeimpl.request.RequestNativeFunctionNegativeTest"/>
            <class name="org.ballerinalang.stdlib.services.nativeimpl.request.RequestNativeFunctionSuccessTest"/>
            <class name="org.ballerinalang.stdlib.services.dispatching.VirtualHostDispatchingTest"/>
>>>>>>> 5b663ca4
        </classes>
    </test>
</suite><|MERGE_RESOLUTION|>--- conflicted
+++ resolved
@@ -46,60 +46,15 @@
             <package name="org.ballerinalang.stdlib.multipart.*"/>
             <package name="org.ballerinalang.stdlib.services.configuration.*"/>
             <package name="org.ballerinalang.stdlib.services.cors.*"/>
-<<<<<<< HEAD
-            <package name="org.ballerinalang.stdlib.services.dispatching.*"/>
-            <package name="org.ballerinalang.stdlib.services.nativeimpl.*"/>
-            <!--<package name="org.ballerinalang.stdlib.websocket.*"/>-->
-=======
             <!--<package name="org.ballerinalang.stdlib.services.dispatching.*"/>-->
             <!--<package name="org.ballerinalang.stdlib.services.nativeimpl.*"/>-->
             <package name="org.ballerinalang.stdlib.websocket.*"/>
->>>>>>> 5b663ca4
             <package name="org.ballerinalang.stdlib.cachingclient.*"/>
             <package name="org.ballerinalang.stdlib.connectionpool.*"/>
             <!--<package name="org.ballerinalang.stdlib.auth.*"/>-->
             <package name="org.ballerinalang.stdlib.resiliency.*"/>
         </packages>
         <classes>
-<<<<<<< HEAD
-            <!--<class name="org.ballerinalang.stdlib.services.basics.SignatureTest">-->
-                <!--<methods>-->
-                    <!--<exclude name="testSignatureWithMismatchedBodyParam"/>-->
-                <!--</methods>-->
-            <!--</class>-->
-            <!--<class name="org.ballerinalang.stdlib.services.basics.ServiceTest">-->
-                <!--<methods>-->
-                    <!--<exclude name="testErrorReturn"></exclude>-->
-                    <!--<exclude name="testGetString"></exclude>-->
-                <!--</methods>-->
-            <!--</class>-->
-            <!--<class name="org.ballerinalang.stdlib.services.dispatching.VersioningDispatchingTest"/>-->
-            <!--<class name="org.ballerinalang.stdlib.services.dispatching.VersioningNegativeTest"/>-->
-            <!--<class name="org.ballerinalang.stdlib.services.dispatching.UriTemplateDefaultDispatcherTest"/>-->
-            <!--<class name="org.ballerinalang.stdlib.services.dispatching.UriTemplateDispatcherTest"/>-->
-            <!--<class name="org.ballerinalang.stdlib.services.dispatching.UriTemplateBestMatchTest"/>-->
-            <!--<class name="org.ballerinalang.stdlib.services.dispatching.UriMatrixParametersMatchTest"/>-->
-            <!--<class name="org.ballerinalang.stdlib.services.nativeimpl.ParseHeaderSuccessTest"/>-->
-            <!--<class name="org.ballerinalang.stdlib.services.nativeimpl.ParseHeaderNegativeTest"/>-->
-            <!--<class name="org.ballerinalang.stdlib.services.nativeimpl.response.ResponseNativeFunctionNegativeTest"/>-->
-            <!--<class name="org.ballerinalang.stdlib.services.nativeimpl.response.ResponseNativeFunctionSuccessTest"/>-->
-            <!--<class name="org.ballerinalang.stdlib.services.nativeimpl.connection.ConnectionNativeFunctionTest"/>-->
-            <!--<class name="org.ballerinalang.stdlib.services.nativeimpl.endpoint.ServiceEndpointTest"/>-->
-            <!--<class name="org.ballerinalang.stdlib.services.dispatching.ProducesConsumesAnnotationTest"/>-->
-            <!--<class name="org.ballerinalang.stdlib.services.nativeimpl.promise.PushPromiseNativeFunctionTest"/>-->
-            <!--<class name="org.ballerinalang.stdlib.services.nativeimpl.request.RequestNativeFunctionNegativeTest"/>-->
-            <!--<class name="org.ballerinalang.stdlib.services.nativeimpl.request.RequestNativeFunctionSuccessTest"/>-->
-            <!--<class name="org.ballerinalang.stdlib.services.dispatching.VirtualHostDispatchingTest"/>-->
-            <!--<class name="org.ballerinalang.stdlib.entity.EntityBodyWithCharsetTest"/>-->
-            <!--<class name="org.ballerinalang.stdlib.entity.MimeWithHttpTest"/>-->
-
-            <!--<class name="org.ballerinalang.stdlib.services.dispatching.DataBindingTest">-->
-                <!--&lt;!&ndash;<methods>&ndash;&gt;-->
-                    <!--&lt;!&ndash;<include name="testDataBindingIncompatibleStructPayload"/>&ndash;&gt;-->
-                    <!--&lt;!&ndash;&lt;!&ndash;&lt;!&ndash;<include name="testPathParamAndSignatureParamMatch"/>&ndash;&gt;&ndash;&gt;&ndash;&gt;-->
-                <!--&lt;!&ndash;</methods>&ndash;&gt;-->
-            <!--</class>-->
-=======
             <class name="org.ballerinalang.stdlib.services.basics.SignatureTest">
                 <methods>
                     <exclude name="testSignatureWithInvalidBodyIntParam"/>
@@ -127,7 +82,6 @@
             <class name="org.ballerinalang.stdlib.services.nativeimpl.request.RequestNativeFunctionNegativeTest"/>
             <class name="org.ballerinalang.stdlib.services.nativeimpl.request.RequestNativeFunctionSuccessTest"/>
             <class name="org.ballerinalang.stdlib.services.dispatching.VirtualHostDispatchingTest"/>
->>>>>>> 5b663ca4
         </classes>
     </test>
 </suite>