<?xml version="1.0" encoding="UTF-8"?>
<!--
Copyright (c) 2019, WSO2 Inc. (http://www.wso2.org) All Rights Reserved.

WSO2 Inc. licenses this file to you under the Apache License,
Version 2.0 (the "License"); you may not use this file except
in compliance with the License.
You may obtain a copy of the License at

http://www.apache.org/licenses/LICENSE-2.0

Unless required by applicable law or agreed to in writing,
software distributed under the License is distributed on an
"AS IS" BASIS, WITHOUT WARRANTIES OR CONDITIONS OF ANY
KIND, either express or implied.  See the License for the
specific language governing permissions and limitations
under the License.
-->

<!DOCTYPE suite SYSTEM "http://testng.org/testng-1.0.dtd" >

<suite name="ballerina-test-suite">

    <!--This listener is only meant to be used for debugging purposes. 
    Hence it's disabled by default to avoid causing problems in Travis due to the volume of logs this may generate.-->
    <!--<listeners>-->
    <!--<listener class-name="org.ballerinalang.stdlib.utils.HTTPTestSuiteListener"/>-->
    <!--</listeners>-->

    <listeners>
        <listener class-name="org.ballerinalang.stdlib.utils.JBallerinaTestInitializer"/>
    </listeners>

    <!-- Ballerina language Test Cases. -->
    <test name="ballerina-lang-test-suite" preserve-order="true" parallel="false">
        <parameter name="enableJBallerinaTests" value="true"/>
        <groups>
            <run>
                <exclude name="broken"/>
            </run>
        </groups>
        <packages>
<<<<<<< HEAD
            <package name="org.ballerinalang.stdlib.entity.*"/>
            <!--<package name="org.ballerinalang.stdlib.multipart.*"/>
=======
            <!--<package name="org.ballerinalang.stdlib.entity.*"/>
>>>>>>> ca3a3f10
            <package name="org.ballerinalang.stdlib.services.basics.*"/> -->
            <package name="org.ballerinalang.stdlib.multipart.*"/>
            <package name="org.ballerinalang.stdlib.services.configuration.*"/>
            <package name="org.ballerinalang.stdlib.services.cors.*"/>
            <!--<package name="org.ballerinalang.stdlib.services.dispatching.*"/>
            <package name="org.ballerinalang.stdlib.services.nativeimpl.*"/>
            <package name="org.ballerinalang.stdlib.websocket.*"/>-->
            <package name="org.ballerinalang.stdlib.cachingclient.*"/>
            <package name="org.ballerinalang.stdlib.connectionpool.*"/>
            <!--<package name="org.ballerinalang.stdlib.auth.*"/>
             -->
            <package name="org.ballerinalang.stdlib.resiliency.*"/>
        </packages>
        <classes>
            <class name="org.ballerinalang.stdlib.services.basics.SignatureTest"/>
            <class name="org.ballerinalang.stdlib.services.basics.ServiceTest">
                <methods>
                    <exclude name="testErrorReturn"></exclude>
                </methods>
            </class>
            <class name="org.ballerinalang.stdlib.services.dispatching.VersioningDispatchingTest"/>
            <class name="org.ballerinalang.stdlib.services.dispatching.VersioningNegativeTest"/>
            <class name="org.ballerinalang.stdlib.services.dispatching.UriTemplateDefaultDispatcherTest"/>
            <class name="org.ballerinalang.stdlib.services.dispatching.UriMatrixParametersMatchTest"/>
            <class name="org.ballerinalang.stdlib.services.nativeimpl.ParseHeaderSuccessTest"/>
            <class name="org.ballerinalang.stdlib.services.nativeimpl.ParseHeaderNegativeTest"/>
            <class name="org.ballerinalang.stdlib.services.nativeimpl.response.ResponseNativeFunctionNegativeTest"/>
            <class name="org.ballerinalang.stdlib.services.nativeimpl.response.ResponseNativeFunctionSuccessTest"/>
            <class name="org.ballerinalang.stdlib.services.nativeimpl.connection.ConnectionNativeFunctionTest"/>
            <class name="org.ballerinalang.stdlib.services.nativeimpl.endpoint.ServiceEndpointTest"/>
            <class name="org.ballerinalang.stdlib.services.dispatching.ProducesConsumesAnnotationTest"/>
            <class name="org.ballerinalang.stdlib.services.nativeimpl.promise.PushPromiseNativeFunctionTest"/>
            <class name="org.ballerinalang.stdlib.services.nativeimpl.request.RequestNativeFunctionNegativeTest"/>
            <class name="org.ballerinalang.stdlib.services.nativeimpl.request.RequestNativeFunctionSuccessTest"/>
            <class name="org.ballerinalang.stdlib.services.dispatching.VirtualHostDispatchingTest"/>
        </classes>
    </test>
</suite><|MERGE_RESOLUTION|>--- conflicted
+++ resolved
@@ -40,23 +40,17 @@
             </run>
         </groups>
         <packages>
-<<<<<<< HEAD
             <package name="org.ballerinalang.stdlib.entity.*"/>
-            <!--<package name="org.ballerinalang.stdlib.multipart.*"/>
-=======
-            <!--<package name="org.ballerinalang.stdlib.entity.*"/>
->>>>>>> ca3a3f10
-            <package name="org.ballerinalang.stdlib.services.basics.*"/> -->
+            <!--<package name="org.ballerinalang.stdlib.services.basics.*"/>-->
             <package name="org.ballerinalang.stdlib.multipart.*"/>
             <package name="org.ballerinalang.stdlib.services.configuration.*"/>
             <package name="org.ballerinalang.stdlib.services.cors.*"/>
-            <!--<package name="org.ballerinalang.stdlib.services.dispatching.*"/>
-            <package name="org.ballerinalang.stdlib.services.nativeimpl.*"/>
-            <package name="org.ballerinalang.stdlib.websocket.*"/>-->
+            <!--<package name="org.ballerinalang.stdlib.services.dispatching.*"/>-->
+            <!--<package name="org.ballerinalang.stdlib.services.nativeimpl.*"/>-->
+            <!--<package name="org.ballerinalang.stdlib.websocket.*"/>-->
             <package name="org.ballerinalang.stdlib.cachingclient.*"/>
             <package name="org.ballerinalang.stdlib.connectionpool.*"/>
-            <!--<package name="org.ballerinalang.stdlib.auth.*"/>
-             -->
+            <!--<package name="org.ballerinalang.stdlib.auth.*"/>-->
             <package name="org.ballerinalang.stdlib.resiliency.*"/>
         </packages>
         <classes>
@@ -64,6 +58,7 @@
             <class name="org.ballerinalang.stdlib.services.basics.ServiceTest">
                 <methods>
                     <exclude name="testErrorReturn"></exclude>
+                    <exclude name="testGetString"></exclude>
                 </methods>
             </class>
             <class name="org.ballerinalang.stdlib.services.dispatching.VersioningDispatchingTest"/>
