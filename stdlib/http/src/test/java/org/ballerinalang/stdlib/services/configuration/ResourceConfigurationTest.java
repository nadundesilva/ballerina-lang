/*
 * Copyright (c) 2017, WSO2 Inc. (http://www.wso2.org) All Rights Reserved.
 *
 * WSO2 Inc. licenses this file to you under the Apache License,
 * Version 2.0 (the "License"); you may not use this file except
 * in compliance with the License.
 * You may obtain a copy of the License at
 *
 *   http://www.apache.org/licenses/LICENSE-2.0
 *
 * Unless required by applicable law or agreed to in writing,
 * software distributed under the License is distributed on an
 * "AS IS" BASIS, WITHOUT WARRANTIES OR CONDITIONS OF ANY
 * KIND, either express or implied.  See the License for the
 * specific language governing permissions and limitations
 * under the License.
 */

package org.ballerinalang.stdlib.services.configuration;

import org.ballerinalang.test.util.BCompileUtil;
import org.ballerinalang.test.util.CompileResult;
import org.ballerinalang.util.diagnostic.Diagnostic;
import org.testng.Assert;
import org.testng.annotations.Test;

/**
 * Test case for resources with multiple http:resourceConfig annotations.
 *
 * @since 0.95.4
 */
public class ResourceConfigurationTest {

<<<<<<< HEAD
    private CompileResult compileResult;

    @Test(description = "Tests for multiple resource configs in a resource", enabled = false)
=======
    @Test(description = "Tests for multiple resource configs in a resource")
>>>>>>> b022a8a3
    public void testDuplicateResourceConfigAnnotations() {
        CompileResult compileResult = BCompileUtil
                .compile("test-src/services/configuration/resource-config-annotation.bal");
        Diagnostic[] diag = compileResult.getDiagnostics();
        Assert.assertEquals(diag.length, 1);
        Assert.assertEquals(diag[0].getMessage(),
                            "cannot specify more than one annotation value for annotation 'ResourceConfig'");
    }
}<|MERGE_RESOLUTION|>--- conflicted
+++ resolved
@@ -31,13 +31,7 @@
  */
 public class ResourceConfigurationTest {
 
-<<<<<<< HEAD
-    private CompileResult compileResult;
-
-    @Test(description = "Tests for multiple resource configs in a resource", enabled = false)
-=======
     @Test(description = "Tests for multiple resource configs in a resource")
->>>>>>> b022a8a3
     public void testDuplicateResourceConfigAnnotations() {
         CompileResult compileResult = BCompileUtil
                 .compile("test-src/services/configuration/resource-config-annotation.bal");
