/*
 * Copyright (c) 2018, WSO2 Inc. (http://www.wso2.org) All Rights Reserved.
 *
 * WSO2 Inc. licenses this file to you under the Apache License,
 * Version 2.0 (the "License"); you may not use this file except
 * in compliance with the License.
 * You may obtain a copy of the License at
 *
 * http://www.apache.org/licenses/LICENSE-2.0
 *
 * Unless required by applicable law or agreed to in writing,
 * software distributed under the License is distributed on an
 * "AS IS" BASIS, WITHOUT WARRANTIES OR CONDITIONS OF ANY
 * KIND, either express or implied. See the License for the
 * specific language governing permissions and limitations
 * under the License.
 */
package org.ballerinalang.stdlib.services.nativeimpl.request;

import io.netty.handler.codec.http.DefaultHttpHeaders;
import io.netty.handler.codec.http.HttpHeaderNames;
import io.netty.handler.codec.http.HttpHeaders;
import org.ballerinalang.jvm.values.ObjectValue;
import org.ballerinalang.model.values.BError;
import org.ballerinalang.model.values.BMap;
import org.ballerinalang.model.values.BString;
import org.ballerinalang.model.values.BValue;
import org.ballerinalang.net.http.HttpUtil;
import org.ballerinalang.stdlib.utils.TestEntityUtils;
import org.ballerinalang.test.util.BAssertUtil;
import org.ballerinalang.test.util.BCompileUtil;
import org.ballerinalang.test.util.BRunUtil;
import org.ballerinalang.test.util.CompileResult;
import org.testng.Assert;
import org.testng.annotations.BeforeClass;
import org.testng.annotations.Test;
import org.wso2.transport.http.netty.message.HttpCarbonMessage;

import static org.ballerinalang.mime.util.MimeConstants.APPLICATION_JSON;
import static org.ballerinalang.mime.util.MimeConstants.APPLICATION_XML;
import static org.ballerinalang.mime.util.MimeConstants.ENTITY_HEADERS;
import static org.ballerinalang.mime.util.MimeConstants.IS_BODY_BYTE_CHANNEL_ALREADY_SET;
import static org.ballerinalang.mime.util.MimeConstants.REQUEST_ENTITY_FIELD;
import static org.ballerinalang.mime.util.MimeConstants.TEXT_PLAIN;
import static org.ballerinalang.net.http.ValueCreatorUtils.createEntityObject;
import static org.ballerinalang.net.http.ValueCreatorUtils.createRequestObject;

/**
 * Test cases for ballerina/http request negative native functions.
 */
public class RequestNativeFunctionNegativeTest {

    private CompileResult compileResultNegative, compileResult;

    @BeforeClass
    public void setup() {
        String basePath = "test-src/services/nativeimpl/request/";
        compileResult = BCompileUtil.compile(basePath + "in-request-native-function-negative.bal");
        compileResultNegative = BCompileUtil.compile(basePath + "in-request-compile-negative.bal");
    }

    @Test(description = "Test when the content length header is not set")
    public void testGetContentLength() {
        ObjectValue inRequest = createRequestObject();
        BValue[] returnVals = BRunUtil.invoke(compileResult, "testGetContentLength", new Object[]{ inRequest });
        Assert.assertEquals(returnVals[0].stringValue(), "Content-length is not found");
    }

    @Test
    public void testGetHeader() {
        ObjectValue inRequest = createRequestObject();
        BValue[] returnVals = BRunUtil.invoke(compileResult, "testGetHeader",
                                              new Object[]{ inRequest, HttpHeaderNames.CONTENT_TYPE.toString() });
        Assert.assertNotNull(returnVals[0]);
        Assert.assertEquals(((BString) returnVals[0]).value(), "Header not found!");
    }

    @Test(description = "Test method without json payload")
    public void testGetJsonPayloadWithoutPayload() {
        ObjectValue inRequest = createRequestObject();
        ObjectValue entity = createEntityObject();
        TestEntityUtils.enrichTestEntityHeaders(entity, APPLICATION_JSON);
        inRequest.set(REQUEST_ENTITY_FIELD, entity);
        BValue[] returnVals = BRunUtil.invoke(compileResult, "testGetJsonPayload", new Object[]{ inRequest });
        Assert.assertNotNull(returnVals[0]);
        Assert.assertEquals(((BError) returnVals[0]).getDetails().stringValue(),
                "{message:\"No payload\", cause:{ballerina/mime}ParsingEntityBodyFailed " +
                        "{message:\"Error occurred while extracting json data from entity\", " +
                        "cause:{ballerina/mime}NoContentError {message:\"Empty content\"}}}");
    }

    @Test(description = "Test method with string payload")
    public void testGetJsonPayloadWithStringPayload() {
        ObjectValue inRequest = createRequestObject();
        ObjectValue entity = createEntityObject();

        String payload = "ballerina";
        TestEntityUtils.enrichTestEntity(entity, TEXT_PLAIN, payload);
        inRequest.set(REQUEST_ENTITY_FIELD, entity);
        inRequest.addNativeData(IS_BODY_BYTE_CHANNEL_ALREADY_SET, true);

        BValue[] returnVals = BRunUtil.invoke(compileResult, "testGetJsonPayload", new Object[]{ inRequest });
        Assert.assertNotNull(returnVals[0]);
        Assert.assertEquals(((BError) returnVals[0]).getDetails().stringValue(), "{message:\"Error occurred while "
                + "retrieving the json payload from the request\", cause:{ballerina/mime}ParsingEntityBodyFailed "
                + "{message:\"Error occurred while extracting json data from entity: unrecognized token 'ballerina' "
                + "at line: 1 column: 11\"}}");
    }

    @Test(description = "Test getEntity method on a outRequest without a entity")
    public void testGetEntityNegative() {
        ObjectValue outRequest = createRequestObject();
        BValue[] returnVals = BRunUtil.invoke(compileResult, "testGetEntity", new Object[]{outRequest});
        Assert.assertFalse(returnVals.length == 0 || returnVals[0] == null, "Invalid Return Values.");
        Assert.assertNotNull(returnVals[0]);
    }

    @Test(description = "Test getTextPayload method without a payload")
    public void testGetTextPayloadNegative() {
        ObjectValue inRequest = createRequestObject();
        ObjectValue entity = createEntityObject();
        TestEntityUtils.enrichTestEntityHeaders(entity, TEXT_PLAIN);
        inRequest.set(REQUEST_ENTITY_FIELD, entity);
        BValue[] returnVals = BRunUtil.invoke(compileResult, "testGetTextPayload", new Object[]{ inRequest });
        Assert.assertTrue(returnVals[0].stringValue().contains(
                "{message:\"No payload\", " +
                        "cause:{ballerina/mime}ParsingEntityBodyFailed " +
                        "{message:\"Error occurred while extracting text data from entity\", " +
                        "cause:{ballerina/mime}NoContentError {message:\"Empty content\"}}}"));
    }

    @Test
    public void testGetXmlPayloadNegative() {
        ObjectValue inRequest = createRequestObject();
        ObjectValue entity = createEntityObject();
        TestEntityUtils.enrichTestEntityHeaders(entity, APPLICATION_XML);
        inRequest.set(REQUEST_ENTITY_FIELD, entity);
        BValue[] returnVals = BRunUtil.invoke(compileResult, "testGetXmlPayload", new Object[]{ inRequest });
        Assert.assertEquals(((BError) returnVals[0]).getDetails().stringValue(),
                "{message:\"No payload\", " +
                        "cause:{ballerina/mime}ParsingEntityBodyFailed " +
                        "{message:\"Error occurred while extracting xml data from entity\", " +
                        "cause:{ballerina/mime}NoContentError {message:\"Empty content\"}}}");
    }

    @Test
    public void testGetXmlPayloadWithStringPayload() {
        ObjectValue inRequest = createRequestObject();
        ObjectValue entity = createEntityObject();
        String payload = "ballerina";
        TestEntityUtils.enrichTestEntity(entity, TEXT_PLAIN, payload);
        inRequest.set(REQUEST_ENTITY_FIELD, entity);
        inRequest.addNativeData(IS_BODY_BYTE_CHANNEL_ALREADY_SET, true);

        BValue[] returnVals = BRunUtil.invoke(compileResult, "testGetXmlPayload", new Object[]{inRequest});
        Assert.assertNotNull(returnVals[0]);
        String errorMessage = ((BError) returnVals[0]).getDetails().stringValue();
        String expectedMessagePattern =
                "\\{message:\"Error occurred while retrieving the xml payload from the request\", " +
<<<<<<< HEAD
                        "cause:\\{ballerina\\/mime\\}ParsingEntityBodyFailed " +
                        "\\{message:\"Error occurred while extracting xml data from entity\", " +
                        "cause:failed to create xml: Unexpected character 'b' \\(code 98\\) in prolog; expected " +
                        "'<'(\r\n|\n)" +
                        " at \\[row,col \\{unknown-source}]: \\[1,1] \\{\\}\\}\\}";
=======
                "cause:\\{ballerina\\/mime\\}ParsingEntityBodyFailed " +
                "\\{message:\"Error occurred while extracting xml data from entity\", " +
                "cause:failed to create xml: Unexpected character 'b' \\(code 98\\) in prolog; expected " +
                "'<'(\r\n|\n)" +
                " at \\[row,col \\{unknown-source}]: \\[1,1] \\{\\}\\}\\}";
>>>>>>> 2bc85f24
        Assert.assertTrue(errorMessage.matches(expectedMessagePattern));
    }

    @Test
    public void testGetMethodNegative() {
        ObjectValue inRequest = createRequestObject();
        HttpCarbonMessage inRequestMsg = HttpUtil.createHttpCarbonMessage(true);
        HttpUtil.addCarbonMsg(inRequest, inRequestMsg);
        BValue[] returnVals = BRunUtil.invoke(compileResult, "testGetMethod", new Object[]{ inRequest });
        Assert.assertFalse(returnVals.length == 0 || returnVals[0] == null, "Invalid Return Values.");
        Assert.assertEquals(returnVals[0].stringValue(), "");
    }

    @Test
    public void testGetRequestURLNegative() {
        ObjectValue inRequest = createRequestObject();
        HttpCarbonMessage inRequestMsg = HttpUtil.createHttpCarbonMessage(true);
        HttpUtil.addCarbonMsg(inRequest, inRequestMsg);
        BValue[] returnVals = BRunUtil.invoke(compileResult, "testGetRequestURL", new Object[]{ inRequest });
        Assert.assertFalse(returnVals.length == 0 || returnVals[0] == null, "Invalid Return Values.");
        Assert.assertEquals(returnVals[0].stringValue(), "no url");
    }

    @Test
    @SuppressWarnings("unchecked")
    public void testRemoveHeaderNegative() {
        ObjectValue outRequest = createRequestObject();
        ObjectValue entity = createEntityObject();
        String range = "Range";
        HttpHeaders httpHeaders = new DefaultHttpHeaders();
        httpHeaders.add("Expect", "100-continue");
        entity.addNativeData(ENTITY_HEADERS, httpHeaders);
        outRequest.set(REQUEST_ENTITY_FIELD, entity);
        BValue[] returnVals = BRunUtil.invoke(compileResult, "testRemoveHeader", new Object[]{ outRequest, range });

        Assert.assertFalse(returnVals.length == 0 || returnVals[0] == null, "Invalid Return Values.");
        Assert.assertTrue(returnVals[0] instanceof BMap);
        BMap<String, BValue> entityStruct =
                (BMap<String, BValue>) ((BMap<String, BValue>) returnVals[0]).get(REQUEST_ENTITY_FIELD);
        HttpHeaders returnHeaders = (HttpHeaders) entityStruct.getNativeData(ENTITY_HEADERS);
        Assert.assertNull(returnHeaders.get(range));
    }

    @Test
    @SuppressWarnings("unchecked")
    public void testRemoveAllHeadersNegative() {
        ObjectValue outRequest = createRequestObject();
        BValue[] returnVals = BRunUtil.invoke(compileResult, "testRemoveAllHeaders", new Object[]{ outRequest });
        Assert.assertFalse(returnVals.length == 0 || returnVals[0] == null, "Invalid Return Values.");
        Assert.assertTrue(returnVals[0] instanceof BMap);
        BMap<String, BValue> entityStruct =
                (BMap<String, BValue>) ((BMap<String, BValue>) returnVals[0]).get(REQUEST_ENTITY_FIELD);
        HttpHeaders returnHeaders = (HttpHeaders) entityStruct.getNativeData(ENTITY_HEADERS);
        Assert.assertEquals(returnHeaders.size(), 0);
    }

    @Test
    public void testCompilationErrorTestCases() {
        Assert.assertEquals(compileResultNegative.getErrorCount(), 2);
        //testRequestSetStatusCode
        BAssertUtil.validateError(compileResultNegative, 0,
                                  "undefined function 'setStatusCode' in object 'ballerina/http:Request'", 4, 9);
        BAssertUtil.validateError(compileResultNegative, 1,
                                  "undefined field 'statusCode' in object 'ballerina/http:Request'", 5, 8);
    }
}<|MERGE_RESOLUTION|>--- conflicted
+++ resolved
@@ -157,19 +157,11 @@
         String errorMessage = ((BError) returnVals[0]).getDetails().stringValue();
         String expectedMessagePattern =
                 "\\{message:\"Error occurred while retrieving the xml payload from the request\", " +
-<<<<<<< HEAD
-                        "cause:\\{ballerina\\/mime\\}ParsingEntityBodyFailed " +
-                        "\\{message:\"Error occurred while extracting xml data from entity\", " +
-                        "cause:failed to create xml: Unexpected character 'b' \\(code 98\\) in prolog; expected " +
-                        "'<'(\r\n|\n)" +
-                        " at \\[row,col \\{unknown-source}]: \\[1,1] \\{\\}\\}\\}";
-=======
                 "cause:\\{ballerina\\/mime\\}ParsingEntityBodyFailed " +
                 "\\{message:\"Error occurred while extracting xml data from entity\", " +
                 "cause:failed to create xml: Unexpected character 'b' \\(code 98\\) in prolog; expected " +
                 "'<'(\r\n|\n)" +
                 " at \\[row,col \\{unknown-source}]: \\[1,1] \\{\\}\\}\\}";
->>>>>>> 2bc85f24
         Assert.assertTrue(errorMessage.matches(expectedMessagePattern));
     }
 
