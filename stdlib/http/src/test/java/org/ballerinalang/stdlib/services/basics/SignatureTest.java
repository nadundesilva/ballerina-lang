--- conflicted
+++ resolved
@@ -107,13 +107,8 @@
                 "test-src/services/signature/invalid-return.bal").getPath()).getAbsolutePath());
 
         Assert.assertEquals(compileResult.getErrorCount(), 1);
-<<<<<<< HEAD
-        Assert.assertEquals(compileResult.getDiagnostics().clone()[0].message(), "invalid resource function return" +
-                " type 'int', expected a subtype of 'error?' containing '()'");
-=======
-        Assert.assertEquals(compileResult.getDiagnostics().clone()[0].getMessage(), "invalid resource " +
+        Assert.assertEquals(compileResult.getDiagnostics().clone()[0].message(), "invalid resource " +
                 "function return type 'int', expected a subtype of 'error?' containing '()'");
->>>>>>> 602a469d
     }
 
     @Test
