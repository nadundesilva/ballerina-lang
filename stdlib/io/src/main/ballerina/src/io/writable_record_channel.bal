--- conflicted
+++ resolved
@@ -30,15 +30,9 @@
     # + fmt - The format, which will be used to represent the CSV (this could be
     #         "DEFAULT" (the format specified by the CSVChannel),
     #         "CSV" (Field separator would be "," and record separator would be a new line) or else
-<<<<<<< HEAD
     #         "TDF" (Field separator will be a tab and record separator will be a new line).
-    public function init(WritableCharacterChannel characterChannel, public string fs = "", public string rs = "",
-                           public string fmt = "default") {
-=======
-    #         "TDF" (Field separator will be a tab and record separator will be a new line). 
     public function init(WritableCharacterChannel characterChannel, string fs = "", string rs = "",
                            string fmt = "default") {
->>>>>>> b660805a
         self.characterChannel = characterChannel;
         self.fs = fs;
         self.rs = rs;
