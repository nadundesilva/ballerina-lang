--- conflicted
+++ resolved
@@ -3,20 +3,8 @@
 name = "io"
 version = "0.5.0"
 
-<<<<<<< HEAD
-[platform]
-target = "java11"
-
-    [[platform.libraries]]
-    artifactId = "io"
-    version = "0.5.0"
-    path = "./lib/ballerina-io-0.5.0-java.jar"
-    groupId = "ballerina"
-    modules = ["io"]
-=======
 [[platform.java11.dependency]]
 path = "../libs/ballerina-io-2.0.0-Preview6.jar"
 groupId = "ballerina"
 artifactId = "io"
-version = "0.5.0"
->>>>>>> dfa1fba9
+version = "0.5.0"