// Copyright (c) 2017 WSO2 Inc. (http://www.wso2.org) All Rights Reserved.
//
// WSO2 Inc. licenses this file to you under the Apache License,
// Version 2.0 (the "License"); you may not use this file except
// in compliance with the License.
// You may obtain a copy of the License at
//
// http://www.apache.org/licenses/LICENSE-2.0
//
// Unless required by applicable law or agreed to in writing,
// software distributed under the License is distributed on an
// "AS IS" BASIS, WITHOUT WARRANTIES OR CONDITIONS OF ANY
// KIND, either express or implied.  See the License for the
// specific language governing permissions and limitations
// under the License.

# Represents a channel which could be used to read/write characters through a given ByteChannel.
public type CharacterChannel object {
    private ByteChannel bChannel;
    private string charset;

    # Constructs a CharacterChannel from a given ByteChannel and Charset.

<<<<<<< HEAD
        P{{bChannel}} ByteChannel which would be used to read/write characters
        P{{charset}} Character-Set which would be used to encode/decode given bytes to characters
    }
    public new(bChannel, charset) {
        init(bChannel, charset);
=======
    # + channel - ByteChannel which would be used to read/write characters
    # + charset - Character-Set which would be used to encode/decode given bytes to characters
    public new(channel, charset) {
        init(channel, charset);
>>>>>>> 6fd35335
    }

    # Initializes a character channel.
    #
    # + byteChannel - ByteChannel which should be used to initalize the character channel
    # + cs - Character-set (i.e UTF-8) which should be used to encode/decode
    extern function init(ByteChannel byteChannel, string cs);

    # Reads a given number of characters.
    #
    # + numberOfChars - Number of characters which should be read
    # + return - Content which is read or an error
    public extern function read(@sensitive int numberOfChars) returns @tainted string|error;

    # Writes a given sequence of characters (string).
    #
    # + content - Content which should be written
    # + startOffset - Number of characters which should be offset when writing content
    public extern function write(string content, int startOffset) returns int|error;

    # Reads a json from the given channel.
    #
    # + return - Read json string or an error
    public extern function readJson() returns @tainted json|error;

    # Reads a XML from the given channel.
    #
    # + return - Read xml or an error
    public extern function readXml() returns @tainted xml|error;

    # Writes a given json to the given channel.
    #
    # + content - The json which should be written
    # + return - If an error occurred while writing
    public extern function writeJson(json content) returns error?;

    # Writes a given xml to the channel.
    #
    # + content - The XML which should be written
    # + return - If an error occurred while writing
    public extern function writeXml(xml content) returns error?;

    # Closes a given character channel.
    #
    # + return - If an error occurred while writing
    public extern function close() returns error?;
};<|MERGE_RESOLUTION|>--- conflicted
+++ resolved
@@ -20,19 +20,11 @@
     private string charset;
 
     # Constructs a CharacterChannel from a given ByteChannel and Charset.
-
-<<<<<<< HEAD
-        P{{bChannel}} ByteChannel which would be used to read/write characters
-        P{{charset}} Character-Set which would be used to encode/decode given bytes to characters
-    }
+    #
+    # + bChannel - ByteChannel which would be used to read/write characters
+    # + charset - Character-Set which would be used to encode/decode given bytes to characters
     public new(bChannel, charset) {
         init(bChannel, charset);
-=======
-    # + channel - ByteChannel which would be used to read/write characters
-    # + charset - Character-Set which would be used to encode/decode given bytes to characters
-    public new(channel, charset) {
-        init(channel, charset);
->>>>>>> 6fd35335
     }
 
     # Initializes a character channel.
