// Copyright (c) 2018 WSO2 Inc. (http://www.wso2.org) All Rights Reserved.
//
// WSO2 Inc. licenses this file to you under the Apache License,
// Version 2.0 (the "License"); you may not use this file except
// in compliance with the License.
// You may obtain a copy of the License at
//
// http://www.apache.org/licenses/LICENSE-2.0
//
// Unless required by applicable law or agreed to in writing,
// software distributed under the License is distributed on an
// "AS IS" BASIS, WITHOUT WARRANTIES OR CONDITIONS OF ANY
// KIND, either express or implied.  See the License for the
// specific language governing permissions and limitations
// under the License.

<<<<<<< HEAD
# Represents a data channel for reading/writing data.
=======
//documentation {
//    Represents network byte order.
//
//    BIG_ENDIAN - specifies the bytes to be in the order of most significant byte first
//
//    LITTLE_ENDIAN - specifies the byte order to be the least significant byte first
//}
//public type ByteOrder "BE";
//@final public ByteOrder BIG_ENDIAN = "BE";

# Represents a data channel for reading data.
>>>>>>> bae77755
public type ReadableDataChannel object {

    public new(ReadableByteChannel byteChannel, ByteOrder bOrder = "BE") {
        init(byteChannel, bOrder);
    }

    #Initializes data channel.

    # +byteChannel - channel which would represent the source to read/write data
    # +bOrder - network byte order
    extern function init(ReadableByteChannel byteChannel, ByteOrder bOrder);

    #Reads a 16 bit integer.

    # + return - value of the integer which is read or an error
    public extern function readInt16() returns int|error;

    # Reads a 32 bit integer.

    # + return - value of the integer which is read or an error
    public extern function readInt32() returns int|error;

    # Reads a 64 bit integer.

    # + return - value of the integer which is read or an error
    public extern function readInt64() returns int|error;

    # Reads 32 bit float.

    # + return - value of the float which is read or an error
    public extern function readFloat32() returns float|error;

    # Reads 64 bit float.

    # + return - value of the float which is read or an error
    public extern function readFloat64() returns float|error;

    # Reads 1 byte and convert it's value to boolean.

    # + return - boolean value which is read or an error
    public extern function readBool() returns boolean|error;

    # Reads string value represented through the provided number of bytes.

    # + nBytes - specifies the number of bytes which represents the string
    # + encoding - specifies the char-set encoding of the string
    # + return - value of the string or an error
    public extern function readString(int nBytes, string encoding) returns string|error;

    # Reads a variable length integer.

    # + return - value of the integer which is read or an error
    public extern function readVarInt() returns int|error;

    # Closes the data channel.

    # + return - nill if the channel is closed successfully or an i/o error
    public extern function close() returns error?;
};<|MERGE_RESOLUTION|>--- conflicted
+++ resolved
@@ -14,21 +14,7 @@
 // specific language governing permissions and limitations
 // under the License.
 
-<<<<<<< HEAD
-# Represents a data channel for reading/writing data.
-=======
-//documentation {
-//    Represents network byte order.
-//
-//    BIG_ENDIAN - specifies the bytes to be in the order of most significant byte first
-//
-//    LITTLE_ENDIAN - specifies the byte order to be the least significant byte first
-//}
-//public type ByteOrder "BE";
-//@final public ByteOrder BIG_ENDIAN = "BE";
-
 # Represents a data channel for reading data.
->>>>>>> bae77755
 public type ReadableDataChannel object {
 
     public new(ReadableByteChannel byteChannel, ByteOrder bOrder = "BE") {
