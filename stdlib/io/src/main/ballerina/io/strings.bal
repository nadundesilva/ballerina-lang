--- conflicted
+++ resolved
@@ -23,83 +23,55 @@
     # + content - content which should be written
     # + encoding - encoding of the characters of the content
     public function __init(string content, string encoding = "UTF-8") {
-<<<<<<< HEAD
-        // TODO : Fix me. 
+        // TODO : Fix me.
         // byte[] contentBytes = content.toByteArray(encoding);
         byte[] contentBytes = content.toBytes();
-        ReadableByteChannel byteChannel = createReadableChannel(contentBytes);
-=======
-        byte[] contentBytes = content.toByteArray(encoding);
         ReadableByteChannel byteChannel = checkpanic createReadableChannel(contentBytes);
->>>>>>> c46764eb
         self.charChannel = new ReadableCharacterChannel(byteChannel, encoding);
     }
 
     # Reads string as json from reader.
     #
-<<<<<<< HEAD
-    # + return - json or an error
-    public function readJson() returns @tainted json|error {
+    # + return - json or `IOError` if any error occurred
+    public function readJson() returns @tainted json|IOError {
         if(self.charChannel is ReadableCharacterChannel){
             var result = <ReadableCharacterChannel> self.charChannel;
             return result.readJson();
         }
         return ();
-=======
-    # + return - json or `IOError` if any error occurred
-    public function readJson() returns @tainted json|IOError {
-        return self.charChannel.readJson();
->>>>>>> c46764eb
     }
 
     # Reads string as XML from reader
     #
     # + return -
-<<<<<<< HEAD
-    public function readXml() returns @tainted xml|error? {
+    public function readXml() returns @tainted xml|IOError? {
         if(self.charChannel is ReadableCharacterChannel){
             var result = <ReadableCharacterChannel> self.charChannel;
             return result.readXml();
         }
         return ();
-=======
-    public function readXml() returns @tainted xml|IOError? {
-        return self.charChannel.readXml();
->>>>>>> c46764eb
     }
 
     # Reads characters from the given string.
     #
     # + nCharacters - read specific number of characters
-<<<<<<< HEAD
-    # + return - string or an error
-    public function readChar(int nCharacters) returns @tainted string|error? {
+    # + return - string or `IOError` if any error occurred
+    public function readChar(int nCharacters) returns @tainted string|IOError? {
         if(self.charChannel is ReadableCharacterChannel){
             var result = <ReadableCharacterChannel> self.charChannel;
             return result.read(nCharacters);
         }
         return ();
-=======
-    # + return - string or `IOError` if any error occurred
-    public function readChar(int nCharacters) returns @tainted string|IOError? {
-        return self.charChannel.read(nCharacters);
->>>>>>> c46764eb
     }
 
     # Closes reader.
     #
-<<<<<<< HEAD
-    # + return - An error if could not close the channel.
-    public function close() returns error? {
+    # + return - An `IOError` if could not close the channel.
+    public function close() returns IOError? {
         if(self.charChannel is ReadableCharacterChannel){
             var result = <ReadableCharacterChannel> self.charChannel;
             return result.close();
         }
         return ();
-=======
-    # + return - An `IOError` if could not close the channel
-    public function close() returns IOError? {
-        return self.charChannel.close();
->>>>>>> c46764eb
     }
 };