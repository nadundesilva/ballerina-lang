--- conflicted
+++ resolved
@@ -18,35 +18,20 @@
 
 package org.ballerinalang.stdlib.io.nativeimpl;
 
-<<<<<<< HEAD
-import io.ballerina.runtime.api.StringUtils;
-import io.ballerina.runtime.api.TypeCreator;
-import io.ballerina.runtime.api.TypeTags;
-import io.ballerina.runtime.api.ValueCreator;
-=======
 import io.ballerina.runtime.api.TypeTags;
 import io.ballerina.runtime.api.creators.TypeCreator;
 import io.ballerina.runtime.api.creators.ValueCreator;
->>>>>>> dfa1fba9
 import io.ballerina.runtime.api.types.Field;
 import io.ballerina.runtime.api.types.StructureType;
 import io.ballerina.runtime.api.types.TableType;
 import io.ballerina.runtime.api.types.Type;
 import io.ballerina.runtime.api.types.UnionType;
-<<<<<<< HEAD
-import io.ballerina.runtime.api.values.BArray;
-import io.ballerina.runtime.api.values.BObject;
-import io.ballerina.runtime.api.values.BTable;
-import io.ballerina.runtime.api.values.BTypedesc;
-import io.ballerina.runtime.util.exceptions.BallerinaException;
-=======
 import io.ballerina.runtime.api.utils.StringUtils;
 import io.ballerina.runtime.api.values.BArray;
 import io.ballerina.runtime.api.values.BError;
 import io.ballerina.runtime.api.values.BObject;
 import io.ballerina.runtime.api.values.BTable;
 import io.ballerina.runtime.api.values.BTypedesc;
->>>>>>> dfa1fba9
 import org.ballerinalang.stdlib.io.channels.base.DelimitedRecordChannel;
 import org.ballerinalang.stdlib.io.utils.BallerinaIOException;
 import org.ballerinalang.stdlib.io.utils.IOConstants;
@@ -87,11 +72,7 @@
                 records.add(delimitedChannel.read());
             }
             return getTable(bTypedesc, key, records);
-<<<<<<< HEAD
-        } catch (BallerinaIOException | BallerinaException e) {
-=======
         } catch (BallerinaIOException | BError e) {
->>>>>>> dfa1fba9
             String msg = "failed to process the delimited file: " + e.getMessage();
             return IOUtils.createError(msg);
         }
