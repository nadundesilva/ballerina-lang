/*
 * Copyright (c) 2018 WSO2 Inc. (http://www.wso2.org) All Rights Reserved.
 *
 * WSO2 Inc. licenses this file to you under the Apache License,
 * Version 2.0 (the "License"); you may not use this file except
 * in compliance with the License.
 * You may obtain a copy of the License at
 *
 * http://www.apache.org/licenses/LICENSE-2.0
 *
 * Unless required by applicable law or agreed to in writing,
 * software distributed under the License is distributed on an
 * "AS IS" BASIS, WITHOUT WARRANTIES OR CONDITIONS OF ANY
 * KIND, either express or implied.  See the License for the
 * specific language governing permissions and limitations
 * under the License.
 */

package org.ballerinalang.stdlib.io.nativeimpl;

import org.ballerinalang.jvm.scheduling.Strand;
import org.ballerinalang.jvm.types.BField;
import org.ballerinalang.jvm.types.BStructureType;
import org.ballerinalang.jvm.types.BTableType;
import org.ballerinalang.jvm.types.BType;
import org.ballerinalang.jvm.types.BUnionType;
import org.ballerinalang.jvm.types.TypeTags;
import org.ballerinalang.jvm.util.exceptions.BallerinaException;
import org.ballerinalang.jvm.values.MapValueImpl;
import org.ballerinalang.jvm.values.ObjectValue;
import org.ballerinalang.jvm.values.TableValue;
import org.ballerinalang.jvm.values.TypedescValue;
import org.ballerinalang.model.types.TypeKind;
import org.ballerinalang.natives.annotations.Argument;
import org.ballerinalang.natives.annotations.BallerinaFunction;
import org.ballerinalang.natives.annotations.Receiver;
import org.ballerinalang.natives.annotations.ReturnType;
import org.ballerinalang.stdlib.io.channels.base.DelimitedRecordChannel;
import org.ballerinalang.stdlib.io.utils.BallerinaIOException;
import org.ballerinalang.stdlib.io.utils.IOConstants;
import org.ballerinalang.stdlib.io.utils.IOUtils;
import org.slf4j.Logger;
import org.slf4j.LoggerFactory;

import java.util.ArrayList;
import java.util.Iterator;
import java.util.List;
import java.util.Map;

/**
 * Extern function ballerina/io#loadToTable.
 *
 * @since 0.970.0
 */
@BallerinaFunction(
        orgName = "ballerina", packageName = "io",
        functionName = "getTable",
        receiver = @Receiver(type = TypeKind.OBJECT, structType = "ReadableCSVChannel", structPackage = "ballerina/io"),
        args = {@Argument(name = "structType", type = TypeKind.TYPEDESC)},
        returnType = {
                @ReturnType(type = TypeKind.TABLE),
                @ReturnType(type = TypeKind.ERROR)},
        isPublic = true
)
public class GetTable {

    private static final Logger log = LoggerFactory.getLogger(GetTable.class);
    private static final String CSV_CHANNEL_DELIMITED_STRUCT_FIELD = "dc";

    public static Object getTable(Strand strand, ObjectValue csvChannel, TypedescValue typedescValue) {
        try {
            final ObjectValue delimitedObj = (ObjectValue) csvChannel.get(CSV_CHANNEL_DELIMITED_STRUCT_FIELD);
            DelimitedRecordChannel delimitedChannel = (DelimitedRecordChannel) delimitedObj
                    .getNativeData(IOConstants.TXT_RECORD_CHANNEL_NAME);
            if (delimitedChannel.hasReachedEnd()) {
                return IOUtils.createEoFError();
            }
            List<String[]> records = new ArrayList<>();
            while (delimitedChannel.hasNext()) {
                records.add(delimitedChannel.read());
            }
            return getTable(typedescValue, records);
        } catch (BallerinaIOException e) {
            String msg = "failed to process the delimited file: " + e.getMessage();
            log.error(msg, e);
            return IOUtils.createError(msg);
        }
    }

<<<<<<< HEAD
    private static TableValue getTable(EventContext eventContext, List records) throws BallerinaException {
        TypedescValue type = (TypedescValue) eventContext.getProperties().get(TYPE_DESC_VALUE);
        BType describingType = type.getDescribingType();
        TableValue table = new TableValue(new BTableType(describingType), null, null);
=======
    private static TableValue getTable(TypedescValue typedescValue, List records) throws BallerinaException {
        BType describingType = typedescValue.getDescribingType();
        TableValue table = new TableValue(new BTableType(describingType), null, null, null);
>>>>>>> 18b28043
        BStructureType structType = (BStructureType) describingType;
        for (Object obj : records) {
            String[] fields = (String[]) obj;
            final MapValueImpl<String, Object> struct = getStruct(fields, structType);
            if (struct != null) {
                table.addData(struct);
            }
        }
        return table;
    }

    private static MapValueImpl<String, Object> getStruct(String[] fields, final BStructureType structType) {
        Map<String, BField> internalStructFields = structType.getFields();
        int fieldLength = internalStructFields.size();
        MapValueImpl<String, Object> struct = null;
        if (fields.length > 0) {
            Iterator<Map.Entry<String, BField>> itr = internalStructFields.entrySet().iterator();
            struct = new MapValueImpl<>(structType);
            for (int i = 0; i < fieldLength; i++) {
                final BField internalStructField = itr.next().getValue();
                final int type = internalStructField.getFieldType().getTag();
                String fieldName = internalStructField.getFieldName();
                if (fields.length > i) {
                    String value = fields[i];
                    switch (type) {
                        case TypeTags.INT_TAG:
                        case TypeTags.FLOAT_TAG:
                        case TypeTags.STRING_TAG:
                        case TypeTags.BOOLEAN_TAG:
                            populateRecord(type, struct, fieldName, value);
                        break;
                        case TypeTags.UNION_TAG:
                            List<BType> members = ((BUnionType) internalStructField.getFieldType()).getMemberTypes();
                            if (members.get(0).getTag() == TypeTags.NULL_TAG) {
                                populateRecord(members.get(1).getTag(), struct, fieldName, value);
                            } else if (members.get(1).getTag() == TypeTags.NULL_TAG) {
                                populateRecord(members.get(0).getTag(), struct, fieldName, value);
                            } else {
                                throw IOUtils.createError("unsupported nillable field for value: " + value);
                            }
                            break;
                        default:
                            throw IOUtils.createError(
                                    "type casting support only for int, float, boolean and string. "
                                            + "Invalid value for the struct field: " + value);
                    }
                } else {
                    struct.put(fieldName, null);
                }
            }
        }
        return struct;
    }

    private static void populateRecord(int type, MapValueImpl<String, Object> struct, String fieldName, String value) {
        switch (type) {
            case TypeTags.INT_TAG:
                struct.put(fieldName, value == null ? null : Long.parseLong(value));
                return;
            case TypeTags.FLOAT_TAG:
                struct.put(fieldName, value == null ? null : Double.parseDouble(value));
                break;
            case TypeTags.STRING_TAG:
                struct.put(fieldName, value);
                break;
            case TypeTags.BOOLEAN_TAG:
                struct.put(fieldName, value == null ? null : (Boolean.parseBoolean(value)));
                break;
            default:
                throw IOUtils.createError("type casting support only for int, float, boolean and string. "
                        + "Invalid value for the struct field: " + value);
        }
    }
}<|MERGE_RESOLUTION|>--- conflicted
+++ resolved
@@ -87,16 +87,9 @@
         }
     }
 
-<<<<<<< HEAD
-    private static TableValue getTable(EventContext eventContext, List records) throws BallerinaException {
-        TypedescValue type = (TypedescValue) eventContext.getProperties().get(TYPE_DESC_VALUE);
-        BType describingType = type.getDescribingType();
-        TableValue table = new TableValue(new BTableType(describingType), null, null);
-=======
     private static TableValue getTable(TypedescValue typedescValue, List records) throws BallerinaException {
         BType describingType = typedescValue.getDescribingType();
-        TableValue table = new TableValue(new BTableType(describingType), null, null, null);
->>>>>>> 18b28043
+        TableValue table = new TableValue(new BTableType(describingType), null, null);
         BStructureType structType = (BStructureType) describingType;
         for (Object obj : records) {
             String[] fields = (String[]) obj;
