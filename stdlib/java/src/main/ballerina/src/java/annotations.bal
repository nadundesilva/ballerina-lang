// Copyright (c) 2019 WSO2 Inc. (http://www.wso2.org) All Rights Reserved.
//
// WSO2 Inc. licenses this file to you under the Apache License,
// Version 2.0 (the "License"); you may not use this file except
// in compliance with the License.
// You may obtain a copy of the License at
//
// http://www.apache.org/licenses/LICENSE-2.0
//
// Unless required by applicable law or agreed to in writing,
// software distributed under the License is distributed on an
// "AS IS" BASIS, WITHOUT WARRANTIES OR CONDITIONS OF ANY
// KIND, either express or implied.  See the License for the
// specific language governing permissions and limitations
// under the License.

public type ConstructorData record {|
    string class;
    ParamType[] paramTypes?;
|};

public type MethodData record {|
    string name?;
    string class;
<<<<<<< HEAD
    boolean isStatic = false;
    ParamType[] paramTypes?;
|};

public type ParamType string | record {|
    string elementClass;
    byte dimensions;
=======
    string[] paramTypes?;
>>>>>>> 7301a3f6
|};

public type FieldData record {|
    string name;
    string class;
|};

public const annotation ConstructorData Constructor on source external;
public const annotation MethodData Method on source external;
public const annotation FieldData FieldGet on source external;
public const annotation FieldData FieldSet on source external;
<|MERGE_RESOLUTION|>--- conflicted
+++ resolved
@@ -22,7 +22,6 @@
 public type MethodData record {|
     string name?;
     string class;
-<<<<<<< HEAD
     boolean isStatic = false;
     ParamType[] paramTypes?;
 |};
@@ -30,9 +29,6 @@
 public type ParamType string | record {|
     string elementClass;
     byte dimensions;
-=======
-    string[] paramTypes?;
->>>>>>> 7301a3f6
 |};
 
 public type FieldData record {|
