/*
 * Copyright (c) 2019, WSO2 Inc. (http://www.wso2.org) All Rights Reserved.
 *
 * WSO2 Inc. licenses this file to you under the Apache License,
 * Version 2.0 (the "License"); you may not use this file except
 * in compliance with the License.
 * You may obtain a copy of the License at
 *
 *    http://www.apache.org/licenses/LICENSE-2.0
 *
 * Unless required by applicable law or agreed to in writing,
 * software distributed under the License is distributed on an
 * "AS IS" BASIS, WITHOUT WARRANTIES OR CONDITIONS OF ANY
 * KIND, either express or implied. See the License for the
 * specific language governing permissions and limitations
 * under the License.
 */

package org.ballerinalang.messaging.kafka.nativeimpl.consumer;

import org.apache.kafka.clients.consumer.KafkaConsumer;
import org.apache.kafka.common.KafkaException;
import org.apache.kafka.common.TopicPartition;
import org.ballerinalang.jvm.scheduling.Scheduler;
import org.ballerinalang.jvm.values.MapValue;
import org.ballerinalang.jvm.values.ObjectValue;
import org.ballerinalang.messaging.kafka.observability.KafkaMetricsUtil;
import org.ballerinalang.messaging.kafka.observability.KafkaObservabilityConstants;
import org.ballerinalang.messaging.kafka.observability.KafkaTracingUtil;
import org.slf4j.Logger;
import org.slf4j.LoggerFactory;

import java.time.Duration;
import java.util.Properties;

import static org.ballerinalang.messaging.kafka.utils.KafkaConstants.ALIAS_DURATION;
import static org.ballerinalang.messaging.kafka.utils.KafkaConstants.ALIAS_PARTITION;
import static org.ballerinalang.messaging.kafka.utils.KafkaConstants.ALIAS_TOPIC;
import static org.ballerinalang.messaging.kafka.utils.KafkaConstants.CONSUMER_ERROR;
import static org.ballerinalang.messaging.kafka.utils.KafkaConstants.DURATION_UNDEFINED_VALUE;
import static org.ballerinalang.messaging.kafka.utils.KafkaConstants.NATIVE_CONSUMER;
import static org.ballerinalang.messaging.kafka.utils.KafkaConstants.NATIVE_CONSUMER_CONFIG;
import static org.ballerinalang.messaging.kafka.utils.KafkaUtils.createKafkaError;
import static org.ballerinalang.messaging.kafka.utils.KafkaUtils.getDefaultApiTimeout;
import static org.ballerinalang.messaging.kafka.utils.KafkaUtils.getIntFromLong;

/**
 * Native function returns current position for give topic partition.
 */
public class GetPositionOffset {

    private static final Logger LOGGER = LoggerFactory.getLogger(GetPositionOffset.class);

    public static Object getPositionOffset(ObjectValue consumerObject,
                                           MapValue<String, Object> topicPartition,
                                           long duration) {
<<<<<<< HEAD
        KafkaConsumer kafkaConsumer = (KafkaConsumer) consumerObject.getNativeData(NATIVE_CONSUMER);
=======
        KafkaTracingUtil.traceResourceInvocation(Scheduler.getStrand(), consumerObject);
        KafkaConsumer<byte[], byte[]> kafkaConsumer = (KafkaConsumer) consumerObject.getNativeData(NATIVE_CONSUMER);
>>>>>>> c3f98538
        Properties consumerProperties = (Properties) consumerObject.getNativeData(NATIVE_CONSUMER_CONFIG);

        int defaultApiTimeout = getDefaultApiTimeout(consumerProperties);
        int apiTimeout = getIntFromLong(duration, LOGGER, ALIAS_DURATION);
        String topic = topicPartition.getStringValue(ALIAS_TOPIC);
        Long partition = topicPartition.getIntValue(ALIAS_PARTITION);
        TopicPartition tp = new TopicPartition(topic, getIntFromLong(partition, LOGGER, ALIAS_PARTITION));

        try {
            long position;
            if (apiTimeout > DURATION_UNDEFINED_VALUE) {
                position = getPositionWithDuration(kafkaConsumer, tp, apiTimeout);
            } else if (defaultApiTimeout > DURATION_UNDEFINED_VALUE) {
                position = getPositionWithDuration(kafkaConsumer, tp, defaultApiTimeout);
            } else {
                position = kafkaConsumer.position(tp);
            }
            return position;
        } catch (IllegalStateException | KafkaException e) {
            KafkaMetricsUtil.reportConsumerError(consumerObject,
                                                 KafkaObservabilityConstants.ERROR_TYPE_GET_POSITION_OFFSET);
            return createKafkaError("Failed to retrieve position offset: " + e.getMessage(), CONSUMER_ERROR);
        }
    }

    private static long getPositionWithDuration(KafkaConsumer kafkaConsumer,
                                                TopicPartition topicPartition,
                                                long timeout) {
        Duration duration = Duration.ofMillis(timeout);
        return kafkaConsumer.position(topicPartition, duration);
    }
}<|MERGE_RESOLUTION|>--- conflicted
+++ resolved
@@ -54,12 +54,8 @@
     public static Object getPositionOffset(ObjectValue consumerObject,
                                            MapValue<String, Object> topicPartition,
                                            long duration) {
-<<<<<<< HEAD
+        KafkaTracingUtil.traceResourceInvocation(Scheduler.getStrand(), consumerObject);
         KafkaConsumer kafkaConsumer = (KafkaConsumer) consumerObject.getNativeData(NATIVE_CONSUMER);
-=======
-        KafkaTracingUtil.traceResourceInvocation(Scheduler.getStrand(), consumerObject);
-        KafkaConsumer<byte[], byte[]> kafkaConsumer = (KafkaConsumer) consumerObject.getNativeData(NATIVE_CONSUMER);
->>>>>>> c3f98538
         Properties consumerProperties = (Properties) consumerObject.getNativeData(NATIVE_CONSUMER_CONFIG);
 
         int defaultApiTimeout = getDefaultApiTimeout(consumerProperties);
