--- conflicted
+++ resolved
@@ -39,12 +39,8 @@
 
     public static Object flushRecords(ObjectValue producerObject) {
         Strand strand = Scheduler.getStrand();
-<<<<<<< HEAD
+        KafkaTracingUtil.traceResourceInvocation(strand, producerObject);
         KafkaProducer kafkaProducer = (KafkaProducer) producerObject.getNativeData(NATIVE_PRODUCER);
-=======
-        KafkaTracingUtil.traceResourceInvocation(strand, producerObject);
-        KafkaProducer<byte[], byte[]> kafkaProducer = (KafkaProducer) producerObject.getNativeData(NATIVE_PRODUCER);
->>>>>>> c3f98538
         try {
             if (strand.isInTransaction()) {
                 handleTransactions(strand, producerObject);
