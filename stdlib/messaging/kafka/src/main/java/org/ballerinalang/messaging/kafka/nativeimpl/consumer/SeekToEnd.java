--- conflicted
+++ resolved
@@ -46,12 +46,8 @@
     private static final Logger logger = LoggerFactory.getLogger(SeekToEnd.class);
 
     public static Object seekToEnd(ObjectValue consumerObject, ArrayValue topicPartitions) {
-<<<<<<< HEAD
+        KafkaTracingUtil.traceResourceInvocation(Scheduler.getStrand(), consumerObject);
         KafkaConsumer kafkaConsumer = (KafkaConsumer) consumerObject.getNativeData(NATIVE_CONSUMER);
-=======
-        KafkaTracingUtil.traceResourceInvocation(Scheduler.getStrand(), consumerObject);
-        KafkaConsumer<byte[], byte[]> kafkaConsumer = (KafkaConsumer) consumerObject.getNativeData(NATIVE_CONSUMER);
->>>>>>> c3f98538
         ArrayList<TopicPartition> partitionList = getTopicPartitionList(topicPartitions, logger);
         try {
             kafkaConsumer.seekToEnd(partitionList);
