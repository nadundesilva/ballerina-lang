/*
 * Copyright (c) 2019, WSO2 Inc. (http://www.wso2.org) All Rights Reserved.
 *
 * WSO2 Inc. licenses this file to you under the Apache License,
 * Version 2.0 (the "License"); you may not use this file except
 * in compliance with the License.
 * You may obtain a copy of the License at
 *
 *    http://www.apache.org/licenses/LICENSE-2.0
 *
 * Unless required by applicable law or agreed to in writing,
 * software distributed under the License is distributed on an
 * "AS IS" BASIS, WITHOUT WARRANTIES OR CONDITIONS OF ANY
 * KIND, either express or implied. See the License for the
 * specific language governing permissions and limitations
 * under the License.
 */

package org.ballerinalang.messaging.kafka.utils;

import org.apache.avro.Schema;
import org.apache.avro.generic.GenericRecord;
import org.apache.avro.util.Utf8;
import org.apache.kafka.clients.CommonClientConfigs;
import org.apache.kafka.clients.consumer.ConsumerConfig;
import org.apache.kafka.clients.consumer.ConsumerRecord;
import org.apache.kafka.clients.consumer.ConsumerRecords;
import org.apache.kafka.clients.consumer.OffsetAndMetadata;
import org.apache.kafka.clients.producer.KafkaProducer;
import org.apache.kafka.clients.producer.ProducerConfig;
import org.apache.kafka.common.TopicPartition;
import org.apache.kafka.common.config.SslConfigs;
import org.ballerinalang.jvm.BRuntime;
import org.ballerinalang.jvm.BallerinaValues;
import org.ballerinalang.jvm.StringUtils;
import org.ballerinalang.jvm.types.BArrayType;
import org.ballerinalang.jvm.types.BTypes;
<<<<<<< HEAD
import org.ballerinalang.jvm.util.exceptions.BLangRuntimeException;
=======
>>>>>>> 596a4651
import org.ballerinalang.jvm.values.MapValue;
import org.ballerinalang.jvm.values.ObjectValue;
import org.ballerinalang.jvm.values.api.BArray;
import org.ballerinalang.jvm.values.api.BError;
import org.ballerinalang.jvm.values.api.BValueCreator;
import org.ballerinalang.messaging.kafka.observability.KafkaMetricsUtil;
import org.ballerinalang.messaging.kafka.observability.KafkaObservabilityConstants;
import org.slf4j.Logger;

import java.util.ArrayList;
import java.util.HashMap;
import java.util.List;
import java.util.Map;
import java.util.Objects;
import java.util.Properties;

import static org.ballerinalang.jvm.BallerinaValues.createRecord;
import static org.ballerinalang.messaging.kafka.utils.AvroUtils.handleAvroConsumer;
import static org.ballerinalang.messaging.kafka.utils.KafkaConstants.ALIAS_CONCURRENT_CONSUMERS;
import static org.ballerinalang.messaging.kafka.utils.KafkaConstants.ALIAS_DECOUPLE_PROCESSING;
import static org.ballerinalang.messaging.kafka.utils.KafkaConstants.ALIAS_OFFSET;
import static org.ballerinalang.messaging.kafka.utils.KafkaConstants.ALIAS_PARTITION;
import static org.ballerinalang.messaging.kafka.utils.KafkaConstants.ALIAS_POLLING_INTERVAL;
import static org.ballerinalang.messaging.kafka.utils.KafkaConstants.ALIAS_POLLING_TIMEOUT;
import static org.ballerinalang.messaging.kafka.utils.KafkaConstants.ALIAS_TOPIC;
import static org.ballerinalang.messaging.kafka.utils.KafkaConstants.ALIAS_TOPICS;
import static org.ballerinalang.messaging.kafka.utils.KafkaConstants.BALLERINA_STRAND;
import static org.ballerinalang.messaging.kafka.utils.KafkaConstants.CONSUMER_CONFIG_FIELD_NAME;
import static org.ballerinalang.messaging.kafka.utils.KafkaConstants.CONSUMER_ERROR;
import static org.ballerinalang.messaging.kafka.utils.KafkaConstants.CONSUMER_KEY_DESERIALIZER_CONFIG;
import static org.ballerinalang.messaging.kafka.utils.KafkaConstants.CONSUMER_KEY_DESERIALIZER_TYPE_CONFIG;
import static org.ballerinalang.messaging.kafka.utils.KafkaConstants.CONSUMER_VALUE_DESERIALIZER_CONFIG;
import static org.ballerinalang.messaging.kafka.utils.KafkaConstants.CONSUMER_VALUE_DESERIALIZER_TYPE_CONFIG;
import static org.ballerinalang.messaging.kafka.utils.KafkaConstants.KEYSTORE_CONFIG;
import static org.ballerinalang.messaging.kafka.utils.KafkaConstants.PRODUCER_KEY_SERIALIZER_CONFIG;
import static org.ballerinalang.messaging.kafka.utils.KafkaConstants.PRODUCER_KEY_SERIALIZER_TYPE_CONFIG;
import static org.ballerinalang.messaging.kafka.utils.KafkaConstants.PRODUCER_VALUE_SERIALIZER_CONFIG;
import static org.ballerinalang.messaging.kafka.utils.KafkaConstants.PRODUCER_VALUE_SERIALIZER_TYPE_CONFIG;
import static org.ballerinalang.messaging.kafka.utils.KafkaConstants.PROPERTIES_ARRAY;
import static org.ballerinalang.messaging.kafka.utils.KafkaConstants.PROTOCOL_CONFIG;
import static org.ballerinalang.messaging.kafka.utils.KafkaConstants.SECURE_SOCKET;
import static org.ballerinalang.messaging.kafka.utils.KafkaConstants.SERDES_AVRO;
import static org.ballerinalang.messaging.kafka.utils.KafkaConstants.SERDES_CUSTOM;
import static org.ballerinalang.messaging.kafka.utils.KafkaConstants.TRUSTSTORE_CONFIG;

/**
 * Utility class for Kafka Connector Implementation.
 */
public class KafkaUtils {

    private KafkaUtils() {
    }

    public static Object[] getResourceParameters(ObjectValue service, ObjectValue listener,
                                                 ConsumerRecords records, String groupId) {

        BArray consumerRecordsArray = BValueCreator.createArrayValue(new BArrayType(getConsumerRecord().getType()));
        String keyType = listener.getStringValue(CONSUMER_KEY_DESERIALIZER_TYPE_CONFIG);
        String valueType = listener.getStringValue(KafkaConstants.CONSUMER_VALUE_DESERIALIZER_TYPE_CONFIG);

        if (service.getType().getAttachedFunctions()[0].getParameterType().length == 2) {
            for (Object record : records) {
                MapValue<String, Object> consumerRecord = populateConsumerRecord((ConsumerRecord) record, keyType,
                                                                                 valueType);
                consumerRecordsArray.append(consumerRecord);
            }
            return new Object[]{listener, true, consumerRecordsArray, true, null, false, null, false};
        } else {
            BArray partitionOffsetsArray =
                    BValueCreator.createArrayValue(new BArrayType(getPartitionOffsetRecord().getType()));
            for (Object record : records) {
                ConsumerRecord kafkaRecord = (ConsumerRecord) record;
                MapValue<String, Object> consumerRecord = populateConsumerRecord(kafkaRecord, keyType, valueType);
                MapValue<String, Object> topicPartition = populateTopicPartitionRecord(kafkaRecord.topic(),
                                                                                       kafkaRecord.partition());
                MapValue<String, Object> partitionOffset = populatePartitionOffsetRecord(topicPartition,
                                                                                         kafkaRecord.offset());
                consumerRecordsArray.append(consumerRecord);
                partitionOffsetsArray.append(partitionOffset);
            }
            return new Object[]{listener, true, consumerRecordsArray, true, partitionOffsetsArray, true, groupId, true};
        }
    }

    public static Properties processKafkaConsumerConfig(MapValue<String, Object> configurations) {
        Properties properties = new Properties();

        addStringParamIfPresent(ConsumerConfig.BOOTSTRAP_SERVERS_CONFIG, configurations, properties,
                                KafkaConstants.CONSUMER_BOOTSTRAP_SERVERS_CONFIG);
        addStringParamIfPresent(ConsumerConfig.GROUP_ID_CONFIG, configurations, properties,
                                KafkaConstants.CONSUMER_GROUP_ID_CONFIG);
        addStringParamIfPresent(ConsumerConfig.AUTO_OFFSET_RESET_CONFIG, configurations, properties,
                                KafkaConstants.CONSUMER_AUTO_OFFSET_RESET_CONFIG);
        addStringParamIfPresent(ConsumerConfig.PARTITION_ASSIGNMENT_STRATEGY_CONFIG, configurations, properties,
                                KafkaConstants.CONSUMER_PARTITION_ASSIGNMENT_STRATEGY_CONFIG);
        addStringParamIfPresent(ConsumerConfig.METRICS_RECORDING_LEVEL_CONFIG, configurations, properties,
                                KafkaConstants.CONSUMER_METRICS_RECORDING_LEVEL_CONFIG);
        addStringParamIfPresent(ConsumerConfig.METRIC_REPORTER_CLASSES_CONFIG, configurations, properties,
                                KafkaConstants.CONSUMER_METRIC_REPORTER_CLASSES_CONFIG);
        addStringParamIfPresent(ConsumerConfig.CLIENT_ID_CONFIG, configurations, properties,
                                KafkaConstants.CONSUMER_CLIENT_ID_CONFIG);
        addStringParamIfPresent(ConsumerConfig.INTERCEPTOR_CLASSES_CONFIG, configurations, properties,
                                KafkaConstants.CONSUMER_INTERCEPTOR_CLASSES_CONFIG);
        addStringParamIfPresent(ConsumerConfig.ISOLATION_LEVEL_CONFIG, configurations, properties,
                                KafkaConstants.CONSUMER_ISOLATION_LEVEL_CONFIG);

        addDeserializerConfigs(ConsumerConfig.KEY_DESERIALIZER_CLASS_CONFIG, configurations, properties,
                               CONSUMER_KEY_DESERIALIZER_TYPE_CONFIG);
        addDeserializerConfigs(ConsumerConfig.VALUE_DESERIALIZER_CLASS_CONFIG, configurations, properties,
                               KafkaConstants.CONSUMER_VALUE_DESERIALIZER_TYPE_CONFIG);
        addCustomDeserializer(CONSUMER_KEY_DESERIALIZER_CONFIG, CONSUMER_KEY_DESERIALIZER_TYPE_CONFIG, properties,
                              configurations);
        addCustomDeserializer(CONSUMER_VALUE_DESERIALIZER_CONFIG, CONSUMER_VALUE_DESERIALIZER_TYPE_CONFIG, properties,
                              configurations);
        addStringParamIfPresent(KafkaConstants.SCHEMA_REGISTRY_URL, configurations, properties,
                                KafkaConstants.CONSUMER_SCHEMA_REGISTRY_URL);

        addStringArrayParamIfPresent(ALIAS_TOPICS, configurations, properties,
                                     ALIAS_TOPICS);
        addStringArrayParamIfPresent(PROPERTIES_ARRAY, configurations, properties, PROPERTIES_ARRAY);

        addIntParamIfPresent(ConsumerConfig.SESSION_TIMEOUT_MS_CONFIG, configurations, properties,
                             KafkaConstants.CONSUMER_SESSION_TIMEOUT_MS_CONFIG);
        addIntParamIfPresent(ConsumerConfig.HEARTBEAT_INTERVAL_MS_CONFIG, configurations, properties,
                             KafkaConstants.CONSUMER_HEARTBEAT_INTERVAL_MS_CONFIG);
        addIntParamIfPresent(ConsumerConfig.METADATA_MAX_AGE_CONFIG, configurations, properties,
                             KafkaConstants.CONSUMER_METADATA_MAX_AGE_CONFIG);
        addIntParamIfPresent(ConsumerConfig.AUTO_COMMIT_INTERVAL_MS_CONFIG, configurations, properties,
                             KafkaConstants.CONSUMER_AUTO_COMMIT_INTERVAL_MS_CONFIG);
        addIntParamIfPresent(ConsumerConfig.MAX_PARTITION_FETCH_BYTES_CONFIG, configurations, properties,
                             KafkaConstants.CONSUMER_MAX_PARTITION_FETCH_BYTES_CONFIG);
        addIntParamIfPresent(ConsumerConfig.SEND_BUFFER_CONFIG, configurations, properties,
                             KafkaConstants.CONSUMER_SEND_BUFFER_CONFIG);
        addIntParamIfPresent(ConsumerConfig.RECEIVE_BUFFER_CONFIG, configurations, properties,
                             KafkaConstants.CONSUMER_RECEIVE_BUFFER_CONFIG);
        addIntParamIfPresent(ConsumerConfig.FETCH_MIN_BYTES_CONFIG, configurations, properties,
                             KafkaConstants.CONSUMER_FETCH_MIN_BYTES_CONFIG);
        addIntParamIfPresent(ConsumerConfig.FETCH_MAX_BYTES_CONFIG, configurations, properties,
                             KafkaConstants.CONSUMER_FETCH_MAX_BYTES_CONFIG);
        addIntParamIfPresent(ConsumerConfig.FETCH_MAX_WAIT_MS_CONFIG, configurations, properties,
                             KafkaConstants.CONSUMER_FETCH_MAX_WAIT_MS_CONFIG);
        addIntParamIfPresent(ConsumerConfig.RECONNECT_BACKOFF_MS_CONFIG, configurations, properties,
                             KafkaConstants.CONSUMER_RECONNECT_BACKOFF_MS_CONFIG);
        addIntParamIfPresent(ConsumerConfig.RETRY_BACKOFF_MS_CONFIG, configurations, properties,
                             KafkaConstants.CONSUMER_RETRY_BACKOFF_MS_CONFIG);
        addIntParamIfPresent(ConsumerConfig.METRICS_SAMPLE_WINDOW_MS_CONFIG, configurations, properties,
                             KafkaConstants.CONSUMER_METRICS_SAMPLE_WINDOW_MS_CONFIG);

        addIntParamIfPresent(ConsumerConfig.METRICS_NUM_SAMPLES_CONFIG, configurations, properties,
                             KafkaConstants.CONSUMER_METRICS_NUM_SAMPLES_CONFIG);
        addIntParamIfPresent(ConsumerConfig.REQUEST_TIMEOUT_MS_CONFIG, configurations, properties,
                             KafkaConstants.CONSUMER_REQUEST_TIMEOUT_MS_CONFIG);
        addIntParamIfPresent(ConsumerConfig.CONNECTIONS_MAX_IDLE_MS_CONFIG, configurations, properties,
                             KafkaConstants.CONSUMER_CONNECTIONS_MAX_IDLE_MS_CONFIG);
        addIntParamIfPresent(ConsumerConfig.MAX_POLL_RECORDS_CONFIG, configurations, properties,
                             KafkaConstants.CONSUMER_MAX_POLL_RECORDS_CONFIG);
        addIntParamIfPresent(ConsumerConfig.MAX_POLL_INTERVAL_MS_CONFIG, configurations, properties,
                             KafkaConstants.CONSUMER_MAX_POLL_INTERVAL_MS_CONFIG);
        addIntParamIfPresent(ConsumerConfig.RECONNECT_BACKOFF_MAX_MS_CONFIG, configurations, properties,
                             KafkaConstants.CONSUMER_RECONNECT_BACKOFF_MAX_MS_CONFIG);
        addIntParamIfPresent(ConsumerConfig.DEFAULT_API_TIMEOUT_MS_CONFIG, configurations, properties,
                             KafkaConstants.CONSUMER_DEFAULT_API_TIMEOUT_CONFIG);

        addIntParamIfPresent(ALIAS_POLLING_TIMEOUT, configurations, properties, ALIAS_POLLING_TIMEOUT);
        addIntParamIfPresent(ALIAS_POLLING_INTERVAL, configurations, properties, ALIAS_POLLING_INTERVAL);
        addIntParamIfPresent(ALIAS_CONCURRENT_CONSUMERS, configurations, properties, ALIAS_CONCURRENT_CONSUMERS);

        addBooleanParamIfPresent(ConsumerConfig.ENABLE_AUTO_COMMIT_CONFIG, configurations, properties,
                                 KafkaConstants.CONSUMER_ENABLE_AUTO_COMMIT_CONFIG, true);
        addBooleanParamIfPresent(ConsumerConfig.CHECK_CRCS_CONFIG, configurations, properties,
                                 KafkaConstants.CONSUMER_CHECK_CRCS_CONFIG, true);
        addBooleanParamIfPresent(ConsumerConfig.EXCLUDE_INTERNAL_TOPICS_CONFIG, configurations, properties,
                                 KafkaConstants.CONSUMER_EXCLUDE_INTERNAL_TOPICS_CONFIG, true);

        addBooleanParamIfPresent(ALIAS_DECOUPLE_PROCESSING, configurations, properties,
                                 ALIAS_DECOUPLE_PROCESSING, false);
        if (Objects.nonNull(configurations.get(SECURE_SOCKET))) {
            processSSLProperties(configurations, properties);
        }
        if (SERDES_AVRO.equals(configurations.get(CONSUMER_VALUE_DESERIALIZER_CONFIG)) ||
                SERDES_AVRO.equals(configurations.get(CONSUMER_VALUE_DESERIALIZER_CONFIG))) {
            properties.put(KafkaConstants.SPECIFIC_AVRO_READER, false);
        }
        return properties;
    }

    public static Properties processKafkaProducerConfig(MapValue<String, Object> configurations) {
        Properties properties = new Properties();
        addStringParamIfPresent(ProducerConfig.BOOTSTRAP_SERVERS_CONFIG, configurations,
                                properties, KafkaConstants.PRODUCER_BOOTSTRAP_SERVERS_CONFIG);
        addStringParamIfPresent(ProducerConfig.ACKS_CONFIG, configurations,
                                properties, KafkaConstants.PRODUCER_ACKS_CONFIG);
        addStringParamIfPresent(ProducerConfig.COMPRESSION_TYPE_CONFIG, configurations,
                                properties, KafkaConstants.PRODUCER_COMPRESSION_TYPE_CONFIG);
        addStringParamIfPresent(ProducerConfig.CLIENT_ID_CONFIG, configurations,
                                properties, KafkaConstants.PRODUCER_CLIENT_ID_CONFIG);
        addStringParamIfPresent(ProducerConfig.METRICS_RECORDING_LEVEL_CONFIG, configurations,
                                properties, KafkaConstants.PRODUCER_METRICS_RECORDING_LEVEL_CONFIG);
        addStringParamIfPresent(ProducerConfig.METRIC_REPORTER_CLASSES_CONFIG, configurations,
                                properties, KafkaConstants.PRODUCER_METRIC_REPORTER_CLASSES_CONFIG);
        addStringParamIfPresent(ProducerConfig.PARTITIONER_CLASS_CONFIG, configurations,
                                properties, KafkaConstants.PRODUCER_PARTITIONER_CLASS_CONFIG);
        addStringParamIfPresent(ProducerConfig.INTERCEPTOR_CLASSES_CONFIG, configurations,
                                properties, KafkaConstants.PRODUCER_INTERCEPTOR_CLASSES_CONFIG);
        addStringParamIfPresent(ProducerConfig.TRANSACTIONAL_ID_CONFIG, configurations,
                                properties, KafkaConstants.PRODUCER_TRANSACTIONAL_ID_CONFIG);
        addStringParamIfPresent(KafkaConstants.SCHEMA_REGISTRY_URL, configurations, properties,
                                KafkaConstants.PRODUCER_SCHEMA_REGISTRY_URL);

        addSerializerTypeConfigs(ProducerConfig.KEY_SERIALIZER_CLASS_CONFIG, configurations,
                                 properties, PRODUCER_KEY_SERIALIZER_TYPE_CONFIG);
        addSerializerTypeConfigs(ProducerConfig.VALUE_SERIALIZER_CLASS_CONFIG, configurations,
                                 properties, PRODUCER_VALUE_SERIALIZER_TYPE_CONFIG);
        addCustomKeySerializer(properties, configurations);
        addCustomValueSerializer(properties, configurations);

        addIntParamIfPresent(ProducerConfig.BUFFER_MEMORY_CONFIG, configurations,
                             properties, KafkaConstants.PRODUCER_BUFFER_MEMORY_CONFIG);
        addIntParamIfPresent(ProducerConfig.RETRIES_CONFIG, configurations,
                             properties, KafkaConstants.PRODUCER_RETRIES_CONFIG);
        addIntParamIfPresent(ProducerConfig.BATCH_SIZE_CONFIG, configurations,
                             properties, KafkaConstants.PRODUCER_BATCH_SIZE_CONFIG);
        addIntParamIfPresent(ProducerConfig.LINGER_MS_CONFIG, configurations,
                             properties, KafkaConstants.PRODUCER_LINGER_MS_CONFIG);
        addIntParamIfPresent(ProducerConfig.SEND_BUFFER_CONFIG, configurations,
                             properties, KafkaConstants.PRODUCER_SEND_BUFFER_CONFIG);
        addIntParamIfPresent(ProducerConfig.RECEIVE_BUFFER_CONFIG, configurations,
                             properties, KafkaConstants.PRODUCER_RECEIVE_BUFFER_CONFIG);
        addIntParamIfPresent(ProducerConfig.MAX_REQUEST_SIZE_CONFIG, configurations,
                             properties, KafkaConstants.PRODUCER_MAX_REQUEST_SIZE_CONFIG);
        addIntParamIfPresent(ProducerConfig.RECONNECT_BACKOFF_MS_CONFIG, configurations,
                             properties, KafkaConstants.PRODUCER_RECONNECT_BACKOFF_MS_CONFIG);
        addIntParamIfPresent(ProducerConfig.RECONNECT_BACKOFF_MAX_MS_CONFIG, configurations,
                             properties, KafkaConstants.PRODUCER_RECONNECT_BACKOFF_MAX_MS_CONFIG);
        addIntParamIfPresent(ProducerConfig.RETRY_BACKOFF_MS_CONFIG, configurations,
                             properties, KafkaConstants.PRODUCER_RETRY_BACKOFF_MS_CONFIG);
        addIntParamIfPresent(ProducerConfig.MAX_BLOCK_MS_CONFIG, configurations,
                             properties, KafkaConstants.PRODUCER_MAX_BLOCK_MS_CONFIG);
        addIntParamIfPresent(ProducerConfig.REQUEST_TIMEOUT_MS_CONFIG, configurations,
                             properties, KafkaConstants.PRODUCER_REQUEST_TIMEOUT_MS_CONFIG);
        addIntParamIfPresent(ProducerConfig.METADATA_MAX_AGE_CONFIG, configurations,
                             properties, KafkaConstants.PRODUCER_METADATA_MAX_AGE_CONFIG);
        addIntParamIfPresent(ProducerConfig.METRICS_SAMPLE_WINDOW_MS_CONFIG, configurations,
                             properties, KafkaConstants.PRODUCER_METRICS_SAMPLE_WINDOW_MS_CONFIG);
        addIntParamIfPresent(ProducerConfig.METRICS_NUM_SAMPLES_CONFIG, configurations,
                             properties, KafkaConstants.PRODUCER_METRICS_NUM_SAMPLES_CONFIG);
        addIntParamIfPresent(ProducerConfig.MAX_IN_FLIGHT_REQUESTS_PER_CONNECTION, configurations,
                             properties, KafkaConstants.PRODUCER_MAX_IN_FLIGHT_REQUESTS_PER_CONNECTION);
        addIntParamIfPresent(ProducerConfig.CONNECTIONS_MAX_IDLE_MS_CONFIG, configurations,
                             properties, KafkaConstants.PRODUCER_CONNECTIONS_MAX_IDLE_MS_CONFIG);
        addIntParamIfPresent(ProducerConfig.TRANSACTION_TIMEOUT_CONFIG, configurations,
                             properties, KafkaConstants.PRODUCER_TRANSACTION_TIMEOUT_CONFIG);

        addBooleanParamIfPresent(ProducerConfig.ENABLE_IDEMPOTENCE_CONFIG, configurations,
                                 properties, KafkaConstants.PRODUCER_ENABLE_IDEMPOTENCE_CONFIG);
        if (Objects.nonNull(configurations.get(SECURE_SOCKET))) {
            processSSLProperties(configurations, properties);
        }
        return properties;
    }

    @SuppressWarnings(KafkaConstants.UNCHECKED)
    private static void processSSLProperties(MapValue<String, Object> configurations, Properties configParams) {
        MapValue<String, Object> secureSocket = (MapValue<String, Object>) configurations.get(SECURE_SOCKET);
        addStringParamIfPresent(SslConfigs.SSL_KEYSTORE_TYPE_CONFIG,
                                (MapValue<String, Object>) secureSocket.get(KEYSTORE_CONFIG), configParams,
                                KafkaConstants.KEYSTORE_TYPE_CONFIG);
        addStringParamIfPresent(SslConfigs.SSL_KEYSTORE_LOCATION_CONFIG,
                                (MapValue<String, Object>) secureSocket.get(KEYSTORE_CONFIG), configParams,
                                KafkaConstants.LOCATION_CONFIG);
        addStringParamIfPresent(SslConfigs.SSL_KEYSTORE_PASSWORD_CONFIG,
                                (MapValue<String, Object>) secureSocket.get(KEYSTORE_CONFIG), configParams,
                                KafkaConstants.PASSWORD_CONFIG);
        addStringParamIfPresent(SslConfigs.SSL_KEYMANAGER_ALGORITHM_CONFIG,
                                (MapValue<String, Object>) secureSocket.get(KEYSTORE_CONFIG), configParams,
                                KafkaConstants.KEYMANAGER_ALGORITHM_CONFIG);
        addStringParamIfPresent(SslConfigs.SSL_TRUSTSTORE_TYPE_CONFIG,
                                (MapValue<String, Object>) secureSocket.get(TRUSTSTORE_CONFIG), configParams,
                                KafkaConstants.TRUSTSTORE_TYPE_CONFIG);
        addStringParamIfPresent(SslConfigs.SSL_TRUSTSTORE_LOCATION_CONFIG,
                                (MapValue<String, Object>) secureSocket.get(TRUSTSTORE_CONFIG), configParams,
                                KafkaConstants.LOCATION_CONFIG);
        addStringParamIfPresent(SslConfigs.SSL_TRUSTSTORE_PASSWORD_CONFIG,
                                (MapValue<String, Object>) secureSocket.get(TRUSTSTORE_CONFIG), configParams,
                                KafkaConstants.PASSWORD_CONFIG);
        addStringParamIfPresent(SslConfigs.SSL_TRUSTMANAGER_ALGORITHM_CONFIG,
                                (MapValue<String, Object>) secureSocket.get(TRUSTSTORE_CONFIG), configParams,
                                KafkaConstants.TRUSTMANAGER_ALGORITHM_CONFIG);
        addStringParamIfPresent(CommonClientConfigs.SECURITY_PROTOCOL_CONFIG,
                                (MapValue<String, Object>) secureSocket.get(PROTOCOL_CONFIG), configParams,
                                KafkaConstants.SECURITY_PROTOCOL_CONFIG);
        addStringParamIfPresent(SslConfigs.SSL_PROTOCOL_CONFIG,
                                (MapValue<String, Object>) secureSocket.get(PROTOCOL_CONFIG), configParams,
                                KafkaConstants.SSL_PROTOCOL_CONFIG);
        addStringParamIfPresent(SslConfigs.SSL_ENABLED_PROTOCOLS_CONFIG,
                                (MapValue<String, Object>) secureSocket.get(PROTOCOL_CONFIG), configParams,
                                KafkaConstants.ENABLED_PROTOCOLS_CONFIG);
        addStringParamIfPresent(SslConfigs.SSL_PROVIDER_CONFIG, configurations, configParams,
                                KafkaConstants.SSL_PROVIDER_CONFIG);
        addStringParamIfPresent(SslConfigs.SSL_KEY_PASSWORD_CONFIG, configurations, configParams,
                                KafkaConstants.SSL_KEY_PASSWORD_CONFIG);
        addStringParamIfPresent(SslConfigs.SSL_CIPHER_SUITES_CONFIG, configurations, configParams,
                                KafkaConstants.SSL_CIPHER_SUITES_CONFIG);
        addStringParamIfPresent(SslConfigs.SSL_ENDPOINT_IDENTIFICATION_ALGORITHM_CONFIG, configurations, configParams,
                                KafkaConstants.SSL_ENDPOINT_IDENTIFICATION_ALGORITHM_CONFIG);
        addStringParamIfPresent(SslConfigs.SSL_SECURE_RANDOM_IMPLEMENTATION_CONFIG, configurations, configParams,
                                KafkaConstants.SSL_SECURE_RANDOM_IMPLEMENTATION_CONFIG);
    }

    private static void addSerializerTypeConfigs(String paramName, MapValue<String, Object> configs,
                                                 Properties configParams, String key) {
        if (Objects.nonNull(configs.get(key))) {
            String value = getSerializerType(configs, key);
            configParams.put(paramName, value);
        }
    }

    private static void addDeserializerConfigs(String paramName, MapValue<String, Object> configs,
                                               Properties configParams, String key) {
        if (Objects.nonNull(configs.get(key))) {
            String value = getDeserializerValue(configs, key);
            configParams.put(paramName, value);
        }
    }

    private static void addCustomKeySerializer(Properties properties, MapValue<String, Object> configurations) {
        Object serializer = configurations.get(PRODUCER_KEY_SERIALIZER_CONFIG);
        String serializerType = configurations.getStringValue(PRODUCER_KEY_SERIALIZER_TYPE_CONFIG);
        if (Objects.nonNull(serializer) && SERDES_CUSTOM.equals(serializerType)) {
            properties.put(PRODUCER_KEY_SERIALIZER_CONFIG, configurations.get(PRODUCER_KEY_SERIALIZER_CONFIG));
        }
    }

    private static void addCustomValueSerializer(Properties properties, MapValue<String, Object> configurations) {
        Object serializer = configurations.get(PRODUCER_VALUE_SERIALIZER_CONFIG);
        String serializerType = configurations.getStringValue(PRODUCER_VALUE_SERIALIZER_TYPE_CONFIG);
        if (Objects.nonNull(serializer) && SERDES_CUSTOM.equals(serializerType)) {
            properties.put(PRODUCER_VALUE_SERIALIZER_CONFIG, configurations.get(PRODUCER_VALUE_SERIALIZER_CONFIG));
        }
    }

    private static void addCustomDeserializer(String configParam, String typeConfig, Properties properties,
                                              MapValue<String, Object> configurations) {
        Object deserializer = configurations.get(configParam);
        String deserializerType = configurations.getStringValue(typeConfig);
        if (Objects.nonNull(deserializer) && SERDES_CUSTOM.equals(deserializerType)) {
            properties.put(configParam, configurations.get(configParam));
            properties.put(BALLERINA_STRAND, BRuntime.getCurrentRuntime());
        }
    }

    private static String getSerializerType(MapValue<String, Object> configs, String key) {
        String value = (String) configs.get(key);
        switch (value) {
            case KafkaConstants.SERDES_BYTE_ARRAY:
                return KafkaConstants.BYTE_ARRAY_SERIALIZER;
            case KafkaConstants.SERDES_STRING:
                return KafkaConstants.STRING_SERIALIZER;
            case KafkaConstants.SERDES_INT:
                return KafkaConstants.INT_SERIALIZER;
            case KafkaConstants.SERDES_FLOAT:
                return KafkaConstants.FLOAT_SERIALIZER;
            case KafkaConstants.SERDES_AVRO:
                return KafkaConstants.AVRO_SERIALIZER;
            case SERDES_CUSTOM:
                return KafkaConstants.CUSTOM_SERIALIZER;
            default:
                return value;
        }
    }

    private static String getDeserializerValue(MapValue<String, Object> configs, String key) {
        String value = (String) configs.get(key);
        switch (value) {
            case KafkaConstants.SERDES_BYTE_ARRAY:
                return KafkaConstants.BYTE_ARRAY_DESERIALIZER;
            case KafkaConstants.SERDES_STRING:
                return KafkaConstants.STRING_DESERIALIZER;
            case KafkaConstants.SERDES_INT:
                return KafkaConstants.INT_DESERIALIZER;
            case KafkaConstants.SERDES_FLOAT:
                return KafkaConstants.FLOAT_DESERIALIZER;
            case SERDES_AVRO:
                return KafkaConstants.AVRO_DESERIALIZER;
            case SERDES_CUSTOM:
                return KafkaConstants.CUSTOM_DESERIALIZER;
            default:
                return value;
        }
    }

    private static void addStringParamIfPresent(String paramName,
                                                MapValue<String, Object> configs,
                                                Properties configParams,
                                                String key) {
        if (Objects.nonNull(configs.get(key))) {
            String value = (String) configs.get(key);
            if (!(value == null || value.equals(""))) {
                configParams.put(paramName, value);
            }
        }
    }

    private static void addStringArrayParamIfPresent(String paramName,
                                                     MapValue<String, Object> configs,
                                                     Properties configParams,
                                                     String key) {
        BArray stringArray = (BArray) configs.get(key);
        List<String> values = getStringListFromStringBArray(stringArray);
        configParams.put(paramName, values);
    }

    private static void addIntParamIfPresent(String paramName,
                                             MapValue<String, Object> configs,
                                             Properties configParams,
                                             String key) {
        Long value = (Long) configs.get(key);
        if (Objects.nonNull(value)) {
            configParams.put(paramName, value.intValue());
        }
    }

    private static void addBooleanParamIfPresent(String paramName,
                                                 MapValue<String, Object> configs,
                                                 Properties configParams,
                                                 String key,
                                                 boolean defaultValue) {
        boolean value = (boolean) configs.get(key);
        if (value != defaultValue) {
            configParams.put(paramName, value);
        }
    }

    private static void addBooleanParamIfPresent(String paramName,
                                                 MapValue<String, Object> configs,
                                                 Properties configParams,
                                                 String key) {
        boolean value = (boolean) configs.get(key);
        configParams.put(paramName, value);
    }

    public static ArrayList<TopicPartition> getTopicPartitionList(BArray partitions, Logger logger) {
        ArrayList<TopicPartition> partitionList = new ArrayList<>();
        if (partitions != null) {
            for (int counter = 0; counter < partitions.size(); counter++) {
                MapValue<String, Object> partition = (MapValue<String, Object>) partitions.get(counter);
                String topic = (String) partition.get(ALIAS_TOPIC);
                int partitionValue = getIntFromLong((Long) partition.get(ALIAS_PARTITION), logger, ALIAS_PARTITION);
                partitionList.add(new TopicPartition(topic, partitionValue));
            }
        }
        return partitionList;
    }

    public static List<String> getStringListFromStringBArray(BArray stringArray) {
        ArrayList<String> values = new ArrayList<>();
        if ((Objects.isNull(stringArray)) ||
                (!((BArrayType) stringArray.getType()).getElementType().equals(BTypes.typeString))) {
            return values;
        }
        if (stringArray.size() != 0) {
            for (int i = 0; i < stringArray.size(); i++) {
                values.add(stringArray.getString(i));
            }
        }
        return values;
    }

    /**
     * Populate the {@code TopicPartition} record type in Ballerina.
     *
     * @param topic     name of the topic
     * @param partition value of the partition offset
     * @return {@code MapValue} of the record
     */
    public static MapValue<String, Object> populateTopicPartitionRecord(String topic, int partition) {
        return createRecord(getTopicPartitionRecord(), topic, partition);
    }

    public static MapValue<String, Object> populatePartitionOffsetRecord(MapValue<String, Object> topicPartition,
                                                                         long offset) {
        return createRecord(getPartitionOffsetRecord(), topicPartition, offset);
    }

    public static MapValue<String, Object> populateConsumerRecord(ConsumerRecord record, String keyType,
                                                                  String valueType) {
        Object key = null;
        if (Objects.nonNull(record.key())) {
            key = getBValues(record.key(), keyType);
        }

        Object value = getBValues(record.value(), valueType);
        return createRecord(getConsumerRecord(), key, value, record.offset(), record.partition(), record.timestamp(),
                            record.topic());
    }

    private static Object getBValues(Object value, String type) {
        if (KafkaConstants.SERDES_BYTE_ARRAY.equals(type)) {
            if (value instanceof byte[]) {
                return BValueCreator.createArrayValue((byte[]) value);
            } else {
                throw createKafkaError(CONSUMER_ERROR, "Invalid type - expected: byte[]");
            }
        } else if (KafkaConstants.SERDES_STRING.equals(type)) {
            if (value instanceof String) {
                // TODO: Workaround until #20644 is fixed
                return value;
                // return StringUtils.fromString((String) value);
            } else {
                throw createKafkaError(CONSUMER_ERROR, "Invalid type - expected: string");
            }
        } else if (KafkaConstants.SERDES_INT.equals(type)) {
            if (value instanceof Long) {
                return value;
            } else {
                throw createKafkaError(CONSUMER_ERROR, "Invalid type - expected: int");
            }
        } else if (KafkaConstants.SERDES_FLOAT.equals(type)) {
            if (value instanceof Double) {
                return value;
            } else {
                throw createKafkaError(CONSUMER_ERROR, "Invalid type - expected: float");
            }
        } else if (SERDES_AVRO.equals(type)) {
<<<<<<< HEAD
            if (value instanceof GenericRecord) {
                MapValue<String, Object> genericAvroRecord = getAvroGenericRecord();
                populateBallerinaGenericAvroRecord(genericAvroRecord, (GenericRecord) value);
                return genericAvroRecord;
            }
        } else if (SERDES_CUSTOM.equals(type)) {
            return value;
        }
        throw createKafkaError("Unexpected type found for consumer record", CONSUMER_ERROR);
    }

    private static void populateBallerinaGenericAvroRecord(MapValue genericAvroRecord, GenericRecord record) {
        List<Schema.Field> fields = record.getSchema().getFields();
        for (Schema.Field field : fields) {
            if (record.get(field.name()) instanceof Utf8) {
                genericAvroRecord.put(field.name(), record.get(field.name()).toString());
            } else if (record.get(field.name()) instanceof GenericRecord) {
                populateBallerinaGenericAvroRecord(genericAvroRecord, (GenericRecord) record.get(field.name()));
            } else {
                genericAvroRecord.put(field.name(), record.get(field.name()));
            }
        }
=======
            return handleAvroConsumer(value);
        } else if (SERDES_CUSTOM.equals(type)) {
            return value;
        }
        throw createKafkaError("Unexpected type found for consumer record", CONSUMER_ERROR);
>>>>>>> 596a4651
    }

    public static MapValue<String, Object> getConsumerRecord() {
        return createKafkaRecord(KafkaConstants.CONSUMER_RECORD_STRUCT_NAME);
    }

    public static MapValue<String, Object> getAvroGenericRecord() {
        return createKafkaRecord(KafkaConstants.AVRO_GENERIC_RECORD_NAME);
    }

    public static MapValue<String, Object> getPartitionOffsetRecord() {
        return createKafkaRecord(KafkaConstants.OFFSET_STRUCT_NAME);
    }

    public static MapValue<String, Object> getTopicPartitionRecord() {
        return createKafkaRecord(KafkaConstants.TOPIC_PARTITION_STRUCT_NAME);
    }

    public static BError createKafkaError(String message, String reason) {
        MapValue<String, Object> detail = createKafkaDetailRecord(message);
        return BValueCreator.createErrorValue(StringUtils.fromString(reason), detail);
    }

    public static BError createKafkaError(String message, String reason, BError cause) {
        MapValue<String, Object> detail = createKafkaDetailRecord(message, cause);
        return BValueCreator.createErrorValue(StringUtils.fromString(reason), detail);
    }

    private static MapValue<String, Object> createKafkaDetailRecord(String message) {
        return createKafkaDetailRecord(message, null);
    }

    private static MapValue<String, Object> createKafkaDetailRecord(String message, BError cause) {
        MapValue<String, Object> detail = createKafkaRecord(KafkaConstants.DETAIL_RECORD_NAME);
        return BallerinaValues.createRecord(detail, message, cause);
    }

    public static MapValue<String, Object> createKafkaRecord(String recordName) {
        return BallerinaValues.createRecordValue(KafkaConstants.KAFKA_PROTOCOL_PACKAGE_ID, recordName);
    }

    public static BArray getPartitionOffsetArrayFromOffsetMap(Map<TopicPartition, Long> offsetMap) {
        BArray partitionOffsetArray = BValueCreator.createArrayValue(new BArrayType(
                getPartitionOffsetRecord().getType()));
        if (!offsetMap.entrySet().isEmpty()) {
            for (Map.Entry<TopicPartition, Long> entry : offsetMap.entrySet()) {
                TopicPartition tp = entry.getKey();
                Long offset = entry.getValue();
                MapValue<String, Object> topicPartition = populateTopicPartitionRecord(tp.topic(), tp.partition());
                MapValue<String, Object> partition = populatePartitionOffsetRecord(topicPartition, offset);
                partitionOffsetArray.append(partition);
            }
        }
        return partitionOffsetArray;
    }

    /**
     * Get {@code Map<TopicPartition, OffsetAndMetadata>} map used in committing consumers.
     *
     * @param offsets {@code BArray} of Ballerina {@code PartitionOffset} records
     * @return {@code Map<TopicPartition, OffsetAndMetadata>} created using Ballerina {@code PartitionOffset}
     */
    public static Map<TopicPartition, OffsetAndMetadata> getPartitionToMetadataMap(BArray offsets) {
        Map<TopicPartition, OffsetAndMetadata> partitionToMetadataMap = new HashMap<>();
        for (int i = 0; i < offsets.size(); i++) {
            MapValue offset = (MapValue) offsets.get(i);
            int offsetValue = offset.getIntValue(ALIAS_OFFSET).intValue();
            TopicPartition topicPartition = createTopicPartitionFromPartitionOffset(offset);
            partitionToMetadataMap.put(topicPartition, new OffsetAndMetadata(offsetValue));
        }
        return partitionToMetadataMap;
    }

    /**
     * Get {@code TopicPartition} object from {@code MapValue} of Ballerina {@code PartitionOffset}.
     *
     * @param offset MapValue consists of Ballerina PartitionOffset record.
     * @return TopicPartition Object created
     */
    public static TopicPartition createTopicPartitionFromPartitionOffset(MapValue offset) {
        MapValue partition = (MapValue) offset.get(ALIAS_PARTITION);
        String topic = partition.getStringValue(ALIAS_TOPIC);
        int partitionValue = partition.getIntValue(ALIAS_PARTITION).intValue();

        return new TopicPartition(topic, partitionValue);
    }

    /**
     * Get the Integer value from an Object, if possible.
     *
     * @param value  the {@code Object} which needs to be converted to int
     * @param name   name of the parameter, for logging purposes
     * @param logger {@code Logger} instance to log if there's an issue
     * @return Integer value of the {@code Object}, {@code null} otherwise
     */
    public static Integer getIntValue(Object value, String name, Logger logger) {
        Long longValue = getLongValue(value);
        if (Objects.isNull(longValue)) {
            return null;
        }
        return getIntFromLong(longValue, logger, name);
    }

    /**
     * Get the {@code int} value from a {@code long} value.
     *
     * @param longValue {@code long} value, which we want to convert
     * @param logger    {@code Logger} instance, to log the error if there's an error
     * @param name      parameter name, which will be converted. This is required for logging purposes
     * @return {@code int} value of the {@code long} value, if possible, {@code Integer.MAX_VALUE} is the number is too
     * large
     */
    public static int getIntFromLong(long longValue, Logger logger, String name) {
        try {
            return Math.toIntExact(longValue);
        } catch (ArithmeticException e) {
            logger.warn("The value set for {} needs to be less than {}. The {} value is set to {}", name,
                        Integer.MAX_VALUE, name, Integer.MAX_VALUE);
            return Integer.MAX_VALUE;
        }
    }

    /**
     * Get the {@code Long} value from an {@code Object}.
     *
     * @param value Object from which we want to get the Long value
     * @return Long value of the Object, if present. {@code null} otherwise
     */
    public static Long getLongValue(Object value) {
        if (Objects.isNull(value)) {
            return null;
        }
        return (Long) value;
    }

    /**
     * Get the default API timeout defined in the Kafka configurations.
     *
     * @param consumerProperties - Native consumer properties object
     * @return value of the default api timeout, if defined, -1 otherwise.
     */
    public static int getDefaultApiTimeout(Properties consumerProperties) {
        if (Objects.nonNull(consumerProperties.get(ConsumerConfig.DEFAULT_API_TIMEOUT_MS_CONFIG))) {
            return (int) consumerProperties.get(ConsumerConfig.DEFAULT_API_TIMEOUT_MS_CONFIG);
        }
        return KafkaConstants.DURATION_UNDEFINED_VALUE;
    }

    public static void createKafkaProducer(Properties producerProperties, ObjectValue producerObject) {
        KafkaProducer kafkaProducer = new KafkaProducer<>(producerProperties);
        producerObject.addNativeData(KafkaConstants.NATIVE_PRODUCER, kafkaProducer);
        producerObject.addNativeData(KafkaConstants.NATIVE_PRODUCER_CONFIG, producerProperties);
        producerObject.addNativeData(KafkaConstants.BOOTSTRAP_SERVERS,
                                     producerProperties.getProperty(KafkaConstants.BOOTSTRAP_SERVERS));
        producerObject.addNativeData(KafkaConstants.CLIENT_ID, getClientIdFromProperties(producerProperties));
        KafkaMetricsUtil.reportNewProducer(producerObject);
    }

    public static String getBrokerNames(ObjectValue listener) {
        MapValue<String, Object> listenerConfigurations = listener.getMapValue(CONSUMER_CONFIG_FIELD_NAME);
        return (String) listenerConfigurations.get(KafkaConstants.CONSUMER_BOOTSTRAP_SERVERS_CONFIG);
    }

    public static String getTopicNamesString(List<String> topicsList) {
        return String.join(", ", topicsList);
    }

    public static String getClientIdFromProperties(Properties properties) {
        if (properties == null) {
            return KafkaObservabilityConstants.UNKNOWN;
        }
        String clientId = properties.getProperty(KafkaConstants.CLIENT_ID);
        if (clientId == null) {
            return KafkaObservabilityConstants.UNKNOWN;
        }
        return clientId;
    }

    public static String getBootstrapServers(ObjectValue object) {
        if (object == null) {
            return KafkaObservabilityConstants.UNKNOWN;
        }
        String bootstrapServers = (String) object.getNativeData(KafkaConstants.BOOTSTRAP_SERVERS);
        if (bootstrapServers == null) {
            return KafkaObservabilityConstants.UNKNOWN;
        }
        return bootstrapServers;
    }

    public static String getClientId(ObjectValue object) {
        if (object == null) {
            return KafkaObservabilityConstants.UNKNOWN;
        }
        String clientId = (String) object.getNativeData(KafkaConstants.CLIENT_ID);
        if (clientId == null) {
            return KafkaObservabilityConstants.UNKNOWN;
        }
        return clientId;
    }
}<|MERGE_RESOLUTION|>--- conflicted
+++ resolved
@@ -18,9 +18,6 @@
 
 package org.ballerinalang.messaging.kafka.utils;
 
-import org.apache.avro.Schema;
-import org.apache.avro.generic.GenericRecord;
-import org.apache.avro.util.Utf8;
 import org.apache.kafka.clients.CommonClientConfigs;
 import org.apache.kafka.clients.consumer.ConsumerConfig;
 import org.apache.kafka.clients.consumer.ConsumerRecord;
@@ -35,10 +32,6 @@
 import org.ballerinalang.jvm.StringUtils;
 import org.ballerinalang.jvm.types.BArrayType;
 import org.ballerinalang.jvm.types.BTypes;
-<<<<<<< HEAD
-import org.ballerinalang.jvm.util.exceptions.BLangRuntimeException;
-=======
->>>>>>> 596a4651
 import org.ballerinalang.jvm.values.MapValue;
 import org.ballerinalang.jvm.values.ObjectValue;
 import org.ballerinalang.jvm.values.api.BArray;
@@ -563,36 +556,11 @@
                 throw createKafkaError(CONSUMER_ERROR, "Invalid type - expected: float");
             }
         } else if (SERDES_AVRO.equals(type)) {
-<<<<<<< HEAD
-            if (value instanceof GenericRecord) {
-                MapValue<String, Object> genericAvroRecord = getAvroGenericRecord();
-                populateBallerinaGenericAvroRecord(genericAvroRecord, (GenericRecord) value);
-                return genericAvroRecord;
-            }
-        } else if (SERDES_CUSTOM.equals(type)) {
-            return value;
-        }
-        throw createKafkaError("Unexpected type found for consumer record", CONSUMER_ERROR);
-    }
-
-    private static void populateBallerinaGenericAvroRecord(MapValue genericAvroRecord, GenericRecord record) {
-        List<Schema.Field> fields = record.getSchema().getFields();
-        for (Schema.Field field : fields) {
-            if (record.get(field.name()) instanceof Utf8) {
-                genericAvroRecord.put(field.name(), record.get(field.name()).toString());
-            } else if (record.get(field.name()) instanceof GenericRecord) {
-                populateBallerinaGenericAvroRecord(genericAvroRecord, (GenericRecord) record.get(field.name()));
-            } else {
-                genericAvroRecord.put(field.name(), record.get(field.name()));
-            }
-        }
-=======
             return handleAvroConsumer(value);
         } else if (SERDES_CUSTOM.equals(type)) {
             return value;
         }
         throw createKafkaError("Unexpected type found for consumer record", CONSUMER_ERROR);
->>>>>>> 596a4651
     }
 
     public static MapValue<String, Object> getConsumerRecord() {
