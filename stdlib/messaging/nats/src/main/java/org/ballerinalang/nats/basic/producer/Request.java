/*
 * Copyright (c) 2019, WSO2 Inc. (http://www.wso2.org) All Rights Reserved.
 *
 * WSO2 Inc. licenses this file to you under the Apache License,
 * Version 2.0 (the "License"); you may not use this file except
 * in compliance with the License.
 * You may obtain a copy of the License at
 *
 *    http://www.apache.org/licenses/LICENSE-2.0
 *
 * Unless required by applicable law or agreed to in writing,
 * software distributed under the License is distributed on an
 * "AS IS" BASIS, WITHOUT WARRANTIES OR CONDITIONS OF ANY
 * KIND, either express or implied. See the License for the
 * specific language governing permissions and limitations
 * under the License.
 */

package org.ballerinalang.nats.basic.producer;

import io.nats.client.Connection;
import io.nats.client.Message;
import org.ballerinalang.jvm.BallerinaErrors;
import org.ballerinalang.jvm.BallerinaValues;
import org.ballerinalang.jvm.TypeChecker;
import org.ballerinalang.jvm.scheduling.Scheduler;
import org.ballerinalang.jvm.types.TypeTags;
import org.ballerinalang.jvm.values.ArrayValue;
import org.ballerinalang.jvm.values.ArrayValueImpl;
import org.ballerinalang.jvm.values.ObjectValue;
import org.ballerinalang.nats.Constants;
import org.ballerinalang.nats.Utils;
<<<<<<< HEAD
import org.ballerinalang.nats.observability.NatsMetricsUtil;
=======
import org.ballerinalang.nats.observability.NatsMetricsReporter;
>>>>>>> 596a4651
import org.ballerinalang.nats.observability.NatsObservabilityConstants;
import org.ballerinalang.nats.observability.NatsTracingUtil;

import java.util.concurrent.ExecutionException;
import java.util.concurrent.Future;
import java.util.concurrent.TimeUnit;
import java.util.concurrent.TimeoutException;

import static org.ballerinalang.nats.Utils.convertDataIntoByteArray;

/**
 * Extern function to publish message to a given subject.
 *
 * @since 0.995
 */
public class Request {

    @SuppressWarnings("unused")
    public static Object externRequest(ObjectValue producerObject, String subject, Object data, Object duration) {
        NatsTracingUtil.traceResourceInvocation(Scheduler.getStrand(), producerObject, subject);
        Object connection = producerObject.get(Constants.CONNECTION_OBJ);
        if (TypeChecker.getType(connection).getTag() == TypeTags.OBJECT_TYPE_TAG) {
            ObjectValue connectionObject = (ObjectValue) connection;
            Connection natsConnection = (Connection) connectionObject.getNativeData(Constants.NATS_CONNECTION);

            if (natsConnection == null) {
                NatsMetricsReporter.reportProducerError(NatsObservabilityConstants.ERROR_TYPE_REQUEST);
                return BallerinaErrors.createError(Constants.NATS_ERROR_CODE, Constants.PRODUCER_ERROR + subject +
                        ". NATS connection doesn't exist.");
            }
            NatsMetricsReporter natsMetricsReporter =
                    (NatsMetricsReporter) connectionObject.getNativeData(Constants.NATS_METRIC_UTIL);
            byte[] byteContent = convertDataIntoByteArray(data);
            try {
                Message reply;
                Future<Message> incoming = natsConnection.request(subject, byteContent);
                natsMetricsReporter.reportRequest(subject, byteContent.length);
                if (TypeChecker.getType(duration).getTag() == TypeTags.INT_TAG) {
                    reply = incoming.get((Long) duration, TimeUnit.MILLISECONDS);
                } else {
                    reply = incoming.get();
                }
                ArrayValue msgData = new ArrayValueImpl(reply.getData());
                natsMetricsReporter.reportResponse(subject);
                ObjectValue msgObj = BallerinaValues.createObjectValue(Constants.NATS_PACKAGE_ID,
                        Constants.NATS_MESSAGE_OBJ_NAME, reply.getSubject(), msgData, reply.getReplyTo());
                msgObj.addNativeData(Constants.NATS_MSG, reply);
                return msgObj;
            } catch (TimeoutException ex) {
<<<<<<< HEAD
                NatsMetricsUtil.reportProducerError(url, subject, NatsObservabilityConstants.ERROR_TYPE_REQUEST);
                return Utils.createNatsError("Request to subject " + subject + " timed out while waiting for a reply");
            } catch (IllegalArgumentException | IllegalStateException | ExecutionException ex) {
                NatsMetricsUtil.reportProducerError(url, subject, NatsObservabilityConstants.ERROR_TYPE_REQUEST);
=======
                natsMetricsReporter.reportProducerError(subject, NatsObservabilityConstants.ERROR_TYPE_REQUEST);
                return Utils.createNatsError("Request to subject " + subject + " timed out while waiting for a reply");
            } catch (IllegalArgumentException | IllegalStateException | ExecutionException ex) {
                natsMetricsReporter.reportProducerError(subject, NatsObservabilityConstants.ERROR_TYPE_REQUEST);
>>>>>>> 596a4651
                return BallerinaErrors.createError(Constants.NATS_ERROR_CODE, "Error while requesting message to " +
                        "subject " + subject + ". " + ex.getMessage());
            } catch (InterruptedException ex) {
                natsMetricsReporter.reportProducerError(subject, NatsObservabilityConstants.ERROR_TYPE_REQUEST);
                Thread.currentThread().interrupt();
                return BallerinaErrors.createError(Constants.NATS_ERROR_CODE, "Error while requesting message to " +
                        "subject " + subject + ". " + ex.getMessage());
            }
        } else {
            NatsMetricsReporter.reportProducerError(NatsObservabilityConstants.ERROR_TYPE_REQUEST);
            return BallerinaErrors.createError(Constants.NATS_ERROR_CODE, Constants.PRODUCER_ERROR + subject +
                    ". Producer is logically disconnected.");
        }
    }
}<|MERGE_RESOLUTION|>--- conflicted
+++ resolved
@@ -30,11 +30,7 @@
 import org.ballerinalang.jvm.values.ObjectValue;
 import org.ballerinalang.nats.Constants;
 import org.ballerinalang.nats.Utils;
-<<<<<<< HEAD
-import org.ballerinalang.nats.observability.NatsMetricsUtil;
-=======
 import org.ballerinalang.nats.observability.NatsMetricsReporter;
->>>>>>> 596a4651
 import org.ballerinalang.nats.observability.NatsObservabilityConstants;
 import org.ballerinalang.nats.observability.NatsTracingUtil;
 
@@ -84,17 +80,10 @@
                 msgObj.addNativeData(Constants.NATS_MSG, reply);
                 return msgObj;
             } catch (TimeoutException ex) {
-<<<<<<< HEAD
-                NatsMetricsUtil.reportProducerError(url, subject, NatsObservabilityConstants.ERROR_TYPE_REQUEST);
-                return Utils.createNatsError("Request to subject " + subject + " timed out while waiting for a reply");
-            } catch (IllegalArgumentException | IllegalStateException | ExecutionException ex) {
-                NatsMetricsUtil.reportProducerError(url, subject, NatsObservabilityConstants.ERROR_TYPE_REQUEST);
-=======
                 natsMetricsReporter.reportProducerError(subject, NatsObservabilityConstants.ERROR_TYPE_REQUEST);
                 return Utils.createNatsError("Request to subject " + subject + " timed out while waiting for a reply");
             } catch (IllegalArgumentException | IllegalStateException | ExecutionException ex) {
                 natsMetricsReporter.reportProducerError(subject, NatsObservabilityConstants.ERROR_TYPE_REQUEST);
->>>>>>> 596a4651
                 return BallerinaErrors.createError(Constants.NATS_ERROR_CODE, "Error while requesting message to " +
                         "subject " + subject + ". " + ex.getMessage());
             } catch (InterruptedException ex) {
