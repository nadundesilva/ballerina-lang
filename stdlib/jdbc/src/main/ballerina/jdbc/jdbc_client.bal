// Copyright (c) 2018 WSO2 Inc. (http://www.wso2.org) All Rights Reserved.
//
// WSO2 Inc. licenses this file to you under the Apache License,
// Version 2.0 (the "License"); you may not use this file except
// in compliance with the License.
// You may obtain a copy of the License at
//
// http://www.apache.org/licenses/LICENSE-2.0
//
// Unless required by applicable law or agreed to in writing,
// software distributed under the License is distributed on an
// "AS IS" BASIS, WITHOUT WARRANTIES OR CONDITIONS OF ANY
// KIND, either express or implied.  See the License for the
// specific language governing permissions and limitations
// under the License.

# Represents the base JDBC Client
public type JdbcClient client object {

    # The call remote function implementation for JDBC client to invoke stored procedures/functions.
    #
    # + sqlQuery - The SQL stored procedure to execute
    # + recordType - Array of record types of the returned tables if there is any
    # + parameters - The parameters to be passed to the procedure/function call. The number of parameters is variable
    # + return - A `table[]` if there are tables returned by the call remote function and else nil,
    #            `JdbcClientError` will be returned if there is any error
    public remote function call(@untainted string sqlQuery, typedesc<record{}>[]? recordType, Param... parameters)
        returns @tainted table<record {}>[]|()|JdbcClientError {
        return nativeCall(self, sqlQuery, recordType, ...parameters);
    }

    # The select remote function implementation for JDBC Client to select data from tables.
    #
    # + sqlQuery - SQL query to execute
    # + recordType - Type of the returned table
    # + parameters - The parameters to be passed to the select query. The number of parameters is variable
    # + return - A `table` returned by the sql query statement else `JdbcClientError` will be returned if there
    # is any error
<<<<<<< HEAD
    //public remote function select(@sensitive string sqlQuery, typedesc? recordType, boolean loadToMemory = false,
    //Param... parameters) returns @tainted table<record {}>|error {
    //    return nativeSelect(self, sqlQuery, recordType, loadToMemory = loadToMemory, ...parameters);
    //}
    public remote function select(@untainted string sqlQuery, typedesc<record {}>? recordType,
=======
    public remote function select(@untainted string sqlQuery, typedesc? recordType,
>>>>>>> 014f8c1d
    Param... parameters) returns @tainted table<record {}>|JdbcClientError {
        return nativeSelect(self, sqlQuery, recordType, ...parameters);
    }

    # The update remote function implementation for JDBC Client to update data and schema of the database.
    #
    # + sqlQuery - SQL statement to execute
    # + keyColumns - Names of auto generated columns for which the auto generated key values are returned
    # + parameters - The parameters to be passed to the update query. The number of parameters is variable
    # + return - A `UpdateResult` with the updated row count and key column values,
    #            else `JdbcClientError` will be returned if there is any error
    public remote function update(@untainted string sqlQuery, string[]? keyColumns = (), Param... parameters)
                               returns UpdateResult|JdbcClientError {
        return nativeUpdate(self, sqlQuery, keyColumns = keyColumns, ...parameters);
    }

    # The batchUpdate remote function implementation for JDBC Client to batch data insert.
    #
    # + sqlQuery - SQL statement to execute
    # + parameters - Variable number of parameter arrays each representing the set of parameters of belonging to each
    #                individual update
    # + return - An `int[]` - The elements in the array returned by the operation may be one of the following  or else
    #            an `JdbcClientError` will be returned if there is any error.
    #            A number greater than or equal to zero - indicates that the command was processed successfully
    #                                                     and is an update count giving the number of rows
    #            A value of -2 - Indicates that the command was processed successfully but that the number of rows affected
    #                            is unknown
    #            A value of -3 - Indicates that the command failed to execute successfully and occurs only if a driver
    #                            continues to process commands after a command fails
    public remote function batchUpdate(@untainted string sqlQuery, Param?[]... parameters)
                                    returns int[]|JdbcClientError {
        return nativeBatchUpdate(self, sqlQuery, ...parameters);
    }
};

<<<<<<< HEAD
//function nativeSelect(Client sqlClient, @sensitive string sqlQuery, typedesc? recordType,
//   boolean loadToMemory = false, Param... parameters) returns @tainted table<record {}>|error = external;
function nativeSelect(JdbcClient sqlClient, @untainted string sqlQuery, typedesc<record{}>? recordType,
=======
function nativeSelect(JdbcClient sqlClient, @untainted string sqlQuery, typedesc? recordType,
>>>>>>> 014f8c1d
   Param... parameters) returns @tainted table<record {}>|JdbcClientError = external;

function nativeCall(JdbcClient sqlClient, @untainted string sqlQuery, typedesc<record{}>[]? recordType, Param... parameters)
   returns @tainted table<record {}>[]|()|JdbcClientError = external;

function nativeUpdate(JdbcClient sqlClient, @untainted string sqlQuery, string[]? keyColumns = (),
                             Param... parameters) returns UpdateResult|JdbcClientError = external;

function nativeBatchUpdate(JdbcClient sqlClient, @untainted string sqlQuery, Param?[]... parameters)
    returns int[]|JdbcClientError = external;

function createClient(ClientEndpointConfig config, PoolOptions globalPoolOptions) returns JdbcClient = external;

# An internal function used by clients to shutdown the connection pool.
#
# + jdbcClient - The Client object which represents the connection pool.
# + return - Possible error during closing
public function close(JdbcClient jdbcClient) returns error? = external;
<|MERGE_RESOLUTION|>--- conflicted
+++ resolved
@@ -36,15 +36,7 @@
     # + parameters - The parameters to be passed to the select query. The number of parameters is variable
     # + return - A `table` returned by the sql query statement else `JdbcClientError` will be returned if there
     # is any error
-<<<<<<< HEAD
-    //public remote function select(@sensitive string sqlQuery, typedesc? recordType, boolean loadToMemory = false,
-    //Param... parameters) returns @tainted table<record {}>|error {
-    //    return nativeSelect(self, sqlQuery, recordType, loadToMemory = loadToMemory, ...parameters);
-    //}
     public remote function select(@untainted string sqlQuery, typedesc<record {}>? recordType,
-=======
-    public remote function select(@untainted string sqlQuery, typedesc? recordType,
->>>>>>> 014f8c1d
     Param... parameters) returns @tainted table<record {}>|JdbcClientError {
         return nativeSelect(self, sqlQuery, recordType, ...parameters);
     }
@@ -80,13 +72,7 @@
     }
 };
 
-<<<<<<< HEAD
-//function nativeSelect(Client sqlClient, @sensitive string sqlQuery, typedesc? recordType,
-//   boolean loadToMemory = false, Param... parameters) returns @tainted table<record {}>|error = external;
-function nativeSelect(JdbcClient sqlClient, @untainted string sqlQuery, typedesc<record{}>? recordType,
-=======
-function nativeSelect(JdbcClient sqlClient, @untainted string sqlQuery, typedesc? recordType,
->>>>>>> 014f8c1d
+function nativeSelect(JdbcClient sqlClient, @untainted string sqlQuery, typedesc<record {}>? recordType,
    Param... parameters) returns @tainted table<record {}>|JdbcClientError = external;
 
 function nativeCall(JdbcClient sqlClient, @untainted string sqlQuery, typedesc<record{}>[]? recordType, Param... parameters)
