--- conflicted
+++ resolved
@@ -23,15 +23,9 @@
     # + recordType - Array of record types of the returned tables if there is any
     # + parameters - The parameters to be passed to the procedure/function call. The number of parameters is variable
     # + return - A `table[]` if there are tables returned by the call remote function and else nil,
-<<<<<<< HEAD
-    #            `JdbcClientError` will be returned if there is any error
-    public remote function call(@untainted string sqlQuery, typedesc[]? recordType, Param... parameters)
-                                returns @tainted table<record {}>[]|()|Error {
-=======
     #            `Error` will be returned if there is any error
     public remote function call(@untainted string sqlQuery, typedesc<record{}>[]? recordType, Param... parameters)
         returns @tainted table<record {}>[]|()|Error {
->>>>>>> a48328c9
         return nativeCall(self, sqlQuery, recordType, ...parameters);
     }
 
@@ -42,13 +36,8 @@
     # + parameters - The parameters to be passed to the select query. The number of parameters is variable
     # + return - A `table` returned by the sql query statement else `Error` will be returned if there
     # is any error
-<<<<<<< HEAD
-    public remote function select(@untainted string sqlQuery, typedesc? recordType, Param... parameters)
-                                  returns @tainted table<record {}>|Error {
-=======
     public remote function select(@untainted string sqlQuery, typedesc<record{}>? recordType,
     Param... parameters) returns @tainted table<record {}>|Error {
->>>>>>> a48328c9
         return nativeSelect(self, sqlQuery, recordType, ...parameters);
     }
 
@@ -60,13 +49,8 @@
     # + return - A `UpdateResult` with the updated row count and key column values,
     #            else `Error` will be returned if there is any error
     public remote function update(@untainted string sqlQuery, string[]? keyColumns = (), Param... parameters)
-<<<<<<< HEAD
                                   returns UpdateResult|Error {
-        return nativeUpdate(self, sqlQuery, keyColumns = keyColumns, ...parameters);
-=======
-                               returns UpdateResult|Error {
         return nativeUpdate(self, sqlQuery, keyColumns, ...parameters);
->>>>>>> a48328c9
     }
 
     # The batchUpdate remote function implementation for JDBC Client to batch data insert.
@@ -90,19 +74,11 @@
     }
 };
 
-<<<<<<< HEAD
-function nativeSelect(JdbcClient sqlClient, @untainted string sqlQuery, typedesc? recordType, Param... parameters)
-    returns @tainted table<record {}>|Error = external;
-
-function nativeCall(JdbcClient sqlClient, @untainted string sqlQuery, typedesc[]? recordType, Param... parameters)
-    returns @tainted table<record {}>[]|()|Error = external;
-=======
 function nativeSelect(JdbcClient sqlClient, @untainted string sqlQuery, typedesc<record{}>? recordType,
    Param... parameters) returns @tainted table<record {}>|Error = external;
 
 function nativeCall(JdbcClient sqlClient, @untainted string sqlQuery, typedesc<record{}>[]? recordType, Param... parameters)
    returns @tainted table<record {}>[]|()|Error = external;
->>>>>>> a48328c9
 
 function nativeUpdate(JdbcClient sqlClient, @untainted string sqlQuery, string[]? keyColumns = (), Param... parameters)
     returns UpdateResult|Error = external;
