/*
 * Copyright (c) 2019, WSO2 Inc. (http://www.wso2.org) All Rights Reserved.
 *
 * Licensed under the Apache License, Version 2.0 (the "License");
 * you may not use this file except in compliance with the License.
 * You may obtain a copy of the License at
 *
 * http://www.apache.org/licenses/LICENSE-2.0
 *
 * Unless required by applicable law or agreed to in writing, software
 * distributed under the License is distributed on an "AS IS" BASIS,
 * WITHOUT WARRANTIES OR CONDITIONS OF ANY KIND, either express or implied.
 * See the License for the specific language governing permissions and
 * limitations under the License.
 *
 */
 
apply from: "$rootDir/gradle/balNativeLibProject.gradle"
apply from: "$rootDir/gradle/baseNativeStdLibProject.gradle"

configurations.all {
    resolutionStrategy.preferProjectModules()
}

dependencies {
    baloImplementation project(path: ':ballerina-lang:annotations', configuration: 'baloImplementation')
    baloImplementation project(path: ':ballerina-config-api', configuration: 'baloImplementation')

    // transitive
    baloImplementation project(path: ':ballerina-system', configuration: 'baloImplementation')
    baloImplementation project(path: ':ballerina-io', configuration: 'baloImplementation')
    baloImplementation project(path: ':ballerina-auth', configuration: 'baloImplementation')
    baloImplementation project(path: ':ballerina-reflect', configuration: 'baloImplementation')
    baloImplementation project(path: ':ballerina-log-api', configuration: 'baloImplementation')
    baloImplementation project(path: ':ballerina-crypto', configuration: 'baloImplementation')
    baloImplementation project(path: ':ballerina-math', configuration: 'baloImplementation')
    baloImplementation project(path: ':ballerina-http', configuration: 'baloImplementation')
    baloImplementation project(path: ':ballerina-task', configuration: 'baloImplementation')
    baloImplementation project(path: ':ballerina-system', configuration: 'baloImplementation')
    baloImplementation project(path: ':ballerina-runtime-api', configuration: 'baloImplementation')
    baloImplementation project(path: ':ballerina-transactions', configuration: 'baloImplementation')
    baloImplementation project(path: ':ballerina-xmlutils', configuration: 'baloImplementation')
    baloImplementation project(path: ':ballerina-llvm', configuration: 'baloImplementation')
    baloImplementation project(path: ':ballerina-jsonutils', configuration: 'baloImplementation')
<<<<<<< HEAD
=======
    baloImplementation project(path: ':ballerina-java', configuration: 'baloImplementation')
>>>>>>> 0d5e1bcd
    baloImplementation project(path: ':ballerina-mime', configuration: 'baloImplementation')
    baloImplementation project(path: ':ballerina-cache', configuration: 'baloImplementation')
    baloImplementation project(path: ':ballerina-time', configuration: 'baloImplementation')

    interopImports project(':ballerina-config-api')
    interopImports project(':ballerina-io')
    interopImports project(':ballerina-jsonutils')
    interopImports project(':ballerina-system')
    interopImports project(':ballerina-reflect')

    interopImports project(':ballerina-jsonutils')

    baloCreat project(':lib-creator')
    implementation project(':ballerina-lang')
    implementation project(':ballerina-lang:annotations')
    implementation project(':ballerina-time')
    implementation project(':ballerina-cache')
    implementation project(':ballerina-runtime')
    implementation project(':ballerina-test-utils')
<<<<<<< HEAD
=======
    implementation project(':ballerina-time')
    implementation project(':ballerina-java')
>>>>>>> 0d5e1bcd

    testCompile project(path: ':ballerina-test-common', configuration: 'tests')
    testCompile project(':ballerina-io')
    testCompile project(':ballerina-auth')
    testCompile project(':ballerina-reflect')
    testCompile project(':ballerina-log-api')
    testCompile project(':ballerina-crypto')
    testCompile project(':ballerina-math')
    testCompile project(':ballerina-http')
    testCompile project(':ballerina-task')
    testCompile project(':ballerina-config-api')
    testCompile project(':ballerina-system')
    testCompile project(':ballerina-runtime-api')
    testCompile project(':ballerina-core')
    testCompile project(':ballerina-jsonutils')
    testCompile project(':ballerina-xmlutils')
<<<<<<< HEAD
=======
    testCompile project(':ballerina-java')
    testCompile project(':ballerina-llvm')
    implementation project(':ballerina-time')
>>>>>>> 0d5e1bcd
    testCompile project(':ballerina-mime')
    testCompile project(':ballerina-transactions')

    testCompile 'org.testng:testng'
    testCompile 'org.slf4j:slf4j-jdk14'
    testCompile 'com.h2database:h2'
    testCompile 'org.hsqldb:hsqldb'
<<<<<<< HEAD

    baloImplementation project(path: ':ballerina-time', configuration: 'baloImplementation')
=======
>>>>>>> 0d5e1bcd
    
    implementation 'com.zaxxer:HikariCP'
}

configurations {
    testCompile.exclude group: 'org.slf4j', module: 'slf4j-log4j12'
    testCompile.exclude group: 'org.slf4j', module: 'slf4j-simple'
    testCompile.exclude group: 'org.ops4j.pax.logging', module: 'pax-logging-api'
}

createBalo {
    jvmTarget = 'true'
}

description = 'Ballerina - jdbc'<|MERGE_RESOLUTION|>--- conflicted
+++ resolved
@@ -42,10 +42,7 @@
     baloImplementation project(path: ':ballerina-xmlutils', configuration: 'baloImplementation')
     baloImplementation project(path: ':ballerina-llvm', configuration: 'baloImplementation')
     baloImplementation project(path: ':ballerina-jsonutils', configuration: 'baloImplementation')
-<<<<<<< HEAD
-=======
     baloImplementation project(path: ':ballerina-java', configuration: 'baloImplementation')
->>>>>>> 0d5e1bcd
     baloImplementation project(path: ':ballerina-mime', configuration: 'baloImplementation')
     baloImplementation project(path: ':ballerina-cache', configuration: 'baloImplementation')
     baloImplementation project(path: ':ballerina-time', configuration: 'baloImplementation')
@@ -65,11 +62,8 @@
     implementation project(':ballerina-cache')
     implementation project(':ballerina-runtime')
     implementation project(':ballerina-test-utils')
-<<<<<<< HEAD
-=======
     implementation project(':ballerina-time')
     implementation project(':ballerina-java')
->>>>>>> 0d5e1bcd
 
     testCompile project(path: ':ballerina-test-common', configuration: 'tests')
     testCompile project(':ballerina-io')
@@ -86,12 +80,9 @@
     testCompile project(':ballerina-core')
     testCompile project(':ballerina-jsonutils')
     testCompile project(':ballerina-xmlutils')
-<<<<<<< HEAD
-=======
     testCompile project(':ballerina-java')
     testCompile project(':ballerina-llvm')
     implementation project(':ballerina-time')
->>>>>>> 0d5e1bcd
     testCompile project(':ballerina-mime')
     testCompile project(':ballerina-transactions')
 
@@ -99,11 +90,6 @@
     testCompile 'org.slf4j:slf4j-jdk14'
     testCompile 'com.h2database:h2'
     testCompile 'org.hsqldb:hsqldb'
-<<<<<<< HEAD
-
-    baloImplementation project(path: ':ballerina-time', configuration: 'baloImplementation')
-=======
->>>>>>> 0d5e1bcd
     
     implementation 'com.zaxxer:HikariCP'
 }
