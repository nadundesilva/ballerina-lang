--- conflicted
+++ resolved
@@ -64,13 +64,9 @@
     public static final String CHUNKING_AUTO = "auto";
     public static final String CHUNKING_ALWAYS = "always";
     public static final String CHUNKING_NEVER = "never";
-<<<<<<< HEAD
-    public static final String MAX_ACTIVE_CONNECTIONS_PER_POOL = "client.max.active.connections.per.pool";
     public static final String FORWARDED_ENABLE = "enable";
     public static final String FORWARDED_TRANSITION = "transition";
     public static final String FORWARDED_DISABLE = "disable";
-=======
->>>>>>> 1d1703b6
 
     public static final String HTTP_PACKAGE_PATH = "ballerina.net.http";
 
