/*
 *  Copyright (c) 2017, WSO2 Inc. (http://www.wso2.org) All Rights Reserved.
 *
 *  WSO2 Inc. licenses this file to you under the Apache License,
 *  Version 2.0 (the "License"); you may not use this file except
 *  in compliance with the License.
 *  You may obtain a copy of the License at
 *
 *  http://www.apache.org/licenses/LICENSE-2.0
 *
 *  Unless required by applicable law or agreed to in writing,
 *  software distributed under the License is distributed on an
 *  "AS IS" BASIS, WITHOUT WARRANTIES OR CONDITIONS OF ANY
 *  KIND, either express or implied.  See the License for the
 *  specific language governing permissions and limitations
 *  under the License.
 */
package org.ballerinalang.net.http;

import org.ballerinalang.bre.bvm.CallableUnitCallback;
import org.ballerinalang.connector.api.BLangConnectorSPIUtil;
import org.ballerinalang.connector.api.BallerinaConnectorException;
import org.ballerinalang.connector.api.Executor;
import org.ballerinalang.model.values.BStruct;
<<<<<<< HEAD
import org.ballerinalang.model.values.BTypeValue;
=======
import org.ballerinalang.model.values.BTypeDescValue;
>>>>>>> bd5a17df
import org.ballerinalang.model.values.BValue;
import org.ballerinalang.net.http.serviceendpoint.FilterHolder;
import org.ballerinalang.runtime.Constants;
import org.ballerinalang.util.exceptions.BallerinaException;
import org.ballerinalang.util.program.BLangFunctions;
import org.slf4j.Logger;
import org.slf4j.LoggerFactory;
import org.wso2.transport.http.netty.contract.HttpConnectorListener;
import org.wso2.transport.http.netty.message.HTTPCarbonMessage;

import java.util.HashMap;
import java.util.HashSet;
import java.util.Map;

import static org.ballerinalang.net.http.HttpConstants.PROTOCOL_PACKAGE_HTTP;

/**
 * HTTP connector listener for Ballerina.
 */
public class BallerinaHTTPConnectorListener implements HttpConnectorListener {

    private static final Logger log = LoggerFactory.getLogger(BallerinaHTTPConnectorListener.class);
    private static final String HTTP_RESOURCE = "httpResource";

    private final HTTPServicesRegistry httpServicesRegistry;

    private final HashSet<FilterHolder> filterHolders;

    public BallerinaHTTPConnectorListener(HTTPServicesRegistry httpServicesRegistry,
            HashSet<FilterHolder> filterHolders) {
        this.httpServicesRegistry = httpServicesRegistry;
        this.filterHolders = filterHolders;
    }

    @Override
    public void onMessage(HTTPCarbonMessage httpCarbonMessage) {
        try {
            HttpResource httpResource;
            if (accessed(httpCarbonMessage)) {
                httpResource = (HttpResource) httpCarbonMessage.getProperty(HTTP_RESOURCE);
                extractPropertiesAndStartResourceExecution(httpCarbonMessage, httpResource);
                return;
            }
            httpResource = HttpDispatcher.findResource(httpServicesRegistry, httpCarbonMessage);
            if (HttpDispatcher.isDiffered(httpResource)) {
                httpCarbonMessage.setProperty(HTTP_RESOURCE, httpResource);
                return;
            }
            extractPropertiesAndStartResourceExecution(httpCarbonMessage, httpResource);
        } catch (BallerinaException ex) {
            HttpUtil.handleFailure(httpCarbonMessage, new BallerinaConnectorException(ex.getMessage(), ex.getCause()));
        }
    }

    @Override
    public void onError(Throwable throwable) {
        log.error("Error in http server connector" + throwable.getMessage(), throwable);
    }

    protected void extractPropertiesAndStartResourceExecution(HTTPCarbonMessage httpCarbonMessage,
                                                            HttpResource httpResource) {
        Map<String, Object> properties = collectRequestProperties(httpCarbonMessage);
        properties.put(HttpConstants.REMOTE_ADDRESS, httpCarbonMessage.getProperty(HttpConstants.REMOTE_ADDRESS));
        properties.put(HttpConstants.ORIGIN_HOST, httpCarbonMessage.getHeader(HttpConstants.ORIGIN_HOST));
        BValue[] signatureParams = HttpDispatcher.getSignatureParameters(httpResource, httpCarbonMessage);
        // invoke the request path filters
        invokeRequestFilters(httpCarbonMessage, signatureParams[1], getRequestFilterContext(httpResource));
        CallableUnitCallback callback = new HttpCallableUnitCallback(httpCarbonMessage);
        //TODO handle BallerinaConnectorException
        Executor.submit(httpResource.getBalResource(), callback, properties, signatureParams);
    }

    private BValue getRequestFilterContext(HttpResource httpResource) {
        BStruct filterCtxtStruct = BLangConnectorSPIUtil.createBStruct(
                httpResource.getBalResource().getResourceInfo().getServiceInfo().getPackageInfo().getProgramFile(),
                PROTOCOL_PACKAGE_HTTP, "FilterContext");
        filterCtxtStruct.setRefField(0,
<<<<<<< HEAD
                new BTypeValue(httpResource.getBalResource().getResourceInfo().getServiceInfo().getType()));
=======
                new BTypeDescValue(httpResource.getBalResource().getResourceInfo().getServiceInfo().getType()));
>>>>>>> bd5a17df
        filterCtxtStruct.setStringField(0, httpResource.getParentService().getName());
        filterCtxtStruct.setStringField(1, httpResource.getName());
        return filterCtxtStruct;
    }

    private boolean accessed(HTTPCarbonMessage httpCarbonMessage) {
        return httpCarbonMessage.getProperty(HTTP_RESOURCE) != null;
    }

    protected Map<String, Object> collectRequestProperties(HTTPCarbonMessage httpCarbonMessage) {
        Map<String, Object> properties = new HashMap<>();
        if (httpCarbonMessage.getProperty(HttpConstants.SRC_HANDLER) != null) {
            Object srcHandler = httpCarbonMessage.getProperty(HttpConstants.SRC_HANDLER);
            properties.put(HttpConstants.SRC_HANDLER, srcHandler);
        }
        if (httpCarbonMessage.getHeader(HttpConstants.HEADER_X_XID) == null ||
                httpCarbonMessage.getHeader(HttpConstants.HEADER_X_REGISTER_AT_URL) == null) {
            return properties;
        }
        properties.put(Constants.GLOBAL_TRANSACTION_ID, httpCarbonMessage.getHeader(HttpConstants.HEADER_X_XID));
        properties.put(Constants.TRANSACTION_URL, httpCarbonMessage.getHeader(HttpConstants.HEADER_X_REGISTER_AT_URL));
        return properties;
    }

    /**
     * Invokes the set of filters for the request path. If one filter fails, the execution would stop and the
     * relevant error message given from the filter will be returned to the user.
     *
     * @param httpCarbonMessage {@link HTTPCarbonMessage} instance
     * @param requestObject     Representation of ballerina.net.Request struct
     * @param filterCtxt        filtering criteria
     */
    private void invokeRequestFilters(HTTPCarbonMessage httpCarbonMessage, BValue requestObject, BValue filterCtxt) {

        if (filterHolders == null || filterHolders.isEmpty()) {
            // no filters, return
            return;
        }

        for (FilterHolder filterHolder : filterHolders) {
            // get the request filter function and invoke
            BValue[] returnValue = BLangFunctions
                    .invokeCallable(filterHolder.getRequestFilterFunction().getFunctionInfo(),
                            new BValue[] { requestObject, filterCtxt });
            BStruct filterResultStruct = (BStruct) returnValue[0];
            if (filterResultStruct.getBooleanField(0) == 0) {
                // filter returned false, stop further execution
                // get the status code and the message
                int filterStatusCode = Math.toIntExact(filterResultStruct.getIntField(0));
                // if the status code returned by filter result is 4xx, use it, else use the code 400
                int responseStatusCode = filterStatusCode >= 400 && filterStatusCode < 500 ? filterStatusCode : 400;
                httpCarbonMessage.setProperty(HttpConstants.HTTP_STATUS_CODE, responseStatusCode);
                throw new BallerinaException("Request failed: " + filterResultStruct.getStringField(0));
            }
            // filter has returned true, can continue
        }
    }
}<|MERGE_RESOLUTION|>--- conflicted
+++ resolved
@@ -22,11 +22,7 @@
 import org.ballerinalang.connector.api.BallerinaConnectorException;
 import org.ballerinalang.connector.api.Executor;
 import org.ballerinalang.model.values.BStruct;
-<<<<<<< HEAD
-import org.ballerinalang.model.values.BTypeValue;
-=======
 import org.ballerinalang.model.values.BTypeDescValue;
->>>>>>> bd5a17df
 import org.ballerinalang.model.values.BValue;
 import org.ballerinalang.net.http.serviceendpoint.FilterHolder;
 import org.ballerinalang.runtime.Constants;
@@ -104,11 +100,7 @@
                 httpResource.getBalResource().getResourceInfo().getServiceInfo().getPackageInfo().getProgramFile(),
                 PROTOCOL_PACKAGE_HTTP, "FilterContext");
         filterCtxtStruct.setRefField(0,
-<<<<<<< HEAD
-                new BTypeValue(httpResource.getBalResource().getResourceInfo().getServiceInfo().getType()));
-=======
                 new BTypeDescValue(httpResource.getBalResource().getResourceInfo().getServiceInfo().getType()));
->>>>>>> bd5a17df
         filterCtxtStruct.setStringField(0, httpResource.getParentService().getName());
         filterCtxtStruct.setStringField(1, httpResource.getName());
         return filterCtxtStruct;
