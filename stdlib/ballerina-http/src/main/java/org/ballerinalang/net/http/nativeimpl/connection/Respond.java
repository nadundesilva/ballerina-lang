--- conflicted
+++ resolved
@@ -78,17 +78,11 @@
             outboundResponseMsg.waitAndReleaseAllEntities();
             outboundResponseMsg.completeMessage();
         }
-<<<<<<< HEAD
-        sendOutboundResponseRobust(dataContext, inboundRequestMsg, outboundResponseStruct, outboundResponseMsg);
-=======
 
-        BValue[] outboundResponseStatus = sendOutboundResponseRobust(context, inboundRequestMsg,
-                                                                     outboundResponseStruct, outboundResponseMsg);
         ObserverContext observerContext = ObservabilityUtils.getParentContext(context);
         observerContext.addTag(TAG_KEY_HTTP_STATUS_CODE, String.valueOf(outboundResponseStruct.
                 getIntField(RESPONSE_STATUS_CODE_INDEX)));
-        context.setReturnValues(outboundResponseStatus);
->>>>>>> d08e9533
+        sendOutboundResponseRobust(dataContext, inboundRequestMsg, outboundResponseStruct, outboundResponseMsg);
     }
 
     private void setCacheControlHeader(BStruct outboundRespStruct, HTTPCarbonMessage outboundResponse) {
