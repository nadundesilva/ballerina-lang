--- conflicted
+++ resolved
@@ -291,41 +291,6 @@
         }
     }
 
-<<<<<<< HEAD
-    public static BMap<String, BValue> getParamMap(String payload) throws UnsupportedEncodingException {
-        BMap<String, BValue> params = new BMap<>();
-        String[] entries = payload.split("&");
-        for (String entry : entries) {
-            int index = entry.indexOf('=');
-            if (index != -1) {
-                String name = entry.substring(0, index).trim();
-                String value = URLDecoder.decode(entry.substring(index + 1).trim(), "UTF-8");
-                if (value.matches("")) {
-                    params.put(name, new BString(""));
-                    continue;
-                }
-                params.put(name, new BString(value));
-            }
-        }
-        return params;
-    }
-
-    public static BMap<String, BValue> getMatrixParamsMap(String path, HTTPCarbonMessage carbonMessage) {
-        BMap<String, BValue> matrixParamsBMap = new BMap<>();
-        Map<String, Map<String, String>> pathToMatrixParamMap =
-                (Map<String, Map<String, String>>) carbonMessage.getProperty(Constants.MATRIX_PARAMS);
-        if (!pathToMatrixParamMap.containsKey(path)) {
-            return matrixParamsBMap;
-        }
-        Map<String, String> matrixParamsMap = pathToMatrixParamMap.get(path);
-        for (Map.Entry<String, String> matrixParamEntry : matrixParamsMap.entrySet()) {
-            matrixParamsBMap.put(matrixParamEntry.getKey(), new BString(matrixParamEntry.getValue()));
-        }
-        return matrixParamsBMap;
-    }
-
-=======
->>>>>>> 72d5efde
     /**
      * Helper method to start pending http server connectors.
      *
