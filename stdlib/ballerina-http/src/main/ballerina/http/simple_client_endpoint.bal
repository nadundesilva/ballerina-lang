// Copyright (c) 2018 WSO2 Inc. (http://www.wso2.org) All Rights Reserved.
//
// WSO2 Inc. licenses this file to you under the Apache License,
// Version 2.0 (the "License"); you may not use this file except
// in compliance with the License.
// You may obtain a copy of the License at
//
// http://www.apache.org/licenses/LICENSE-2.0
//
// Unless required by applicable law or agreed to in writing,
// software distributed under the License is distributed on an
// "AS IS" BASIS, WITHOUT WARRANTIES OR CONDITIONS OF ANY
// KIND, either express or implied.  See the License for the
// specific language governing permissions and limitations
// under the License.

package ballerina.http;

documentation {
    SimpleClient endpoint provides an HTTP endpoint without the resiliency aspects of the the Client endpoint

    F{{epName}} - Name of the endpoint
    F{{simpleConfig}} - The configurations for the endpoint to connect to. This contains all the configurations as the
                        ClientEndpointConfig, except for the resiliency related configurations.
}
public type SimpleClient object {
    public {
        string epName;
        SimpleClientEndpointConfiguration simpleConfig;
    }
    private {
        Client httpEP;
    }

    public function init(SimpleClientEndpointConfiguration simpleConfig);

    documentation {
        The register() function is not implemented for the SimpleClientEndpoint.
    }
    public function register(typedesc serviceType) {

    }

    documentation {
        The start() function is not implemented for the SimpleClientEndpoint.
    }
    public function start() {

    }

    documentation {
        Returns the backing HTTP client used by the endpoint.
    }
    public function getClient() returns HttpClient {
        return httpEP.httpClient;
    }

    documentation {
        The stop() function is not implemented for the SimpleClientEndpoint.
    }
    public function stop() {
    }
};

documentation {
    The configurations possible with the SimpleClient endpoint. This endpoint excludes the resiliency related configurations.

    F{{url}} - The URL of the HTTP endpoint to connect to
    F{{circuitBreaker}} - Circuit Breaker configuration
    F{{secureSocket}} - The SSL configurations for the endpoint
    F{{timeoutMillies}} - The maximum time to wait (in milli seconds) for a response before closing the connection
    F{{httpVersion}} - The HTTP version to be used to communicate with the endpoint
    F{{forwarded}} - The choice of setting forwarded/x-forwarded header
    F{{keepAlive}} - Specifies whether to keep the connection alive (or not) for multiple request/response pairs
    F{{transferEncoding}} - The types of encoding applied to the request
    F{{chunking}} - The chunking behaviour of the request
    F{{followRedirects}} - Redirect related options
    F{{retry}} - Retry related options
    F{{proxyConfig}} - Proxy related options
    F{{connectionThrottling}} - The configurations for controlling the number of connections allowed concurrently
    F{{cache}} - The configurations for controlling the caching behaviour
}
public type SimpleClientEndpointConfiguration {
    string url,
    CircuitBreakerConfig? circuitBreaker,
    SecureSocket? secureSocket,
    int timeoutMillies = 60000,
    string httpVersion = "1.1",
    string forwarded = "disable",
    boolean keepAlive = true,
    TransferEncoding transferEncoding = "CHUNKING",
    Chunking chunking = "AUTO",
    FollowRedirects? followRedirects,
    Retry? retry,
    Proxy? proxyConfig,
    ConnectionThrottling? connectionThrottling,
    CacheConfig cache = {},
};

documentation {
    The initialization function for the SimpleClientEndpoint.

    P{{simpleConfig}} - The user provided configurations for the endpoint
}
public function SimpleClient::init(SimpleClientEndpointConfiguration simpleConfig) {
    string url = simpleConfig.url;
    if (url.hasSuffix("/")) {
        int lastIndex = url.length() - 1;
        url = url.subString(0, lastIndex);
    }
    self.httpEP = new;
    self.httpEP.config = {};
    self.httpEP.config.targets = [];

    self.httpEP.config.circuitBreaker = simpleConfig.circuitBreaker;
    self.httpEP.config.targets[0] = {url: simpleConfig.url, secureSocket: simpleConfig.secureSocket};
    self.httpEP.config.timeoutMillies = simpleConfig.timeoutMillies;
    self.httpEP.config.httpVersion = simpleConfig.httpVersion;
    self.httpEP.config.forwarded = simpleConfig.forwarded;
    self.httpEP.config.keepAlive = simpleConfig.keepAlive;
    self.httpEP.config.transferEncoding = simpleConfig.transferEncoding;
    self.httpEP.config.chunking = simpleConfig.chunking;
    self.httpEP.config.followRedirects = simpleConfig.followRedirects;
    self.httpEP.config.retry = simpleConfig.retry;
    self.httpEP.config.proxyConfig = simpleConfig.proxyConfig;
    self.httpEP.config.connectionThrottling = simpleConfig.connectionThrottling;

<<<<<<< HEAD
    if (simpleConfig.cache.enabled) {
        self.httpEP.config.cache = simpleConfig.cache;
        self.httpEP.httpClient = createHttpCachingClient(url, self.httpEP.config, self.httpEP.config.cache);
    } else {
        self.httpEP.httpClient = createHttpClient(url, self.httpEP.config);
=======
    var cbConfig = simpleConfig.circuitBreaker;
    match cbConfig  {
        CircuitBreakerConfig cb => {
            self.httpEP.httpClient = createCircuitBreakerClient(url, self.httpEP.config);
        }
        () => {
            if (simpleConfig.cacheConfig.enabled) {
                self.httpEP.config.cacheConfig = simpleConfig.cacheConfig;
                self.httpEP.httpClient = createHttpCachingClient(url, self.httpEP.config, self.httpEP.config.cacheConfig);
            } else {
                self.httpEP.httpClient = createHttpClient(url, self.httpEP.config);
            }
        }
>>>>>>> d5f55793
    }
}<|MERGE_RESOLUTION|>--- conflicted
+++ resolved
@@ -125,26 +125,18 @@
     self.httpEP.config.proxyConfig = simpleConfig.proxyConfig;
     self.httpEP.config.connectionThrottling = simpleConfig.connectionThrottling;
 
-<<<<<<< HEAD
-    if (simpleConfig.cache.enabled) {
-        self.httpEP.config.cache = simpleConfig.cache;
-        self.httpEP.httpClient = createHttpCachingClient(url, self.httpEP.config, self.httpEP.config.cache);
-    } else {
-        self.httpEP.httpClient = createHttpClient(url, self.httpEP.config);
-=======
     var cbConfig = simpleConfig.circuitBreaker;
     match cbConfig  {
         CircuitBreakerConfig cb => {
             self.httpEP.httpClient = createCircuitBreakerClient(url, self.httpEP.config);
         }
         () => {
-            if (simpleConfig.cacheConfig.enabled) {
-                self.httpEP.config.cacheConfig = simpleConfig.cacheConfig;
-                self.httpEP.httpClient = createHttpCachingClient(url, self.httpEP.config, self.httpEP.config.cacheConfig);
+            if (simpleConfig.cache.enabled) {
+                self.httpEP.config.cache = simpleConfig.cache;
+                self.httpEP.httpClient = createHttpCachingClient(url, self.httpEP.config, self.httpEP.config.cache);
             } else {
                 self.httpEP.httpClient = createHttpClient(url, self.httpEP.config);
             }
         }
->>>>>>> d5f55793
     }
 }