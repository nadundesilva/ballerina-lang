--- conflicted
+++ resolved
@@ -3,8 +3,6 @@
 import ballerina/file;
 import ballerina/io;
 import ballerina/mime;
-
-@final string HEADER_VAL_100_CONTINUE = "100-continue";
 
 @Description { value:"Represents an HTTP request message"}
 @Field {value:"path: Resource path of request URI"}
@@ -363,21 +361,10 @@
     self.setEntity(entity);
 }
 
-<<<<<<< HEAD
 public function Request::setFileAsPayload (file:File fileHandler, string contentType) {
     mime:MediaType mediaType = mime:getMediaType(contentType);
     mime:Entity entity = self.getEntityWithoutBody();
     entity.setFileAsEntityBody(fileHandler);
-=======
-@Description {value:"Sets the entity body of the request with the given file content"}
-@Param {value:"request: The request message"}
-@Param {value:"path: File that needs to be set to the payload"}
-@Param {value:"contentType: Content-Type of the given file"}
-public function <Request request> setFileAsPayload (file:Path path, string contentType) {
-    mime:MediaType mediaType = mime:getMediaType(contentType);
-    mime:Entity entity = request.getEntityWithoutBody();
-    entity.setFileAsEntityBody(path);
->>>>>>> 3c42045e
     entity.contentType = mediaType;
     self.setEntity(entity);
 }
