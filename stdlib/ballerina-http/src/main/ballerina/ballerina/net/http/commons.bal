--- conflicted
+++ resolved
@@ -1,8 +1,4 @@
-<<<<<<< HEAD
-// Copyright (c) 2017 WSO2 Inc. (http://www.wso2.org) All Rights Reserved.
-=======
 // Copyright (c) 2018 WSO2 Inc. (http://www.wso2.org) All Rights Reserved.
->>>>>>> 7beb55f6
 //
 // WSO2 Inc. licenses this file to you under the Apache License,
 // Version 2.0 (the "License"); you may not use this file except
@@ -17,28 +13,9 @@
 // KIND, either express or implied.  See the License for the
 // specific language governing permissions and limitations
 // under the License.
-<<<<<<< HEAD
-
-package ballerina.net.http;
-=======
->>>>>>> 7beb55f6
 
 package ballerina.net.http;
 
-<<<<<<< HEAD
-const string HTTP_GET = "GET";
-const string HTTP_POST = "POST";
-const string HTTP_HEAD = "HEAD";
-const string HTTP_PUT = "PUT";
-const string HTTP_DELETE = "DELETE";
-const string HTTP_PATCH = "PATCH";
-const string HTTP_OPTIONS = "OPTIONS";
-
-function getFirstHeaderFromEntity (mime:Entity entity, string headerName) (string) {
-    var headerValue, _ = (string[]) entity.headers[headerName];
-    return headerValue == null ? null : headerValue[0];
-}
-=======
 //Constants to represent Failover connector actions.
 public const string FORWARD = "forward";
 public const string GET = "get";
@@ -48,7 +25,6 @@
 public const string PUT = "put";
 public const string PATCH = "patch";
 public const string HEAD = "head";
->>>>>>> 7beb55f6
 
 enum HttpOperation {
     GET, POST, DELETE, OPTIONS, PUT, PATCH, HEAD, FORWARD
