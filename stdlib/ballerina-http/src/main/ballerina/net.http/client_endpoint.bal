--- conflicted
+++ resolved
@@ -72,15 +72,7 @@
     Proxy|null proxy;
     ConnectionThrottling|null connectionThrottling;
     TargetService[] targets;
-<<<<<<< HEAD
     string|FailoverConfig lbMode;
-    // boolean enableLoadBalancing;
-    //FailoverConfig failoverConfig;
-=======
-    function (LoadBalancer, HttpClient[]) returns (HttpClient) algorithm;
-    boolean enableLoadBalancing;
-    FailoverConfig|null failoverConfig;
->>>>>>> 0761b786
 }
 
 @Description {value:"Initializes the ClientEndpointConfiguration struct with default values."}
@@ -112,30 +104,24 @@
             ep.config = config;
             ep.httpClient = createCircuitBreakerClient(uri, config);
         }
-<<<<<<< HEAD
         int | null => {
             int x = 0; // TODO: Remove this once empty blocks are supported
-=======
-    int | null => {
-    httpClientRequired = true;
+        }
     }
-}
-
-    var foConfig = config.failoverConfig;
-        match foConfig {
-            FailoverConfig fo => {
-            ep.config = config;
-            ep.httpClient = createFailOverClient(config);
-            httpClientRequired = false;
->>>>>>> 0761b786
-        }
-        int| null => httpClientRequired = true;
-    }
-<<<<<<< HEAD
 
     match config.lbMode {
         FailoverConfig failoverConfig => {
-            int x = 0; // TODO: Replace this with actual failover related logic
+            if (lengthof config.targets > 1) {
+                ep.config = config;
+                ep. httpClient = createFailOverClient(config);
+            } else {
+                if (uri.hasSuffix("/")) {
+                    int lastIndex = uri.length() - 1;
+                    uri = uri.subString(0, lastIndex);
+                }
+                ep.config = config;
+                ep.httpClient = createHttpClient(uri, config);
+            }
         }
 
         string lbAlgorithm => {
@@ -151,16 +137,6 @@
             }
         }
     }
-=======
-    if (httpClientRequired) {
-        if (uri.hasSuffix("/")) {
-            int lastIndex = uri.length() - 1;
-            uri = uri.subString(0, lastIndex);
-        }
-        ep.config = config;
-        ep.httpClient = createHttpClient(uri, config);
-    }   
->>>>>>> 0761b786
 }
 
 public function <ClientEndpoint ep> register(typedesc serviceType) {
