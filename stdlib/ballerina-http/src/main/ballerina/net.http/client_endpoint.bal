// Copyright (c) 2018 WSO2 Inc. (http://www.wso2.org) All Rights Reserved.
//
// WSO2 Inc. licenses this file to you under the Apache License,
// Version 2.0 (the "License"); you may not use this file except
// in compliance with the License.
// You may obtain a copy of the License at
//
// http://www.apache.org/licenses/LICENSE-2.0
//
// Unless required by applicable law or agreed to in writing,
// software distributed under the License is distributed on an
// "AS IS" BASIS, WITHOUT WARRANTIES OR CONDITIONS OF ANY
// KIND, either express or implied.  See the License for the
// specific language governing permissions and limitations
// under the License.

package ballerina.net.http;

import ballerina/io;
////////////////////////////////
///// HTTP Client Endpoint /////
////////////////////////////////

@Description {value:"Represents an HTTP client endpoint"}
@Field {value:"epName: The name of the endpoint"}
@Field {value:"config: The configurations associated with the endpoint"}
public struct ClientEndpoint {
    string epName;
    ClientEndpointConfiguration config;
    HttpClient httpClient;
}

public enum Algorithm {
    NONE, // defaults to no algorithm as single URL is default
    LOAD_BALANCE,
    FAIL_OVER
}

@Description {value:"Represents the configurations applied to a particular service."}
@Field {value:"uri: Target service url"}
@Field {value:"secureSocket: SSL/TLS related options"}
public struct TargetService {
    string uri;
    SecureSocket|null secureSocket;
}

@Description { value:"ClientEndpointConfiguration struct represents options to be used for HTTP client invocation" }
@Field {value:"circuitBreaker: Circuit Breaker configuration"}
@Field {value:"endpointTimeout: Endpoint timeout value in millisecond"}
@Field {value:"keepAlive: Specifies whether to reuse a connection for multiple requests"}
@Field {value:"transferEncoding: The types of encoding applied to the request"}
@Field {value:"chunking: The chunking behaviour of the request"}
@Field {value:"httpVersion: The HTTP version understood by the client"}
@Field {value:"forwarded: The choice of setting forwarded/x-forwarded header"}
@Field {value:"followRedirects: Redirect related options"}
@Field {value:"retry: Retry related options"}
@Field {value:"proxy: Proxy server related options"}
@Field {value:"connectionThrottling: Configurations for connection throttling"}
@Field {value:"targets: Service(s) accessible through the endpoint. Multiple services can be specified here when using techniques such as load balancing and fail over."}
@Field {value:"algorithm: The algorithm to be used for load balancing. The HTTP package provides 'roundRobin()' by default."}
@Field {value:"failoverConfig: Failover configuration"}
public struct ClientEndpointConfiguration {
    CircuitBreakerConfig|null circuitBreaker;
    int endpointTimeout;
    boolean keepAlive;
    TransferEncoding transferEncoding;
    Chunking chunking;
    string httpVersion;
    string forwarded;
    FollowRedirects|null followRedirects;
    Retry|null retry;
    Proxy|null proxy;
    ConnectionThrottling|null connectionThrottling;
    TargetService[] targets;
<<<<<<< HEAD
    (function (LoadBalancer, HttpClient[]) returns (HttpClient))|null algorithm;
=======
    function (LoadBalancer, HttpClient[]) returns (HttpClient) algorithm;
    boolean enableLoadBalancing;
>>>>>>> 55be8eb0
    //FailoverConfig failoverConfig;
}

@Description {value:"Initializes the ClientEndpointConfiguration struct with default values."}
@Param {value:"config: The ClientEndpointConfiguration struct to be initialized"}
public function <ClientEndpointConfiguration config> ClientEndpointConfiguration() {
    config.chunking = Chunking.AUTO;
    config.transferEncoding = TransferEncoding.CHUNKING;
    config.httpVersion = "1.1";
    config.forwarded = "disable";
    config.endpointTimeout = 60000;
    config.keepAlive = true;
    config.algorithm = roundRobin;
    config.enableLoadBalancing = false;
}

@Description {value:"Gets called when the endpoint is being initialized during the package initialization."}
@Param {value:"ep: The endpoint to be initialized"}
@Param {value:"epName: The endpoint name"}
@Param {value:"config: The ClientEndpointConfiguration of the endpoint"}
public function <ClientEndpoint ep> init(ClientEndpointConfiguration config) {
    string uri = config.targets[0].uri;
    var cbConfig = config.circuitBreaker;
    match cbConfig {
        CircuitBreakerConfig cb => {
            if (uri.hasSuffix("/")) {
                int lastIndex = uri.length() - 1;
                uri = uri.subString(0, lastIndex);
            }
            ep.config = config;
            ep.httpClient = createCircuitBreakerClient(uri, config);
        }
        int | null => {
            if (uri.hasSuffix("/")) {
                int lastIndex = uri.length() - 1;
                uri = uri.subString(0, lastIndex);
            }
            ep.config = config;
            ep.httpClient = createHttpClient(uri, config);
        }
    }

<<<<<<< HEAD
    var lbAlgorithm = config.algorithm;
    match lbAlgorithm {
        function (LoadBalancer, HttpClient[]) returns (HttpClient) algorithm => {
            if (lengthof config.targets > 1) {
                ep.httpClient = createLoadBalancerClient(config);
            } else {
                if (uri.hasSuffix("/")) {
                    int lastIndex = uri.length() - 1;
                    uri = uri.subString(0, lastIndex);
                }
                ep.config = config;
                ep.httpClient = createHttpClient(uri, config);
            }
        }

        int | null => {
            if (uri.hasSuffix("/")) {
                int lastIndex = uri.length() - 1;
                uri = uri.subString(0, lastIndex);
            }
            ep.config = config;
            ep.httpClient = createHttpClient(uri, config);
        }
    }
                                 
=======
    if (config.enableLoadBalancing && lengthof config.targets > 1) {
        ep.httpClient = createLoadBalancerClient(config);
    } else {
        if (uri.hasSuffix("/")) {
            int lastIndex = uri.length() - 1;
            uri = uri.subString(0, lastIndex);
        }
        ep.config = config;
        ep.httpClient = createHttpClient(uri, config);
    }
>>>>>>> 55be8eb0
}

public function <ClientEndpoint ep> register(typedesc serviceType) {

}

public function <ClientEndpoint ep> start() {

}

@Description { value:"Returns the connector that client code uses"}
@Return { value:"The connector that client code uses" }
public function <ClientEndpoint ep> getClient() returns HttpClient {
    return ep.httpClient;
}

@Description { value:"Stops the registered service"}
@Return { value:"Error occured during registration" }
public function <ClientEndpoint ep> stop() {

}

public native function createHttpClient(string uri, ClientEndpointConfiguration config) returns HttpClient;

@Description { value:"Retry struct represents retry related options for HTTP client invocation" }
@Field {value:"count: Number of retry attempts before giving up"}
@Field {value:"interval: Retry interval in milliseconds"}
public struct Retry {
    int count;
    int interval;
}

@Description { value:"SecureSocket struct represents SSL/TLS options to be used for HTTP client invocation" }
@Field {value: "trustStore: TrustStore related options"}
@Field {value: "keyStore: KeyStore related options"}
@Field {value: "protocols: SSL/TLS protocol related options"}
@Field {value: "validateCert: Certificate validation against CRL or OCSP related options"}
@Field {value:"ciphers: List of ciphers to be used. eg: TLS_ECDHE_RSA_WITH_AES_128_GCM_SHA256,TLS_ECDHE_RSA_WITH_AES_128_CBC_SHA"}
@Field {value:"hostNameVerificationEnabled: Enable/disable host name verification"}
@Field {value:"sessionCreationEnabled: Enable/disable new ssl session creation"}
public struct SecureSocket {
    TrustStore|null trustStore;
    KeyStore|null keyStore;
    Protocols|null protocols;
    ValidateCert|null validateCert;
    string ciphers;
    boolean hostNameVerification;
    boolean sessionCreation;
}

@Description {value:"Initializes the SecureSocket struct with default values."}
@Param {value:"config: The SecureSocket struct to be initialized"}
public function <SecureSocket config> SecureSocket() {
    config.hostNameVerification = true;
    config.sessionCreation = true;
}

@Description { value:"FollowRedirects struct represents HTTP redirect related options to be used for HTTP client invocation" }
@Field {value:"enabled: Enable redirect"}
@Field {value:"maxCount: Maximun number of redirects to follow"}
public struct FollowRedirects {
    boolean enabled;
    int maxCount;
}

@Description {value:"Initializes the FollowRedirects struct with default values."}
@Param {value:"config: The FollowRedirects struct to be initialized"}
public function <FollowRedirects config> FollowRedirects() {
    config.enabled = false;
    config.maxCount = 5;
}

@Description { value:"Proxy struct represents proxy server configurations to be used for HTTP client invocation" }
@Field {value:"proxyHost: host name of the proxy server"}
@Field {value:"proxyPort: proxy server port"}
@Field {value:"proxyUserName: Proxy server user name"}
@Field {value:"proxyPassword: proxy server password"}
public struct Proxy {
    string host;
    int port;
    string userName;
    string password;
}

@Description { value:"This struct represents the options to be used for connection throttling" }
@Field {value:"maxActiveConnections: Number of maximum active connections for connection throttling. Default value -1, indicates the number of connections are not restricted"}
@Field {value:"waitTime: Maximum waiting time for a request to grab an idle connection from the client connector"}
public struct ConnectionThrottling {
    int maxActiveConnections;
    int waitTime;
}

@Description {value:"Initializes the ConnectionThrottling struct with default values."}
@Param {value:"config: The ConnectionThrottling struct to be initialized"}
public function <ConnectionThrottling config> ConnectionThrottling() {
    config.maxActiveConnections = -1;
    config.waitTime = 60000;
}

public function createCircuitBreakerClient (string uri, ClientEndpointConfiguration configuration) returns HttpClient {
    var cbConfig = configuration.circuitBreaker;
    match cbConfig {
        CircuitBreakerConfig cb => {
                    validateCircuitBreakerConfiguration(cb);
                    boolean [] httpStatusCodes = populateErrorCodeIndex(cb.httpStatusCodes);
                    CircuitBreakerInferredConfig circuitBreakerInferredConfig =
                                                            { failureThreshold:cb.failureThreshold,
                                                                resetTimeout:cb.resetTimeout,
                                                                httpStatusCodes:httpStatusCodes
                                                            };
                    HttpClient cbHttpClient = createHttpClient(uri, configuration);
                    CircuitBreakerClient cbClient =
                    {
                        serviceUri:uri, config:configuration,
                        circuitBreakerInferredConfig:circuitBreakerInferredConfig,
                        httpClient:cbHttpClient,
                        circuitHealth:{},
                        currentCircuitState:CircuitState.CLOSED
                    };
                    HttpClient httpClient =  cbClient;
                    return httpClient;
                }
        int | null => {
                        //remove following once we can ignore
                        io:println("CB CONFIG IS NULL");
                        return createHttpClient(uri, configuration);
                    }
                }
}

    //validateCircuitBreakerConfiguration(configuration.circuitBreaker);
    //boolean [] httpStatusCodes = populateErrorCodeIndex(configuration.circuitBreaker.httpStatusCodes);
    //CircuitBreakerInferredConfig circuitBreakerInferredConfig =
    //    { failureThreshold:configuration.circuitBreaker.failureThreshold,
    //      resetTimeout:configuration.circuitBreaker.resetTimeout, httpStatusCodes:httpStatusCodes };
    //HttpClient cbHttpClient = createHttpClient(uri, configuration);
    //CircuitBreakerClient cbClient = {serviceUri:uri, config:configuration,
    //                                    circuitBreakerInferredConfig:circuitBreakerInferredConfig,
    //                                    httpClient:cbHttpClient,
    //                                    circuitHealth:{},
    //                                    currentCircuitState:CircuitState.CLOSED};
    //var httpClient, _ = (HttpClient) cbClient;
    //return httpClient;


function createLoadBalancerClient(ClientEndpointConfiguration config) returns HttpClient {
    HttpClient[] lbClients = createHttpClientArray(config);
    LoadBalancer lb = {serviceUri:config.targets[0].uri, config:config, loadBalanceClientsArray:lbClients,
<<<<<<< HEAD
                          algorithm:config.algorithm};
=======
                        algorithm:config.algorithm};
>>>>>>> 55be8eb0
    HttpClient lbClient = lb;
    return lbClient;
}

//function createFailOverClient(ClientEndpointConfiguration config) returns HttpClient {
//    HttpClient[] clients = createHttpClientArray(config);
//    boolean[] failoverCodes = populateErrorCodeIndex(config.failoverConfig.failoverCodes);
//    FailoverInferredConfig failoverInferredConfig = {failoverClientsArray : clients,
//                                          failoverCodesIndex : failoverCodes,
//                                          failoverInterval : config.failoverConfig.interval};
//
//    Failover failover = {serviceUri:config.targets[0].uri, config:config,
//                            failoverInferredConfig:failoverInferredConfig};
//    var httpClient, _ = (HttpClient) failover;
//    return httpClient;
//}<|MERGE_RESOLUTION|>--- conflicted
+++ resolved
@@ -72,12 +72,8 @@
     Proxy|null proxy;
     ConnectionThrottling|null connectionThrottling;
     TargetService[] targets;
-<<<<<<< HEAD
-    (function (LoadBalancer, HttpClient[]) returns (HttpClient))|null algorithm;
-=======
     function (LoadBalancer, HttpClient[]) returns (HttpClient) algorithm;
     boolean enableLoadBalancing;
->>>>>>> 55be8eb0
     //FailoverConfig failoverConfig;
 }
 
@@ -120,33 +116,6 @@
         }
     }
 
-<<<<<<< HEAD
-    var lbAlgorithm = config.algorithm;
-    match lbAlgorithm {
-        function (LoadBalancer, HttpClient[]) returns (HttpClient) algorithm => {
-            if (lengthof config.targets > 1) {
-                ep.httpClient = createLoadBalancerClient(config);
-            } else {
-                if (uri.hasSuffix("/")) {
-                    int lastIndex = uri.length() - 1;
-                    uri = uri.subString(0, lastIndex);
-                }
-                ep.config = config;
-                ep.httpClient = createHttpClient(uri, config);
-            }
-        }
-
-        int | null => {
-            if (uri.hasSuffix("/")) {
-                int lastIndex = uri.length() - 1;
-                uri = uri.subString(0, lastIndex);
-            }
-            ep.config = config;
-            ep.httpClient = createHttpClient(uri, config);
-        }
-    }
-                                 
-=======
     if (config.enableLoadBalancing && lengthof config.targets > 1) {
         ep.httpClient = createLoadBalancerClient(config);
     } else {
@@ -157,7 +126,6 @@
         ep.config = config;
         ep.httpClient = createHttpClient(uri, config);
     }
->>>>>>> 55be8eb0
 }
 
 public function <ClientEndpoint ep> register(typedesc serviceType) {
@@ -306,11 +274,7 @@
 function createLoadBalancerClient(ClientEndpointConfiguration config) returns HttpClient {
     HttpClient[] lbClients = createHttpClientArray(config);
     LoadBalancer lb = {serviceUri:config.targets[0].uri, config:config, loadBalanceClientsArray:lbClients,
-<<<<<<< HEAD
-                          algorithm:config.algorithm};
-=======
                         algorithm:config.algorithm};
->>>>>>> 55be8eb0
     HttpClient lbClient = lb;
     return lbClient;
 }
