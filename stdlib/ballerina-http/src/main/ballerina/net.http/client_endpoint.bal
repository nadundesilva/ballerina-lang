// Copyright (c) 2018 WSO2 Inc. (http://www.wso2.org) All Rights Reserved.
//
// WSO2 Inc. licenses this file to you under the Apache License,
// Version 2.0 (the "License"); you may not use this file except
// in compliance with the License.
// You may obtain a copy of the License at
//
// http://www.apache.org/licenses/LICENSE-2.0
//
// Unless required by applicable law or agreed to in writing,
// software distributed under the License is distributed on an
// "AS IS" BASIS, WITHOUT WARRANTIES OR CONDITIONS OF ANY
// KIND, either express or implied.  See the License for the
// specific language governing permissions and limitations
// under the License.

package ballerina.net.http;

import ballerina/io;
////////////////////////////////
///// HTTP Client Endpoint /////
////////////////////////////////

@Description {value:"Represents an HTTP client endpoint"}
@Field {value:"epName: The name of the endpoint"}
@Field {value:"config: The configurations associated with the endpoint"}
public struct ClientEndpoint {
    string epName;
    ClientEndpointConfiguration config;
    HttpClient httpClient;
}

public enum Algorithm {
    NONE, // defaults to no algorithm as single URL is default
    LOAD_BALANCE,
    FAIL_OVER
}

@Description {value:"Represents the configurations applied to a particular service."}
@Field {value:"uri: Target service url"}
@Field {value:"secureSocket: SSL/TLS related options"}
public struct TargetService {
    string uri;
    SecureSocket|null secureSocket;
}

@Description { value:"ClientEndpointConfiguration struct represents options to be used for HTTP client invocation" }
@Field {value:"circuitBreaker: Circuit Breaker configuration"}
@Field {value:"endpointTimeout: Endpoint timeout value in millisecond"}
@Field {value:"keepAlive: Specifies whether to reuse a connection for multiple requests"}
@Field {value:"transferEncoding: The types of encoding applied to the request"}
@Field {value:"chunking: The chunking behaviour of the request"}
@Field {value:"httpVersion: The HTTP version understood by the client"}
@Field {value:"forwarded: The choice of setting forwarded/x-forwarded header"}
@Field {value:"followRedirects: Redirect related options"}
@Field {value:"retry: Retry related options"}
@Field {value:"proxy: Proxy server related options"}
@Field {value:"connectionThrottling: Configurations for connection throttling"}
@Field {value:"targets: Service(s) accessible through the endpoint. Multiple services can be specified here when using techniques such as load balancing and fail over."}
@Field {value:"algorithm: The algorithm to be used for load balancing. The HTTP package provides 'roundRobin()' by default."}
@Field {value:"failoverConfig: Failover configuration"}
public struct ClientEndpointConfiguration {
    CircuitBreakerConfig|null circuitBreaker;
    int endpointTimeout;
    boolean keepAlive = true;
    TransferEncoding transferEncoding;
    Chunking chunking;
    string httpVersion;
    string forwarded;
    FollowRedirects|null followRedirects;
    Retry|null retry;
    Proxy|null proxy;
    ConnectionThrottling|null connectionThrottling;
    TargetService[] targets;
    function (LoadBalancer, HttpClient[]) returns (HttpClient) algorithm;
<<<<<<< HEAD
    boolean enableLoadBalancing;
=======
>>>>>>> 33788960
    //FailoverConfig failoverConfig;
}

@Description {value:"Initializes the ClientEndpointConfiguration struct with default values."}
@Param {value:"config: The ClientEndpointConfiguration struct to be initialized"}
public function <ClientEndpointConfiguration config> ClientEndpointConfiguration() {
    config.chunking = Chunking.AUTO;
    config.transferEncoding = TransferEncoding.CHUNKING;
    config.httpVersion = "1.1";
    config.forwarded = "disable";
    config.endpointTimeout = 60000;
    config.algorithm = roundRobin;
    config.enableLoadBalancing = false;
}

@Description {value:"Gets called when the endpoint is being initialized during the package initialization."}
@Param {value:"ep: The endpoint to be initialized"}
@Param {value:"epName: The endpoint name"}
@Param {value:"config: The ClientEndpointConfiguration of the endpoint"}
public function <ClientEndpoint ep> init(ClientEndpointConfiguration config) {
    string uri = config.targets[0].uri;
    var cbConfig = config.circuitBreaker;
    match cbConfig {
        CircuitBreakerConfig cb => {
            if (uri.hasSuffix("/")) {
                int lastIndex = uri.length() - 1;
                uri = uri.subString(0, lastIndex);
            }
            ep.config = config;
            ep.httpClient = createCircuitBreakerClient(uri, config);
        }
        int | null => {
            if (uri.hasSuffix("/")) {
                int lastIndex = uri.length() - 1;
                uri = uri.subString(0, lastIndex);
            }
            ep.config = config;
            ep.httpClient = createHttpClient(uri, config);
        }
    }
<<<<<<< HEAD

    if (config.enableLoadBalancing && lengthof config.targets > 1) {
        ep.httpClient = createLoadBalancerClient(config);
    } else {
        if (uri.hasSuffix("/")) {
            int lastIndex = uri.length() - 1;
            uri = uri.subString(0, lastIndex);
        }
        ep.config = config;
        ep.httpClient = createHttpClient(uri, config);
    }
=======
>>>>>>> 33788960
}

public function <ClientEndpoint ep> register(typedesc serviceType) {

}

public function <ClientEndpoint ep> start() {

}

@Description { value:"Returns the connector that client code uses"}
@Return { value:"The connector that client code uses" }
public function <ClientEndpoint ep> getClient() returns HttpClient {
    return ep.httpClient;
}

@Description { value:"Stops the registered service"}
@Return { value:"Error occured during registration" }
public function <ClientEndpoint ep> stop() {

}

public native function createHttpClient(string uri, ClientEndpointConfiguration config) returns HttpClient;

@Description { value:"Retry struct represents retry related options for HTTP client invocation" }
@Field {value:"count: Number of retry attempts before giving up"}
@Field {value:"interval: Retry interval in milliseconds"}
public struct Retry {
    int count;
    int interval;
}

@Description { value:"SecureSocket struct represents SSL/TLS options to be used for HTTP client invocation" }
@Field {value: "trustStore: TrustStore related options"}
@Field {value: "keyStore: KeyStore related options"}
@Field {value: "protocols: SSL/TLS protocol related options"}
@Field {value: "validateCert: Certificate validation against CRL or OCSP related options"}
@Field {value:"ciphers: List of ciphers to be used. eg: TLS_ECDHE_RSA_WITH_AES_128_GCM_SHA256,TLS_ECDHE_RSA_WITH_AES_128_CBC_SHA"}
@Field {value:"hostNameVerificationEnabled: Enable/disable host name verification"}
@Field {value:"sessionCreationEnabled: Enable/disable new ssl session creation"}
public struct SecureSocket {
    TrustStore|null trustStore;
    KeyStore|null keyStore;
    Protocols|null protocols;
    ValidateCert|null validateCert;
    string ciphers;
    boolean hostNameVerification = true;
    boolean sessionCreation = true;
}

@Description { value:"FollowRedirects struct represents HTTP redirect related options to be used for HTTP client invocation" }
@Field {value:"enabled: Enable redirect"}
@Field {value:"maxCount: Maximun number of redirects to follow"}
public struct FollowRedirects {
    boolean enabled = false;
    int maxCount = 5;
}

@Description { value:"Proxy struct represents proxy server configurations to be used for HTTP client invocation" }
@Field {value:"proxyHost: host name of the proxy server"}
@Field {value:"proxyPort: proxy server port"}
@Field {value:"proxyUserName: Proxy server user name"}
@Field {value:"proxyPassword: proxy server password"}
public struct Proxy {
    string host;
    int port;
    string userName;
    string password;
}

@Description { value:"This struct represents the options to be used for connection throttling" }
@Field {value:"maxActiveConnections: Number of maximum active connections for connection throttling. Default value -1, indicates the number of connections are not restricted"}
@Field {value:"waitTime: Maximum waiting time for a request to grab an idle connection from the client connector"}
public struct ConnectionThrottling {
    int maxActiveConnections = -1;
    int waitTime = 60000;
}

public function createCircuitBreakerClient (string uri, ClientEndpointConfiguration configuration) returns HttpClient {
    var cbConfig = configuration.circuitBreaker;
    match cbConfig {
        CircuitBreakerConfig cb => {
                    validateCircuitBreakerConfiguration(cb);
                    boolean [] httpStatusCodes = populateErrorCodeIndex(cb.httpStatusCodes);
                    CircuitBreakerInferredConfig circuitBreakerInferredConfig =
                                                            { failureThreshold:cb.failureThreshold,
                                                                resetTimeout:cb.resetTimeout, 
                                                                httpStatusCodes:httpStatusCodes 
                                                            };
                    HttpClient cbHttpClient = createHttpClient(uri, configuration);
                    CircuitBreakerClient cbClient = 
                    {
                        serviceUri:uri, config:configuration,
                        circuitBreakerInferredConfig:circuitBreakerInferredConfig,
                        httpClient:cbHttpClient,
                        circuitHealth:{},
                        currentCircuitState:CircuitState.CLOSED
                    };
                    HttpClient httpClient =  cbClient;
                    return httpClient;
                }
        int | null => {
                        //remove following once we can ignore
                        io:println("CB CONFIG IS NULL");
                        return createHttpClient(uri, configuration);
                    }
                }
}

    //validateCircuitBreakerConfiguration(configuration.circuitBreaker);
    //boolean [] httpStatusCodes = populateErrorCodeIndex(configuration.circuitBreaker.httpStatusCodes);
    //CircuitBreakerInferredConfig circuitBreakerInferredConfig =
    //    { failureThreshold:configuration.circuitBreaker.failureThreshold,
    //      resetTimeout:configuration.circuitBreaker.resetTimeout, httpStatusCodes:httpStatusCodes };
    //HttpClient cbHttpClient = createHttpClient(uri, configuration);
    //CircuitBreakerClient cbClient = {serviceUri:uri, config:configuration,
    //                                    circuitBreakerInferredConfig:circuitBreakerInferredConfig,
    //                                    httpClient:cbHttpClient,
    //                                    circuitHealth:{},
    //                                    currentCircuitState:CircuitState.CLOSED};
    //var httpClient, _ = (HttpClient) cbClient;
    //return httpClient;


function createLoadBalancerClient(ClientEndpointConfiguration config) returns HttpClient {
    HttpClient[] lbClients = createHttpClientArray(config);
    LoadBalancer lb = {serviceUri:config.targets[0].uri, config:config, loadBalanceClientsArray:lbClients,
                        algorithm:config.algorithm};
    HttpClient lbClient = lb;
    return lbClient;
}

//function createFailOverClient(ClientEndpointConfiguration config) returns HttpClient {
//    HttpClient[] clients = createHttpClientArray(config);
//    boolean[] failoverCodes = populateErrorCodeIndex(config.failoverConfig.failoverCodes);
//    FailoverInferredConfig failoverInferredConfig = {failoverClientsArray : clients,
//                                          failoverCodesIndex : failoverCodes,
//                                          failoverInterval : config.failoverConfig.interval};
//
//    Failover failover = {serviceUri:config.targets[0].uri, config:config,
//                            failoverInferredConfig:failoverInferredConfig};
//    var httpClient, _ = (HttpClient) failover;
//    return httpClient;
//}<|MERGE_RESOLUTION|>--- conflicted
+++ resolved
@@ -73,10 +73,7 @@
     ConnectionThrottling|null connectionThrottling;
     TargetService[] targets;
     function (LoadBalancer, HttpClient[]) returns (HttpClient) algorithm;
-<<<<<<< HEAD
     boolean enableLoadBalancing;
-=======
->>>>>>> 33788960
     //FailoverConfig failoverConfig;
 }
 
@@ -117,7 +114,6 @@
             ep.httpClient = createHttpClient(uri, config);
         }
     }
-<<<<<<< HEAD
 
     if (config.enableLoadBalancing && lengthof config.targets > 1) {
         ep.httpClient = createLoadBalancerClient(config);
@@ -129,8 +125,6 @@
         ep.config = config;
         ep.httpClient = createHttpClient(uri, config);
     }
-=======
->>>>>>> 33788960
 }
 
 public function <ClientEndpoint ep> register(typedesc serviceType) {
@@ -217,11 +211,11 @@
                     boolean [] httpStatusCodes = populateErrorCodeIndex(cb.httpStatusCodes);
                     CircuitBreakerInferredConfig circuitBreakerInferredConfig =
                                                             { failureThreshold:cb.failureThreshold,
-                                                                resetTimeout:cb.resetTimeout, 
-                                                                httpStatusCodes:httpStatusCodes 
+                                                                resetTimeout:cb.resetTimeout,
+                                                                httpStatusCodes:httpStatusCodes
                                                             };
                     HttpClient cbHttpClient = createHttpClient(uri, configuration);
-                    CircuitBreakerClient cbClient = 
+                    CircuitBreakerClient cbClient =
                     {
                         serviceUri:uri, config:configuration,
                         circuitBreakerInferredConfig:circuitBreakerInferredConfig,
