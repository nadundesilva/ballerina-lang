--- conflicted
+++ resolved
@@ -60,11 +60,7 @@
 @Field {value:"algorithm: The algorithm to be used for load balancing. The HTTP package provides 'roundRobin()' by default."}
 @Field {value:"failoverConfig: Failover configuration"}
 public struct ClientEndpointConfiguration {
-<<<<<<< HEAD
     CircuitBreakerConfig|null circuitBreaker;
-=======
-    CircuitBreakerConfig circuitBreaker;
->>>>>>> 6da4d878
     int endpointTimeout = 60000;
     boolean keepAlive = true;
     TransferEncoding transferEncoding;
@@ -94,52 +90,21 @@
 @Param {value:"config: The ClientEndpointConfiguration of the endpoint"}
 public function <ClientEndpoint ep> init(ClientEndpointConfiguration config) {
     string uri = config.targets[0].uri;
-    if (config.circuitBreaker != null) {
-        ep.config = config;
-        //ep.httpClient = createCircuitBreakerClient(uri, config);
-    } else if (config.algorithm != null && lengthof config.targets > 1) {
-        ep.httpClient = createLoadBalancerClient(config);
-    //} else if (config.failoverConfig != null) {
-    //    ep.config = config;
-    //    ep.httpClient = createFailOverClient(config);
-<<<<<<< HEAD
-    //
     var cbConfig = config.circuitBreaker;
     match cbConfig {
         CircuitBreakerConfig cb => {
-            ep.config = config;
-            ep.httpClient = createCircuitBreakerClient(uri, config);
-        }
-        int | null => {
-            if (uri.hasSuffix("/")) {
-=======
-    } else {
-        if (uri.hasSuffix("/")) {
->>>>>>> 6da4d878
-            int lastIndex = uri.length() - 1;
-            uri = uri.subString(0, lastIndex);
-                                }
-                                ep.config = config;
-            ep.httpClient = createHttpClient(uri, config);
-        }
-<<<<<<< HEAD
-    }
-    //if (config.circuitBreaker != null) {
-    //        ep.config = config;
-    //        ep.httpClient = createCircuitBreakerClient(uri, config);
-    //    } else {
-    //    if (uri.hasSuffix("/")) {
-    //        int lastIndex = uri.length() - 1;
-    //        uri = uri.subString(0, lastIndex);
-    //    }
-    //    ep.config = config;
-    //    ep.httpClient = createHttpClient(uri, config);
-    //}
-=======
-        ep.config = config;
-        ep.httpClient = createHttpClient(uri, config);
-    }
->>>>>>> 6da4d878
+    ep.config = config;
+    ep.httpClient = createCircuitBreakerClient(uri, config);
+}
+int | null => {
+if (uri.hasSuffix("/")) {
+int lastIndex = uri.length() - 1;
+uri = uri.subString(0, lastIndex);
+                       }
+                       ep.config = config;
+ep.httpClient = createHttpClient(uri, config);
+}
+}
 }
 
 public function <ClientEndpoint ep> register(typedesc serviceType) {
@@ -218,7 +183,6 @@
     int waitTime = 60000;
 }
 
-<<<<<<< HEAD
 public function createCircuitBreakerClient (string uri, ClientEndpointConfiguration configuration) returns HttpClient {
 var cbConfig = configuration.circuitBreaker;
 match cbConfig {
@@ -262,41 +226,14 @@
     //var httpClient, _ = (HttpClient) cbClient;
     //return httpClient;
 }
-//
-//function createLoadBalancerClient(ClientEndpointConfiguration config) returns HttpClient {
-//    HttpClient[] lbClients = createHttpClientArray(config);
-//    LoadBalancer lb = {serviceUri:config.targets[0].uri, config:config, loadBalanceClientsArray:lbClients,
-//                          algorithm:config.algorithm};
-//    var httpClient, _ = (HttpClient) lb;
-//    return httpClient;
-//}
-//
-=======
-//function createCircuitBreakerClient (string uri, ClientEndpointConfiguration configuration) returns HttpClient {
-//    validateCircuitBreakerConfiguration(configuration.circuitBreaker);
-//    boolean [] httpStatusCodes = populateErrorCodeIndex(configuration.circuitBreaker.httpStatusCodes);
-//    CircuitBreakerInferredConfig circuitBreakerInferredConfig =
-//        { failureThreshold:configuration.circuitBreaker.failureThreshold,
-//          resetTimeout:configuration.circuitBreaker.resetTimeout, httpStatusCodes:httpStatusCodes };
-//    HttpClient cbHttpClient = createHttpClient(uri, configuration);
-//    CircuitBreakerClient cbClient = {serviceUri:uri, config:configuration,
-//                                        circuitBreakerInferredConfig:circuitBreakerInferredConfig,
-//                                        httpClient:cbHttpClient,
-//                                        circuitHealth:{},
-//                                        currentCircuitState:CircuitState.CLOSED};
-//    var httpClient, _ = (HttpClient) cbClient;
-//    return httpClient;
-//}
-
-function createLoadBalancerClient(ClientEndpointConfiguration config) returns HttpClient {
-    HttpClient[] lbClients = createHttpClientArray(config);
-    LoadBalancer lb = {serviceUri:config.targets[0].uri, config:config, loadBalanceClientsArray:lbClients,
-                          algorithm:config.algorithm};
-    var httpClient, _ = (HttpClient) lb;
-    return httpClient;
-}
-
->>>>>>> 6da4d878
+                                                                           function createLoadBalancerClient(ClientEndpointConfiguration config) returns HttpClient {
+HttpClient[] lbClients = createHttpClientArray(config);
+LoadBalancer lb = {serviceUri:config.targets[0].uri, config:config, loadBalanceClientsArray:lbClients,
+                      algorithm:config.algorithm};
+var httpClient, _ = (HttpClient) lb;
+return httpClient;
+       }
+//
 //function createFailOverClient(ClientEndpointConfiguration config) returns HttpClient {
 //    HttpClient[] clients = createHttpClientArray(config);
 //    boolean[] failoverCodes = populateErrorCodeIndex(config.failoverConfig.failoverCodes);
