--- conflicted
+++ resolved
@@ -70,22 +70,6 @@
     }
 
     function emitTypeDef(TypeDef bTypeDef) {
-<<<<<<< HEAD
-        print(bTypeDef.visibility, " type ", bTypeDef.name.value, " ");
-        self.typeEmitter.emitType(bTypeDef.typeValue);
-
-        println();
-        Function?[]? funcs = bTypeDef.attachedFuncs;
-        if (funcs is Function?[]) {
-            foreach var func in funcs {
-                if (func is Function) {
-                    self.emitFunction(func);
-                    println();
-                }
-            }
-        }
-
-=======
         string visibility =  bTypeDef.visibility;
         print(visibility.toLower(), " type ", bTypeDef.name.value, " ");
         if (bTypeDef.typeValue is BObjectType){
@@ -95,7 +79,6 @@
         } else {
             self.typeEmitter.emitType(bTypeDef.typeValue);
         }
->>>>>>> 04994c51
         println(";");
     }
 
