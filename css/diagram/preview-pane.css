.preview-container{
    width: 100%;
    height: 220px;
    padding: 10px;
    background: white;
    background-image: url('data:image/png;base64,iVBORw0KGgoAAAANSUhEUgAAAAoAAAAKCAYAAACNMs+9AAAAHUlEQVQYV2NkYGAwBuKzQIwXMBJSAJMfVUidcAQAnUQBC6jEGBUAAAAASUVORK5CYII=');
    border: 5px solid #232323;
<<<<<<< HEAD
=======
    border-top: none;
>>>>>>> 02adb53e
    border-bottom: none;
}
.diagram-preview
{
    height: 160px;
}

.pan-zoom-marker{
    stroke: red;
    stroke-width: 5px;
    fill-opacity: 0.1;
}

.pan-zoom-marker{
    cursor: pointer;
}

<<<<<<< HEAD
.pan-zoom-marker.hidden{
    stroke-width: 0;
    fill-opacity: 1;
}

.controls-container{
    height: 25px;
    margin-top: 5px;
    color: #232323;
}

.controls-container > span{
    width: 10%;
    height: 20px;
    margin-left: 5px;
}

input[type=range].zoom-slider{
    width: 80%;
    display:inline;
}

/** Slider CSS is generated from http://danielstern.ca/range.css **/
/* Start Generated Slider CSS */
input[type=range].zoom-slider {
    -webkit-appearance: none;
    margin: 7.5px 0;
}
input[type=range].zoom-slider:focus {
    outline: none;
}
input[type=range].zoom-slider::-webkit-slider-runnable-track {
    width: 100%;
    height: 5px;
    cursor: pointer;
    box-shadow: 0px 0px 0px #000000, 0px 0px 0px #0d0d0d;
    background: #8d8d8d;
    border-radius: 0px;
    border: 0px solid #010101;
}
input[type=range].zoom-slider::-webkit-slider-thumb {
    box-shadow: 0px 0px 0px #9b0000, 0px 0px 0px #b40000;
    border: 0px solid rgba(0, 0, 0, 0);
    height: 20px;
    width: 10px;
    border-radius: 0px;
    background: #232323;
    cursor: pointer;
    -webkit-appearance: none;
    margin-top: -7.5px;
}
input[type=range].zoom-slider:focus::-webkit-slider-runnable-track {
    background: #9a9a9a;
}
input[type=range].zoom-slider::-moz-range-track {
    width: 100%;
    height: 5px;
    cursor: pointer;
    box-shadow: 0px 0px 0px #000000, 0px 0px 0px #0d0d0d;
    background: #8d8d8d;
    border-radius: 0px;
    border: 0px solid #010101;
}
input[type=range].zoom-slider::-moz-range-thumb {
    box-shadow: 0px 0px 0px #9b0000, 0px 0px 0px #b40000;
    border: 0px solid rgba(0, 0, 0, 0);
    height: 20px;
    width: 10px;
    border-radius: 0px;
    background: #232323;
    cursor: pointer;
}
input[type=range].zoom-slider::-ms-track {
    width: 100%;
    height: 5px;
    cursor: pointer;
    background: transparent;
    border-color: transparent;
    color: transparent;
}
input[type=range].zoom-slider::-ms-fill-lower {
    background: #808080;
    border: 0px solid #010101;
    border-radius: 0px;
    box-shadow: 0px 0px 0px #000000, 0px 0px 0px #0d0d0d;
}
input[type=range].zoom-slider::-ms-fill-upper {
    background: #8d8d8d;
    border: 0px solid #010101;
    border-radius: 0px;
    box-shadow: 0px 0px 0px #000000, 0px 0px 0px #0d0d0d;
}
input[type=range].zoom-slider::-ms-thumb {
    box-shadow: 0px 0px 0px #9b0000, 0px 0px 0px #b40000;
    border: 0px solid rgba(0, 0, 0, 0);
    height: 20px;
    width: 10px;
    border-radius: 0px;
    background: #232323;
    cursor: pointer;
    height: 5px;
}
input[type=range].zoom-slider:focus::-ms-fill-lower {
    background: #8d8d8d;
}
input[type=range].zoom-slider:focus::-ms-fill-upper {
    background: #9a9a9a;
}
/* End Generated Slider CSS */
=======
.fit-to-area-btn {
    color: #232323;
    width: 12%;
    margin: 1%;
    margin-right: 3%;
    float: left;
    display: inline-block;
}

.fit-to-area-btn:hover {
    color: #8d8d8d;
    cursor: pointer;
}


.reset-zoom-btn {
    color: #232323;
    width: 12%;
    margin: 1%;
    float: left;
    display: inline-block;
}

.reset-zoom-btn:hover {
    color: #8d8d8d;
    cursor: pointer;

}

.fit-to-area-btn:active {
    color: #232323;
}


.reset-zoom-btn:active {
    color: #232323;
}

.pan-zoom-marker.hidden{
    stroke-width: 0;
    fill-opacity: 1;
}

.controls-container{
    height: 25px;
    margin-top: 5px;
    color: #232323;
    text-align: center;
}

.zoom-slider{
    display: inline-block;
    width: 70%;
    float: left;
    margin-top: 3px;
}
>>>>>>> 02adb53e
<|MERGE_RESOLUTION|>--- conflicted
+++ resolved
@@ -5,10 +5,7 @@
     background: white;
     background-image: url('data:image/png;base64,iVBORw0KGgoAAAANSUhEUgAAAAoAAAAKCAYAAACNMs+9AAAAHUlEQVQYV2NkYGAwBuKzQIwXMBJSAJMfVUidcAQAnUQBC6jEGBUAAAAASUVORK5CYII=');
     border: 5px solid #232323;
-<<<<<<< HEAD
-=======
     border-top: none;
->>>>>>> 02adb53e
     border-bottom: none;
 }
 .diagram-preview
@@ -26,117 +23,6 @@
     cursor: pointer;
 }
 
-<<<<<<< HEAD
-.pan-zoom-marker.hidden{
-    stroke-width: 0;
-    fill-opacity: 1;
-}
-
-.controls-container{
-    height: 25px;
-    margin-top: 5px;
-    color: #232323;
-}
-
-.controls-container > span{
-    width: 10%;
-    height: 20px;
-    margin-left: 5px;
-}
-
-input[type=range].zoom-slider{
-    width: 80%;
-    display:inline;
-}
-
-/** Slider CSS is generated from http://danielstern.ca/range.css **/
-/* Start Generated Slider CSS */
-input[type=range].zoom-slider {
-    -webkit-appearance: none;
-    margin: 7.5px 0;
-}
-input[type=range].zoom-slider:focus {
-    outline: none;
-}
-input[type=range].zoom-slider::-webkit-slider-runnable-track {
-    width: 100%;
-    height: 5px;
-    cursor: pointer;
-    box-shadow: 0px 0px 0px #000000, 0px 0px 0px #0d0d0d;
-    background: #8d8d8d;
-    border-radius: 0px;
-    border: 0px solid #010101;
-}
-input[type=range].zoom-slider::-webkit-slider-thumb {
-    box-shadow: 0px 0px 0px #9b0000, 0px 0px 0px #b40000;
-    border: 0px solid rgba(0, 0, 0, 0);
-    height: 20px;
-    width: 10px;
-    border-radius: 0px;
-    background: #232323;
-    cursor: pointer;
-    -webkit-appearance: none;
-    margin-top: -7.5px;
-}
-input[type=range].zoom-slider:focus::-webkit-slider-runnable-track {
-    background: #9a9a9a;
-}
-input[type=range].zoom-slider::-moz-range-track {
-    width: 100%;
-    height: 5px;
-    cursor: pointer;
-    box-shadow: 0px 0px 0px #000000, 0px 0px 0px #0d0d0d;
-    background: #8d8d8d;
-    border-radius: 0px;
-    border: 0px solid #010101;
-}
-input[type=range].zoom-slider::-moz-range-thumb {
-    box-shadow: 0px 0px 0px #9b0000, 0px 0px 0px #b40000;
-    border: 0px solid rgba(0, 0, 0, 0);
-    height: 20px;
-    width: 10px;
-    border-radius: 0px;
-    background: #232323;
-    cursor: pointer;
-}
-input[type=range].zoom-slider::-ms-track {
-    width: 100%;
-    height: 5px;
-    cursor: pointer;
-    background: transparent;
-    border-color: transparent;
-    color: transparent;
-}
-input[type=range].zoom-slider::-ms-fill-lower {
-    background: #808080;
-    border: 0px solid #010101;
-    border-radius: 0px;
-    box-shadow: 0px 0px 0px #000000, 0px 0px 0px #0d0d0d;
-}
-input[type=range].zoom-slider::-ms-fill-upper {
-    background: #8d8d8d;
-    border: 0px solid #010101;
-    border-radius: 0px;
-    box-shadow: 0px 0px 0px #000000, 0px 0px 0px #0d0d0d;
-}
-input[type=range].zoom-slider::-ms-thumb {
-    box-shadow: 0px 0px 0px #9b0000, 0px 0px 0px #b40000;
-    border: 0px solid rgba(0, 0, 0, 0);
-    height: 20px;
-    width: 10px;
-    border-radius: 0px;
-    background: #232323;
-    cursor: pointer;
-    height: 5px;
-}
-input[type=range].zoom-slider:focus::-ms-fill-lower {
-    background: #8d8d8d;
-}
-input[type=range].zoom-slider:focus::-ms-fill-upper {
-    background: #9a9a9a;
-}
-/* End Generated Slider CSS */
-=======
 .fit-to-area-btn {
     color: #232323;
     width: 12%;
@@ -192,5 +78,4 @@
     width: 70%;
     float: left;
     margin-top: 3px;
-}
->>>>>>> 02adb53e
+}