/*
 * Copyright (c) 2019, WSO2 Inc. (http://www.wso2.org) All Rights Reserved.
 *
 * Licensed under the Apache License, Version 2.0 (the "License");
 * you may not use this file except in compliance with the License.
 * You may obtain a copy of the License at
 *
 * http://www.apache.org/licenses/LICENSE-2.0
 *
 * Unless required by applicable law or agreed to in writing, software
 * distributed under the License is distributed on an "AS IS" BASIS,
 * WITHOUT WARRANTIES OR CONDITIONS OF ANY KIND, either express or implied.
 * See the License for the specific language governing permissions and
 * limitations under the License.
 *
 */

apply from: "$rootDir/gradle/repositories.gradle"

configurations {
    dist {
        transitive false
    }
}

dependencies {
    dist 'com.squareup.okhttp3:okhttp:3.9.1'
    dist 'com.squareup.okio:okio:1.13.0'
    dist 'io.jaegertracing:jaeger-core:0.31.0'
    dist 'io.jaegertracing:jaeger-thrift:0.31.0'
    dist 'com.zaxxer:HikariCP:3.3.1'
    dist 'io.dropwizard.metrics:metrics-core:3.1.0'
    dist 'javax.transaction:javax.transaction-api:1.2'
    dist 'org.apache.thrift:libthrift:0.10.0'
    dist 'org.jvnet.mimepull:mimepull:1.9.7'
    dist 'org.quartz-scheduler:quartz-jobs:2.3.0'
    dist 'org.quartz-scheduler:quartz:2.3.0'
    dist 'org.wso2.carbon:org.wso2.carbon.core:5.1.0'
    dist 'org.wso2.securevault:org.wso2.securevault:1.0.0-wso2v2'
    dist 'org.wso2.transport.file:org.wso2.transport.local-file-system:6.0.55'
    dist 'org.wso2.transport.http:org.wso2.transport.http.netty:6.3.11'
    dist 'org.bouncycastle:bcprov-jdk15on:1.61'
    dist 'org.bouncycastle:bcpkix-jdk15on:1.61'

    dist 'info.picocli:picocli:4.0.1'
    dist 'io.ballerina.messaging:broker-auth:0.970.0'
    dist 'io.ballerina.messaging:broker-common:0.970.0'
    dist 'io.ballerina.messaging:broker-coordination:0.970.0'
    dist 'io.ballerina.messaging:broker-core:0.970.5'
    dist 'io.ballerina.messaging:broker-rest-runner:0.970.0'
    dist 'org.apache.geronimo.specs:geronimo-activation_1.1_spec:1.1'
    dist 'org.apache.geronimo.specs:geronimo-stax-api_1.0_spec:1.0.1'
    dist 'com.google.code.gson:gson:2.7'
    dist 'com.google.guava:guava:19.0'
    dist 'com.github.jknack:handlebars:4.0.6'
    dist 'com.sun.mail:javax.mail:1.6.2'
    dist 'jaxen:jaxen:1.1.6'
    dist 'io.netty:netty-buffer:4.1.39.Final'
    dist 'io.netty:netty-codec-http2:4.1.39.Final'
    dist 'io.netty:netty-codec-http:4.1.39.Final'
    dist 'io.netty:netty-codec:4.1.39.Final'
    dist 'io.netty:netty-common:4.1.39.Final'
    dist 'io.netty:netty-handler-proxy:4.1.39.Final'
    dist 'io.netty:netty-handler:4.1.39.Final'
    dist 'io.netty:netty-resolver:4.1.39.Final'
    dist 'io.netty:netty-tcnative-boringssl-static:2.0.25.Final'
    dist 'io.netty:netty-transport:4.1.39.Final'
    dist 'commons-pool.wso2:commons-pool:1.5.6.wso2v1'
    dist 'org.wso2.carbon.messaging:org.wso2.carbon.messaging:2.3.7'
    dist 'org.wso2.carbon.metrics:org.wso2.carbon.metrics.core:2.3.7'
    dist 'com.google.protobuf:protobuf-java:3.9.1'
    dist 'com.sun.mail:javax.mail:1.6.2'
    dist 'org.wso2.orbit.org.yaml:snakeyaml:1.16.0.wso2v1'
    dist 'org.wso2.staxon:staxon-core:1.2.0.wso2v2'
    dist 'com.jcraft:jzlib:1.1.3'
    dist 'commons-beanutils:commons-beanutils:1.9.3'
    dist 'org.jboss.logging:jboss-logging:3.3.1.Final'
    dist 'commons-collections:commons-collections:3.2.2'
    dist 'org.apache.geronimo.specs:geronimo-json_1.0_spec:1.0-alpha-1'
    dist 'io.netty:netty-transport-native-epoll:4.1.39.Final'
    dist 'io.netty:netty-transport-native-kqueue:4.1.39.Final'
    dist 'org.apache.ws.commons.axiom:axiom-api:1.2.22'
    dist 'org.apache.ws.commons.axiom:axiom-impl:1.2.22'
    dist 'commons-codec:commons-codec:1.9'
//    dist 'org.codehaus.woodstox:woodstox-core-asl:4.2.0'
//    dist 'org.codehaus.woodstox:stax2-api:3.1.1'

    dist project(':ballerina-cli-utils')
    dist project(':ballerina-core')
    dist project(':ballerina-crypto')
<<<<<<< HEAD
    dist project(':ballerina-email')
=======
    dist project(':ballerina-file')
>>>>>>> 25fac756
    dist project(':ballerina-filepath')
    dist project(':ballerina-openapi')
    dist project(':ballerina-lang')
    dist project(':ballerina-logging')
    dist project(':ballerina-observability')
    dist project(':ballerina-tool')
    dist project(':ballerina-transactions')
    dist project(':ballerina-java')
    dist project(':ballerina-java-arrays')
    dist project(':metrics-extensions:ballerina-metrics-extension')
    dist project(':metrics-extensions:ballerina-prometheus-extension')
    dist project(':tracing-extensions:ballerina-jaeger-extension')
    dist project(':ballerina-stringutils')

    // Lang libs
    dist project(':ballerina-lang:internal')
    dist project(':ballerina-lang:annotations')
    dist project(':ballerina-lang:array')
    dist project(':ballerina-lang:decimal')
    dist project(':ballerina-lang:error')
    dist project(':ballerina-lang:floatingpoint')
    dist project(':ballerina-lang:future')
    dist project(':ballerina-lang:integer')
    dist project(':ballerina-lang:map')
    dist project(':ballerina-lang:object')
    dist project(':ballerina-lang:stream')
    dist project(':ballerina-lang:table')
    dist project(':ballerina-lang:string')
    dist project(':ballerina-lang:typedesc')
    dist project(':ballerina-lang:value')
    dist project(':ballerina-lang:xml')
    dist project(':ballerina-lang:bool')
    dist project(':ballerina-lang:query')
    dist project(':ballerina-lang:transaction')

}<|MERGE_RESOLUTION|>--- conflicted
+++ resolved
@@ -88,11 +88,6 @@
     dist project(':ballerina-cli-utils')
     dist project(':ballerina-core')
     dist project(':ballerina-crypto')
-<<<<<<< HEAD
-    dist project(':ballerina-email')
-=======
-    dist project(':ballerina-file')
->>>>>>> 25fac756
     dist project(':ballerina-filepath')
     dist project(':ballerina-openapi')
     dist project(':ballerina-lang')
