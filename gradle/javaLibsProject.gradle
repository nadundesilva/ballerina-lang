--- conflicted
+++ resolved
@@ -94,12 +94,6 @@
     dist project(':ballerina-email')
     dist project(':ballerina-file')
     dist project(':ballerina-filepath')
-<<<<<<< HEAD
-    dist project(':ballerina-grpc')
-=======
-    dist project(':ballerina-sql')
-    dist project(':ballerina-jdbc')
->>>>>>> 0d81f0ff
     dist project(':ballerina-http')
     dist project(':ballerina-openapi')
     dist project(':ballerina-io')
@@ -122,10 +116,6 @@
     dist project(':metrics-extensions:ballerina-prometheus-extension')
     dist project(':tracing-extensions:ballerina-jaeger-extension')
     dist project(':ballerina-stringutils')
-<<<<<<< HEAD
-    dist project(':ballerina-ldap')
-=======
->>>>>>> 0d81f0ff
     dist project(':ballerina-xmlutils')
     dist project(':ballerina-jsonutils')
 
