/*
 * Copyright (c) 2019, WSO2 Inc. (http://www.wso2.org) All Rights Reserved.
 *
 * Licensed under the Apache License, Version 2.0 (the "License");
 * you may not use this file except in compliance with the License.
 * You may obtain a copy of the License at
 *
 * http://www.apache.org/licenses/LICENSE-2.0
 *
 * Unless required by applicable law or agreed to in writing, software
 * distributed under the License is distributed on an "AS IS" BASIS,
 * WITHOUT WARRANTIES OR CONDITIONS OF ANY KIND, either express or implied.
 * See the License for the specific language governing permissions and
 * limitations under the License.
 *
 */

apply plugin: 'java'
apply plugin: 'checkstyle'
apply plugin: "com.github.spotbugs"
apply plugin: 'jacoco'

apply from: "$rootDir/gradle/repositories.gradle"

dependencies {
    checkstyle project(':build-config:checkstyle')
    checkstyle 'com.puppycrawl.tools:checkstyle:8.18'

    implementation 'org.slf4j:slf4j-api:1.7.26'

    constraints {
        implementation 'commons-beanutils:commons-beanutils:1.9.3'
        implementation 'commons-codec:commons-codec:1.9'
        implementation 'commons-io:commons-io:2.6'
        implementation 'commons-logging:commons-logging:1.1.1'
        implementation 'com.atlassian.commonmark:commonmark:0.11.0'
        implementation 'com.atlassian.commonmark:commonmark-ext-gfm-tables:0.11.0'
        implementation 'com.fasterxml.jackson.core:jackson-databind:2.9.8'
        implementation 'com.fasterxml.jackson.dataformat:jackson-dataformat-yaml:2.9.8'
        implementation 'com.h2database:h2:1.4.199'
        implementation 'org.hsqldb:hsqldb:2.2.7'
<<<<<<< HEAD
        implementation 'com.wix:wix-embedded-mysql:4.6.1'
=======
        implementation 'ch.vorburger.mariaDB4j:mariaDB4j:2.4.0'
>>>>>>> 2bc85f24
        implementation 'mysql:mysql-connector-java:8.0.19'
        implementation 'com.github.chewiebug:gcviewer:1.35'
        implementation "com.github.jknack:handlebars:4.0.6"
        implementation 'com.google.protobuf:protobuf-java:3.9.1'
        implementation 'com.google.code.findbugs:jsr305:3.0.2'
        implementation 'com.google.code.gson:gson:2.8.5'
        implementation 'com.google.guava:guava:23.0'
        implementation 'com.moandjiezana.toml:toml4j:0.7.2'
        implementation 'com.squareup.okhttp3:okhttp:3.14.0'
        implementation 'com.squareup.okio:okio:2.2.2'
        implementation 'io.jaegertracing:jaeger-core:0.31.0'
        implementation 'io.jaegertracing:jaeger-thrift:0.31.0'
        implementation 'com.zaxxer:HikariCP:3.3.1'

        implementation 'org.apache.commons:commons-lang3:3.8.1'
        implementation 'org.apache.commons:commons-text:1.7'
        implementation 'org.apache.directory.server:apacheds-all:2.0.0-M24'
        implementation 'org.apache.geronimo.specs:geronimo-stax-api_1.0_spec:1.0.1'
        implementation 'org.apache.kafka:kafka-clients:2.3.1'
        implementation 'org.apache.kafka:kafka_2.11:2.3.1'
        implementation 'org.apache.mina:mina-core:2.0.16'
        implementation 'org.apache.maven:maven-plugin-api:3.6.0'
        implementation 'org.apache.maven.plugin-tools:maven-plugin-annotations:3.6.0'
        implementation 'org.apache.ws.commons.axiom:axiom-api:1.2.22'
        implementation 'org.apache.ws.commons.axiom:axiom-impl:1.2.22'
        implementation 'org.apache.ws.commons.axiom:axiom-dom:1.2.22'
        implementation 'org.apache.ws.commons.axiom:axiom-c14n:1.2.22'
        implementation 'org.awaitility:awaitility:3.1.6'
        implementation 'org.apache.thrift:libthrift:0.12.0'
        implementation 'org.bouncycastle:bcprov-jdk15on:1.61'
        implementation 'org.bouncycastle:bcpkix-jdk15on:1.61'
        implementation 'org.bytedeco.javacpp-presets:llvm-platform:6.0.1-1.4.2'
        implementation 'org.codehaus.plexus:plexus-utils:3.0.8'
        implementation 'org.eclipse.lsp4j:org.eclipse.lsp4j:0.8.1'
        implementation 'org.eclipse.lsp4j:org.eclipse.lsp4j.jsonrpc:0.6.0'
        implementation 'org.hdrhistogram:HdrHistogram:2.1.11'
        implementation 'org.hsqldb:hsqldb:2.4.1'
        implementation 'org.javassist:javassist:3.24.1-GA'
        implementation 'org.jvnet.mimepull:mimepull:1.9.11'
        implementation 'org.mockito:mockito-all:1.10.19'
        implementation 'org.mvel:mvel2:2.4.4.Final'
        implementation 'org.ow2.asm:asm:7.1'
        implementation 'org.ow2.asm:asm-util:7.1'
        implementation 'org.ow2.asm:asm-tree:7.1'
        implementation 'org.scala-lang:scala-library:2.11.7'
        implementation 'org.slf4j:slf4j-simple:1.7.26'
        implementation 'org.slf4j:slf4j-jdk14:1.7.26'
        implementation 'org.testng:testng:6.14.3'
        implementation 'org.wso2.carbon.messaging:org.wso2.carbon.messaging:2.3.7'
        implementation 'org.wso2.orbit.org.antlr:antlr4-runtime:4.5.1.wso2v1'
        implementation 'org.wso2.orbit.org.yaml:snakeyaml:1.16.0.wso2v1'
        implementation 'org.wso2.transport.http:org.wso2.transport.http.netty:6.3.4'
        implementation 'org.wso2.transport.file:org.wso2.transport.local-file-system:6.0.55'
        implementation 'org.wso2.staxon:staxon-core:1.2.0.wso2v2'
        implementation 'org.quartz-scheduler:quartz:2.3.1'
        implementation 'com.fasterxml.jackson.datatype:jackson-datatype-jsr310:2.9.5'
        
        implementation 'info.picocli:picocli:4.0.1'
        implementation 'io.ballerina.messaging:broker-common:0.970.5'
        implementation 'io.ballerina.messaging:broker-core:0.970.5'
        implementation 'io.ballerina.messaging:broker-amqp:0.970.5'
        implementation 'io.debezium:debezium-core:1.0.0.Final'
        implementation 'io.dropwizard.metrics:metrics-core:3.1.0'
        implementation 'io.netty:netty-codec:4.1.39.Final'
        implementation 'io.netty:netty-buffer:4.1.39.Final'
        implementation 'io.netty:netty-common:4.1.39.Final'
        implementation 'io.netty:netty-codec-http:4.1.39.Final'
        implementation 'io.netty:netty-codec-http2:4.1.39.Final'
        implementation 'io.netty:netty-handler:4.1.39.Final'
        implementation 'io.netty:netty-tcnative-boringssl-static:2.0.25.Final'
        implementation 'io.netty:netty-transport:4.1.39.Final'
        implementation 'io.nats:java-nats-streaming:2.2.1'
        implementation 'io.nats:jnats:2.6.0'
        implementation 'io.opentracing:opentracing-api:0.31.0'
        implementation 'io.opentracing:opentracing-util:0.31.0'
        implementation 'io.opentracing:opentracing-mock:0.31.0'
        implementation 'io.swagger.core.v3:swagger-models:1.5.18'
        implementation 'io.swagger.parser.v3:swagger-parser:2.0.14'
        implementation 'io.swagger.parser.v3:swagger-parser-v2-converter:2.0.14'
        implementation 'me.tongfei:progressbar:0.7.4'
        implementation 'org.jline:jline:3.11.0'

        implementation 'javax.transaction:javax.transaction-api:1.3'
        implementation 'javax.ws.rs:javax.ws.rs-api:2.1.1'
        implementation 'junit:junit:4.8.2'
    }
}

sourceCompatibility = '1.8'

tasks.withType(JavaCompile) {
    options.encoding = 'UTF-8'
}

checkstyle {
    toolVersion '7.8.2'
    configFile rootProject.file("build-config/checkstyle/build/checkstyle.xml")
}

spotbugsMain {
    it.effort "max"
    it.reportLevel "low"
    it.reports {
        xml.enabled false
        html.enabled true
    }
    def excludeFile = file('spotbugs-exclude.xml')
    if(excludeFile.exists()) {
        it.excludeFilter = excludeFile
    }
}

spotbugsTest {
    it.enabled = false
}

test {
    testLogging {
        // Make sure output from standard out or error is shown in Gradle output.
        showStackTraces = true
        showStandardStreams = true
    }
    systemProperty "ballerina.home", "$buildDir"
    systemProperty "org.apache.commons.logging.Log", "org.apache.commons.logging.impl.NoOpLog"
    testLogging {
        events "failed"
        exceptionFormat "full"
    }
}

jacocoTestReport {
    reports {
        xml.enabled true
    }
}

task createJavadoc(type: Javadoc) {
    source = sourceSets.main.java
    classpath = sourceSets.main.compileClasspath
    failOnError true
    options.addStringOption('Xwerror', '-quiet')
}

check {
    dependsOn createJavadoc
}

publishing {
    publications {
        mavenJava {
            from components.java
        }
    }
}<|MERGE_RESOLUTION|>--- conflicted
+++ resolved
@@ -39,11 +39,7 @@
         implementation 'com.fasterxml.jackson.dataformat:jackson-dataformat-yaml:2.9.8'
         implementation 'com.h2database:h2:1.4.199'
         implementation 'org.hsqldb:hsqldb:2.2.7'
-<<<<<<< HEAD
         implementation 'com.wix:wix-embedded-mysql:4.6.1'
-=======
-        implementation 'ch.vorburger.mariaDB4j:mariaDB4j:2.4.0'
->>>>>>> 2bc85f24
         implementation 'mysql:mysql-connector-java:8.0.19'
         implementation 'com.github.chewiebug:gcviewer:1.35'
         implementation "com.github.jknack:handlebars:4.0.6"
